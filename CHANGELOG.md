# Changelog

## Upcoming Breaking Changes
- The `/eth/v1/debug/beacon/states/:state_id` endpoint has been deprecated in favor of the v2 Altair endpoint `/eth/v2/debug/beacon/states/:state_id`
- The `/eth/v1/beacon/blocks/:block_id` endpoint has been deprecated in favor of the v2 Altair endpoint `/eth/v2/beacon/blocks/:block_id`
- The `/eth/v1/validator/blocks/:slot` endpoint has been deprecated in favor of the v2 Altair endpoint `/eth/v2/validator/blocks/:slot`
- The `/eth/v1/debug/beacon/heads` endpoint has been deprecated in favor of the v2 Bellatrix endpoint `/eth/v2/debug/beacon/heads`
- The commandline option `--network` of the `validator-client` subcommand has been undeprecated and can be used to select a network for standalone validator clients. When set to `auto`, it automatically
  fetches network configuration information from the configured beacon node endpoint.
- `--Xbeacon-liveness-tracking-enabled` option will be removed. The `--beacon-liveness-tracking-enabled` option should be used instead (disabled by default)

## Current Releases
For information on changes in released versions of Teku, see the [releases page](https://github.com/ConsenSys/teku/releases).

## Unreleased Changes

### Breaking Changes

### Additions and Improvements
- Trigger the beacon nodes fallback mechanism when the execution layer is offline
- `--beacon-liveness-tracking-enabled` option (disabled by default) can be used instead of `--Xbeacon-liveness-tracking-enabled`
- Added an optional query parameter `locally_submitted` to `/eth/v1/beacon/pool/bls_to_execution_changes` to allow users to query only bls changes submitted to the current node.
- Added `/eth/v1/builder/states/{state_id}/expected_withdrawals` rest api endpoint.
- Added `/eth/v1/beacon/rewards/sync_committee/{block_id}` rest api endpoint.
<<<<<<< HEAD
- Added `validator_scheduled_sync_committee_duties_current` metric - the number of validators that you have active with current sync committee duties
- Added `validator_current_sync_committee_last_epoch` metric - the last epoch of the current sync committee.
=======
- Added Capella fork information for Goerli network configuration.
>>>>>>> b0430680

### Bug Fixes
- Included All forks in fork schedule if they're defined in configuration.<|MERGE_RESOLUTION|>--- conflicted
+++ resolved
@@ -22,12 +22,9 @@
 - Added an optional query parameter `locally_submitted` to `/eth/v1/beacon/pool/bls_to_execution_changes` to allow users to query only bls changes submitted to the current node.
 - Added `/eth/v1/builder/states/{state_id}/expected_withdrawals` rest api endpoint.
 - Added `/eth/v1/beacon/rewards/sync_committee/{block_id}` rest api endpoint.
-<<<<<<< HEAD
+- Added Capella fork information for Goerli network configuration.
 - Added `validator_scheduled_sync_committee_duties_current` metric - the number of validators that you have active with current sync committee duties
 - Added `validator_current_sync_committee_last_epoch` metric - the last epoch of the current sync committee.
-=======
-- Added Capella fork information for Goerli network configuration.
->>>>>>> b0430680
 
 ### Bug Fixes
 - Included All forks in fork schedule if they're defined in configuration.