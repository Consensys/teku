--- conflicted
+++ resolved
@@ -13,24 +13,10 @@
 
 ### Additions and Improvements
 - Upgraded to use BLS implementation BLST version 0.3.3.
-<<<<<<< HEAD
-- When downloading the `--initial-state` from a URL, the `Accept: application/octet-stream` header is now set. This provides compatibility with the standard API `/eth/v1/debug/beacon/states/:state_id` endpoint.
-- `--ws-checkpoint` CLI now accepts a URL optionally, and will load the `ws_checkpoint` field from that URL.
-- Reduced CPU usage by avoiding creation of REST API events when there are no subscribers.
 - Added new metrics to Validators
-  - `validator_current_epoch` is the epoch based on slot events on the validator client.
   - `validator_external_signer_requests` with labels `success`, `failed`, `timeout`.
   - `validator_duties_performed` with labels `type` and `result`.
   - `validator_event_stream_disconnections_total` which has a `reason` label. The reason will be one of (disconnect, connect, error, timeout, invalidEvent).
   - `validator_event_stream_invalid_events_total` counts the number of invalid events found on the event stream.
   
-### Bug Fixes
-- Fixed issue in discv5 where nonce was incorrectly reused.
-- Block events now only return the slot and root, rather than the entire signed block.
-=======
-- validator-client now publishes `validator_current_epoch` which is the epoch based on slot events on the validator client.
-- Added a labelled counter to metrics for external signer requests, `validator_external_signer_requests`, with a result label containing `success`, `failed`, `timeout`
-- Added a labelled counter to metrics for storing the results of duties, `validator_duties_performed`, with a `type` and `result`.
-
-### Bug Fixes
->>>>>>> 70e0594c
+### Bug Fixes