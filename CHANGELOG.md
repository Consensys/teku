--- conflicted
+++ resolved
@@ -13,21 +13,8 @@
 
 ## Unreleased Changes
 
-<<<<<<< HEAD
-### Breaking Changes
- - If you have `--Xdata-storage-non-canonical-blocks-enabled` set, this option has been renamed to `--data-storage-non-canonical-blocks-enabled`.
-
-=======
->>>>>>> e0c313d3
 ### Additions and Improvements
 
 
 ### Bug Fixes
-<<<<<<< HEAD
- - Fixed `IllegalStateException: New response submitted after closing AsyncResponseProcessor` errors.
- - Get validator from state should return `404` code rather than a `400` code.
- - Produce attestation data (`/eth/v1/validator/attestation_data`) should return `400` error for future slots, rather than a `500`.
- - Fixed command-line option `--Xdata-storage-non-canonical-blocks-enabled` which was marked as a development option (-X) but not hidden.
-=======
  - Posting aggregates that fail validation to `/eth/v1/validator/aggregate_and_proofs` will now result in `SC_BAD_REQUEST` response, with details of the invalid aggregates in the response body.
->>>>>>> e0c313d3
