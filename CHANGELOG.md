# Changelog

## Upcoming Breaking Changes
- The `--Xmetrics-block-timing-tracking-enabled` option has been renamed to `--metrics-block-timing-tracking-enabled` and enabled by default. The `--X` version will be removed in a future release.
- The `/eth/v1/debug/beacon/states/:state_id` endpoint has been deprecated in favor of the v2 Altair endpoint `/eth/v2/debug/beacon/states/:state_id`
- The `/eth/v1/beacon/blocks/:block_id` endpoint has been deprecated in favor of the v2 Altair endpoint `/eth/v2/beacon/blocks/:block_id`
- The `/eth/v1/validator/blocks/:slot` endpoint has been deprecated in favor of the v2 Altair endpoint `/eth/v2/validator/blocks/:slot`
- The `/eth/v1/debug/beacon/heads` endpoint has been deprecated in favor of the v2 Bellatrix endpoint `/eth/v2/debug/beacon/heads`
- The commandline option `--network` of the `validator-client` subcommand has been undeprecated and can be used to select a network for standalone validator clients. When set to `auto`, it automatically
  fetches network configuration information from the configured beacon node endpoint.

## Current Releases
For information on changes in released versions of Teku, see the [releases page](https://github.com/ConsenSys/teku/releases).

## Unreleased Changes

### Breaking Changes
- The `validator_beacon_node_published_attestation_total`, `validator_beacon_node_published_aggregate_total`,
  `validator_beacon_node_send_sync_committee_messages_total`, `validator_beacon_node_send_sync_committee_contributions_total`
  and `validator_beacon_node_published_block_total` metrics have been replaced by the new `validator_beacon_node_requests_total` metric. An update to the [Teku Dashboard](https://grafana.com/grafana/dashboards/13457) that uses the new metric is available.

### Additions and Improvements
- Support for additional DoS protection by using a separate [sentry beacon node](https://docs.teku.consensys.net/en/latest/HowTo/Sentry-Nodes/) to publish blocks and attestations.
- Introduces the `MINIMAL` option for `--data-storage-mode` which prunes both finalized states and blocks prior to the retention period required by the beacon chain spec (~5 months of blocks).
- Support for the `/eth/v1/beacon/blinded_blocks/{block_id}` REST API
- Support for the `/eth/v1/debug/fork_choice` REST API
- Added `finalized` metadata field to applicable REST API responses
- Use SSZ encoding for external validator client block creation requests by default. Can be disabled with `--beacon-node-ssz-blocks-enabled=false`.
- Added a timeout (2 minutes) when attempting to load the initial state from a URL
<<<<<<< HEAD
- Improved logging when sync committee messages fail to publish to the gossip network
=======
- Support for the `/eth/v1/beacon/deposit_snapshot` REST API
>>>>>>> ae336512

### Bug Fixes
- Fixed issue which could cause command line options to be parsed incorrectly
- Fixed issue where the voluntary-exit subcommand did not exit immediately after completion<|MERGE_RESOLUTION|>--- conflicted
+++ resolved
@@ -27,11 +27,8 @@
 - Added `finalized` metadata field to applicable REST API responses
 - Use SSZ encoding for external validator client block creation requests by default. Can be disabled with `--beacon-node-ssz-blocks-enabled=false`.
 - Added a timeout (2 minutes) when attempting to load the initial state from a URL
-<<<<<<< HEAD
 - Improved logging when sync committee messages fail to publish to the gossip network
-=======
 - Support for the `/eth/v1/beacon/deposit_snapshot` REST API
->>>>>>> ae336512
 
 ### Bug Fixes
 - Fixed issue which could cause command line options to be parsed incorrectly
