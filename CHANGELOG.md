--- conflicted
+++ resolved
@@ -18,18 +18,11 @@
   
 ### Additions and Improvements
 - Optimised fork choice to avoid unnecessary copying, reducing CPU and memory usage.
-<<<<<<< HEAD
 - Added a network definition for the prater test network `--network prater`.
-
-### Bug Fixes
-- Reduced verbosity of warning message when SIGHUP can't be intercepted (e.g. on Windows)
-- Fixed build failure when checked out as a shallow clone. Shallow clones are still not recommended as the version number cannot be determined correctly.
-=======
 - Added a labelled counter to metrics to display teku version and release, under `beacon_teku_version`. On startup the version being run will report as the label 'version' and the full release as the label 'release', each with a value of '1'.
 
 ### Bug Fixes
 - Reduced verbosity of warning message when SIGHUP can't be intercepted (e.g. on Windows)
 - Fixed build failure when checked out as a shallow clone. Shallow clones are still not recommended as the version number cannot be determined correctly.
 - Logs generated during voluntary exit command processing should no longer contain usernames or passwords.
-- Fixed case where sync could stall when switching to a new target chain that is shorter than the previous target.
->>>>>>> 3fd3c580
+- Fixed case where sync could stall when switching to a new target chain that is shorter than the previous target.