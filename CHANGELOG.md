

# Changelog

## Upcoming Breaking Changes
- The `/teku/v1/beacon/states/:state_id` endpoint has been deprecated in favor of the standard API `/eth/v1/debug/beacon/states/:state_id` which now returns the state as SSZ when the `Accept: application/octet-stream` header is specified on the request.
- The `/eth/v1/debug/beacon/states/:state_id` endpoint has been deprecated in favor of the v2 Altair endpoint `/eth/v2/debug/beacon/states/:state_id`
- The `/eth/v1/beacon/blocks/:block_id` endpoint has been deprecated in favor of the v2 Altair endpoint `/eth/v2/beacon/blocks/:block_id`
- The `/eth/v1/validator/blocks/:slot` endpoint has been deprecated in favor of the v2 Altair endpoint `/eth/v2/validator/blocks/:slot`
- The `/eth/v1/debug/beacon/heads` endpoint has been deprecated in favor of the v2 Bellatrix endpoint `/eth/v2/debug/beacon/heads`
- The commandline option `--validators-performance-tracking-enabled` has been deprecated in favour of `--validators-performance-tracking-mode`
 
## Current Releases
For information on changes in released versions of Teku, see the [releases page](https://github.com/ConsenSys/teku/releases).

## Unreleased Changes

### Breaking Changes

### Additions and Improvements
- Reduced memory requirements for storing the deposit merkle tree.
- Enabled proposer boost on Ropsten testnet.
<<<<<<< HEAD
- Changed the default maximum peers count from 74 to 100 (`--p2p-peer-upper-bound 74` was old setting)
=======
- Update proposer boost weighting to 40%.
>>>>>>> 0f5b6426

### Bug Fixes<|MERGE_RESOLUTION|>--- conflicted
+++ resolved
@@ -20,10 +20,7 @@
 ### Additions and Improvements
 - Reduced memory requirements for storing the deposit merkle tree.
 - Enabled proposer boost on Ropsten testnet.
-<<<<<<< HEAD
 - Changed the default maximum peers count from 74 to 100 (`--p2p-peer-upper-bound 74` was old setting)
-=======
 - Update proposer boost weighting to 40%.
->>>>>>> 0f5b6426
 
 ### Bug Fixes