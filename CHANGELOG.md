
# Changelog

## Upcoming Breaking Changes
- The `/teku/v1/beacon/states/:state_id` endpoint has been deprecated in favor of the standard API `/eth/v1/debug/beacon/states/:state_id` which now returns the state as SSZ when the `Accept: application/octet-stream` header is specified on the request.
- The `/eth/v1/debug/beacon/states/:state_id` endpoint has been deprecated in favor of the v2 Altair endpoint `/eth/v2/debug/beacon/states/:state_id`
- The `/eth/v1/beacon/blocks/:block_id` endpoint has been deprecated in favor of the v2 Altair endpoint `/eth/v2/beacon/blocks/:block_id`
- The `/eth/v1/validator/blocks/:slot` endpoint has been deprecated in favor of the v2 Altair endpoint `/eth/v2/validator/blocks/:slot`
- The `/eth/v1/debug/beacon/heads` endpoint has been deprecated in favor of the v2 Bellatrix endpoint `/eth/v2/debug/beacon/heads`
- The commandline option `--validators-performance-tracking-enabled` has been deprecated in favour of `--validators-performance-tracking-mode`
 
## Current Releases
For information on changes in released versions of Teku, see the [releases page](https://github.com/ConsenSys/teku/releases).

## Unreleased Changes

### Breaking Changes

### Additions and Improvements
- Check `Eth1Address` checksum ([EIP-55](https://eips.ethereum.org/EIPS/eip-55)) if address is mixed-case.
- Ignore aggregate attestation and sync contribution gossip that does not include any new validators.
- Optimised BLS batch validation.
- Optimised message ID calculation in jvm-libp2p.
- Reduced memory requirements when sending events on the REST API to many clients.
<<<<<<< HEAD
- Gossip scoring is enabled by default. It can be disabled with --Xp2p-gossip-scoring-enabled=false
- Reduced memory requirements for the deposit merkle tree.
=======
>>>>>>> 8ada5fe3

### Bug Fixes<|MERGE_RESOLUTION|>--- conflicted
+++ resolved
@@ -22,10 +22,6 @@
 - Optimised BLS batch validation.
 - Optimised message ID calculation in jvm-libp2p.
 - Reduced memory requirements when sending events on the REST API to many clients.
-<<<<<<< HEAD
-- Gossip scoring is enabled by default. It can be disabled with --Xp2p-gossip-scoring-enabled=false
-- Reduced memory requirements for the deposit merkle tree.
-=======
->>>>>>> 8ada5fe3
+- Reduced memory requirements for storing the deposit merkle tree.
 
 ### Bug Fixes