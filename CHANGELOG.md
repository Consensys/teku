--- conflicted
+++ resolved
@@ -21,14 +21,8 @@
 ### Breaking Changes
 
 ### Additions and Improvements
-<<<<<<< HEAD
-- Updated REST API to use Javalin 5
-- Tightened validation of the fork for gossip messages
-- Updated third party libraries.
 - Support for additional DoS protection by using a separate [sentry beacon node](https://docs.teku.consensys.net/en/latest/HowTo/Sentry-Nodes/) to publish blocks and attestations.
-=======
 - Support for the `/eth/v1/beacon/blinded_blocks/{block_id}` REST API
->>>>>>> 9f7eed52
 
 ### Bug Fixes
 - Fixed issue which could cause command line options to be parsed incorrectly