# Changelog

## Upcoming Breaking Changes

## Current Releases

For information on changes in released versions of Teku, see
the [releases page](https://github.com/Consensys/teku/releases).

## Unreleased Changes

### Breaking Changes

### Additions and Improvements
<<<<<<< HEAD
 - Updated dependencies.
 - Added `validator_duty_timer` metrics recording the time to perform `block_production`, `attestation_production` and `attestation_aggregation` duties. Please note that this metric is not available by default and needs to be enabled using the [`--metrics-categories`](https://docs.teku.consensys.net/development/reference/cli#metrics-categories) CLI option.
 - Updated the default number of threads for batch signature verification based on CPUs available to help larger instances that may have more processing power available.
 - Added `/eth/v3/validator/blocks/{slot}` experimental beacon API for block production
 - Added [`--checkpoint-sync-url`](https://docs.teku.consensys.net/reference/cli#checkpoint-sync-url) CLI option.
 - By default, Teku won't allow syncing from genesis, users should use `--checkpoint-sync-url` when starting a new node. It is possible to revert back to the previous behaviour using the flag `--ignore-weak-subjectivity-period-enabled`.
=======
>>>>>>> 708788fd

### Bug Fixes<|MERGE_RESOLUTION|>--- conflicted
+++ resolved
@@ -12,14 +12,6 @@
 ### Breaking Changes
 
 ### Additions and Improvements
-<<<<<<< HEAD
- - Updated dependencies.
- - Added `validator_duty_timer` metrics recording the time to perform `block_production`, `attestation_production` and `attestation_aggregation` duties. Please note that this metric is not available by default and needs to be enabled using the [`--metrics-categories`](https://docs.teku.consensys.net/development/reference/cli#metrics-categories) CLI option.
- - Updated the default number of threads for batch signature verification based on CPUs available to help larger instances that may have more processing power available.
- - Added `/eth/v3/validator/blocks/{slot}` experimental beacon API for block production
- - Added [`--checkpoint-sync-url`](https://docs.teku.consensys.net/reference/cli#checkpoint-sync-url) CLI option.
- - By default, Teku won't allow syncing from genesis, users should use `--checkpoint-sync-url` when starting a new node. It is possible to revert back to the previous behaviour using the flag `--ignore-weak-subjectivity-period-enabled`.
-=======
->>>>>>> 708788fd
+- By default, Teku won't allow syncing from genesis, users should use `--checkpoint-sync-url` when starting a new node. It is possible to revert back to the previous behaviour using the flag `--ignore-weak-subjectivity-period-enabled`.
 
 ### Bug Fixes