# Changelog

## Upcoming Breaking Changes
- Docker images will default to the JDK 17 variant in a future release.
- The `/teku/v1/beacon/states/:state_id` endpoint has been deprecated in favor of the standard API `/eth/v1/debug/beacon/states/:state_id` which now returns the state as SSZ when the `Accept: application/octet-stream` header is specified on the request.
- The `/eth/v1/debug/beacon/states/:state_id` endpoint has been deprecated in favor of the v2 Altair endpoint `/eth/v2/debug/beacon/states/:state_id`
- The `/eth/v1/beacon/blocks/:block_id` endpoint has been deprecated in favor of the v2 Altair endpoint `/eth/v2/beacon/blocks/:block_id`
- The `/eth/v1/validator/blocks/:slot` endpoint has been deprecated in favor of the v2 Altair endpoint `/eth/v2/validator/blocks/:slot`
- The commandline option `--validators-performance-tracking-enabled` has been deprecated in favour of `--validators-performance-tracking-mode`
- The commandline option `--network` of the `validator-client` subcommand introduces a new option value `auto`, which automatically 
fetches network configuration information from the configured beacon node endpoint. Other `--network` option values for an external validator client 
 are now deprecated in favour of this option value (usage: `teku validator-client --network=auto`)
 
## Current Releases
For information on changes in released versions of Teku, see the [releases page](https://github.com/ConsenSys/teku/releases).

## Unreleased Changes


### Additions and Improvements
- Support v.2.1.0 of the standard rest api. it should be noted that the 'version' has been changed to lower case to comply with the api specification.

### Bug Fixes
<<<<<<< HEAD
 - Fixed a possible crash on shutdown when using levelDb.
 - Set an idle timeout for metrics connections, to clean up ports when no longer used.
 - Fixed issue where `Syncing Completed` message was printing multiple times.
=======
- Fixed issue where discovery did not correctly abort handshake attempts when a request timed out.
- Downgrade to jbslt 0.3.5 to resolve incompatibility with Windows 10.
>>>>>>> 2ab1a774
<|MERGE_RESOLUTION|>--- conflicted
+++ resolved
@@ -21,11 +21,6 @@
 - Support v.2.1.0 of the standard rest api. it should be noted that the 'version' has been changed to lower case to comply with the api specification.
 
 ### Bug Fixes
-<<<<<<< HEAD
- - Fixed a possible crash on shutdown when using levelDb.
- - Set an idle timeout for metrics connections, to clean up ports when no longer used.
- - Fixed issue where `Syncing Completed` message was printing multiple times.
-=======
 - Fixed issue where discovery did not correctly abort handshake attempts when a request timed out.
 - Downgrade to jbslt 0.3.5 to resolve incompatibility with Windows 10.
->>>>>>> 2ab1a774
+- Fixed issue where `Syncing Completed` message was printing multiple times.