--- conflicted
+++ resolved
@@ -16,12 +16,8 @@
 - Added `peers_direction_current` libp2p metric to track the number of peers by direction (inbound and outbound).
 - Deposit tree snapshots will be loaded from database as a default unless custom snapshot has been provided.
 - Added hidden option `--Xdeposit-contract-logs-syncing-enabled` to allow disabling the syncing of the deposit contract logs from the EL. This is useful when running a non-validating node. It is advisable to be used alongside with `--Xeth1-missing-deposits-event-logging-enabled=false` to avoid unnecessary logging of missing deposits.
-<<<<<<< HEAD
-- Updated the bootnodes for Chiado and Gnosis networks
-- Added GET `/eth/v1/validator/{pubkey}/graffiti` validator API.
-=======
 - Updated the bootnodes for Chiado and Gnosis networks.
 - Added hidden option `--Xp2p-dumps-to-file-enabled` to enable saving p2p dumps to file.
->>>>>>> 38708fb2
+- Added GET `/eth/v1/validator/{pubkey}/graffiti` validator API.
 
 ### Bug Fixes