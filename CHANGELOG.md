# Changelog

## Upcoming Breaking Changes
- Teku currently publishes a `head` event on the REST API 4 seconds into a slot even if a block has not been received. In a future release this will be changed so `head` event is only published when a new
  chain head block is imported. The `--Xvalidators-dependent-root-enabled` option can be used to switch to the new behaviour now for testing.
  Note: this should be applied to both the beacon node and validator client if running separately.
- The `/teku/v1/beacon/states/:state_id` endpoint has been deprecated in favor of the standard API `/eth/v1/debug/beacon/states/:state_id` which now returns the state as SSZ when the `Accept: application/octet-stream` header is specified on the request.

## Current Releases
For information on changes in released versions of Teku, see the [releases page](https://github.com/ConsenSys/teku/releases).

## Unreleased Changes
  
### Breaking Changes
- The events api `/eth/v1/events` - `block` event now returns the slot and root as detailed in the standard API specification, instead of the entire block.

### Additions and Improvements
- Upgraded to use BLS implementation BLST version 0.3.3.
- When downloading the `--initial-state` from a URL, the `Accept: application/octet-stream` header is now set. This provides compatibility with the standard API `/eth/v1/debug/beacon/states/:state_id` endpoint.
- `--ws-checkpoint` CLI now accepts a URL optionally, and will load the `ws_checkpoint` field from that URL.
- validator-client now publishes `validator_current_epoch` which is the epoch based on slot events on the validator client.
- Reduced CPU usage by avoiding creation of REST API events when there are no subscribers.
<<<<<<< HEAD
- Added a labelled counter to metrics for external signer requests, `validator_external_signer_requests`, with labels `success`, `failed`, `timeout`
- Added a labelled counter to metrics for event stream, `validator_event_stream`, which has a `reason` label. The reason will be one of (disconnect, connect, error, timeout, invalidEvent).
=======
- Added a labelled counter to metrics for external signer requests, `validator_external_signer_requests`, with a result label containing `success`, `failed`, `timeout`
- Added a labelled counter to metrics for storing the results of duties, `validator_duties_performed`, with a `type` and `result`.
>>>>>>> 7df34a53

### Bug Fixes
- Fixed issue in discv5 where nonce was incorrectly reused.
- Block events now only return the slot and root, rather than the entire signed block.<|MERGE_RESOLUTION|>--- conflicted
+++ resolved
@@ -20,13 +20,9 @@
 - `--ws-checkpoint` CLI now accepts a URL optionally, and will load the `ws_checkpoint` field from that URL.
 - validator-client now publishes `validator_current_epoch` which is the epoch based on slot events on the validator client.
 - Reduced CPU usage by avoiding creation of REST API events when there are no subscribers.
-<<<<<<< HEAD
 - Added a labelled counter to metrics for external signer requests, `validator_external_signer_requests`, with labels `success`, `failed`, `timeout`
+- Added a labelled counter to metrics for storing the results of duties, `validator_duties_performed`, with a `type` and `result`.
 - Added a labelled counter to metrics for event stream, `validator_event_stream`, which has a `reason` label. The reason will be one of (disconnect, connect, error, timeout, invalidEvent).
-=======
-- Added a labelled counter to metrics for external signer requests, `validator_external_signer_requests`, with a result label containing `success`, `failed`, `timeout`
-- Added a labelled counter to metrics for storing the results of duties, `validator_duties_performed`, with a `type` and `result`.
->>>>>>> 7df34a53
 
 ### Bug Fixes
 - Fixed issue in discv5 where nonce was incorrectly reused.
