--- conflicted
+++ resolved
@@ -19,11 +19,8 @@
 
 ### Additions and Improvements
 - Support v.2.1.0 of the standard rest api. it should be noted that the 'version' has been changed to lower case to comply with the api specification.
-<<<<<<< HEAD
- - Updated to Javalin 4 for the rest api.
-=======
 - Attestations are now sent to the beacon node in batches by default when using the validator-client.
->>>>>>> 7b6b8244
+- Updated to Javalin 4 for the rest api.
 
 ### Bug Fixes
 - Fixed issue where discovery did not correctly abort handshake attempts when a request timed out.
