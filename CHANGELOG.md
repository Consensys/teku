--- conflicted
+++ resolved
@@ -19,8 +19,5 @@
 ### Bug Fixes
  - Improved handling of the http accept header used to determine whether to send SSZ data or json for states and blocks.
  - Updated discovery library with improved performance.
-<<<<<<< HEAD
- - Fixed issue on custom testnets with two forks in sequential epochs where the maximum gossip topic subscription limits were exceeded.
-=======
  - Updated libp2p library to respect message list limits when sending messages.
->>>>>>> 489ffd01
+ - Fixed issue on custom testnets with two forks in sequential epochs where the maximum gossip topic subscription limits were exceeded.