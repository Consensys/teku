
# Changelog

## Upcoming Breaking Changes
- The `/teku/v1/beacon/states/:state_id` endpoint has been deprecated in favor of the standard API `/eth/v1/debug/beacon/states/:state_id` which now returns the state as SSZ when the `Accept: application/octet-stream` header is specified on the request.
- The `/eth/v1/debug/beacon/states/:state_id` endpoint has been deprecated in favor of the v2 Altair endpoint `/eth/v2/debug/beacon/states/:state_id`
- The `/eth/v1/beacon/blocks/:block_id` endpoint has been deprecated in favor of the v2 Altair endpoint `/eth/v2/beacon/blocks/:block_id`
- The `/eth/v1/validator/blocks/:slot` endpoint has been deprecated in favor of the v2 Altair endpoint `/eth/v2/validator/blocks/:slot`
- The `/eth/v1/debug/beacon/heads` endpoint has been deprecated in favor of the v2 Bellatrix endpoint `/eth/v2/debug/beacon/heads`
- The commandline option `--validators-performance-tracking-enabled` has been deprecated in favour of `--validators-performance-tracking-mode`
 
## Current Releases
For information on changes in released versions of Teku, see the [releases page](https://github.com/ConsenSys/teku/releases).

## Unreleased Changes

### Breaking Changes


### Additions and Improvements
- Improved performance when regenerating non-finalized states that had to be dropped from memory.
<<<<<<< HEAD
- Performance optimizations for Gnosis beacon chain
- Added `is_optimistic` field to `/eth/v1/node/syncing` response.
=======
- Performance optimizations for Gnosis beacon chain.
- Improved performance when processing epoch transitions.
>>>>>>> 3efa75fa

### Bug Fixes
- Added stricter limits on attestation pool size. 
- Fixed issue with loading the optimised BLST library on Windows.<|MERGE_RESOLUTION|>--- conflicted
+++ resolved
@@ -19,13 +19,10 @@
 
 ### Additions and Improvements
 - Improved performance when regenerating non-finalized states that had to be dropped from memory.
-<<<<<<< HEAD
 - Performance optimizations for Gnosis beacon chain
-- Added `is_optimistic` field to `/eth/v1/node/syncing` response.
-=======
 - Performance optimizations for Gnosis beacon chain.
 - Improved performance when processing epoch transitions.
->>>>>>> 3efa75fa
+- Added `is_optimistic` field to `/eth/v1/node/syncing` response.
 
 ### Bug Fixes
 - Added stricter limits on attestation pool size. 
