--- conflicted
+++ resolved
@@ -12,15 +12,11 @@
 For information on changes in released versions of Teku, see the [releases page](https://github.com/ConsenSys/teku/releases).
 
 ## Unreleased Changes
-<<<<<<< HEAD
 
 ### Breaking Changes
-- Support for the Pyrmont testnet has been removed. The Prater testnet should be used instead.
 - `block` events are now published on the beacon rest API after the block is imported, instead of after it had passed gossip validation rules.
      Blocks that pass the gossip validation rules but fail state transition will no longer emit a `block` event.
 
-=======
->>>>>>> 70c3f234
 ### Additions and Improvements
 
 ### Bug Fixes