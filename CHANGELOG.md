# Changelog

## Upcoming Breaking Changes
- The `/teku/v1/beacon/states/:state_id` endpoint has been deprecated in favor of the standard API `/eth/v1/debug/beacon/states/:state_id` which now returns the state as SSZ when the `Accept: application/octet-stream` header is specified on the request.

## Current Releases
For information on changes in released versions of Teku, see the [releases page](https://github.com/ConsenSys/teku/releases).

## Unreleased Changes

### Breaking Changes
- Teku no longer publishes a `head` event on the REST API 4 seconds into a slot if a block has not been received. 
  The `--Xvalidators-dependent-root-enabled=false` option can be used to restore the old behaviour.
  Note: this should be applied to both the beacon node and validator client if running separately.

### Additions and Improvements
- Added `migrate-data` subcommand to allow users to migrate to a leveldb relatively easily without requiring a full re-sync.
- Improved compatibility of the validator client with other beacon nodes using the REST API by using 
  the `dependent-root` field to detect re-orgs instead of depending on the beacon chain publishing re-org events when empty slots are later filled.

### Bug Fixes
- Fix an issue where new peers would not be found after a network outage.
- Fix a file handle leak in jvm-libp2p.
- Fix `previous_epoch_participation` and `current_epoch_participation` representation in 
  `/eth/v2/debug/beacon/states/:state_id` so that it comes back as an array rather than a byte string.
- `/eth/v1/beacon/pool/sync_committees` incorrectly returned 503 when there were no errors instead of 200.
- Fix an issue where deposits for the PoW chain could be loaded out of order on restart.
<<<<<<< HEAD
- Fix `/eth/v1/validator/contribution_and_proofs` to return errors.
=======
- Add `SYNC_COMMITTEE_SUBNET_COUNT` to `/eth/v1/config/spec`, as it was missing.
>>>>>>> d9e8011d

### Experimental: New Altair REST APIs
- implement POST `/eth/v1/beacon/pool/sync_committees` to allow validators to submit sync committee signatures to the beacon node.
- implement POST `/eth/v1/validator/duties/sync/{epoch}` for Altair fork.
- implement GET and POST `/eth/v1/validator/sync_committee_subscriptions` for Altair fork.
- implement GET `/eth/v2/validator/blocks/{slot}` for Altair fork.
- implement GET `/eth/v2/debug/beacon/states/:state_id` for Altair fork.
- implement GET `/eth/v1/beacon/states/{state_id}/sync_committees` for Altair fork.
- `/eth/v1/validator/blocks/{slot}` will now produce an altair block if an altair slot is requested.
- `/eth/v1/node/identity` will now include syncnets in metadata<|MERGE_RESOLUTION|>--- conflicted
+++ resolved
@@ -25,11 +25,8 @@
   `/eth/v2/debug/beacon/states/:state_id` so that it comes back as an array rather than a byte string.
 - `/eth/v1/beacon/pool/sync_committees` incorrectly returned 503 when there were no errors instead of 200.
 - Fix an issue where deposits for the PoW chain could be loaded out of order on restart.
-<<<<<<< HEAD
 - Fix `/eth/v1/validator/contribution_and_proofs` to return errors.
-=======
 - Add `SYNC_COMMITTEE_SUBNET_COUNT` to `/eth/v1/config/spec`, as it was missing.
->>>>>>> d9e8011d
 
 ### Experimental: New Altair REST APIs
 - implement POST `/eth/v1/beacon/pool/sync_committees` to allow validators to submit sync committee signatures to the beacon node.
