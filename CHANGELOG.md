--- conflicted
+++ resolved
@@ -10,13 +10,8 @@
 
 ### Breaking Changes
 
-<<<<<<< HEAD
-- `--exchange-capabilities-enabled` option has been removed since it is no longer applicable because of [execution-apis](https://github.com/ethereum/execution-apis/pull/418) spec change.
-- Removed kiln and ropsten as `--network` options
 - Upgrading the minimum Java version to Java 17, which means users will need to upgrade their Java installation to at least `Java 17`.  The docker versions relying on `jdk16` will no longer be published, so docker users explicitly referencing the `jdk16` build need to update their package to reference `jdk17`, as tags `develop-jdk16`, `develop-jdk16-arm64`, `latest-jdk16` will no longer be updated.
 
-=======
->>>>>>> 325c6259
 ### Additions and Improvements
 
 ### Bug Fixes