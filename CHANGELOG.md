--- conflicted
+++ resolved
@@ -26,11 +26,8 @@
   The previous behaviour can be restored with `--Xvalidators-dependent-root-enabled=false`. Note: this should be applied to both the beacon node and validator client if running separately.
 - The default docker image has been upgraded to use Java 15.
 - Updated the ENRs for MainNet bootnodes run by the Nimbus team.
-<<<<<<< HEAD
+- Added a `is_syncing` field to the `/eth/v1/node/syncing` endpoint to explicitly indicate if the node is in sync or not. 
 - Teku will now exit when database writes fail (e.g. due to disk failure) to enable systems like kubernetes to better identify and respond to the failure.
-=======
-- Added a `is_syncing` field to the `/eth/v1/node/syncing` endpoint to explicitly indicate if the node is in sync or not. 
->>>>>>> 4e61d673
 
 ### Bug Fixes
 - Ensured shutdown operations have fully completed prior to exiting the process.