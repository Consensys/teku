# Changelog

## Upcoming Breaking Changes
- Teku currently publishes a `head` event on the REST API 4 seconds into a slot even if a block has not been received. In a future release this will be changed so `head` event is only published when a new
  chain head block is imported. The `--Xvalidators-dependent-root-enabled` option can be used to switch to the new behaviour now for testing.
  Note: this should be applied to both the beacon node and validator client if running separately.
- The `/teku/v1/beacon/states/:state_id` endpoint has been deprecated in favor of the standard API `/eth/v1/debug/beacon/states/:state_id` which now returns the state as SSZ when the `Accept: application/octet-stream` header is specified on the request.

## Current Releases
For information on changes in released versions of Teku, see the [releases page](https://github.com/ConsenSys/teku/releases).

## Unreleased Changes

### Additions and Improvements
- Upgraded to use BLS implementation BLST version 0.3.3.
<<<<<<< HEAD
- validator-client now publishes `validator_current_epoch` which is the epoch based on slot events on the validator client.
- Added a labelled counter to metrics for external signer requests, `validator_external_signer_requests`, with a result label containing `success`, `failed`, `timeout`
- Added a labelled counter to metrics for storing the results of duties, `validator_duties_performed`, with a `type` and `result`.

### Bug Fixes
- Fixed `ProtoArray: Best node is not viable for head` error.
=======
- Added new metrics to Validators
  - `validator_external_signer_requests` with labels `success`, `failed`, `timeout`.
  - `validator_duties_performed` with labels `type` and `result`.
  - `validator_event_stream_disconnections_total` which has a `reason` label. The reason will be one of (disconnect, connect, error, timeout, invalidEvent).
  - `validator_event_stream_invalid_events_total` counts the number of invalid events found on the event stream.
  
### Bug Fixes
>>>>>>> 6acb02c6
<|MERGE_RESOLUTION|>--- conflicted
+++ resolved
@@ -13,14 +13,6 @@
 
 ### Additions and Improvements
 - Upgraded to use BLS implementation BLST version 0.3.3.
-<<<<<<< HEAD
-- validator-client now publishes `validator_current_epoch` which is the epoch based on slot events on the validator client.
-- Added a labelled counter to metrics for external signer requests, `validator_external_signer_requests`, with a result label containing `success`, `failed`, `timeout`
-- Added a labelled counter to metrics for storing the results of duties, `validator_duties_performed`, with a `type` and `result`.
-
-### Bug Fixes
-- Fixed `ProtoArray: Best node is not viable for head` error.
-=======
 - Added new metrics to Validators
   - `validator_external_signer_requests` with labels `success`, `failed`, `timeout`.
   - `validator_duties_performed` with labels `type` and `result`.
@@ -28,4 +20,4 @@
   - `validator_event_stream_invalid_events_total` counts the number of invalid events found on the event stream.
   
 ### Bug Fixes
->>>>>>> 6acb02c6
+- Fixed `ProtoArray: Best node is not viable for head` error.