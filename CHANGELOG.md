--- conflicted
+++ resolved
@@ -7,7 +7,7 @@
 ## Unreleased Changes
 
 ### Breaking Changes
-<<<<<<< HEAD
+- `--Xvalidators-builder-registration-default-gas-limit` is removed in favour of `--validators-builder-registration-default-gas-limit`
 - With the upgrade of the Prometheus Java Metrics library, there are the following changes:
   - Gauge names are not allowed to end with `total`, therefore metrics as `beacon_proposers_data_total` and `beacon_eth1_current_period_votes_total` are dropping the `_total` suffix
   - The `_created` timestamps are not returned by default.
@@ -23,9 +23,7 @@
     | jvm_memory_pool_bytes_init      | jvm_memory_pool_init_bytes      |
     | jvm_memory_pool_bytes_max       | jvm_memory_pool_max_bytes       |
     | jvm_memory_pool_bytes_used      | jvm_memory_pool_used_bytes      |
-=======
-`--Xvalidators-builder-registration-default-gas-limit` is removed in favour of `--validators-builder-registration-default-gas-limit`
->>>>>>> 92a08989
+
 
 ### Additions and Improvements
 - Default the gas limit to 36 million for externally produced blocks
