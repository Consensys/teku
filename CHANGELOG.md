--- conflicted
+++ resolved
@@ -1,6 +1,8 @@
 # Changelog
 
 ## Upcoming Breaking Changes
+
+- Upgrading the minimum Java version to Java 17, which means users will need to upgrade their Java installation to at least `Java 17`.  The docker versions relying on `jdk16` will no longer be published, so docker users explicitly referencing the `jdk16` build need to update their package to reference `jdk17`, as tags `develop-jdk16`, `develop-jdk16-arm64`, `latest-jdk16` will no longer be updated.
 
 ## Current Releases
 
@@ -10,11 +12,8 @@
 
 ### Breaking Changes
 
-<<<<<<< HEAD
+- Upgrading the minimum Java version to Java 17, which means users will need to upgrade their Java installation to at least `Java 17`.  The docker versions relying on `jdk16` will no longer be published, so docker users explicitly referencing the `jdk16` build need to update their package to reference `jdk17`, as tags `develop-jdk16`, `develop-jdk16-arm64`, `latest-jdk16` will no longer be updated.
 - The Development option `--Xp2p-minimum-subnet-subscriptions` has been removed and will no longer be recognised as a command line option.
-=======
-- Upgrading the minimum Java version to Java 17, which means users will need to upgrade their Java installation to at least `Java 17`.  The docker versions relying on `jdk16` will no longer be published, so docker users explicitly referencing the `jdk16` build need to update their package to reference `jdk17`, as tags `develop-jdk16`, `develop-jdk16-arm64`, `latest-jdk16` will no longer be updated.
->>>>>>> bfb3b59a
 
 ### Additions and Improvements
 
