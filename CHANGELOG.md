--- conflicted
+++ resolved
@@ -15,10 +15,7 @@
 ### Additions and Improvements
 - Support to new Beacon APIs `publishBlindedBlockV2` and `publishBlockV2` which introduce broadcast validation parameter. 
 - Added configuration attributes in support of honest validator late block reorg, which adds `REORG_HEAD_WEIGHT_THRESHOLD`, `REORG_PARENT_WEIGHT_THRESHOLD`, and  `REORG_MAX_EPOCHS_SINCE_FINALIZATION` to phase 0 configurations. Mainnet values have been added as defaults for configurations that have not explicitly listed them.
-<<<<<<< HEAD
+- Added POST `/eth/v1/beacon/states/{state_id}/validators` beacon API.
 - Added POST `/eth/v1/beacon/states/{state_id}/validator_balances` beacon API.
-=======
-- Added POST `/eth/v1/beacon/states/{state_id}/validators` beacon API.
->>>>>>> d695ed43
 
 ### Bug Fixes