# Changelog

## Upcoming Breaking Changes
- The `/teku/v1/beacon/states/:state_id` endpoint has been deprecated in favor of the standard API `/eth/v1/debug/beacon/states/:state_id` which now returns the state as SSZ when the `Accept: application/octet-stream` header is specified on the request.
- The `/eth/v1/debug/beacon/states/:state_id` endpoint has been deprecated in favor of the v2 Altair endpoint `/eth/v2/debug/beacon/states/:state_id`
- The `/eth/v1/beacon/blocks/:block_id` endpoint has been deprecated in favor of the v2 Altair endpoint `/eth/v2/beacon/blocks/:block_id`
- The `/eth/v1/validator/blocks/:slot` endpoint has been deprecated in favor of the v2 Altair endpoint `/eth/v2/validator/blocks/:slot`

## Current Releases
For information on changes in released versions of Teku, see the [releases page](https://github.com/ConsenSys/teku/releases).

## Unreleased Changes

### Breaking Changes

### Additions and Improvements
 - Added command line option `--validators-early-attestations-enabled`, which defaults to true. 
   When using a load balanced beacon node, this option should be disabled.
 - Added additional bootnodes for the Prater testnet to improve peer discovery.
 - Improved peer discovery. All authenticated node sessions are evaluated as potential peers to connect.
 - Improved clarity of sync progress log messages.

### Bug Fixes
<<<<<<< HEAD
- Fixed `ConcurrentModificationException` and `NoSuchElementException` in validator performance reporting.
- Upgraded the discovery library, providing better memory management and standards compliance.
- Fixed `InvalidDepositEventsException` error after restart.
- Improve compatibility with Lighthouse bootnodes by not including the local address in the local ENR until the external address has been determined.
- Posting attestations that fail validation to `/eth/v1/beacon/pool/attestations` will now result in `SC_BAD_REQUEST` response, with details of the invalid attestations in the response body. 

### Experimental: New Altair REST APIs
- implement POST `/eth/v1/beacon/pool/sync_committees` to allow validators to submit sync committee signatures to the beacon node.
- implement POST `/eth/v1/validator/duties/sync/{epoch}` for Altair fork.
- implement GET and POST `/eth/v1/validator/sync_committee_subscriptions` for Altair fork.
- implement GET `/eth/v2/validator/blocks/{slot}` for Altair fork.
- implement GET `/eth/v2/debug/beacon/states/:state_id` for Altair fork.
- implement GET `/eth/v1/beacon/states/{state_id}/sync_committees` for Altair fork.
- `/eth/v1/validator/blocks/{slot}` will now produce an altair block if an altair slot is requested.
- `/eth/v1/node/identity` will now include syncnets in metadata
- implement event channel for `/eth/v1/events&topic=contribution_and_proof` for Altair fork.
=======
 - Added a column size and percentage complete to migrate-database command, where columns contain block or state objects, as they can be time consuming to copy.
 - Fixed issue in Altair where sync committee contribution gossip could be incorrectly rejected when received at the very end of the slot.
>>>>>>> befae402
<|MERGE_RESOLUTION|>--- conflicted
+++ resolved
@@ -21,24 +21,6 @@
  - Improved clarity of sync progress log messages.
 
 ### Bug Fixes
-<<<<<<< HEAD
-- Fixed `ConcurrentModificationException` and `NoSuchElementException` in validator performance reporting.
-- Upgraded the discovery library, providing better memory management and standards compliance.
-- Fixed `InvalidDepositEventsException` error after restart.
-- Improve compatibility with Lighthouse bootnodes by not including the local address in the local ENR until the external address has been determined.
-- Posting attestations that fail validation to `/eth/v1/beacon/pool/attestations` will now result in `SC_BAD_REQUEST` response, with details of the invalid attestations in the response body. 
-
-### Experimental: New Altair REST APIs
-- implement POST `/eth/v1/beacon/pool/sync_committees` to allow validators to submit sync committee signatures to the beacon node.
-- implement POST `/eth/v1/validator/duties/sync/{epoch}` for Altair fork.
-- implement GET and POST `/eth/v1/validator/sync_committee_subscriptions` for Altair fork.
-- implement GET `/eth/v2/validator/blocks/{slot}` for Altair fork.
-- implement GET `/eth/v2/debug/beacon/states/:state_id` for Altair fork.
-- implement GET `/eth/v1/beacon/states/{state_id}/sync_committees` for Altair fork.
-- `/eth/v1/validator/blocks/{slot}` will now produce an altair block if an altair slot is requested.
-- `/eth/v1/node/identity` will now include syncnets in metadata
-- implement event channel for `/eth/v1/events&topic=contribution_and_proof` for Altair fork.
-=======
  - Added a column size and percentage complete to migrate-database command, where columns contain block or state objects, as they can be time consuming to copy.
  - Fixed issue in Altair where sync committee contribution gossip could be incorrectly rejected when received at the very end of the slot.
->>>>>>> befae402
+ - Posting attestations that fail validation to `/eth/v1/beacon/pool/attestations` will now result in `SC_BAD_REQUEST` response, with details of the invalid attestations in the response body. 
