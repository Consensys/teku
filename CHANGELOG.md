# Changelog

## Upcoming Breaking Changes
<<<<<<< HEAD
- Upgrading source code to Java 17 meaning users will need to upgrade their Java install to at least 17, or use the jdk17 variant of the docker image. 
=======

- Upgrading source code to Java 17 meaning users will need to upgrade their Java install to at least 17, or use the jdk17 variant of the docker image.
>>>>>>> de4b7bbc
- The `/eth/v1/debug/beacon/states/:state_id` endpoint has been deprecated in favor of the v2 Altair endpoint `/eth/v2/debug/beacon/states/:state_id`
- The `/eth/v1/beacon/blocks/:block_id` endpoint has been deprecated in favor of the v2 Altair endpoint `/eth/v2/beacon/blocks/:block_id`
- The `/eth/v1/validator/blocks/:slot` endpoint has been deprecated in favor of the v2 Altair endpoint `/eth/v2/validator/blocks/:slot`
- The `/eth/v1/debug/beacon/heads` endpoint has been deprecated in favor of the v2 Bellatrix endpoint `/eth/v2/debug/beacon/heads`
- The command argument `--Xengine-exchange-capabilities` will be removed, update to use `--engine-exchange-capabilities` if you are using this option.
- The command argument `--Xdeposit-snapshot-enabled` will be removed, just remove it from commandline/configuration if you use it, updated argument `--deposit-snapshot-enabled` defaults to true now.

## Current Releases

For information on changes in released versions of Teku, see the [releases page](https://github.com/ConsenSys/teku/releases).

## Unreleased Changes

### Breaking Changes

### Additions and Improvements

### Bug Fixes
<|MERGE_RESOLUTION|>--- conflicted
+++ resolved
@@ -1,12 +1,7 @@
 # Changelog
 
 ## Upcoming Breaking Changes
-<<<<<<< HEAD
 - Upgrading source code to Java 17 meaning users will need to upgrade their Java install to at least 17, or use the jdk17 variant of the docker image. 
-=======
-
-- Upgrading source code to Java 17 meaning users will need to upgrade their Java install to at least 17, or use the jdk17 variant of the docker image.
->>>>>>> de4b7bbc
 - The `/eth/v1/debug/beacon/states/:state_id` endpoint has been deprecated in favor of the v2 Altair endpoint `/eth/v2/debug/beacon/states/:state_id`
 - The `/eth/v1/beacon/blocks/:block_id` endpoint has been deprecated in favor of the v2 Altair endpoint `/eth/v2/beacon/blocks/:block_id`
 - The `/eth/v1/validator/blocks/:slot` endpoint has been deprecated in favor of the v2 Altair endpoint `/eth/v2/validator/blocks/:slot`
