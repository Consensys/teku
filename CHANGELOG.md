--- conflicted
+++ resolved
@@ -24,8 +24,5 @@
  - Increase the batch size when searching for unknown validator indexes from 10 to 50.
  - Fixed issue with the voluntary-exit subcommand and Altair networks which caused "Failed to retrieve network config" errors.
  - Fixed issue where redundant attestations were incorrectly included in blocks.
-<<<<<<< HEAD
- - Fixed an issue where invalid attestations could be incorrectly added to blocks in the epoch immediately after the Altair fork.
-=======
  - Validator performance is no longer logged when there are no attestations expected.
->>>>>>> 14066500
+ - Fixed an issue where invalid attestations could be incorrectly added to blocks in the epoch immediately after the Altair fork.