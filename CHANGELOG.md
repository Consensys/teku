# Changelog

## Upcoming Breaking Changes
- Teku currently publishes a `head` event on the REST API 4 seconds into a slot even if a block has not been received. In a future release this will be changed so `head` event is only published when a new
  chain head block is imported. The `--Xvalidators-dependent-root-enabled` option can be used to switch to the new behaviour now for testing.
  Note: this should be applied to both the beacon node and validator client if running separately.
- The `/teku/v1/beacon/states/:state_id` endpoint has been deprecated in favor of the standard API `/eth/v1/debug/beacon/states/:state_id` which now returns the state as SSZ when the `Accept: application/octet-stream` header is specified on the request.

## Current Releases
For information on changes in released versions of Teku, see the [releases page](https://github.com/ConsenSys/teku/releases).

## Unreleased Changes
  
### Breaking Changes
- The events api `/eth/v1/events` - `block` event now returns the slot and root as detailed in the standard API specification, instead of the entire block.

### Additions and Improvements
- When downloading the `--initial-state` from a URL, the `Accept: application/octet-stream` header is now set. This provides compatibility with the standard API `/eth/v1/debug/beacon/states/:state_id` endpoint.
- `--ws-checkpoint` CLI now accepts a URL optionally, and will load the `ws_checkpoint` field from that URL.
<<<<<<< HEAD
- Upgraded to use BLS implementation BLST version 0.3.3.
=======
- Reduced CPU usage by avoiding creation of REST API events when there are no subscribers.
>>>>>>> 015d7bfb

### Bug Fixes
- Fixed issue in discv5 where nonce was incorrectly reused.
- Block events now only return the slot and root, rather than the entire signed block.<|MERGE_RESOLUTION|>--- conflicted
+++ resolved
@@ -17,11 +17,8 @@
 ### Additions and Improvements
 - When downloading the `--initial-state` from a URL, the `Accept: application/octet-stream` header is now set. This provides compatibility with the standard API `/eth/v1/debug/beacon/states/:state_id` endpoint.
 - `--ws-checkpoint` CLI now accepts a URL optionally, and will load the `ws_checkpoint` field from that URL.
-<<<<<<< HEAD
 - Upgraded to use BLS implementation BLST version 0.3.3.
-=======
 - Reduced CPU usage by avoiding creation of REST API events when there are no subscribers.
->>>>>>> 015d7bfb
 
 ### Bug Fixes
 - Fixed issue in discv5 where nonce was incorrectly reused.
