--- conflicted
+++ resolved
@@ -19,9 +19,4 @@
 ### Additions and Improvements
 
 ### Bug Fixes
-<<<<<<< HEAD
-- Fixed performance issue when processing blocks containing deposits.
-- Make performance degradation more graceful when there is insufficient CPU for the beacon node to keep up with the chain. Reduces regularity of "Cannot create attestation for future slot" errors.
-=======
->>>>>>> 3c443aa4
 - Fixed the target database format for the `migrate-database` command.