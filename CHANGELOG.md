# Changelog

## Upcoming Breaking Changes

## Current Releases

## Unreleased Changes

### Breaking Changes

### Additions and Improvements
<<<<<<< HEAD
 - Applied spec change to alter `GOSSIP_MAX_SIZE` to `MAX_PAYLOAD_SIZE`.
 - `MAX_PAYLOAD_SIZE` is now used instead of `MAX_CHUNK_SIZE`.
 - Updated 3rd party products to latest versions.
 - Add SSZ support to validator registration via Builder API.
 - Deprecated beacon-api `/eth/v1/config/deposit_contract` - will be removed after electra, in the fulu timeframe.
 - Deprecated beacon-api `/teku/v1/beacon/pool/deposits` - will be removed after electra, in the fulu timeframe.
 - Deprecated beacon-api `/eth/v1/builder/states/{state_id}/expected_withdrawals` - will be removed after electra, in the fulu timeframe.
 - Added beacon-api `/eth/v1/beacon/states/{state_id}/pending_deposits` endpoint for use post-electra.
=======
>>>>>>> beebcc73

### Bug Fixes<|MERGE_RESOLUTION|>--- conflicted
+++ resolved
@@ -9,16 +9,6 @@
 ### Breaking Changes
 
 ### Additions and Improvements
-<<<<<<< HEAD
- - Applied spec change to alter `GOSSIP_MAX_SIZE` to `MAX_PAYLOAD_SIZE`.
- - `MAX_PAYLOAD_SIZE` is now used instead of `MAX_CHUNK_SIZE`.
- - Updated 3rd party products to latest versions.
- - Add SSZ support to validator registration via Builder API.
- - Deprecated beacon-api `/eth/v1/config/deposit_contract` - will be removed after electra, in the fulu timeframe.
- - Deprecated beacon-api `/teku/v1/beacon/pool/deposits` - will be removed after electra, in the fulu timeframe.
- - Deprecated beacon-api `/eth/v1/builder/states/{state_id}/expected_withdrawals` - will be removed after electra, in the fulu timeframe.
  - Added beacon-api `/eth/v1/beacon/states/{state_id}/pending_deposits` endpoint for use post-electra.
-=======
->>>>>>> beebcc73
 
 ### Bug Fixes