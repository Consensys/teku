--- conflicted
+++ resolved
@@ -21,11 +21,8 @@
 - Support v.2.1.0 of the standard rest api. it should be noted that the 'version' has been changed to lower case to comply with the api specification.
 - Attestations are now sent to the beacon node in batches by default when using the validator-client.
 - Updated to Javalin 4 for the rest api.
-<<<<<<< HEAD
 - Added relevant epoch to attestation and sync committee performance log message.
-=======
 - Removed ignore rule for aggregate attestation gossip where the attestation root has previously been seen.
->>>>>>> 5a4db740
 
 ### Bug Fixes
 - Fixed issue where discovery did not correctly abort handshake attempts when a request timed out.
