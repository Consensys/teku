--- conflicted
+++ resolved
@@ -10,10 +10,6 @@
 ### Breaking Changes
 
 ### Additions and Improvements
-<<<<<<< HEAD
-- Added `/eth/v1/beacon/states/{state_id}/validator_identities` endpoint to allow querying of validator identities.
 - Increase the default gas limit (`--validators-builder-registration-default-gas-limit`) to 45 million
-=======
->>>>>>> 387231bc
 
 ### Bug Fixes