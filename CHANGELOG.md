--- conflicted
+++ resolved
@@ -12,10 +12,7 @@
 ### Breaking Changes
 
 ### Additions and Improvements
-<<<<<<< HEAD
+- Increased the executor queue default maximum size to 40_000 (previously 20_000), and other queues to 10_000 (previously 5_000). If you have custom settings for these queues, check to ensure they're still required.
 - Added `peers_direction_current` LIBP2P metric for the number of peers by direction including inbound and outbound.
-=======
-- Increased the executor queue default maximum size to 40_000 (previously 20_000), and other queues to 10_000 (previously 5_000). If you have custom settings for these queues, check to ensure they're still required.
->>>>>>> 3d91f17f
 
 ### Bug Fixes