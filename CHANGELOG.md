# Changelog

## Upcoming Breaking Changes
- Teku currently publishes a `head` event on the REST API 4 seconds into a slot even if a block has not been received. In a future release this will be changed so `head` event is only published when a new
  chain head block is imported. The `--Xvalidators-dependent-root-enabled` option can be used to switch to the new behaviour now for testing.
  Note: this should be applied to both the beacon node and validator client if running separately.
- The `/teku/v1/beacon/states/:state_id` endpoint has been deprecated in favor of the standard API `/eth/v1/debug/beacon/states/:state_id` which now returns the state as SSZ when the `Accept: application/octet-stream` header is specified on the request.

## Current Releases
For information on changes in released versions of Teku, see the [releases page](https://github.com/ConsenSys/teku/releases).

## Unreleased Changes
- Add experimental endpoint for retrieving peer gossip scores at `/teku/v1/nodes/peer_scores`.

### Additions and Improvements
- Newly created databases will now use LevelDB for storage instead of RocksDB. This uses less memory and has proven to be more stable. Existing databases are unaffected and will continue to use RocksDB.
- Support for automatic fail-over of eth1-endpoints.  Multiple endpoints can be specified with the new `--eth1-endpoints` CLI option. Thanks to Enrico Del Fante.
<<<<<<< HEAD
- implement `/eth/v1/beacon/pool/sync_committees` to allow validators to submit sync committee signatures to the beacon node.
=======
- implement POST `/eth/v1/validator/duties/sync/{epoch}` for Altair fork.
>>>>>>> 5ee0865e

### Bug Fixes<|MERGE_RESOLUTION|>--- conflicted
+++ resolved
@@ -15,10 +15,7 @@
 ### Additions and Improvements
 - Newly created databases will now use LevelDB for storage instead of RocksDB. This uses less memory and has proven to be more stable. Existing databases are unaffected and will continue to use RocksDB.
 - Support for automatic fail-over of eth1-endpoints.  Multiple endpoints can be specified with the new `--eth1-endpoints` CLI option. Thanks to Enrico Del Fante.
-<<<<<<< HEAD
-- implement `/eth/v1/beacon/pool/sync_committees` to allow validators to submit sync committee signatures to the beacon node.
-=======
+- implement POST `/eth/v1/beacon/pool/sync_committees` to allow validators to submit sync committee signatures to the beacon node.
 - implement POST `/eth/v1/validator/duties/sync/{epoch}` for Altair fork.
->>>>>>> 5ee0865e
 
 ### Bug Fixes