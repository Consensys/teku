# Changelog

## Upcoming Breaking Changes
- The `/eth/v1/debug/beacon/states/:state_id` endpoint has been deprecated in favor of the v2 Altair endpoint `/eth/v2/debug/beacon/states/:state_id`
- The `/eth/v1/beacon/blocks/:block_id` endpoint has been deprecated in favor of the v2 Altair endpoint `/eth/v2/beacon/blocks/:block_id`
- The `/eth/v1/validator/blocks/:slot` endpoint has been deprecated in favor of the v2 Altair endpoint `/eth/v2/validator/blocks/:slot`
- The `/eth/v1/debug/beacon/heads` endpoint has been deprecated in favor of the v2 Bellatrix endpoint `/eth/v2/debug/beacon/heads`
- The commandline option `--network` of the `validator-client` subcommand has been undeprecated and can be used to select a network for standalone validator clients. When set to `auto`, it automatically
  fetches network configuration information from the configured beacon node endpoint.

## Current Releases
For information on changes in released versions of Teku, see the [releases page](https://github.com/ConsenSys/teku/releases).

## Unreleased Changes

### Breaking Changes
- Removed references to beacon block methods `/eth2/beacon_chain/req/beacon_blocks_by_root` and `/eth2/beacon_chain/req/beacon_blocks_by_range`.
- `--Xmetrics-block-timing-tracking-enabled` option has been removed. The `--metrics-block-timing-tracking-enabled` option should be used instead (enabled by default).

### Additions and Improvements
- Introduced [Doppelganger Detection feature](https://docs.teku.consensys.net/HowTo/Doppelganger-Detection) 
- Changed color of block production duty to cyan, rather than dark blue.
- Introduced a configuration overview printed during start up.
- Introduced a new field `el_offline` in the `GetSyncingStatusResponse` which is set to `true` when the execution layer is offline: [Syncing API update](https://github.com/ethereum/beacon-APIs/pull/290)
<<<<<<< HEAD
- Trigger the beacon nodes fallback mechanism when the execution layer is offline
=======
- Added Capella fork information for Sepolia network configuration.
>>>>>>> 362355b2

### Bug Fixes
- Fixed issue which was causing validator keys to be loaded twice, which, in some cases, was causing beacon node to initialize slower.<|MERGE_RESOLUTION|>--- conflicted
+++ resolved
@@ -22,11 +22,8 @@
 - Changed color of block production duty to cyan, rather than dark blue.
 - Introduced a configuration overview printed during start up.
 - Introduced a new field `el_offline` in the `GetSyncingStatusResponse` which is set to `true` when the execution layer is offline: [Syncing API update](https://github.com/ethereum/beacon-APIs/pull/290)
-<<<<<<< HEAD
 - Trigger the beacon nodes fallback mechanism when the execution layer is offline
-=======
 - Added Capella fork information for Sepolia network configuration.
->>>>>>> 362355b2
 
 ### Bug Fixes
 - Fixed issue which was causing validator keys to be loaded twice, which, in some cases, was causing beacon node to initialize slower.