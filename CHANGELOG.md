--- conflicted
+++ resolved
@@ -9,13 +9,6 @@
 ### Breaking Changes
 
 ### Additions and Improvements
-<<<<<<< HEAD
-- Updated Teku bootnode ENR on Sepolia and Mainnet
-- Scheduled Electra for Mainnet at epoch 364032 (May 7, 2025, 10:05:11am UTC)
-- Scheduled Electra for Gnosis at epoch 1337856 (April 30, 2025, 14:03:40 UTC)
-- Third party library updates.
 - Added `--p2p-static-peers-url` option to read static peers from a URL or file
-=======
->>>>>>> c2442a41
 
 ### Bug Fixes