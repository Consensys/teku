--- conflicted
+++ resolved
@@ -13,10 +13,7 @@
 - By default, Teku won't allow syncing from genesis, users should use `--checkpoint-sync-url` when starting a new node. It is possible to revert back to the previous behaviour using the flag `--ignore-weak-subjectivity-period-enabled`.
 
 ### Additions and Improvements
-<<<<<<< HEAD
 - Support to new Beacon APIs `publishBlindedBlockV2` and `publishBlockV2` which introduce broadcast validation parameter. 
-=======
 - Added configuration attributes in support of honest validator late block reorg, which adds `REORG_HEAD_WEIGHT_THRESHOLD`, `REORG_PARENT_WEIGHT_THRESHOLD`, and  `REORG_MAX_EPOCHS_SINCE_FINALIZATION` to phase 0 configurations. Mainnet values have been added as defaults for configurations that have not explicitly listed them.
->>>>>>> e0420c52
 
 ### Bug Fixes