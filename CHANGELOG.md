# Changelog

## Upcoming Breaking Changes

- Upgrading the minimum Java version to Java 17, which means users will need to upgrade their Java installation to at least `Java 17`.  The docker versions relying on `jdk16` will no longer be published, so docker users explicitly referencing the `jdk16` build need to update their package to reference `jdk17`, as tags `develop-jdk16`, `develop-jdk16-arm64`, `latest-jdk16` will no longer be updated.

## Current Releases

For information on changes in released versions of Teku, see the [releases page](https://github.com/ConsenSys/teku/releases).

## Unreleased Changes

### Breaking Changes

<<<<<<< HEAD
- `--exchange-capabilities-enabled` option has been removed since it is no longer applicable because of [execution-apis](https://github.com/ethereum/execution-apis/pull/418) spec change.
- Removed kiln and ropsten as `--network` options
- The Development option `--Xp2p-minimum-subnet-subscriptions` has been removed and will no longer be recognised as a command line option.

### Additions and Improvements

- `--validators-external-signer-public-keys` parameter now accepts `external-signer` value. It will enable public key retrieval from external signer standard API, making sure that configured keystore and trustStore will be used, if any.
- Stopped calling `engine_exchangeTransitionConfigurationV1` Engine API method, since the method will be deprecated in the future.
- Subscribe to a fixed number of attestation subnets ([`SUBNETS_PER_NODE`](https://github.com/ethereum/consensus-specs/blob/2cd967e2bb4f8437cdf70ecd1a8a119a005330a9/configs/mainnet.yaml#L127C7-L127C7)) based on the node id for a period of [`EPOCHS_PER_SUBNET_SUBSCRIPTION`](https://github.com/ethereum/consensus-specs/blob/2cd967e2bb4f8437cdf70ecd1a8a119a005330a9/configs/mainnet.yaml#L112C4-L112C4) epochs

### Bug Fixes

- Fix Get Attestation Rewards API to fetch beacon state instead of block and beacon state (fixes #7338)
=======
### Additions and Improvements

### Bug Fixes
>>>>>>> 436f5331
<|MERGE_RESOLUTION|>--- conflicted
+++ resolved
@@ -12,22 +12,10 @@
 
 ### Breaking Changes
 
-<<<<<<< HEAD
-- `--exchange-capabilities-enabled` option has been removed since it is no longer applicable because of [execution-apis](https://github.com/ethereum/execution-apis/pull/418) spec change.
-- Removed kiln and ropsten as `--network` options
 - The Development option `--Xp2p-minimum-subnet-subscriptions` has been removed and will no longer be recognised as a command line option.
 
 ### Additions and Improvements
 
-- `--validators-external-signer-public-keys` parameter now accepts `external-signer` value. It will enable public key retrieval from external signer standard API, making sure that configured keystore and trustStore will be used, if any.
-- Stopped calling `engine_exchangeTransitionConfigurationV1` Engine API method, since the method will be deprecated in the future.
 - Subscribe to a fixed number of attestation subnets ([`SUBNETS_PER_NODE`](https://github.com/ethereum/consensus-specs/blob/2cd967e2bb4f8437cdf70ecd1a8a119a005330a9/configs/mainnet.yaml#L127C7-L127C7)) based on the node id for a period of [`EPOCHS_PER_SUBNET_SUBSCRIPTION`](https://github.com/ethereum/consensus-specs/blob/2cd967e2bb4f8437cdf70ecd1a8a119a005330a9/configs/mainnet.yaml#L112C4-L112C4) epochs
 
-### Bug Fixes
-
-- Fix Get Attestation Rewards API to fetch beacon state instead of block and beacon state (fixes #7338)
-=======
-### Additions and Improvements
-
-### Bug Fixes
->>>>>>> 436f5331
+### Bug Fixes