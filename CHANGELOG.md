
# Changelog

## Upcoming Breaking Changes
- The `/teku/v1/beacon/states/:state_id` endpoint has been deprecated in favor of the standard API `/eth/v1/debug/beacon/states/:state_id` which now returns the state as SSZ when the `Accept: application/octet-stream` header is specified on the request.
- The `/eth/v1/debug/beacon/states/:state_id` endpoint has been deprecated in favor of the v2 Altair endpoint `/eth/v2/debug/beacon/states/:state_id`
- The `/eth/v1/beacon/blocks/:block_id` endpoint has been deprecated in favor of the v2 Altair endpoint `/eth/v2/beacon/blocks/:block_id`
- The `/eth/v1/validator/blocks/:slot` endpoint has been deprecated in favor of the v2 Altair endpoint `/eth/v2/validator/blocks/:slot`
- The commandline option `--validators-performance-tracking-enabled` has been deprecated in favour of `--validators-performance-tracking-mode`
 
## Current Releases
For information on changes in released versions of Teku, see the [releases page](https://github.com/ConsenSys/teku/releases).

## Unreleased Changes

### Breaking Changes
- `block` events are now published on the beacon rest API after the block is imported, instead of after it had passed gossip validation rules.
     Blocks that pass the gossip validation rules but fail state transition will no longer emit a `block` event.

### Additions and Improvements
<<<<<<< HEAD
 - Updated gossip validation rules to match consensus spec v1.1.0.
=======
- Reduced CPU usage when finding ancestor block roots.
>>>>>>> 374558a7

### Bug Fixes<|MERGE_RESOLUTION|>--- conflicted
+++ resolved
@@ -18,10 +18,7 @@
      Blocks that pass the gossip validation rules but fail state transition will no longer emit a `block` event.
 
 ### Additions and Improvements
-<<<<<<< HEAD
- - Updated gossip validation rules to match consensus spec v1.1.0.
-=======
 - Reduced CPU usage when finding ancestor block roots.
->>>>>>> 374558a7
+- Updated gossip validation rules to match consensus spec v1.1.0.
 
 ### Bug Fixes