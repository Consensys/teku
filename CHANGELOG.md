--- conflicted
+++ resolved
@@ -14,10 +14,6 @@
  - Added Chiado Electra configuration due at Mar-06-2025 09:43:40 GMT+0000
 
 ### Bug Fixes
-<<<<<<< HEAD
- - added 415 response code for beacon-api `/eth/v1/validator/register_validator`. 
- - Removed stack trace by default from duty failure messages.
-=======
  - added 415 response code for beacon-api `/eth/v1/validator/register_validator`.
  - Holesky pectra bad block ignored to aid syncing
->>>>>>> 2881ca79
+ - Removed stack trace by default from duty failure messages.