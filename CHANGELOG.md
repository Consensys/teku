# Changelog

## Upcoming Breaking Changes
- The `validator_beacon_node_published_attestation_total`, `validator_beacon_node_published_aggregate_total`,
  `validator_beacon_node_send_sync_committee_messages_total`, `validator_beacon_node_send_sync_committee_contributions_total`
  and `validator_beacon_node_published_block_total` metrics have been deprecated in favour of the new `validator_beacon_node_requests_total` metric.
  The old metrics will be removed in a future release. An update to the [Teku Dashboard](https://grafana.com/grafana/dashboards/13457) that uses the new metric is available.
- The `/eth/v1/debug/beacon/states/:state_id` endpoint has been deprecated in favor of the v2 Altair endpoint `/eth/v2/debug/beacon/states/:state_id`
- The `/eth/v1/beacon/blocks/:block_id` endpoint has been deprecated in favor of the v2 Altair endpoint `/eth/v2/beacon/blocks/:block_id`
- The `/eth/v1/validator/blocks/:slot` endpoint has been deprecated in favor of the v2 Altair endpoint `/eth/v2/validator/blocks/:slot`
- The `/eth/v1/debug/beacon/heads` endpoint has been deprecated in favor of the v2 Bellatrix endpoint `/eth/v2/debug/beacon/heads`
- The commandline option `--network` of the `validator-client` subcommand has been undeprecated and can be used to select a network for standalone validator clients. When set to `auto`, it automatically
  fetches network configuration information from the configured beacon node endpoint.  

## Current Releases
For information on changes in released versions of Teku, see the [releases page](https://github.com/ConsenSys/teku/releases).

## Unreleased Changes

### Breaking Changes
- The logic with which the default configuration is applied when using `validators-proposer-config` has been updated.
  The logic is now more intuitive but a given proposer config file may result in a different configuration compared with the previous Teku version.
  (Refer to https://github.com/ConsenSys/teku/pull/6325#issue-1409631918 for more information).  

### Additions and Improvements
 - Improved discv5 compliance
 - Changed the builder `is online\is offline` logs to `is available\is not available`
<<<<<<< HEAD
 - Updated REST API to use Javalin 5
=======
 - Added `/eth/v1/beacon/states/{state_id}/randao` to beacon-api.
>>>>>>> 7a5bc6ab

### Bug Fixes
 - Fix missing status filters (active, pending, exited, withdrawal) for the `/eth/v1/beacon/states/{state_id}/validators` endpoint<|MERGE_RESOLUTION|>--- conflicted
+++ resolved
@@ -25,11 +25,8 @@
 ### Additions and Improvements
  - Improved discv5 compliance
  - Changed the builder `is online\is offline` logs to `is available\is not available`
-<<<<<<< HEAD
  - Updated REST API to use Javalin 5
-=======
  - Added `/eth/v1/beacon/states/{state_id}/randao` to beacon-api.
->>>>>>> 7a5bc6ab
 
 ### Bug Fixes
  - Fix missing status filters (active, pending, exited, withdrawal) for the `/eth/v1/beacon/states/{state_id}/validators` endpoint