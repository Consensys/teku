--- conflicted
+++ resolved
@@ -17,10 +17,7 @@
 
 ### Additions and Improvements
 
-<<<<<<< HEAD
-=======
 - Added Gnosis configuration for the 🦉 CAPELLA 🦉 network fork due at epoch 648704, UTC Tue 01/08/2023, 11:34:20
->>>>>>> 27981e66
 - Updated Sigmaprime's bootnodes
 
 ### Bug Fixes