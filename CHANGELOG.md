

# Changelog

## Upcoming Breaking Changes
- The `/teku/v1/beacon/states/:state_id` endpoint has been deprecated in favor of the standard API `/eth/v1/debug/beacon/states/:state_id` which now returns the state as SSZ when the `Accept: application/octet-stream` header is specified on the request.
- The `/eth/v1/debug/beacon/states/:state_id` endpoint has been deprecated in favor of the v2 Altair endpoint `/eth/v2/debug/beacon/states/:state_id`
- The `/eth/v1/beacon/blocks/:block_id` endpoint has been deprecated in favor of the v2 Altair endpoint `/eth/v2/beacon/blocks/:block_id`
- The `/eth/v1/validator/blocks/:slot` endpoint has been deprecated in favor of the v2 Altair endpoint `/eth/v2/validator/blocks/:slot`
- The `/eth/v1/debug/beacon/heads` endpoint has been deprecated in favor of the v2 Bellatrix endpoint `/eth/v2/debug/beacon/heads`
- The commandline option `--validators-performance-tracking-enabled` has been deprecated in favour of `--validators-performance-tracking-mode`
 
## Current Releases
For information on changes in released versions of Teku, see the [releases page](https://github.com/ConsenSys/teku/releases).

## Unreleased Changes

### Breaking Changes

### Additions and Improvements
- Reduced memory requirements for storing the deposit merkle tree.
- Enabled proposer boost on Ropsten testnet.
- Changed the default maximum peers count from 74 to 100 (`--p2p-peer-upper-bound 74` was old setting)
- Update proposer boost weighting to 40%.
<<<<<<< HEAD
- Run full fork choice prior to creating blocks.
=======
- Update `BeaconBlocksByRange` to only return the first block if the step is greater than 1, in line with 1.20 spec.
- Update any calls we make to `BeaconBlocksByRange` to use a step of 1, as step is deprecated in 1.20 spec.
>>>>>>> 0691c3bb

### Bug Fixes<|MERGE_RESOLUTION|>--- conflicted
+++ resolved
@@ -22,11 +22,8 @@
 - Enabled proposer boost on Ropsten testnet.
 - Changed the default maximum peers count from 74 to 100 (`--p2p-peer-upper-bound 74` was old setting)
 - Update proposer boost weighting to 40%.
-<<<<<<< HEAD
-- Run full fork choice prior to creating blocks.
-=======
 - Update `BeaconBlocksByRange` to only return the first block if the step is greater than 1, in line with 1.20 spec.
 - Update any calls we make to `BeaconBlocksByRange` to use a step of 1, as step is deprecated in 1.20 spec.
->>>>>>> 0691c3bb
+- Run fork choice prior to creating blocks.
 
 ### Bug Fixes