# Changelog

## Upcoming Breaking Changes
- Teku currently publishes a `head` event on the REST API 4 seconds into a slot even if a block has not been received. In a future release this will be changed so `head` event is only published when a new
  chain head block is imported. The `--Xvalidators-dependent-root-enabled` option can be used to switch to the new behaviour now for testing.
  Note: this should be applied to both the beacon node and validator client if running separately.
- The `/teku/v1/beacon/states/:state_id` endpoint has been deprecated in favor of the standard API `/eth/v1/debug/beacon/states/:state_id` which now returns the state as SSZ when the `Accept: application/octet-stream` header is specified on the request.

## Current Releases
For information on changes in released versions of Teku, see the [releases page](https://github.com/ConsenSys/teku/releases).

## Unreleased Changes

### Additions and Improvements
- Include expected path for keystore password file in error message when password file is not found.
- Added additional bootnodes for Pyrmont testnet.
- Optimised how block production metrics are calculated.
- implement GET `/eth/v1/node/peer_count` standard api endpoint.
- When handling blocksByRange requests that target blocks we haven't yet downloaded, return the standard "resource unavailable" response code (3) rather than a custom response code.
<<<<<<< HEAD
- Remove legacy pure Java BLS cryptography implementation (Mikuli). 
- Rework network configuration parsing to accept the new config format.  For details on the new format, see the [eth2.0-specs repo](https://github.com/ethereum/eth2.0-specs/pull/2390).  With this change, we no longer support pointing to directories for the network configuration.  Now, the network config (supplied via `--network`) should always point to a single yaml file. 
=======
- Remove legacy pure Java BLS cryptography implementation (Mikuli).
- Added `beacon_eth1_requests_total` metric to report the number of requests sent to eth1 endpoints.
>>>>>>> 637f11d3

### Bug Fixes
- Fixed failures in the `checkMavenCoordinateCollisions` task if it was run prior to running spotless.
- Use system default character set for console output rather than forcing UTF-8. Avoids corrupting characters on systems using charsets that are not ascii based.
- Fixed a `NullPointerException` from validator clients for new networks, prior to genesis being known.
- Fixed regression where eth_getLogs responses from Infura that rejected the request because they returned too many logs did not retry the request with a smaller request range.
- Experimental: Fix for eth1 follow distance tracking revealed in Rayonism testnets. Teku incorrectly strictly follows 2048 blocks before the eth1 head but the follow distance should be based on timestamp, not block number.
  An experimental fix for this can be enabled with `--Xeth1-time-based-head-tracking-enabled`. Further testing will be conducted before enabling this by default.

### Experimental: New Altair REST APIs
- implement POST `/eth/v1/beacon/pool/sync_committees` to allow validators to submit sync committee signatures to the beacon node.
- implement POST `/eth/v1/validator/duties/sync/{epoch}` for Altair fork.
- implement GET and POST `/eth/v1/validator/sync_committee_subscriptions` for Altair fork.
- implement GET `/eth/v2/validator/blocks/{slot}` for Altair fork.
- implement GET `/eth/v2/debug/beacon/states/:state_id` for Altair fork.
- implement GET `/eth/v1/beacon/states/{state_id}/sync_committees` for Altair fork.
- `/eth/v1/validator/blocks/{slot}` will now produce an altair block if an altair slot is requested.<|MERGE_RESOLUTION|>--- conflicted
+++ resolved
@@ -17,13 +17,9 @@
 - Optimised how block production metrics are calculated.
 - implement GET `/eth/v1/node/peer_count` standard api endpoint.
 - When handling blocksByRange requests that target blocks we haven't yet downloaded, return the standard "resource unavailable" response code (3) rather than a custom response code.
-<<<<<<< HEAD
-- Remove legacy pure Java BLS cryptography implementation (Mikuli). 
-- Rework network configuration parsing to accept the new config format.  For details on the new format, see the [eth2.0-specs repo](https://github.com/ethereum/eth2.0-specs/pull/2390).  With this change, we no longer support pointing to directories for the network configuration.  Now, the network config (supplied via `--network`) should always point to a single yaml file. 
-=======
 - Remove legacy pure Java BLS cryptography implementation (Mikuli).
 - Added `beacon_eth1_requests_total` metric to report the number of requests sent to eth1 endpoints.
->>>>>>> 637f11d3
+- Rework network configuration parsing to accept the new config format.  For details on the new format, see the [eth2.0-specs repo](https://github.com/ethereum/eth2.0-specs/pull/2390).  With this change, we no longer support pointing to directories for the network configuration.  Now, the network config (supplied via `--network`) should always point to a single yaml file.
 
 ### Bug Fixes
 - Fixed failures in the `checkMavenCoordinateCollisions` task if it was run prior to running spotless.
