# Changelog

## Upcoming Breaking Changes

## Current Releases

## Unreleased Changes

### Breaking Changes

### Additions and Improvements
- Enabling, by default, a new attestation pool implementation that improves the attestation packing during block and aggregation production. It can still be disabled by setting `--Xaggregating-attestation-pool-v2-enabled=false` if needed
- Added `--p2p-discovery-bootnodes-url` CLI option.

<<<<<<< HEAD
- Added `--p2p-static-peers-url` option to read static peers from a URL or file
- Added node epoch and computed slot to the sync committee duties failure message for more context about the failure condition.
- Updated third party libraries.
- Added support for multiple entries in graffiti files via YAML configuration, allowing for specific validator graffiti, ordered lists, and random selection from a list.

### Bug Fixes
- Added an info message on startup for the highest supported milestone and associated epoch.
- Added JDK 24 docker image build.
- Reduced block building time at the first slot of an epoch when a large number of validators are configured.
- Improved configuration loading to use builtin configurations to default any fields we need that were missing from a passed in configuration.
- Added `/teku/v1/admin/add_peer` endpoint to allow adding static peers via the REST API.
- Added `/eth/v1/beacon/states/{state_id}/validator_identities` endpoint to allow querying of validator identities.
=======
### Bug Fixes
>>>>>>> cf325bd4
<|MERGE_RESOLUTION|>--- conflicted
+++ resolved
@@ -12,19 +12,4 @@
 - Enabling, by default, a new attestation pool implementation that improves the attestation packing during block and aggregation production. It can still be disabled by setting `--Xaggregating-attestation-pool-v2-enabled=false` if needed
 - Added `--p2p-discovery-bootnodes-url` CLI option.
 
-<<<<<<< HEAD
-- Added `--p2p-static-peers-url` option to read static peers from a URL or file
-- Added node epoch and computed slot to the sync committee duties failure message for more context about the failure condition.
-- Updated third party libraries.
-- Added support for multiple entries in graffiti files via YAML configuration, allowing for specific validator graffiti, ordered lists, and random selection from a list.
-
-### Bug Fixes
-- Added an info message on startup for the highest supported milestone and associated epoch.
-- Added JDK 24 docker image build.
-- Reduced block building time at the first slot of an epoch when a large number of validators are configured.
-- Improved configuration loading to use builtin configurations to default any fields we need that were missing from a passed in configuration.
-- Added `/teku/v1/admin/add_peer` endpoint to allow adding static peers via the REST API.
-- Added `/eth/v1/beacon/states/{state_id}/validator_identities` endpoint to allow querying of validator identities.
-=======
-### Bug Fixes
->>>>>>> cf325bd4
+### Bug Fixes