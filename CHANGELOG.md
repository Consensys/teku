# Changelog

## Upcoming Breaking Changes
<<<<<<< HEAD
- Upgrading source code to Java 17 meaning users will need to upgrade their Java install to at least 17, or use the jdk17 variant of the docker image. 
- The `/eth/v1/debug/beacon/states/:state_id` endpoint has been deprecated in favor of the v2 Altair endpoint `/eth/v2/debug/beacon/states/:state_id`
- The `/eth/v1/beacon/blocks/:block_id` endpoint has been deprecated in favor of the v2 Altair endpoint `/eth/v2/beacon/blocks/:block_id`
- The `/eth/v1/validator/blocks/:slot` endpoint has been deprecated in favor of the v2 Altair endpoint `/eth/v2/validator/blocks/:slot`
- The `/eth/v1/debug/beacon/heads` endpoint has been deprecated in favor of the v2 Bellatrix endpoint `/eth/v2/debug/beacon/heads`
- The command argument `--Xengine-exchange-capabilities` will be removed, update to use `--engine-exchange-capabilities` if you are using this option.
- The command argument `--Xdeposit-snapshot-enabled` will be removed, just remove it from commandline/configuration if you use it, updated argument `--deposit-snapshot-enabled` defaults to true now.
=======

- Upgrading the minimum Java version to Java 17, which means users will need to upgrade their Java installation to at least `Java 17`.  The docker versions relying on `jdk16` will no longer be published, so docker users explicitly referencing the `jdk16` build need to update their package to reference `jdk17`, as tags `develop-jdk16`, `develop-jdk16-arm64`, `latest-jdk16` will no longer be updated.
>>>>>>> e42e8878

## Current Releases

For information on changes in released versions of Teku, see the [releases page](https://github.com/ConsenSys/teku/releases).

## Unreleased Changes

### Breaking Changes
 - The Development option `--Xprogressive-balances-mode` has been removed and will no longer be recognised as a command line option.

- Network configs updated following Consensus Specs changes. If you run custom network, you will need to add [lines with network parameters](https://github.com/ConsenSys/teku/blob/475986c523b606c6936d7b4207c1da920ad82ea0/ethereum/spec/src/main/resources/tech/pegasys/teku/spec/config/configs/mainnet.yaml#L98-L125) to your custom config. If you are using a remote validator `auto` network feature, you will need to update both Beacon Node and Validator Client.  

### Additions and Improvements

### Bug Fixes<|MERGE_RESOLUTION|>--- conflicted
+++ resolved
@@ -1,18 +1,7 @@
 # Changelog
 
 ## Upcoming Breaking Changes
-<<<<<<< HEAD
-- Upgrading source code to Java 17 meaning users will need to upgrade their Java install to at least 17, or use the jdk17 variant of the docker image. 
-- The `/eth/v1/debug/beacon/states/:state_id` endpoint has been deprecated in favor of the v2 Altair endpoint `/eth/v2/debug/beacon/states/:state_id`
-- The `/eth/v1/beacon/blocks/:block_id` endpoint has been deprecated in favor of the v2 Altair endpoint `/eth/v2/beacon/blocks/:block_id`
-- The `/eth/v1/validator/blocks/:slot` endpoint has been deprecated in favor of the v2 Altair endpoint `/eth/v2/validator/blocks/:slot`
-- The `/eth/v1/debug/beacon/heads` endpoint has been deprecated in favor of the v2 Bellatrix endpoint `/eth/v2/debug/beacon/heads`
-- The command argument `--Xengine-exchange-capabilities` will be removed, update to use `--engine-exchange-capabilities` if you are using this option.
-- The command argument `--Xdeposit-snapshot-enabled` will be removed, just remove it from commandline/configuration if you use it, updated argument `--deposit-snapshot-enabled` defaults to true now.
-=======
-
 - Upgrading the minimum Java version to Java 17, which means users will need to upgrade their Java installation to at least `Java 17`.  The docker versions relying on `jdk16` will no longer be published, so docker users explicitly referencing the `jdk16` build need to update their package to reference `jdk17`, as tags `develop-jdk16`, `develop-jdk16-arm64`, `latest-jdk16` will no longer be updated.
->>>>>>> e42e8878
 
 ## Current Releases
 
@@ -21,8 +10,7 @@
 ## Unreleased Changes
 
 ### Breaking Changes
- - The Development option `--Xprogressive-balances-mode` has been removed and will no longer be recognised as a command line option.
-
+- The Development option `--Xprogressive-balances-mode` has been removed and will no longer be recognised as a command line option.
 - Network configs updated following Consensus Specs changes. If you run custom network, you will need to add [lines with network parameters](https://github.com/ConsenSys/teku/blob/475986c523b606c6936d7b4207c1da920ad82ea0/ethereum/spec/src/main/resources/tech/pegasys/teku/spec/config/configs/mainnet.yaml#L98-L125) to your custom config. If you are using a remote validator `auto` network feature, you will need to update both Beacon Node and Validator Client.  
 
 ### Additions and Improvements
