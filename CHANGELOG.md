# Changelog

## Upcoming Breaking Changes

## Current Releases

For information on changes in released versions of Teku, see the [releases page](https://github.com/Consensys/teku/releases).

## Unreleased Changes

### Breaking Changes

- The Development option `--Xp2p-minimum-subnet-subscriptions` has been removed and will no longer be recognised as a command line option.

### Additions and Improvements

- Update attestation subnet subscriptions strategy according to [the spec changes](https://github.com/ethereum/consensus-specs/blob/dev/specs/phase0/p2p-interface.md#attestation-subnet-subscription). All nodes (including non-validating ones) will subscribe to 2 subnets regardless of the number of validators.
<<<<<<< HEAD
- Added external signer integration of blob sidecar and blinded blob sidecar (Deneb/4844). 
- 
=======
- Added `/eth/v1/validator/{pubkey}/voluntary_exit` Validator API endpoint

>>>>>>> 0a8e9892
### Bug Fixes<|MERGE_RESOLUTION|>--- conflicted
+++ resolved
@@ -15,11 +15,7 @@
 ### Additions and Improvements
 
 - Update attestation subnet subscriptions strategy according to [the spec changes](https://github.com/ethereum/consensus-specs/blob/dev/specs/phase0/p2p-interface.md#attestation-subnet-subscription). All nodes (including non-validating ones) will subscribe to 2 subnets regardless of the number of validators.
-<<<<<<< HEAD
-- Added external signer integration of blob sidecar and blinded blob sidecar (Deneb/4844). 
-- 
-=======
 - Added `/eth/v1/validator/{pubkey}/voluntary_exit` Validator API endpoint
+- Added external signer integration of signing requests for blob sidecar and blinded blob sidecar (Deneb/4844).
 
->>>>>>> 0a8e9892
 ### Bug Fixes