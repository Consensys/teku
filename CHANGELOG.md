# Changelog

## Upcoming Breaking Changes
- The `validator_beacon_node_published_attestation_total`, `validator_beacon_node_published_aggregate_total`,
  `validator_beacon_node_send_sync_committee_messages_total`, `validator_beacon_node_send_sync_committee_contributions_total`
  and `validator_beacon_node_published_block_total` metrics have been deprecated in favour of the new `validator_beacon_node_requests_total` metric.
  The old metrics will be removed in a future release. An update to the [Teku Dashboard](https://grafana.com/grafana/dashboards/13457) that uses the new metric is available.
- The `/eth/v1/debug/beacon/states/:state_id` endpoint has been deprecated in favor of the v2 Altair endpoint `/eth/v2/debug/beacon/states/:state_id`
- The `/eth/v1/beacon/blocks/:block_id` endpoint has been deprecated in favor of the v2 Altair endpoint `/eth/v2/beacon/blocks/:block_id`
- The `/eth/v1/validator/blocks/:slot` endpoint has been deprecated in favor of the v2 Altair endpoint `/eth/v2/validator/blocks/:slot`
- The `/eth/v1/debug/beacon/heads` endpoint has been deprecated in favor of the v2 Bellatrix endpoint `/eth/v2/debug/beacon/heads`
- The commandline option `--network` of the `validator-client` subcommand has been undeprecated and can be used to select a network for standalone validator clients. When set to `auto`, it automatically
  fetches network configuration information from the configured beacon node endpoint.  

## Current Releases
For information on changes in released versions of Teku, see the [releases page](https://github.com/ConsenSys/teku/releases).

## Unreleased Changes

### Breaking Changes
- The logic with which the default configuration is applied when using `validators-proposer-config` has been updated.
  The logic is now more intuitive but a given proposer config file may result in a different configuration compared with the previous Teku version.
  (Refer to https://github.com/ConsenSys/teku/pull/6325#issue-1409631918 for more information).  

### Additions and Improvements
 - Improved discv5 compliance
<<<<<<< HEAD
 - Added `/eth/v1/beacon/states/{state_id}/randao` to beacon-api.
=======
 - Changed the builder `is online\is offline` logs to `is available\is not available`
>>>>>>> e7b6157f

### Bug Fixes
 - Fix missing status filters (active, pending, exited, withdrawal) for the `/eth/v1/beacon/states/{state_id}/validators` endpoint<|MERGE_RESOLUTION|>--- conflicted
+++ resolved
@@ -24,11 +24,8 @@
 
 ### Additions and Improvements
  - Improved discv5 compliance
-<<<<<<< HEAD
+ - Changed the builder `is online\is offline` logs to `is available\is not available`
  - Added `/eth/v1/beacon/states/{state_id}/randao` to beacon-api.
-=======
- - Changed the builder `is online\is offline` logs to `is available\is not available`
->>>>>>> e7b6157f
 
 ### Bug Fixes
  - Fix missing status filters (active, pending, exited, withdrawal) for the `/eth/v1/beacon/states/{state_id}/validators` endpoint