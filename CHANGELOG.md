# Changelog

## Upcoming Breaking Changes
- The `/teku/v1/beacon/states/:state_id` endpoint has been deprecated in favor of the standard API `/eth/v1/debug/beacon/states/:state_id` which now returns the state as SSZ when the `Accept: application/octet-stream` header is specified on the request.
- The `/eth/v1/debug/beacon/states/:state_id` endpoint has been deprecated in favor of the v2 Altair endpoint `/eth/v2/debug/beacon/states/:state_id`
- The `/eth/v1/beacon/blocks/:block_id` endpoint has been deprecated in favor of the v2 Altair endpoint `/eth/v2/beacon/blocks/:block_id`
- The `/eth/v1/validator/blocks/:slot` endpoint has been deprecated in favor of the v2 Altair endpoint `/eth/v2/validator/blocks/:slot`
- The commandline option `--validators-performance-tracking-enabled` has been deprecated in favour of `--validators-performance-tracking-mode`
 
## Current Releases
For information on changes in released versions of Teku, see the [releases page](https://github.com/ConsenSys/teku/releases).

## Unreleased Changes
### Breaking Changes

### Additions and Improvements
<<<<<<< HEAD
* Added `kintsugi` network definition. 
* Updated CLI options ensuring unmatched options aren't confused as parameters.
=======
>>>>>>> fd509799

### Bug Fixes<|MERGE_RESOLUTION|>--- conflicted
+++ resolved
@@ -14,10 +14,6 @@
 ### Breaking Changes
 
 ### Additions and Improvements
-<<<<<<< HEAD
 * Added `kintsugi` network definition. 
-* Updated CLI options ensuring unmatched options aren't confused as parameters.
-=======
->>>>>>> fd509799
 
 ### Bug Fixes