--- conflicted
+++ resolved
@@ -22,8 +22,5 @@
 
 ### Bug Fixes
  - Fix not rendering emoticons correctly in graffiti when running in a Docker container
-<<<<<<< HEAD
- - Fix `latestValidHash`with invalid Execution Payload in response from execution engine didn't trigger appropriate ForkChoice changes 
-=======
  - Fix resource leak from closed SSE connections
->>>>>>> 1ff70a15
+ - Fix `latestValidHash`with invalid Execution Payload in response from execution engine didn't trigger appropriate ForkChoice changes 