--- conflicted
+++ resolved
@@ -11,11 +11,8 @@
 ### Additions and Improvements
 - Enabled, by default, a new attestation pool implementation that improves the attestation packing during block and aggregation production. It can still be disabled by setting `--Xaggregating-attestation-pool-v2-enabled=false` if needed
 - Added `--p2p-discovery-bootnodes-url` CLI option.
-<<<<<<< HEAD
 - Updated LUKSO configuration with Electra fork scheduled for epoch 190800 (September 17th, 2025, 16:20:00 UTC)
-=======
 - Avoid builder validator registration calls potentially delaying block production builder calls.
->>>>>>> 375dcfe9
 
 ### Bug Fixes
 - Limited the allowed time to wait for fork choice before proceeding with attestation duties, and added a development flag to adjust the timing if required.