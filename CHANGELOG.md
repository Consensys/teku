--- conflicted
+++ resolved
@@ -12,10 +12,7 @@
 ### Breaking Changes
 
 ### Additions and Improvements
-<<<<<<< HEAD
+- Added metadata fields to getBlobSidecars response.  
 - Retry when a URL is provided to --validators-external-signer-public-keys CLI argument, and it fails to load.
-=======
-- Added metadata fields to getBlobSidecars response.  
->>>>>>> 85da208e
 
 ### Bug Fixes