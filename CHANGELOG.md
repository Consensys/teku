# Changelog

## Upcoming Breaking Changes

## Current Releases

## Unreleased Changes

### Breaking Changes
<<<<<<< HEAD

### Additions and Improvements
 - Applied spec change to alter `GOSSIP_MAX_SIZE` to `MAX_PAYLOAD_SIZE`.
=======
 - Removed `MAX_CHUNK_SIZE` from network global configurations, which will mean older clients will not get it from newer versions of Teku.

### Additions and Improvements
 - Applied spec change to alter `GOSSIP_MAX_SIZE` to `MAX_PAYLOAD_SIZE`.
 - `MAX_PAYLOAD_SIZE` is now used instead of `MAX_CHUNK_SIZE`.
>>>>>>> 866725f8

### Bug Fixes<|MERGE_RESOLUTION|>--- conflicted
+++ resolved
@@ -7,16 +7,10 @@
 ## Unreleased Changes
 
 ### Breaking Changes
-<<<<<<< HEAD
-
-### Additions and Improvements
- - Applied spec change to alter `GOSSIP_MAX_SIZE` to `MAX_PAYLOAD_SIZE`.
-=======
  - Removed `MAX_CHUNK_SIZE` from network global configurations, which will mean older clients will not get it from newer versions of Teku.
 
 ### Additions and Improvements
  - Applied spec change to alter `GOSSIP_MAX_SIZE` to `MAX_PAYLOAD_SIZE`.
  - `MAX_PAYLOAD_SIZE` is now used instead of `MAX_CHUNK_SIZE`.
->>>>>>> 866725f8
 
 ### Bug Fixes