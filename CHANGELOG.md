# Changelog

## Upcoming Breaking Changes
 
## Current Releases

## Unreleased Changes

### Breaking Changes

### Additions and Improvements

<<<<<<< HEAD
- New CLI flag `--get-blobs-api-p2p-sidecars-download-enabled` allows the beacon node to serve `getBlobs` REST API responses by attempting to fetch missing blob sidecars from the p2p network. The new flag `--get-blobs-sidecars-download-timeout` controls the network fetch timeout (default: 5 seconds). 
- Update Netty to 4.2.9.Final
=======
- New CLI flag `--rest-api-getblobs-sidecars-download-enabled` allows the beacon node to serve `getBlobs` REST API responses by attempting to fetch missing blob sidecars from the p2p network. The new flag `--rest-api-getblobs-sidecars-download-timeout` controls the network fetch timeout (default: 5 seconds). 

>>>>>>> 808b774b

### Bug Fixes

- added `DOMAIN_BLS_TO_EXECUTION_CHANGE` to spec api output.
<|MERGE_RESOLUTION|>--- conflicted
+++ resolved
@@ -10,13 +10,8 @@
 
 ### Additions and Improvements
 
-<<<<<<< HEAD
-- New CLI flag `--get-blobs-api-p2p-sidecars-download-enabled` allows the beacon node to serve `getBlobs` REST API responses by attempting to fetch missing blob sidecars from the p2p network. The new flag `--get-blobs-sidecars-download-timeout` controls the network fetch timeout (default: 5 seconds). 
-- Update Netty to 4.2.9.Final
-=======
 - New CLI flag `--rest-api-getblobs-sidecars-download-enabled` allows the beacon node to serve `getBlobs` REST API responses by attempting to fetch missing blob sidecars from the p2p network. The new flag `--rest-api-getblobs-sidecars-download-timeout` controls the network fetch timeout (default: 5 seconds). 
 
->>>>>>> 808b774b
 
 ### Bug Fixes
 
