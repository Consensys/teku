--- conflicted
+++ resolved
@@ -10,13 +10,5 @@
 
 ### Additions and Improvements
 
-<<<<<<< HEAD
 ### Bug Fixes
-- Added a startup script for unix systems to ensure that when jemalloc is installed the script sets the LD_PRELOAD environment variable to the use the jemalloc library
-- Set `is_syncing` to `false` instead of `true` for the `/eth/v1/node/syncing` API endpoint when the head is optimistic and the sync distance is 0
-- Fix libp2p direct peers handling
-- Added check for gossip message maximum uncompressed size
 - Updated the gas change check for block building so that warnings only get raised if the change is off spec.
-=======
-### Bug Fixes
->>>>>>> fc9e03e0
