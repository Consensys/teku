# Changelog

## Upcoming Breaking Changes

## Current Releases

## Unreleased Changes

### Breaking Changes
- Renamed metrics `validator_attestation_publication_delay`,`validator_block_publication_delay` and `beacon_block_import_delay_counter` to include the suffix `_total` added by the current version of prometheus.

### Additions and Improvements
- Removed the deprecated [GetBlindedBlock](https://ethereum.github.io/beacon-APIs/#/ValidatorRequiredApi/produceBlindedBlock)
- Removed the deprecated [GetBlockV2](https://ethereum.github.io/beacon-APIs/?urls.primaryName=dev#/Validator/produceBlockV2)
- Implemented [PostAggregateAndProofsV2](https://ethereum.github.io/beacon-APIs/?urls.primaryName=dev#/Validator/publishAggregateAndProofsV2) (adding support for Electra)
- Added support for [Ephemery Testnet](https://github.com/ephemery.dev) `--network=ephemery`
- Updated bootnodes for Holesky network
- Added new `--p2p-flood-publish-enabled` parameter to control whenever flood publishing behaviour is enabled (applies to all subnets). Previous teku versions always had this behaviour enabled. Default is `true`.
<<<<<<< HEAD
- Add a fix for [CVE-2024-7254](https://avd.aquasec.com/nvd/2024/cve-2024-7254/)
- Support for `IDONTWANT` libp2p protocol messages
=======
- Added a fix for [CVE-2024-7254](https://avd.aquasec.com/nvd/2024/cve-2024-7254/)
- Updated LUKSO configuration with Deneb fork scheduled for epoch 123075 (November 20, 2024, 16:20:00 UTC)
>>>>>>> d8a8cc4e

### Bug Fixes
 - Removed a warning from logs about non blinded blocks being requested (#8562)
 - Fixed `blockImportCompleted` log message timing [#8653](https://github.com/Consensys/teku/pull/8653)<|MERGE_RESOLUTION|>--- conflicted
+++ resolved
@@ -16,13 +16,9 @@
 - Added support for [Ephemery Testnet](https://github.com/ephemery.dev) `--network=ephemery`
 - Updated bootnodes for Holesky network
 - Added new `--p2p-flood-publish-enabled` parameter to control whenever flood publishing behaviour is enabled (applies to all subnets). Previous teku versions always had this behaviour enabled. Default is `true`.
-<<<<<<< HEAD
 - Add a fix for [CVE-2024-7254](https://avd.aquasec.com/nvd/2024/cve-2024-7254/)
+- Updated LUKSO configuration with Deneb fork scheduled for epoch 123075 (November 20, 2024, 16:20:00 UTC)
 - Support for `IDONTWANT` libp2p protocol messages
-=======
-- Added a fix for [CVE-2024-7254](https://avd.aquasec.com/nvd/2024/cve-2024-7254/)
-- Updated LUKSO configuration with Deneb fork scheduled for epoch 123075 (November 20, 2024, 16:20:00 UTC)
->>>>>>> d8a8cc4e
 
 ### Bug Fixes
  - Removed a warning from logs about non blinded blocks being requested (#8562)
