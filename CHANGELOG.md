# Changelog

## Upcoming Breaking Changes

## Current Releases

## Unreleased Changes

### Breaking Changes
- `--Xvalidators-builder-registration-default-gas-limit` CLI option is replaced by `--validators-builder-registration-default-gas-limit`
- `--Xp2p-sync-rate-limit` CLI option is removed in favour of `--Xp2p-sync-blocks-rate-limit` and `--Xp2p-sync-blob-sidecars-rate-limit`
- `--Xpeer-rate-limit` CLI options is removed in favour of `--Xpeer-blocks-rate-limit` and `--Xpeer-blob-sidecars-rate-limit`
- With the upgrade of the Prometheus Java Metrics library, there are the following changes:
  - Gauge names are not allowed to end with `total`, therefore metrics as `beacon_proposers_data_total` and `beacon_eth1_current_period_votes_total` are dropping the `_total` suffix
  - The `_created` timestamps are not returned by default.
  - Some JVM metrics have changed name to adhere to the OTEL standard (see the table below), [Teku Detailed Dashboard](https://grafana.com/grafana/dashboards/16737-teku-detailed/) is updated to support both names

    | Old Name                        | New Name                        |
    |---------------------------------|---------------------------------|
    | jvm_memory_bytes_committed      | jvm_memory_committed_bytes      |
    | jvm_memory_bytes_init           | jvm_memory_init_bytes           |
    | jvm_memory_bytes_max            | jvm_memory_max_bytes            |
    | jvm_memory_bytes_used           | jvm_memory_used_bytes           |
    | jvm_memory_pool_bytes_committed | jvm_memory_pool_committed_bytes |
    | jvm_memory_pool_bytes_init      | jvm_memory_pool_init_bytes      |
    | jvm_memory_pool_bytes_max       | jvm_memory_pool_max_bytes       |
    | jvm_memory_pool_bytes_used      | jvm_memory_pool_used_bytes      |


### Additions and Improvements
- Default the gas limit to 36 million for externally produced blocks
- Optimized blobs validation pipeline
- Remove delay when fetching blobs from the local EL on block arrival
- New validator metric `validator_next_attestation_slot` to highlight the next slot that a validator is expected to publish an attestation [#8795](https://github.com/Consensys/teku/issues/8795)
- Support for SSZ format in builder API (mev-boost)
<<<<<<< HEAD
- Implemented the ability to have fork based ascii art.
=======
- Added the expected gas limit to the 'not honouring the validator gas limit preference' warning message.
>>>>>>> 461653e0

### Bug Fixes
- Fix `--version` command output [#8960](https://github.com/Consensys/teku/issues/8960)
- Fix issue (introduced in `24.12.1`) with peer stability when the upperbound is set to a high number<|MERGE_RESOLUTION|>--- conflicted
+++ resolved
@@ -33,11 +33,8 @@
 - Remove delay when fetching blobs from the local EL on block arrival
 - New validator metric `validator_next_attestation_slot` to highlight the next slot that a validator is expected to publish an attestation [#8795](https://github.com/Consensys/teku/issues/8795)
 - Support for SSZ format in builder API (mev-boost)
-<<<<<<< HEAD
+- Added the expected gas limit to the 'not honouring the validator gas limit preference' warning message.
 - Implemented the ability to have fork based ascii art.
-=======
-- Added the expected gas limit to the 'not honouring the validator gas limit preference' warning message.
->>>>>>> 461653e0
 
 ### Bug Fixes
 - Fix `--version` command output [#8960](https://github.com/Consensys/teku/issues/8960)
