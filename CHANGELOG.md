# Changelog

## Upcoming Breaking Changes

## Current Releases

For information on changes in released versions of Teku, see the [releases page](https://github.com/Consensys/teku/releases).

## Unreleased Changes

### Breaking Changes

- The Development option `--Xp2p-minimum-subnet-subscriptions` has been removed and will no longer be recognised as a command line option.

### Additions and Improvements

- New databases will now default to `minimal` if no `--data-storage-mode` is explicitly set. Existing `prune` mode databases will need to explicitly set `--data-storage-mode=minimal` if they wish to use minimal data storage. This includes anyone not specifying `--data-storage-mode` in 23.6.2 or earlier.
- Update attestation subnet subscriptions strategy according to [the spec changes](https://github.com/ethereum/consensus-specs/blob/dev/specs/phase0/p2p-interface.md#attestation-subnet-subscription). All nodes (including non-validating ones) will subscribe to 2 subnets regardless of the number of validators.
<<<<<<< HEAD
- The latest version of [blst](https://github.com/supranational/blst) will automatically use optimized code paths if they are supported. As a result, `JAVA_OPTS="-Dteku.portableBlst=true"` is no longer necessary for some older systems.
=======
- Added `/eth/v1/validator/{pubkey}/voluntary_exit` Validator API endpoint
>>>>>>> bb9c51dd

### Bug Fixes<|MERGE_RESOLUTION|>--- conflicted
+++ resolved
@@ -16,10 +16,7 @@
 
 - New databases will now default to `minimal` if no `--data-storage-mode` is explicitly set. Existing `prune` mode databases will need to explicitly set `--data-storage-mode=minimal` if they wish to use minimal data storage. This includes anyone not specifying `--data-storage-mode` in 23.6.2 or earlier.
 - Update attestation subnet subscriptions strategy according to [the spec changes](https://github.com/ethereum/consensus-specs/blob/dev/specs/phase0/p2p-interface.md#attestation-subnet-subscription). All nodes (including non-validating ones) will subscribe to 2 subnets regardless of the number of validators.
-<<<<<<< HEAD
 - The latest version of [blst](https://github.com/supranational/blst) will automatically use optimized code paths if they are supported. As a result, `JAVA_OPTS="-Dteku.portableBlst=true"` is no longer necessary for some older systems.
-=======
-- Added `/eth/v1/validator/{pubkey}/voluntary_exit` Validator API endpoint
->>>>>>> bb9c51dd
+- Added `/eth/v1/validator/{pubkey}/voluntary_exit` Validator API endpoint.
 
 ### Bug Fixes