--- conflicted
+++ resolved
@@ -22,12 +22,8 @@
 - Added mainnet configuration for CAPELLA network fork due epoch 194048, April 12, 2023; 10:27:35pm UTC
 - Added experimental feature `--Xdeposit-snapshot-enabled` to use bundled deposit contract tree snapshot and persist it after finalization to decrease EL pressure and speed up node startup
 - Added `--p2p-discovery-site-local-addresses-enabled` option to allow discovery connections to local (RFC1918) addresses.
-<<<<<<< HEAD
+- Added `--builder-bid-compare-factor` to be applied to the builder bid value when comparing it with locally produced payload.
 - Improved `Completed regeneration` info message so that is more technically accurate.
-=======
-- Added `--builder-bid-compare-factor` to be applied to the builder bid value when comparing it with locally produced payload.
-
->>>>>>> 297591e4
 
 ### Bug Fixes
 - Fixed a bug in signature verification on fork boundaries when first blocks of the new fork are missing.