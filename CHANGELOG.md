# Changelog

## Upcoming Breaking Changes

## Current Releases

## Unreleased Changes

### Breaking Changes
 - Removed `MAX_CHUNK_SIZE` from network global configurations, which will mean older clients will not get it from newer versions of Teku.

### Additions and Improvements
 - Applied spec change to alter `GOSSIP_MAX_SIZE` to `MAX_PAYLOAD_SIZE`.
 - `MAX_PAYLOAD_SIZE` is now used instead of `MAX_CHUNK_SIZE`.
<<<<<<< HEAD
 - Add SSZ support to validator registration via Builder API.
=======
 - Updated 3rd party products to latest versions.
>>>>>>> a7191fc5

### Bug Fixes<|MERGE_RESOLUTION|>--- conflicted
+++ resolved
@@ -12,10 +12,7 @@
 ### Additions and Improvements
  - Applied spec change to alter `GOSSIP_MAX_SIZE` to `MAX_PAYLOAD_SIZE`.
  - `MAX_PAYLOAD_SIZE` is now used instead of `MAX_CHUNK_SIZE`.
-<<<<<<< HEAD
+ - Updated 3rd party products to latest versions.
  - Add SSZ support to validator registration via Builder API.
-=======
- - Updated 3rd party products to latest versions.
->>>>>>> a7191fc5
 
 ### Bug Fixes