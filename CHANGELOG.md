# Changelog

Due to the rapidly changing nature of ETH2 testnets and rapid rate of improvements to Teku, 
we recommend most users use the latest `master` branch of Teku.

## Upcoming Breaking Changes

 - Anyone using `/node/version` should switch to use
   the new endpoint, as `/node/version` will be removed in a future release.

## 0.11.4

### Breaking Changes



### Additions and Improvements

- Added `/v1/node/version` and `/v1/node/identity` REST endpoints. Anyone using `/node/version` should switch to use
the new endpoint, as `/node/version` will be removed in a future release.
<<<<<<< HEAD
- Added `--validators-graffiti="GRAFFITI"` command line option to allow graffiti to be used in block production.
=======
- Eth1 deposits now load on startup from the local database, then sync to the eth1 provider once loading is complete.
  A hidden flag has been added to disable this functionality if it causes any issues - `--Xeth1-deposits-from-storage-enabled=false`.
  Local storage requirements will increase slightly due to the need to store each deposit block 
  event from the eth1 provider so that it can be replayed during restarts.
>>>>>>> 43d4a28b

## 0.11.3

### Breaking Changes

- The `--eth1-enabled` option removed. ETH1 will be enabled when an `--eth1-endpoint` is provided and otherwise disabled. 
- CLI option `--validators-key-file` renamed to `--validators-unencrypted-key-file` to avoid ambiguity from similar 
named CLI option `--validators-key-files` which is used to specify encrypted validator keystore files.
- Added CLI option `--rest-api-host-whitelist` which restricts access to the REST API. Defaults to [localhost, 127.0.0.1]
- External signer API has been changed to not include the type being signed. Please ensure you update to the latest version of Eth2Signer
- `peer generate` and `genesis mock` subcommands now use lower case options consistently: 
`--outputFile` is renamed `--output-file`, `--validatorCount` is renamed `--validator-count`, and `--genesisTime` is renamed `--genesis-time`

### Additions and Improvements

- `--network witti` includes the final configuration for the Witti testnet. The genesis state is included so an ETH1 endpoint is no longer required when connecting to Witti
- Teku can now use Infura as the ETH1 endpoint
- ETH1 node is no longer required to maintain historic world state
- Added `--log-include-validator-duties-enabled` option to enable log messages when validator clients produce blocks, attestations or aggregates (defaults to off)
- Improved logging of errors during execution of validator duties to be more informative, less noisy and set log levels more appropriately
- Teku will now exit when an `OutOfMemoryError` is encountered to allow tools like systemd to restart it
- Added support for compiling from source using Java 14
- Improved error messages for a number of configuration errors
- Added protection for DNS rebinding attacks to the REST API via host whitelisting. Configure available hosts with the `--rest-api-host-whitelist` option (defaults to `[localhost, 127.0.0.1]`)
- Simplified API for external signers
- Added support for the `name` field in keystore files 
- Improved reporting of errors when using `BOTH` or default log destinations. Unhandled exceptions are now reported to the console but without stack traces. The full stack trace is available in the log file
- Report (to log file) the list of validators being run at startup.
- Append to existing log files rather than rolling them. Avoids the potential for logs to be lost when rolling

### Bug Fixes

- Improved selection of attestations to include in proposed blocks. 
  - Include attestations received via gossip
  - Exclude attestations that have already been included in blocks
  - Fix issue where attestations with an incompatible source were included, resulting in an invalid block
- Fixed a file descriptor leak caused by not correctly disconnecting duplicate peer connections 
- Fixed race condition when the genesis event occurs which prevented the validator client from subscribing to persistent committee topics and retrieving the initial duties
- ETH1 chain processing recovers better after interruptions to the ETH1 node
- RPC `STATUS` messages now use the finalized checkpoint from the state, not the fork choice store. Fixes a networking incompatibility with Lighthouse when only genesis has been finalized
- Fix incompatibility with Lighthouse in how RPC `METADATA` requests are made
- Large RPC response chunks (> 90K) are now correctly processed
- Improved validation of received attestations
- Fixed a number of race conditions which could lead to inconsistent data being reported via the REST API
- Stopped logging the Javalin ascii art banner during startup
- The `peer generate` subcommand now provides a useful error message when the output file can not be written 
- The `peer generate` subcommand no longer silently overwrites an existing output file
- Interop validators are no longer loaded when no validator keys were specified
- Fixed or suppressed a number of `ERROR` level log messages
- Non-fatal errors are no longer reported at `FATAL` log level

### Known Issues

- Block production may fail if the Eth1Data vote in the new block is the last required vote for that Eth1Data and the new Eth1Data allows inclusion of new deposits
- `io.netty.handler.timeout.ReadTimeoutException` and `io.netty.channel.ExtendedClosedChannelException` reported at `ERROR` level.


## 0.11.2

### Additions and Improvements

- Updated to spec version v0.11.3.
- Improved recovery from network changes. Peers are now disconnected if they do not respond for a 
  period ensuring upstream network interruptions are detected and peers can reconnect.
- The node's ENR is printed at startup even if the genesis state is not yet known.
  As per the beacon chain spec, the network ports are still not opened until the genesis state is known.
- OpenAPI schemas are now more compatible with code generating tools.
- Include block root in `/beacon/block` responses.
- Improved error messages when invalid or incompatible CLI options are provided.
- Improved peer discovery by filtering out peers with incompatible `eth2` ENR fields.
- Improved performance of BLS signature verification
- Updated to jvm-libp2p 0.4.0

### Bug Fixes

- Fixed a deadlock condition which could cause block imports to silently stall.
- Initial sync now reaches chain head correctly even when the chain has not finalized for more than 10 epochs.
- Fixed `NullPointerException` and `ArrayIndexOutOfBoundException` intermittently encountered when importing blocks 
  due to a concurrency issue in batch signature verification.
- `/beacon/chainhead` reported incorrect slot and block root data.
- Fixed a range of race conditions when loading chain data which could result in inconsistent views 
  of the data or data not being found as it moved from recent to finalized storage.
- Significantly reduced the number of ERROR level log messages. 
  Invalid network data or unexpectedly disconnected peers is now logged at DEBUG level.
- Storage system did not correctly prune blocks loaded from disk on startup when they became finalized.


### Known Issues

- This release provides support for the Witti testnet via `--network witti` however the configuration 
  for this testnet is not yet stable and will likely differ from the one currently used.
- The Schlesi testnet has been abandoned. The `--network schlesi` option will be removed in a future release.
- Memory usage grows signficantly during periods of non-finalization.
- Teku requires the ETH1 endpoint to keep historic world state available for at least the ETH1 voting period. 
  This is typically more historic state than is kept when ETH1 nodes are pruning state. 
  Workaround is to connect to an archive node or configure the node to preserve a greater period of historic world state.  <|MERGE_RESOLUTION|>--- conflicted
+++ resolved
@@ -18,14 +18,11 @@
 
 - Added `/v1/node/version` and `/v1/node/identity` REST endpoints. Anyone using `/node/version` should switch to use
 the new endpoint, as `/node/version` will be removed in a future release.
-<<<<<<< HEAD
 - Added `--validators-graffiti="GRAFFITI"` command line option to allow graffiti to be used in block production.
-=======
 - Eth1 deposits now load on startup from the local database, then sync to the eth1 provider once loading is complete.
   A hidden flag has been added to disable this functionality if it causes any issues - `--Xeth1-deposits-from-storage-enabled=false`.
   Local storage requirements will increase slightly due to the need to store each deposit block 
   event from the eth1 provider so that it can be replayed during restarts.
->>>>>>> 43d4a28b
 
 ## 0.11.3
 
