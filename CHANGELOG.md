--- conflicted
+++ resolved
@@ -14,16 +14,12 @@
 - Added `--p2p-static-peers-url` option to read static peers from a URL or file
 - Added node epoch and computed slot to the sync committee duties failure message for more context about the failure condition.
 - Updated third party libraries.
-<<<<<<< HEAD
 - Added support for multiple entries in graffiti files via YAML configuration, allowing for specific validator graffiti, ordered lists, and random selection from a list.
-=======
+
+### Bug Fixes
 - Added an info message on startup for the highest supported milestone and associated epoch.
 - Added JDK 24 docker image build.
 - Reduced block building time at the first slot of an epoch when a large number of validators are configured.
 - Improved configuration loading to use builtin configurations to default any fields we need that were missing from a passed in configuration.
 - Added `/teku/v1/admin/add_peer` endpoint to allow adding static peers via the REST API.
 - Added `/eth/v1/beacon/states/{state_id}/validator_identities` endpoint to allow querying of validator identities.
->>>>>>> c6b82781
-
-### Bug Fixes
- - Added an error if the genesis state has invalid data in its latest block header.