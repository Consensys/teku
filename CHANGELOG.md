# Changelog

## Upcoming Breaking Changes
- The `/teku/v1/beacon/states/:state_id` endpoint has been deprecated in favor of the standard API `/eth/v1/debug/beacon/states/:state_id` which now returns the state as SSZ when the `Accept: application/octet-stream` header is specified on the request.

## Current Releases
For information on changes in released versions of Teku, see the [releases page](https://github.com/ConsenSys/teku/releases).

## Unreleased Changes

### Breaking Changes
- Teku no longer publishes a `head` event on the REST API 4 seconds into a slot if a block has not been received. 
  The `--Xvalidators-dependent-root-enabled=false` option can be used to restore the old behaviour.
  Note: this should be applied to both the beacon node and validator client if running separately.

### Additions and Improvements
- Added `migrate-data` subcommand to allow users to migrate to a leveldb relatively easily without requiring a full re-sync.
- Improved compatibility of the validator client with other beacon nodes using the REST API by using 
  the `dependent-root` field to detect re-orgs instead of depending on the beacon chain publishing re-org events when empty slots are later filled.

### Bug Fixes
- Fix an issue where new peers would not be found after a network outage.
- Fix a file handle leak in jvm-libp2p.
- Fix `previous_epoch_participation` and `current_epoch_participation` representation in 
  `/eth/v2/debug/beacon/states/:state_id` so that it comes back as an array rather than a byte string.
- `/eth/v1/beacon/pool/sync_committees` incorrectly returned 503 when there were no errors instead of 200.
- Fix an issue where deposits for the PoW chain could be loaded out of order on restart.
- Fix `/eth/v1/validator/contribution_and_proofs` to return errors.
- Add `SYNC_COMMITTEE_SUBNET_COUNT` to `/eth/v1/config/spec`, as it was missing.
<<<<<<< HEAD
- Fixed `ConcurrentModificationException` in validator performance reporting.
=======
- Upgraded the discovery library, providing better memory management and standards compliance. 
>>>>>>> 77bd3a22

### Experimental: New Altair REST APIs
- implement POST `/eth/v1/beacon/pool/sync_committees` to allow validators to submit sync committee signatures to the beacon node.
- implement POST `/eth/v1/validator/duties/sync/{epoch}` for Altair fork.
- implement GET and POST `/eth/v1/validator/sync_committee_subscriptions` for Altair fork.
- implement GET `/eth/v2/validator/blocks/{slot}` for Altair fork.
- implement GET `/eth/v2/debug/beacon/states/:state_id` for Altair fork.
- implement GET `/eth/v1/beacon/states/{state_id}/sync_committees` for Altair fork.
- `/eth/v1/validator/blocks/{slot}` will now produce an altair block if an altair slot is requested.
- `/eth/v1/node/identity` will now include syncnets in metadata<|MERGE_RESOLUTION|>--- conflicted
+++ resolved
@@ -27,11 +27,8 @@
 - Fix an issue where deposits for the PoW chain could be loaded out of order on restart.
 - Fix `/eth/v1/validator/contribution_and_proofs` to return errors.
 - Add `SYNC_COMMITTEE_SUBNET_COUNT` to `/eth/v1/config/spec`, as it was missing.
-<<<<<<< HEAD
 - Fixed `ConcurrentModificationException` in validator performance reporting.
-=======
 - Upgraded the discovery library, providing better memory management and standards compliance. 
->>>>>>> 77bd3a22
 
 ### Experimental: New Altair REST APIs
 - implement POST `/eth/v1/beacon/pool/sync_committees` to allow validators to submit sync committee signatures to the beacon node.
