# Changelog

## Upcoming Breaking Changes
- The `/teku/v1/beacon/states/:state_id` endpoint has been deprecated in favor of the standard API `/eth/v1/debug/beacon/states/:state_id` which now returns the state as SSZ when the `Accept: application/octet-stream` header is specified on the request.
- The `/eth/v1/debug/beacon/states/:state_id` endpoint has been deprecated in favor of the v2 Altair endpoint `/eth/v2/debug/beacon/states/:state_id`
- The `/eth/v1/beacon/blocks/:block_id` endpoint has been deprecated in favor of the v2 Altair endpoint `/eth/v2/beacon/blocks/:block_id`
- The `/eth/v1/validator/blocks/:slot` endpoint has been deprecated in favor of the v2 Altair endpoint `/eth/v2/validator/blocks/:slot`
- The `-jdk14` and `-jdk15` docker image variants will be removed in a future release. JDK 14 and 15 are no longer receiving security updates from upstream vendors.
  Note that the default docker image usage JDK 16 and is still receiving security updates.
- The commandline option `--validators-performance-tracking-enabled` has been deprecated in favour of `--validators-performance-tracking-mode`
 
## Current Releases
For information on changes in released versions of Teku, see the [releases page](https://github.com/ConsenSys/teku/releases).

## Unreleased Changes

### Additions and Improvements
 - Updated BLST library.


### Bug Fixes
 - Posting aggregates that fail validation to `/eth/v1/validator/aggregate_and_proofs` will now result in `SC_BAD_REQUEST` response, with details of the invalid aggregates in the response body.
 - Use atomic move when writing slashing protection records, if supported by the file system.
 - Increase the batch size when searching for unknown validator indexes from 10 to 50.
 - Fixed issue with the voluntary-exit subcommand and Altair networks which caused "Failed to retrieve network config" errors.
 - Fixed issue where redundant attestations were incorrectly included in blocks.
 - Validator performance is no longer logged when there are no attestations expected.
<<<<<<< HEAD
 - Fixed an issue where invalid attestations could be incorrectly added to blocks in the epoch immediately after the Altair fork.
=======
 - Updated sync committee subscriptions to use untilEpoch as an exclusive field.
>>>>>>> d0d994bc
<|MERGE_RESOLUTION|>--- conflicted
+++ resolved
@@ -25,8 +25,5 @@
  - Fixed issue with the voluntary-exit subcommand and Altair networks which caused "Failed to retrieve network config" errors.
  - Fixed issue where redundant attestations were incorrectly included in blocks.
  - Validator performance is no longer logged when there are no attestations expected.
-<<<<<<< HEAD
- - Fixed an issue where invalid attestations could be incorrectly added to blocks in the epoch immediately after the Altair fork.
-=======
  - Updated sync committee subscriptions to use untilEpoch as an exclusive field.
->>>>>>> d0d994bc
+ - Fixed an issue where invalid attestations could be incorrectly added to blocks in the epoch immediately after the Altair fork.