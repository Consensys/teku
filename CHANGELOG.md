--- conflicted
+++ resolved
@@ -18,12 +18,8 @@
 
 
 ### Additions and Improvements
-<<<<<<< HEAD
+- Support v.2.1.0 of the standard rest api. it should be noted that the 'version' has been changed to lower case to comply with the api specification.
  - Updated to Javalin 4 for the rest api.
-
-=======
-- Support v.2.1.0 of the standard rest api. it should be noted that the 'version' has been changed to lower case to comply with the api specification.
->>>>>>> 56f06f9d
 
 ### Bug Fixes
 - Fixed issue where discovery did not correctly abort handshake attempts when a request timed out.
