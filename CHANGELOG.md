# Changelog

## Upcoming Breaking Changes

## Current Releases

For information on changes in released versions of Teku, see the [releases page](https://github.com/Consensys/teku/releases).

## Unreleased Changes

### Breaking Changes

- The Development option `--Xp2p-minimum-subnet-subscriptions` has been removed and will no longer be recognised as a command line option.

### Additions and Improvements

<<<<<<< HEAD
- Introduce `--exchange-capabilities-monitoring-enabled` parameter. If enabled, EL will be queried periodically for the Engine API methods it supports. If incompatibility is detected, a warning is raised in the logs. The default is `true`.
- Add support for [Lukso network](https://lukso.network/) `--network=lukso`
- The development option `--Xfork-choice-update-head-on-block-import-enabled` was changed to default to `false` to ensure fork-choice is run when new blocks arrive.
- The default state-cache size has been changed to 8 (previously 160), and there is now an epoch-states-cache, which defaults to a maximum of 6 elements. 
- New databases will now default to `minimal` if no `--data-storage-mode` is explicitly set. Existing `prune` mode databases will need to explicitly set `--data-storage-mode=minimal` if they wish to use minimal data storage. This includes anyone not specifying `--data-storage-mode` in 23.6.2 or earlier.
=======
- Update attestation subnet subscriptions strategy according to [the spec changes](https://github.com/ethereum/consensus-specs/blob/dev/specs/phase0/p2p-interface.md#attestation-subnet-subscription). All nodes (including non-validating ones) will subscribe to 2 subnets regardless of the number of validators
>>>>>>> 2deff5fc

### Bug Fixes<|MERGE_RESOLUTION|>--- conflicted
+++ resolved
@@ -14,14 +14,7 @@
 
 ### Additions and Improvements
 
-<<<<<<< HEAD
-- Introduce `--exchange-capabilities-monitoring-enabled` parameter. If enabled, EL will be queried periodically for the Engine API methods it supports. If incompatibility is detected, a warning is raised in the logs. The default is `true`.
-- Add support for [Lukso network](https://lukso.network/) `--network=lukso`
-- The development option `--Xfork-choice-update-head-on-block-import-enabled` was changed to default to `false` to ensure fork-choice is run when new blocks arrive.
-- The default state-cache size has been changed to 8 (previously 160), and there is now an epoch-states-cache, which defaults to a maximum of 6 elements. 
 - New databases will now default to `minimal` if no `--data-storage-mode` is explicitly set. Existing `prune` mode databases will need to explicitly set `--data-storage-mode=minimal` if they wish to use minimal data storage. This includes anyone not specifying `--data-storage-mode` in 23.6.2 or earlier.
-=======
 - Update attestation subnet subscriptions strategy according to [the spec changes](https://github.com/ethereum/consensus-specs/blob/dev/specs/phase0/p2p-interface.md#attestation-subnet-subscription). All nodes (including non-validating ones) will subscribe to 2 subnets regardless of the number of validators
->>>>>>> 2deff5fc
 
 ### Bug Fixes