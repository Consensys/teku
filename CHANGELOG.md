# Changelog

## Upcoming Breaking Changes
- The `/eth/v1/debug/beacon/states/:state_id` endpoint has been deprecated in favor of the v2 Altair endpoint `/eth/v2/debug/beacon/states/:state_id`
- The `/eth/v1/beacon/blocks/:block_id` endpoint has been deprecated in favor of the v2 Altair endpoint `/eth/v2/beacon/blocks/:block_id`
- The `/eth/v1/validator/blocks/:slot` endpoint has been deprecated in favor of the v2 Altair endpoint `/eth/v2/validator/blocks/:slot`
- The `/eth/v1/debug/beacon/heads` endpoint has been deprecated in favor of the v2 Bellatrix endpoint `/eth/v2/debug/beacon/heads`

## Current Releases
For information on changes in released versions of Teku, see the [releases page](https://github.com/ConsenSys/teku/releases).

## Unreleased Changes

### Breaking Changes

### Additions and Improvements
 - Log a warning instead of a verbose error if node is syncing while performing sync committee duties
 - Distributions created from the same git commit and docker image will be identical
 - Optimised storage of latest vote information by batching updates
<<<<<<< HEAD
 - Ensured dependencies are up to date
=======
 - Validator Registration signature integration with external signer.
>>>>>>> 4c058c94

### Bug Fixes
 - Fix not rendering emoticons correctly in graffiti when running in a Docker container<|MERGE_RESOLUTION|>--- conflicted
+++ resolved
@@ -17,11 +17,8 @@
  - Log a warning instead of a verbose error if node is syncing while performing sync committee duties
  - Distributions created from the same git commit and docker image will be identical
  - Optimised storage of latest vote information by batching updates
-<<<<<<< HEAD
  - Ensured dependencies are up to date
-=======
- - Validator Registration signature integration with external signer.
->>>>>>> 4c058c94
+ - Validator Registration signature integration with external signer
 
 ### Bug Fixes
  - Fix not rendering emoticons correctly in graffiti when running in a Docker container