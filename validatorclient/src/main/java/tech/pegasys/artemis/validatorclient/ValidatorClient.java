--- conflicted
+++ resolved
@@ -13,10 +13,6 @@
 
 package tech.pegasys.artemis.validatorclient;
 
-<<<<<<< HEAD
-=======
-import static tech.pegasys.artemis.datastructures.Constants.EPOCH_LENGTH;
->>>>>>> e77d73e8
 import static tech.pegasys.artemis.datastructures.util.BeaconStateUtil.get_crosslink_committees_at_slot;
 import static tech.pegasys.artemis.datastructures.util.BeaconStateUtil.get_current_epoch;
 import static tech.pegasys.artemis.datastructures.util.BeaconStateUtil.get_epoch_start_slot;
@@ -25,10 +21,7 @@
 import com.google.common.primitives.UnsignedLong;
 import java.util.ArrayList;
 import java.util.List;
-<<<<<<< HEAD
-=======
 import java.util.Optional;
->>>>>>> e77d73e8
 import tech.pegasys.artemis.datastructures.state.BeaconState;
 import tech.pegasys.artemis.datastructures.state.CrosslinkCommittee;
 
@@ -50,19 +43,6 @@
    * @param epoch either on or between previous or current epoch.
    * @param validator_index the validator that is calling this function.
    * @param registry_change whether there has been a validator registry change.
-<<<<<<< HEAD
-   * @return
-   */
-  public CommitteeAssignmentTuple get_committee_assignment(
-      BeaconState state, int epoch, int validator_index, boolean registry_change) {
-    int previous_epoch = get_previous_epoch(state).intValue();
-    int next_epoch = get_current_epoch(state).intValue();
-    assert previous_epoch <= epoch && epoch <= next_epoch;
-
-    int epoch_start_slot = get_epoch_start_slot(UnsignedLong.valueOf(epoch)).intValue();
-
-    for (int slot = epoch_start_slot; slot < epoch_start_slot + SLOTS_PER_EPOCH; slot++) {
-=======
    * @return Optional.of(CommitteeAssignmentTuple) or Optional.empty.
    */
   public Optional<CommitteeAssignmentTuple> get_committee_assignment(
@@ -74,8 +54,6 @@
     int epoch_start_slot = get_epoch_start_slot(epoch).intValue();
 
     for (int slot = epoch_start_slot; slot < epoch_start_slot + EPOCH_LENGTH; slot++) {
->>>>>>> e77d73e8
-
       ArrayList<CrosslinkCommittee> crosslink_committees =
           get_crosslink_committees_at_slot(state, UnsignedLong.valueOf(slot), registry_change);
       ArrayList<CrosslinkCommittee> selected_committees = new ArrayList<>();
@@ -94,16 +72,9 @@
         boolean is_proposer =
             first_committee_at_slot.get(slot % first_committee_at_slot.size()) == validator_index;
 
-<<<<<<< HEAD
-        return new CommitteeAssignmentTuple(validators, shard, slot, is_proposer);
-      }
-    }
-    return null;
-=======
         return Optional.of(new CommitteeAssignmentTuple(validators, shard, slot, is_proposer));
       }
     }
     return Optional.empty();
->>>>>>> e77d73e8
   }
 }