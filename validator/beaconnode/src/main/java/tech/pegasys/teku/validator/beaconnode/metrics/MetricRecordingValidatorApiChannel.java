/*
 * Copyright 2020 ConsenSys AG.
 *
 * Licensed under the Apache License, Version 2.0 (the "License"); you may not use this file except in compliance with
 * the License. You may obtain a copy of the License at
 *
 * http://www.apache.org/licenses/LICENSE-2.0
 *
 * Unless required by applicable law or agreed to in writing, software distributed under the License is distributed on
 * an "AS IS" BASIS, WITHOUT WARRANTIES OR CONDITIONS OF ANY KIND, either express or implied. See the License for the
 * specific language governing permissions and limitations under the License.
 */

package tech.pegasys.teku.validator.beaconnode.metrics;

import java.util.Collection;
import java.util.List;
import java.util.Map;
import java.util.Optional;
import java.util.Set;
import org.apache.tuweni.bytes.Bytes32;
import org.hyperledger.besu.plugin.services.MetricsSystem;
import org.hyperledger.besu.plugin.services.metrics.Counter;
import tech.pegasys.teku.bls.BLSPublicKey;
import tech.pegasys.teku.bls.BLSSignature;
import tech.pegasys.teku.datastructures.blocks.BeaconBlock;
import tech.pegasys.teku.datastructures.blocks.SignedBeaconBlock;
import tech.pegasys.teku.datastructures.genesis.GenesisData;
import tech.pegasys.teku.datastructures.operations.Attestation;
import tech.pegasys.teku.datastructures.operations.AttestationData;
import tech.pegasys.teku.datastructures.operations.SignedAggregateAndProof;
import tech.pegasys.teku.datastructures.state.Fork;
import tech.pegasys.teku.datastructures.validator.SubnetSubscription;
import tech.pegasys.teku.infrastructure.async.SafeFuture;
import tech.pegasys.teku.infrastructure.metrics.TekuMetricCategory;
import tech.pegasys.teku.infrastructure.unsigned.UInt64;
import tech.pegasys.teku.validator.api.AttesterDuties;
import tech.pegasys.teku.validator.api.CommitteeSubscriptionRequest;
import tech.pegasys.teku.validator.api.ProposerDuties;
import tech.pegasys.teku.validator.api.SendSignedBlockResult;
import tech.pegasys.teku.validator.api.ValidatorApiChannel;

public class MetricRecordingValidatorApiChannel implements ValidatorApiChannel {

  public static final String FORK_REQUESTS_COUNTER_NAME = "beacon_node_fork_info_requests_total";
  public static final String GENESIS_TIME_REQUESTS_COUNTER_NAME =
      "beacon_node_genesis_time_requests_total";
  public static final String GET_VALIDATOR_INDICES_REQUESTS_COUNTER_NAME =
      "beacon_node_get_validator_indices_requests_total";
  public static final String DUTIES_REQUESTS_COUNTER_NAME = "beacon_node_duties_requests_total";
  public static final String ATTESTATION_DUTIES_REQUESTS_COUNTER_NAME =
      "beacon_node_attestation_duties_requests_total";
  public static final String PROPOSER_DUTIES_REQUESTS_COUNTER_NAME =
      "beacon_node_proposer_duties_requests_total";
  public static final String UNSIGNED_BLOCK_REQUESTS_COUNTER_NAME =
      "beacon_node_unsigned_block_requests_total";
  public static final String UNSIGNED_ATTESTATION_REQUEST_COUNTER_NAME =
      "beacon_node_unsigned_attestation_requests_total";
  public static final String ATTESTATION_DATA_REQUEST_COUNTER_NAME =
      "beacon_node_attestation_data_requests_total";
  public static final String AGGREGATE_REQUESTS_COUNTER_NAME =
      "beacon_node_aggregate_requests_total";
  public static final String AGGREGATION_SUBSCRIPTION_COUNTER_NAME =
      "beacon_node_aggregation_subscription_requests_total";
  public static final String PERSISTENT_SUBSCRIPTION_COUNTER_NAME =
      "beacon_node_persistent_subscription_requests_total";
  public static final String PUBLISHED_ATTESTATION_COUNTER_NAME =
      "beacon_node_published_attestation_total";
  public static final String PUBLISHED_AGGREGATE_COUNTER_NAME =
      "beacon_node_published_aggregate_total";
  public static final String PUBLISHED_BLOCK_COUNTER_NAME = "beacon_node_published_block_total";
  private final ValidatorApiChannel delegate;
  private final BeaconChainRequestCounter forkInfoRequestCounter;
  private final BeaconChainRequestCounter genesisTimeRequestCounter;
  private final BeaconChainRequestCounter attestationDutiesRequestCounter;
  private final BeaconChainRequestCounter proposerDutiesRequestCounter;
  private final BeaconChainRequestCounter unsignedBlockRequestsCounter;
  private final BeaconChainRequestCounter unsignedAttestationRequestsCounter;
  private final BeaconChainRequestCounter attestationDataRequestsCounter;
  private final BeaconChainRequestCounter aggregateRequestsCounter;
  private final Counter getValidatorIndicesRequestCounter;
  private final Counter subscribeAggregationRequestCounter;
  private final Counter subscribePersistentRequestCounter;
  private final Counter sendAttestationRequestCounter;
  private final Counter sendAggregateRequestCounter;
  private final Counter sendBlockRequestCounter;

  public MetricRecordingValidatorApiChannel(
      final MetricsSystem metricsSystem, final ValidatorApiChannel delegate) {
    this.delegate = delegate;

    forkInfoRequestCounter =
        BeaconChainRequestCounter.create(
            metricsSystem,
            FORK_REQUESTS_COUNTER_NAME,
            "Counter recording the number of requests for fork info");

    genesisTimeRequestCounter =
        BeaconChainRequestCounter.create(
            metricsSystem,
            GENESIS_TIME_REQUESTS_COUNTER_NAME,
            "Counter recording the number of requests for genesis time");
    attestationDutiesRequestCounter =
        BeaconChainRequestCounter.create(
            metricsSystem,
            ATTESTATION_DUTIES_REQUESTS_COUNTER_NAME,
            "Counter recording the number of requests for validator attestation duties");
    proposerDutiesRequestCounter =
        BeaconChainRequestCounter.create(
            metricsSystem,
            PROPOSER_DUTIES_REQUESTS_COUNTER_NAME,
            "Counter recording the number of requests for validator proposer duties");
    unsignedBlockRequestsCounter =
        BeaconChainRequestCounter.create(
            metricsSystem,
            UNSIGNED_BLOCK_REQUESTS_COUNTER_NAME,
            "Counter recording the number of requests for unsigned blocks");
    unsignedAttestationRequestsCounter =
        BeaconChainRequestCounter.create(
            metricsSystem,
            UNSIGNED_ATTESTATION_REQUEST_COUNTER_NAME,
            "Counter recording the number of requests for unsigned attestations");
    attestationDataRequestsCounter =
        BeaconChainRequestCounter.create(
            metricsSystem,
            ATTESTATION_DATA_REQUEST_COUNTER_NAME,
            "Counter recording the number of requests for attestation data");
    aggregateRequestsCounter =
        BeaconChainRequestCounter.create(
            metricsSystem,
            AGGREGATE_REQUESTS_COUNTER_NAME,
            "Counter recording the number of requests for aggregate attestations");
    getValidatorIndicesRequestCounter =
        metricsSystem.createCounter(
            TekuMetricCategory.VALIDATOR,
            GET_VALIDATOR_INDICES_REQUESTS_COUNTER_NAME,
            "Counter recording the number of requests for validator indices");
    subscribeAggregationRequestCounter =
        metricsSystem.createCounter(
            TekuMetricCategory.VALIDATOR,
            AGGREGATION_SUBSCRIPTION_COUNTER_NAME,
            "Counter recording the number of requests to subscribe to committees for aggregation");
    subscribePersistentRequestCounter =
        metricsSystem.createCounter(
            TekuMetricCategory.VALIDATOR,
            PERSISTENT_SUBSCRIPTION_COUNTER_NAME,
            "Counter recording the number of requests to subscribe to persistent committees");
    sendAttestationRequestCounter =
        metricsSystem.createCounter(
            TekuMetricCategory.VALIDATOR,
            PUBLISHED_ATTESTATION_COUNTER_NAME,
            "Counter recording the number of signed attestations sent to the beacon node");
    sendAggregateRequestCounter =
        metricsSystem.createCounter(
            TekuMetricCategory.VALIDATOR,
            PUBLISHED_AGGREGATE_COUNTER_NAME,
            "Counter recording the number of signed aggregate attestations sent to the beacon node");
    sendBlockRequestCounter =
        metricsSystem.createCounter(
            TekuMetricCategory.VALIDATOR,
            PUBLISHED_BLOCK_COUNTER_NAME,
            "Counter recording the number of signed blocks sent to the beacon node");
  }

  @Override
  public SafeFuture<Optional<Fork>> getFork() {
    return countRequest(delegate.getFork(), forkInfoRequestCounter);
  }

  @Override
  public SafeFuture<Optional<GenesisData>> getGenesisData() {
    return countRequest(delegate.getGenesisData(), genesisTimeRequestCounter);
  }

  @Override
  public SafeFuture<Map<BLSPublicKey, Integer>> getValidatorIndices(
      final List<BLSPublicKey> publicKeys) {
    getValidatorIndicesRequestCounter.inc();
    return delegate.getValidatorIndices(publicKeys);
  }

  @Override
<<<<<<< HEAD
  public SafeFuture<Optional<List<ValidatorDuties>>> getDuties(
      final UInt64 epoch, final Collection<BLSPublicKey> publicKeys) {
    return countRequest(delegate.getDuties(epoch, publicKeys), dutiesRequestCounter);
  }

  @Override
  public SafeFuture<Optional<AttesterDuties>> getAttestationDuties(
=======
  public SafeFuture<Optional<List<AttesterDuties>>> getAttestationDuties(
>>>>>>> 8869bf7e
      final UInt64 epoch, final Collection<Integer> validatorIndexes) {
    return countRequest(
        delegate.getAttestationDuties(epoch, validatorIndexes), attestationDutiesRequestCounter);
  }

  @Override
  public SafeFuture<Optional<ProposerDuties>> getProposerDuties(final UInt64 epoch) {
    return countRequest(delegate.getProposerDuties(epoch), proposerDutiesRequestCounter);
  }

  @Override
  public SafeFuture<Optional<BeaconBlock>> createUnsignedBlock(
      final UInt64 slot, final BLSSignature randaoReveal, Optional<Bytes32> graffiti) {
    return countRequest(
        delegate.createUnsignedBlock(slot, randaoReveal, graffiti), unsignedBlockRequestsCounter);
  }

  @Override
  public SafeFuture<Optional<Attestation>> createUnsignedAttestation(
      final UInt64 slot, final int committeeIndex) {
    return countRequest(
        delegate.createUnsignedAttestation(slot, committeeIndex),
        unsignedAttestationRequestsCounter);
  }

  @Override
  public SafeFuture<Optional<AttestationData>> createAttestationData(
      final UInt64 slot, final int committeeIndex) {
    return countRequest(
        delegate.createAttestationData(slot, committeeIndex), attestationDataRequestsCounter);
  }

  @Override
  public SafeFuture<Optional<Attestation>> createAggregate(
      final UInt64 slot, final Bytes32 attestationHashTreeRoot) {
    return countRequest(
        delegate.createAggregate(slot, attestationHashTreeRoot), aggregateRequestsCounter);
  }

  @Override
  public void subscribeToBeaconCommittee(final List<CommitteeSubscriptionRequest> requests) {
    subscribeAggregationRequestCounter.inc();
    delegate.subscribeToBeaconCommittee(requests);
  }

  @Override
  public void subscribeToPersistentSubnets(final Set<SubnetSubscription> subnetSubscriptions) {
    subscribePersistentRequestCounter.inc();
    delegate.subscribeToPersistentSubnets(subnetSubscriptions);
  }

  @Override
  public void sendSignedAttestation(final Attestation attestation) {
    sendAttestationRequestCounter.inc();
    delegate.sendSignedAttestation(attestation);
  }

  @Override
  public void sendSignedAttestation(
      final Attestation attestation, Optional<Integer> validatorIndex) {
    sendAttestationRequestCounter.inc();
    delegate.sendSignedAttestation(attestation, validatorIndex);
  }

  @Override
  public void sendAggregateAndProof(final SignedAggregateAndProof aggregateAndProof) {
    sendAggregateRequestCounter.inc();
    delegate.sendAggregateAndProof(aggregateAndProof);
  }

  @Override
  public SafeFuture<SendSignedBlockResult> sendSignedBlock(final SignedBeaconBlock block) {
    sendBlockRequestCounter.inc();
    return delegate.sendSignedBlock(block);
  }

  private <T> SafeFuture<Optional<T>> countRequest(
      final SafeFuture<Optional<T>> request, final BeaconChainRequestCounter counter) {
    return request
        .catchAndRethrow(__ -> counter.onError())
        .thenPeek(
            result ->
                result.ifPresentOrElse(__ -> counter.onSuccess(), counter::onDataUnavailable));
  }
}<|MERGE_RESOLUTION|>--- conflicted
+++ resolved
@@ -180,17 +180,7 @@
   }
 
   @Override
-<<<<<<< HEAD
-  public SafeFuture<Optional<List<ValidatorDuties>>> getDuties(
-      final UInt64 epoch, final Collection<BLSPublicKey> publicKeys) {
-    return countRequest(delegate.getDuties(epoch, publicKeys), dutiesRequestCounter);
-  }
-
-  @Override
   public SafeFuture<Optional<AttesterDuties>> getAttestationDuties(
-=======
-  public SafeFuture<Optional<List<AttesterDuties>>> getAttestationDuties(
->>>>>>> 8869bf7e
       final UInt64 epoch, final Collection<Integer> validatorIndexes) {
     return countRequest(
         delegate.getAttestationDuties(epoch, validatorIndexes), attestationDutiesRequestCounter);
