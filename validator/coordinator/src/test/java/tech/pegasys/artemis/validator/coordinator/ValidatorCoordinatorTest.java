--- conflicted
+++ resolved
@@ -33,19 +33,11 @@
 import tech.pegasys.artemis.statetransition.BlockAttestationsPool;
 import tech.pegasys.artemis.statetransition.events.attestation.BroadcastAttestationEvent;
 import tech.pegasys.artemis.storage.ChainStorageClient;
-<<<<<<< HEAD
-import tech.pegasys.artemis.util.EventSink;
-=======
->>>>>>> 71434dcf
 import tech.pegasys.artemis.util.bls.BLSKeyPair;
 import tech.pegasys.artemis.util.config.ArtemisConfiguration;
 import tech.pegasys.artemis.util.config.Constants;
 import tech.pegasys.artemis.util.time.StubTimeProvider;
-<<<<<<< HEAD
-import tech.pegasys.artemis.util.time.events.SlotEvent;
-=======
 import tech.pegasys.artemis.validator.api.ValidatorApiChannel;
->>>>>>> 71434dcf
 
 public class ValidatorCoordinatorTest {
 
@@ -96,38 +88,8 @@
         () -> verify(vc, never()).asyncProduceAttestations(any(), any(), any()));
   }
 
-<<<<<<< HEAD
-  @Test
-  void createBlockAfterNormalSlot() {
-    ValidatorCoordinator vc = createValidatorCoordinator(NUM_VALIDATORS);
-    UnsignedLong newBlockSlot = storageClient.getBestSlot().plus(UnsignedLong.ONE);
-    vc.onSlot(new SlotEvent(newBlockSlot));
-    assertThat(proposedBlockEvents.get(0).getBlock().getSlot()).isEqualTo(newBlockSlot);
-  }
-
-  @Test
-  void createBlockAfterSkippedSlot() {
-    ValidatorCoordinator vc = createValidatorCoordinator(NUM_VALIDATORS);
-    UnsignedLong newBlockSlot = storageClient.getBestSlot().plus(UnsignedLong.valueOf(2));
-    vc.onSlot(new SlotEvent(newBlockSlot));
-    assertThat(proposedBlockEvents.get(0).getBlock().getSlot()).isEqualTo(newBlockSlot);
-  }
-
-  @Test
-  void createBlockAfterMultipleSkippedSlots() {
-    ValidatorCoordinator vc = createValidatorCoordinator(NUM_VALIDATORS);
-    UnsignedLong newBlockSlot = storageClient.getBestSlot().plus(UnsignedLong.valueOf(10));
-    vc.onSlot(new SlotEvent(newBlockSlot));
-    assertThat(proposedBlockEvents.get(0).getBlock().getSlot()).isEqualTo(newBlockSlot);
-  }
-
-  private ValidatorCoordinator createValidatorCoordinator(final int ownedValidatorCount) {
-    when(config.getInteropOwnedValidatorCount()).thenReturn(ownedValidatorCount);
-    Eth1DataCache eth1DataCache = new Eth1DataCache(eventBus, timeProvider);
-=======
   private ValidatorCoordinator createValidatorCoordinator() {
     when(config.getInteropOwnedValidatorCount()).thenReturn(0);
->>>>>>> 71434dcf
     ValidatorCoordinator vc =
         new ValidatorCoordinator(
             eventBus,
