/*
 * Copyright 2019 ConsenSys AG.
 *
 * Licensed under the Apache License, Version 2.0 (the "License"); you may not use this file except in compliance with
 * the License. You may obtain a copy of the License at
 *
 * http://www.apache.org/licenses/LICENSE-2.0
 *
 * Unless required by applicable law or agreed to in writing, software distributed under the License is distributed on
 * an "AS IS" BASIS, WITHOUT WARRANTIES OR CONDITIONS OF ANY KIND, either express or implied. See the License for the
 * specific language governing permissions and limitations under the License.
 */

package tech.pegasys.artemis.validator.coordinator;

import static org.mockito.ArgumentMatchers.any;
import static org.mockito.ArgumentMatchers.argThat;
import static org.mockito.Mockito.atLeastOnce;
import static org.mockito.Mockito.mock;
import static org.mockito.Mockito.never;
import static org.mockito.Mockito.spy;
import static org.mockito.Mockito.verify;
import static org.mockito.Mockito.when;
import static tech.pegasys.artemis.datastructures.blocks.BeaconBlockBodyLists.createAttestations;

import com.google.common.eventbus.EventBus;
import com.google.common.primitives.UnsignedLong;
import java.util.List;
import org.junit.jupiter.api.BeforeEach;
import org.junit.jupiter.api.Test;
import tech.pegasys.artemis.datastructures.blocks.BeaconBlock;
import tech.pegasys.artemis.datastructures.util.MockStartValidatorKeyPairFactory;
import tech.pegasys.artemis.statetransition.AttestationAggregator;
import tech.pegasys.artemis.statetransition.BeaconChainUtil;
import tech.pegasys.artemis.statetransition.BlockAttestationsPool;
import tech.pegasys.artemis.statetransition.events.BroadcastAttestationEvent;
import tech.pegasys.artemis.storage.ChainStorageClient;
import tech.pegasys.artemis.storage.events.SlotEvent;
import tech.pegasys.artemis.util.bls.BLSKeyPair;
import tech.pegasys.artemis.util.config.ArtemisConfiguration;

public class ValidatorCoordinatorTest {

  private BlockAttestationsPool blockAttestationsPool;
  private AttestationAggregator attestationAggregator;
  private EventBus eventBus;
  private ChainStorageClient storageClient;
  private ArtemisConfiguration config;

  private static final int NUM_VALIDATORS = 12;

  @BeforeEach
  void setup() {
    config = mock(ArtemisConfiguration.class);
    when(config.getNaughtinessPercentage()).thenReturn(0);
    when(config.getNumValidators()).thenReturn(NUM_VALIDATORS);
    when(config.getValidatorsKeyFile()).thenReturn(null);
    when(config.getInteropOwnedValidatorStartIndex()).thenReturn(0);
    when(config.getInteropOwnedValidatorCount()).thenReturn(NUM_VALIDATORS);

    attestationAggregator = mock(AttestationAggregator.class);
    blockAttestationsPool = mock(BlockAttestationsPool.class);

<<<<<<< HEAD
    when(blockAttestationsPool.getAggregatedAttestationsForBlockAtSlot(any()))
        .thenReturn(createAttestations());

    eventBus = spy(new EventBus());
    storageClient = new ChainStorageClient(eventBus);
    List<BLSKeyPair> blsKeyPairList =
        new MockStartValidatorKeyPairFactory().generateKeyPairs(0, NUM_VALIDATORS);
    final BeaconChainUtil chainUtil = BeaconChainUtil.create(storageClient, blsKeyPairList);
    chainUtil.initializeStorage();
  }

  @Test
  void onAttestationEvent_noAttestationAssignments() throws Exception {
    ValidatorCoordinator vc = createValidatorCoordinator(0);
    eventBus.post(new BroadcastAttestationEvent(storageClient.getBestBlockRoot()));
=======
    eventBus.post(
        new BroadcastAttestationEvent(
            storageClient.getBestBlockRoot(), storageClient.getBestSlot()));
>>>>>>> 722d6ce5

    // Until the PR #1043 gets merged in that contains "ensureConditionRemainsMet"
    Thread.sleep(1000);
    verify(attestationAggregator, never()).updateAggregatorInformations(any());
    verify(vc, never()).asyncProduceAttestations(any(), any(), any());
  }

  @Test
  void createBlockAfterNormalSlot() {
    createValidatorCoordinator(NUM_VALIDATORS);
    UnsignedLong newBlockSlot = storageClient.getBestSlot().plus(UnsignedLong.ONE);
    eventBus.post(new SlotEvent(newBlockSlot));
    verify(eventBus, atLeastOnce()).post(blockWithSlot(newBlockSlot));
  }

  @Test
  void createBlockAfterSkippedSlot() {
    createValidatorCoordinator(NUM_VALIDATORS);
    UnsignedLong newBlockSlot = storageClient.getBestSlot().plus(UnsignedLong.valueOf(2));
    eventBus.post(new SlotEvent(newBlockSlot));
    verify(eventBus, atLeastOnce()).post(blockWithSlot(newBlockSlot));
  }

  @Test
  void createBlockAfterMultipleSkippedSlots() {
    createValidatorCoordinator(NUM_VALIDATORS);
    UnsignedLong newBlockSlot = storageClient.getBestSlot().plus(UnsignedLong.valueOf(10));
    eventBus.post(new SlotEvent(newBlockSlot));
    verify(eventBus, atLeastOnce()).post(blockWithSlot(newBlockSlot));
  }

  private ValidatorCoordinator createValidatorCoordinator(final int ownedValidatorCount) {
    when(config.getInteropOwnedValidatorCount()).thenReturn(ownedValidatorCount);
    return new ValidatorCoordinator(
        eventBus, storageClient, attestationAggregator, blockAttestationsPool, config);
  }

  private Object blockWithSlot(final UnsignedLong slotNumber) {
    return argThat(
        argument -> {
          if (!(argument instanceof BeaconBlock)) {
            return false;
          }
          final BeaconBlock block = (BeaconBlock) argument;
          return block.getSlot().equals(slotNumber);
        });
  }
}<|MERGE_RESOLUTION|>--- conflicted
+++ resolved
@@ -22,6 +22,7 @@
 import static org.mockito.Mockito.verify;
 import static org.mockito.Mockito.when;
 import static tech.pegasys.artemis.datastructures.blocks.BeaconBlockBodyLists.createAttestations;
+import static tech.pegasys.artemis.util.Waiter.ensureConditionRemainsMet;
 
 import com.google.common.eventbus.EventBus;
 import com.google.common.primitives.UnsignedLong;
@@ -61,7 +62,6 @@
     attestationAggregator = mock(AttestationAggregator.class);
     blockAttestationsPool = mock(BlockAttestationsPool.class);
 
-<<<<<<< HEAD
     when(blockAttestationsPool.getAggregatedAttestationsForBlockAtSlot(any()))
         .thenReturn(createAttestations());
 
@@ -75,18 +75,15 @@
 
   @Test
   void onAttestationEvent_noAttestationAssignments() throws Exception {
-    ValidatorCoordinator vc = createValidatorCoordinator(0);
-    eventBus.post(new BroadcastAttestationEvent(storageClient.getBestBlockRoot()));
-=======
+    ValidatorCoordinator vc = spy(createValidatorCoordinator(0));
     eventBus.post(
         new BroadcastAttestationEvent(
             storageClient.getBestBlockRoot(), storageClient.getBestSlot()));
->>>>>>> 722d6ce5
 
-    // Until the PR #1043 gets merged in that contains "ensureConditionRemainsMet"
-    Thread.sleep(1000);
-    verify(attestationAggregator, never()).updateAggregatorInformations(any());
-    verify(vc, never()).asyncProduceAttestations(any(), any(), any());
+    ensureConditionRemainsMet(
+        () -> verify(attestationAggregator, never()).updateAggregatorInformations(any()));
+    ensureConditionRemainsMet(
+        () -> verify(vc, never()).asyncProduceAttestations(any(), any(), any()));
   }
 
   @Test
