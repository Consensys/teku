/*
 * Copyright 2020 ConsenSys AG.
 *
 * Licensed under the Apache License, Version 2.0 (the "License"); you may not use this file except in compliance with
 * the License. You may obtain a copy of the License at
 *
 * http://www.apache.org/licenses/LICENSE-2.0
 *
 * Unless required by applicable law or agreed to in writing, software distributed under the License is distributed on
 * an "AS IS" BASIS, WITHOUT WARRANTIES OR CONDITIONS OF ANY KIND, either express or implied. See the License for the
 * specific language governing permissions and limitations under the License.
 */

package tech.pegasys.teku.validator.coordinator;

import static org.assertj.core.api.Assertions.assertThat;
import static org.assertj.core.api.Assertions.assertThatThrownBy;
import static org.mockito.ArgumentMatchers.eq;
import static org.mockito.Mockito.mock;
import static org.mockito.Mockito.verify;
import static org.mockito.Mockito.when;

import java.util.List;
import java.util.Optional;
import java.util.stream.Collectors;
import java.util.stream.IntStream;
import java.util.stream.Stream;
import org.apache.tuweni.bytes.Bytes32;
import org.junit.jupiter.api.Test;
import tech.pegasys.teku.infrastructure.async.SafeFuture;
import tech.pegasys.teku.infrastructure.metrics.StubMetricsSystem;
import tech.pegasys.teku.infrastructure.unsigned.UInt64;
import tech.pegasys.teku.pow.event.DepositsFromBlockEvent;
import tech.pegasys.teku.spec.Spec;
import tech.pegasys.teku.spec.SpecFactory;
import tech.pegasys.teku.spec.SpecVersion;
import tech.pegasys.teku.spec.constants.SpecConstants;
import tech.pegasys.teku.spec.constants.TestConstantsLoader;
import tech.pegasys.teku.spec.datastructures.blocks.Eth1Data;
import tech.pegasys.teku.spec.datastructures.operations.Deposit;
import tech.pegasys.teku.spec.datastructures.operations.DepositData;
import tech.pegasys.teku.spec.datastructures.operations.DepositWithIndex;
import tech.pegasys.teku.spec.datastructures.state.Checkpoint;
import tech.pegasys.teku.spec.datastructures.state.beaconstate.BeaconState;
import tech.pegasys.teku.spec.datastructures.util.DepositUtil;
import tech.pegasys.teku.spec.datastructures.util.MerkleTree;
import tech.pegasys.teku.spec.datastructures.util.OptimizedMerkleTree;
import tech.pegasys.teku.spec.util.BeaconStateUtil;
import tech.pegasys.teku.spec.util.DataStructureUtil;
import tech.pegasys.teku.ssz.backing.SszList;
import tech.pegasys.teku.ssz.backing.schema.SszListSchema;
import tech.pegasys.teku.storage.client.RecentChainData;

public class DepositProviderTest {

  private Spec spec;
  private DataStructureUtil dataStructureUtil;
  private final RecentChainData recentChainData = mock(RecentChainData.class);
  private final BeaconState state = mock(BeaconState.class);
  private final Eth1DataCache eth1DataCache = mock(Eth1DataCache.class);
  private List<tech.pegasys.teku.pow.event.Deposit> allSeenDepositsList;
  private DepositProvider depositProvider;
  private Eth1Data randomEth1Data;

  private MerkleTree depositMerkleTree;

  void setup(final int maxDeposits) {
    when(state.getSlot()).thenReturn(UInt64.valueOf(1234));

    SpecConstants specConstants =
        TestConstantsLoader.loadConstantsBuilder("minimal").maxDeposits(maxDeposits).build();
    spec = SpecFactory.create(specConstants);
    dataStructureUtil = new DataStructureUtil(spec);
    depositProvider =
        new DepositProvider(new StubMetricsSystem(), recentChainData, eth1DataCache, spec);
    depositMerkleTree =
        new OptimizedMerkleTree(spec.getGenesisSpecConstants().getDepositContractTreeDepth());
    mockStateEth1DataVotes();
    createDepositEvents(40);
    randomEth1Data = dataStructureUtil.randomEth1Data();
  }

  @Test
  void stateEth1DepositIndexIsEqualToEth1DataDepositCount_NoDepositReturned() {
    setup(5);
    mockStateEth1DepositIndex(2);
    mockEth1DataDepositCount(2);
    mockDepositsFromEth1Block(0, 10);
    SszList<Deposit> deposits = depositProvider.getDeposits(state, randomEth1Data);
    assertThat(deposits).isEmpty();
  }

  @Test
  void numberOfDepositsThatCanBeIncludedLessThanMaxDeposits() {
    setup(16);
    mockStateEth1DepositIndex(5);
    mockEth1DataDepositCount(20);

    mockDepositsFromEth1Block(0, 10);
    mockDepositsFromEth1Block(10, 20);

    SszList<Deposit> deposits = depositProvider.getDeposits(state, randomEth1Data);
    assertThat(deposits).hasSize(15);
    checkThatDepositProofIsValid(deposits);
  }

  @Test
  void numberOfDepositsGetsAdjustedAccordingToOurEth1DataVote() {
    setup(30);
    mockStateEth1DepositIndex(5);
    mockEth1DataDepositCount(20);

    mockDepositsFromEth1Block(0, 10);
    mockDepositsFromEth1Block(10, 30);

    int enoughVoteCount =
        spec.getGenesisSpecConstants().getEpochsPerEth1VotingPeriod()
            * spec.slotsPerEpoch(SpecConstants.GENESIS_EPOCH);
    UInt64 newDepositCount = UInt64.valueOf(30);
    Eth1Data newEth1Data = new Eth1Data(Bytes32.ZERO, newDepositCount, Bytes32.ZERO);
    SszList<Eth1Data> et1hDataVotes =
        Stream.generate(() -> newEth1Data)
            .limit(enoughVoteCount)
            .collect(SszListSchema.create(Eth1Data.SSZ_SCHEMA, 50).collector());
    when(state.getEth1_data_votes()).thenReturn(et1hDataVotes);

    SszList<Deposit> deposits = depositProvider.getDeposits(state, newEth1Data);
    assertThat(deposits).hasSize(25);
    checkThatDepositProofIsValid(deposits);
  }

  @Test
  void numberOfDepositsThatCanBeIncludedMoreThanMaxDeposits() {
    setup(10);
    mockStateEth1DepositIndex(5);
    mockEth1DataDepositCount(20);

    mockDepositsFromEth1Block(0, 10);
    mockDepositsFromEth1Block(10, 20);

    SszList<Deposit> deposits = depositProvider.getDeposits(state, randomEth1Data);
    assertThat(deposits).hasSize(10);
    checkThatDepositProofIsValid(deposits);
  }

  @Test
  void depositsWithFinalizedIndicesGetPrunedFromMap() {
    setup(16);
    Bytes32 finalizedBlockRoot = Bytes32.fromHexString("0x01");
    mockStateEth1DepositIndex(10);
    mockDepositsFromEth1Block(0, 20);
    when(recentChainData.retrieveBlockState(eq(finalizedBlockRoot)))
        .thenReturn(SafeFuture.completedFuture(Optional.ofNullable(state)));

    assertThat(depositProvider.getDepositMapSize()).isEqualTo(20);

    depositProvider.onNewFinalizedCheckpoint(new Checkpoint(UInt64.ONE, finalizedBlockRoot));

    assertThat(depositProvider.getDepositMapSize()).isEqualTo(10);
  }

  @Test
  void shouldDelegateOnEth1BlockToEth1DataCache() {
    setup(16);
    final Bytes32 blockHash = dataStructureUtil.randomBytes32();
    final UInt64 blockTimestamp = dataStructureUtil.randomUInt64();
    depositProvider.onEth1Block(blockHash, blockTimestamp);
    verify(eth1DataCache).onEth1Block(blockHash, blockTimestamp);
  }

  @Test
  void shouldNotifyEth1DataCacheOfDepositBlocks() {
    setup(16);
    final tech.pegasys.teku.pow.event.Deposit deposit =
        dataStructureUtil.randomDepositEvent(UInt64.ZERO);
    final DepositsFromBlockEvent event =
        DepositsFromBlockEvent.create(
            dataStructureUtil.randomUInt64(),
            dataStructureUtil.randomBytes32(),
            dataStructureUtil.randomUInt64(),
            Stream.of(deposit));
    depositProvider.onDepositsFromBlock(event);

    depositMerkleTree.add(
        DepositUtil.convertDepositEventToOperationDeposit(deposit).getData().hashTreeRoot());
    verify(eth1DataCache)
        .onBlockWithDeposit(
            event.getBlockTimestamp(),
            new Eth1Data(depositMerkleTree.getRoot(), UInt64.ONE, event.getBlockHash()));
  }

  @Test
  void shouldNotThrowMissingDepositsExceptionWhenAllKnownDepositsHaveBeenIncluded() {
    setup(16);
    mockStateEth1DepositIndex(5);
    mockEth1DataDepositCount(5);
    mockDepositsFromEth1Block(0, 5);
    assertThat(depositProvider.getDeposits(state, randomEth1Data)).isEmpty();
  }

  @Test
  void shouldThrowMissingDepositsExceptionWhenRequiredDepositsAreNotAvailable() {
    setup(16);
    mockStateEth1DepositIndex(5);
    mockEth1DataDepositCount(10);
    assertThatThrownBy(() -> depositProvider.getDeposits(state, randomEth1Data))
        .isInstanceOf(MissingDepositsException.class)
        .hasMessageContaining("6 to 10");
  }

  @Test
  void shouldThrowMissingDepositsExceptionWhenAllDepositsRequiredForStateNotAvailable() {
    setup(1);
    // To generate a valid proof we need the deposits up to state deposit count
    // So fail even if we could have filled MAX_DEPOSITS
    mockDepositsFromEth1Block(0, 8);
    mockStateEth1DepositIndex(5);
    mockEth1DataDepositCount(10);

    assertThatThrownBy(() -> depositProvider.getDeposits(state, randomEth1Data))
        .isInstanceOf(MissingDepositsException.class)
        .hasMessageContaining("9 to 10");
  }

  @Test
  void shouldThrowWhenAllDepositsRequiredForStateNotAvailable_skippedDeposit() {
    setup(5);
    mockDepositsFromEth1Block(0, 7);
    // Deposit 7 is missing
    mockDepositsFromEth1Block(8, 10);
    mockStateEth1DepositIndex(5);
    mockEth1DataDepositCount(10);

    assertThatThrownBy(() -> depositProvider.getDeposits(state, randomEth1Data))
        .isInstanceOf(MissingDepositsException.class)
        .hasMessageContaining("7 to 8");
  }

  @Test
  void shouldThrowWhenAllDepositsRequiredForStateNotAvailable_skippedDeposits() {
    setup(5);
    mockDepositsFromEth1Block(0, 7);
    // Deposits 7,8 are missing
    mockDepositsFromEth1Block(9, 10);
    mockStateEth1DepositIndex(5);
    mockEth1DataDepositCount(10);

    assertThatThrownBy(() -> depositProvider.getDeposits(state, randomEth1Data))
        .isInstanceOf(MissingDepositsException.class)
        .hasMessageContaining("7 to 9");
  }

<<<<<<< HEAD
  private void checkThatDepositProofIsValid(SszList<Deposit> deposits) {
    final Spec genesisSpec = specProvider.getGenesisSpec();
=======
  private void checkThatDepositProofIsValid(SSZList<Deposit> deposits) {
    final SpecVersion genesisSpec = spec.getGenesisSpec();
>>>>>>> 563f4cb6
    deposits.forEach(
        deposit ->
            assertThat(
                    BeaconStateUtil.isValidMerkleBranch(
                        deposit.getData().hashTreeRoot(),
                        deposit.getProof(),
                        genesisSpec.getConstants().getDepositContractTreeDepth() + 1,
                        ((DepositWithIndex) deposit).getIndex().intValue(),
                        depositMerkleTree.getRoot()))
                .isTrue());
  }

  private void createDepositEvents(int n) {
    allSeenDepositsList =
        IntStream.range(0, n)
            .mapToObj(i -> dataStructureUtil.randomDepositEvent(UInt64.valueOf(i)))
            .collect(Collectors.toList());
  }

  private void mockDepositsFromEth1Block(int startIndex, int n) {
    allSeenDepositsList.subList(startIndex, n).stream()
        .map(DepositUtil::convertDepositEventToOperationDeposit)
        .map(Deposit::getData)
        .map(DepositData::hashTreeRoot)
        .forEachOrdered(depositMerkleTree::add);

    DepositsFromBlockEvent depositsFromBlockEvent = mock(DepositsFromBlockEvent.class);
    when(depositsFromBlockEvent.getDeposits())
        .thenReturn(allSeenDepositsList.subList(startIndex, startIndex + n));
    when(depositsFromBlockEvent.getBlockHash()).thenReturn(Bytes32.ZERO);
    depositProvider.onDepositsFromBlock(depositsFromBlockEvent);
  }

  private void mockEth1DataDepositCount(int n) {
    Eth1Data eth1Data = mock(Eth1Data.class);
    when(state.getEth1_data()).thenReturn(eth1Data);
    when(eth1Data.getDeposit_count()).thenReturn(UInt64.valueOf(n));
  }

  private void mockStateEth1DepositIndex(int n) {
    when(state.getEth1_deposit_index()).thenReturn(UInt64.valueOf(n));
  }

  private void mockStateEth1DataVotes() {
    when(state.getEth1_data_votes()).thenReturn(SszListSchema.create(Eth1Data.SSZ_SCHEMA, 0).of());
  }
}<|MERGE_RESOLUTION|>--- conflicted
+++ resolved
@@ -250,13 +250,8 @@
         .hasMessageContaining("7 to 9");
   }
 
-<<<<<<< HEAD
   private void checkThatDepositProofIsValid(SszList<Deposit> deposits) {
-    final Spec genesisSpec = specProvider.getGenesisSpec();
-=======
-  private void checkThatDepositProofIsValid(SSZList<Deposit> deposits) {
     final SpecVersion genesisSpec = spec.getGenesisSpec();
->>>>>>> 563f4cb6
     deposits.forEach(
         deposit ->
             assertThat(
