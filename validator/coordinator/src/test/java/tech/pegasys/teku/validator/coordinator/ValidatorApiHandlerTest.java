--- conflicted
+++ resolved
@@ -223,14 +223,9 @@
   @Test
   public void getAttestationDuties_shouldReturnDutiesAndSkipMissingValidators() {
     final BeaconState state = createStateWithActiveValidators();
-<<<<<<< HEAD
-    final BLSPublicKey validator1Key = state.getValidators().get(1).getPubkey();
-    when(chainDataClient.getStateAtSlotExact(PREVIOUS_EPOCH_START_SLOT))
-=======
     final BLSPublicKey validator1Key =
         BLSPublicKey.fromBytesCompressed(state.getValidators().get(1).getPubkey());
-    when(chainDataClient.getLatestStateAtSlot(PREVIOUS_EPOCH_START_SLOT))
->>>>>>> 02f5443f
+    when(chainDataClient.getStateAtSlotExact(PREVIOUS_EPOCH_START_SLOT))
         .thenReturn(completedFuture(Optional.of(state)));
     when(chainDataClient.getCurrentEpoch()).thenReturn(EPOCH.minus(ONE));
 
@@ -244,14 +239,9 @@
   @Test
   public void getAttestationDuties_shouldAllowOneEpochTolerance() {
     final BeaconState state = createStateWithActiveValidators();
-<<<<<<< HEAD
-    final BLSPublicKey validator1Key = state.getValidators().get(1).getPubkey();
-    when(chainDataClient.getStateAtSlotExact(PREVIOUS_EPOCH_START_SLOT))
-=======
     final BLSPublicKey validator1Key =
         BLSPublicKey.fromBytesCompressed(state.getValidators().get(1).getPubkey());
-    when(chainDataClient.getLatestStateAtSlot(PREVIOUS_EPOCH_START_SLOT))
->>>>>>> 02f5443f
+    when(chainDataClient.getStateAtSlotExact(PREVIOUS_EPOCH_START_SLOT))
         .thenReturn(completedFuture(Optional.of(state)));
     when(chainDataClient.getCurrentEpoch()).thenReturn(EPOCH.minus(2));
 
