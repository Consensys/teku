/*
 * Copyright 2020 ConsenSys AG.
 *
 * Licensed under the Apache License, Version 2.0 (the "License"); you may not use this file except in compliance with
 * the License. You may obtain a copy of the License at
 *
 * http://www.apache.org/licenses/LICENSE-2.0
 *
 * Unless required by applicable law or agreed to in writing, software distributed under the License is distributed on
 * an "AS IS" BASIS, WITHOUT WARRANTIES OR CONDITIONS OF ANY KIND, either express or implied. See the License for the
 * specific language governing permissions and limitations under the License.
 */

package tech.pegasys.teku.validator.coordinator;

import static org.assertj.core.api.Assertions.assertThat;
import static org.mockito.ArgumentMatchers.any;
import static org.mockito.Mockito.mock;
import static org.mockito.Mockito.when;
import static tech.pegasys.teku.infrastructure.unsigned.UInt64.ONE;
import static tech.pegasys.teku.spec.datastructures.util.BeaconBlockBodyLists.createAttestations;
import static tech.pegasys.teku.spec.datastructures.util.BeaconBlockBodyLists.createAttesterSlashings;
import static tech.pegasys.teku.spec.datastructures.util.BeaconBlockBodyLists.createDeposits;
import static tech.pegasys.teku.spec.datastructures.util.BeaconBlockBodyLists.createProposerSlashings;
import static tech.pegasys.teku.spec.datastructures.util.BeaconBlockBodyLists.createVoluntaryExits;

import com.google.common.eventbus.EventBus;
import java.util.Optional;
import org.apache.tuweni.bytes.Bytes32;
import org.junit.jupiter.api.BeforeEach;
import org.junit.jupiter.api.Test;
import tech.pegasys.teku.bls.BLSSignature;
import tech.pegasys.teku.infrastructure.unsigned.UInt64;
import tech.pegasys.teku.networks.SpecProviderFactory;
import tech.pegasys.teku.spec.SpecProvider;
import tech.pegasys.teku.spec.datastructures.blocks.BeaconBlock;
import tech.pegasys.teku.spec.datastructures.blocks.Eth1Data;
import tech.pegasys.teku.spec.datastructures.blocks.StateAndBlockSummary;
import tech.pegasys.teku.spec.datastructures.operations.Attestation;
import tech.pegasys.teku.spec.datastructures.operations.AttesterSlashing;
import tech.pegasys.teku.spec.datastructures.operations.Deposit;
import tech.pegasys.teku.spec.datastructures.operations.ProposerSlashing;
import tech.pegasys.teku.spec.datastructures.operations.SignedVoluntaryExit;
import tech.pegasys.teku.spec.datastructures.state.BeaconState;
import tech.pegasys.teku.spec.statetransition.exceptions.EpochProcessingException;
import tech.pegasys.teku.spec.statetransition.exceptions.SlotProcessingException;
import tech.pegasys.teku.spec.statetransition.exceptions.StateTransitionException;
import tech.pegasys.teku.spec.util.DataStructureUtil;
import tech.pegasys.teku.ssz.backing.SszList;
import tech.pegasys.teku.statetransition.BeaconChainUtil;
import tech.pegasys.teku.statetransition.OperationPool;
import tech.pegasys.teku.statetransition.attestation.AggregatingAttestationPool;
import tech.pegasys.teku.storage.client.MemoryOnlyRecentChainData;
import tech.pegasys.teku.storage.client.RecentChainData;

@SuppressWarnings("unchecked")
class BlockFactoryTest {

  private final SpecProvider specProvider = SpecProviderFactory.createMinimal();
  public static final Eth1Data ETH1_DATA = new Eth1Data();
  private final DataStructureUtil dataStructureUtil = new DataStructureUtil(specProvider);
  private final RecentChainData recentChainData = MemoryOnlyRecentChainData.create(new EventBus());
  private final BeaconChainUtil beaconChainUtil = BeaconChainUtil.create(1, recentChainData);
  private final AggregatingAttestationPool attestationsPool =
      mock(AggregatingAttestationPool.class);
  private final OperationPool<AttesterSlashing> attesterSlashingPool = mock(OperationPool.class);
  private final OperationPool<ProposerSlashing> proposerSlashingPool = mock(OperationPool.class);
  private final OperationPool<SignedVoluntaryExit> voluntaryExitPool = mock(OperationPool.class);
  private final DepositProvider depositProvider = mock(DepositProvider.class);
  private final Eth1DataCache eth1DataCache = mock(Eth1DataCache.class);
<<<<<<< HEAD
  private final StateTransition stateTransition = new StateTransition();
  private final SszList<Deposit> deposits = createDeposits();
  private final SszList<Attestation> attestations = createAttestations();
  private final SszList<AttesterSlashing> attesterSlashings = createAttesterSlashings();
  private final SszList<ProposerSlashing> proposerSlashings = createProposerSlashings();
  private final SszList<SignedVoluntaryExit> voluntaryExits = createVoluntaryExits();
=======
  private final SSZMutableList<Deposit> deposits = createDeposits();
  private final SSZMutableList<Attestation> attestations = createAttestations();
  private final SSZMutableList<AttesterSlashing> attesterSlashings = createAttesterSlashings();
  private final SSZMutableList<ProposerSlashing> proposerSlashings = createProposerSlashings();
  private final SSZMutableList<SignedVoluntaryExit> voluntaryExits = createVoluntaryExits();
>>>>>>> b4c4c181

  private final Bytes32 graffiti = dataStructureUtil.randomBytes32();
  private final BlockFactory blockFactory =
      new BlockFactory(
          attestationsPool,
          attesterSlashingPool,
          proposerSlashingPool,
          voluntaryExitPool,
          depositProvider,
          eth1DataCache,
          graffiti,
          specProvider);

  @BeforeEach
  void setUp() {
    when(depositProvider.getDeposits(any(), any())).thenReturn(deposits);
    when(attestationsPool.getAttestationsForBlock(any(), any())).thenReturn(attestations);
    when(attesterSlashingPool.getItemsForBlock(any())).thenReturn(attesterSlashings);
    when(proposerSlashingPool.getItemsForBlock(any())).thenReturn(proposerSlashings);
    when(voluntaryExitPool.getItemsForBlock(any())).thenReturn(voluntaryExits);
    when(eth1DataCache.getEth1Vote(any())).thenReturn(ETH1_DATA);
    beaconChainUtil.initializeStorage();
  }

  @Test
  public void shouldCreateBlockAfterNormalSlot() throws Exception {
    final UInt64 newSlot = recentChainData.getHeadSlot().plus(ONE);
    assertBlockCreated(newSlot);
  }

  @Test
  public void shouldCreateBlockAfterSkippedSlot() throws Exception {
    final UInt64 newSlot = recentChainData.getHeadSlot().plus(2);
    assertBlockCreated(newSlot);
  }

  @Test
  public void shouldCreateBlockAfterMultipleSkippedSlot() throws Exception {
    final UInt64 newSlot = recentChainData.getHeadSlot().plus(5);
    assertBlockCreated(newSlot);
  }

  private void assertBlockCreated(final UInt64 newSlot)
      throws EpochProcessingException, SlotProcessingException, StateTransitionException {
    final BLSSignature randaoReveal = dataStructureUtil.randomSignature();
    final StateAndBlockSummary bestBlockAndState = recentChainData.getChainHead().orElseThrow();
    final Bytes32 bestBlockRoot = bestBlockAndState.getRoot();
    final BeaconState previousState =
        recentChainData.retrieveBlockState(bestBlockRoot).join().orElseThrow();
    final BeaconBlock block =
        blockFactory.createUnsignedBlock(
            previousState, Optional.empty(), newSlot, randaoReveal, Optional.empty());

    assertThat(block).isNotNull();
    assertThat(block.getSlot()).isEqualTo(newSlot);
    assertThat(block.getBody().getRandao_reveal()).isEqualTo(randaoReveal);
    assertThat(block.getBody().getEth1_data()).isEqualTo(ETH1_DATA);
    assertThat(block.getBody().getDeposits()).isEqualTo(deposits);
    assertThat(block.getBody().getAttestations()).isEqualTo(attestations);
    assertThat(block.getBody().getAttester_slashings()).isEqualTo(attesterSlashings);
    assertThat(block.getBody().getProposer_slashings()).isEqualTo(proposerSlashings);
    assertThat(block.getBody().getVoluntary_exits()).isEqualTo(voluntaryExits);
    assertThat(block.getBody().getGraffiti()).isEqualTo(graffiti);
  }
}<|MERGE_RESOLUTION|>--- conflicted
+++ resolved
@@ -68,20 +68,11 @@
   private final OperationPool<SignedVoluntaryExit> voluntaryExitPool = mock(OperationPool.class);
   private final DepositProvider depositProvider = mock(DepositProvider.class);
   private final Eth1DataCache eth1DataCache = mock(Eth1DataCache.class);
-<<<<<<< HEAD
-  private final StateTransition stateTransition = new StateTransition();
   private final SszList<Deposit> deposits = createDeposits();
   private final SszList<Attestation> attestations = createAttestations();
   private final SszList<AttesterSlashing> attesterSlashings = createAttesterSlashings();
   private final SszList<ProposerSlashing> proposerSlashings = createProposerSlashings();
   private final SszList<SignedVoluntaryExit> voluntaryExits = createVoluntaryExits();
-=======
-  private final SSZMutableList<Deposit> deposits = createDeposits();
-  private final SSZMutableList<Attestation> attestations = createAttestations();
-  private final SSZMutableList<AttesterSlashing> attesterSlashings = createAttesterSlashings();
-  private final SSZMutableList<ProposerSlashing> proposerSlashings = createProposerSlashings();
-  private final SSZMutableList<SignedVoluntaryExit> voluntaryExits = createVoluntaryExits();
->>>>>>> b4c4c181
 
   private final Bytes32 graffiti = dataStructureUtil.randomBytes32();
   private final BlockFactory blockFactory =
