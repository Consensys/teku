/*
 * Copyright 2019 ConsenSys AG.
 *
 * Licensed under the Apache License, Version 2.0 (the "License"); you may not use this file except in compliance with
 * the License. You may obtain a copy of the License at
 *
 * http://www.apache.org/licenses/LICENSE-2.0
 *
 * Unless required by applicable law or agreed to in writing, software distributed under the License is distributed on
 * an "AS IS" BASIS, WITHOUT WARRANTIES OR CONDITIONS OF ANY KIND, either express or implied. See the License for the
 * specific language governing permissions and limitations under the License.
 */

package tech.pegasys.artemis.validator.coordinator;

import java.util.ArrayList;
import java.util.List;
import tech.pegasys.artemis.util.alogger.ALogger;
import tech.pegasys.artemis.util.bls.BLSKeyPair;

public class RandomValidatorKeyProvider implements ValidatorKeyProvider {

  private static final ALogger STDOUT = new ALogger("stdout");
  private int startIndex = 0;

  @Override
  public List<BLSKeyPair> loadValidatorKeys(final int startIndex, final int endIndex) {
    List<BLSKeyPair> keypairs = new ArrayList<>();
    for (int i = startIndex; i <= endIndex; i++) {
      BLSKeyPair keypair = BLSKeyPair.random(i);
      keypairs.add(keypair);
    }

    this.startIndex = startIndex;
    return keypairs;
  }
<<<<<<< HEAD

  private Pair<Integer, Integer> getStartAndEnd(
      SECP256K1.SecretKey nodeIdentity, int numNodes, int numValidators) {
    /*
    // Add all validators to validatorSet hashMap
    int nodeCounter = UInt256.fromBytes(nodeIdentity.bytes()).mod(numNodes).intValue();
    int startIndex = 0;
    int endIndex = numValidators - 1;
    if (nodeCounter > 0) {
      endIndex = -1;
    }
    int startIndex = nodeCounter * (numValidators / numNodes);
    int endIndex =
        startIndex
            + (numValidators / numNodes - 1)
            + Math.floorDiv(nodeCounter, Math.max(1, numNodes - 1));
    endIndex = Math.min(endIndex, numValidators - 1);
    STDOUT.log(
        Level.INFO,
        "nodeCounter: " + nodeCounter + " startIndex: " + startIndex + " endIndex: " + endIndex);
    return new ImmutablePair<>(startIndex, endIndex);
    */
    // Add all validators to validatorSet hashMap
    int nodeCounter = UInt256.fromBytes(nodeIdentity.bytes()).mod(numNodes).intValue();
    int startIndex = nodeCounter * (numValidators / numNodes);
    int endIndex =
        startIndex
            + (numValidators / numNodes - 1)
            + Math.floorDiv(nodeCounter, Math.max(1, numNodes - 1));
    endIndex = Math.min(endIndex, numValidators - 1);

    STDOUT.log(
        Level.INFO,
        "nodeCounter: " + nodeCounter + " startIndex: " + startIndex + " endIndex: " + endIndex);
    return new ImmutablePair<>(startIndex, endIndex);
  }

  @Override
  public int getValidatorPortStartIndex() {
    return startIndex;
  }
=======
>>>>>>> 279f63c7
}<|MERGE_RESOLUTION|>--- conflicted
+++ resolved
@@ -15,8 +15,15 @@
 
 import java.util.ArrayList;
 import java.util.List;
+import org.apache.commons.lang3.tuple.ImmutablePair;
+import org.apache.commons.lang3.tuple.Pair;
+import org.apache.logging.log4j.Level;
+import org.apache.tuweni.bytes.Bytes32;
+import org.apache.tuweni.crypto.SECP256K1;
+import org.apache.tuweni.units.bigints.UInt256;
 import tech.pegasys.artemis.util.alogger.ALogger;
 import tech.pegasys.artemis.util.bls.BLSKeyPair;
+import tech.pegasys.artemis.util.config.ArtemisConfiguration;
 
 public class RandomValidatorKeyProvider implements ValidatorKeyProvider {
 
@@ -24,7 +31,15 @@
   private int startIndex = 0;
 
   @Override
-  public List<BLSKeyPair> loadValidatorKeys(final int startIndex, final int endIndex) {
+  public List<BLSKeyPair> loadValidatorKeys(final ArtemisConfiguration config) {
+    SECP256K1.SecretKey nodeIdentity =
+            SECP256K1.SecretKey.fromBytes(Bytes32.fromHexString(config.getIdentity()));
+    int numValidators = config.getNumValidators();
+    int numNodes = config.getNumNodes();
+
+    Pair<Integer, Integer> startAndEnd = getStartAndEnd(nodeIdentity, numNodes, numValidators);
+    int startIndex = startAndEnd.getLeft();
+    int endIndex = startAndEnd.getRight();
     List<BLSKeyPair> keypairs = new ArrayList<>();
     for (int i = startIndex; i <= endIndex; i++) {
       BLSKeyPair keypair = BLSKeyPair.random(i);
@@ -34,41 +49,21 @@
     this.startIndex = startIndex;
     return keypairs;
   }
-<<<<<<< HEAD
 
   private Pair<Integer, Integer> getStartAndEnd(
-      SECP256K1.SecretKey nodeIdentity, int numNodes, int numValidators) {
-    /*
-    // Add all validators to validatorSet hashMap
-    int nodeCounter = UInt256.fromBytes(nodeIdentity.bytes()).mod(numNodes).intValue();
-    int startIndex = 0;
-    int endIndex = numValidators - 1;
-    if (nodeCounter > 0) {
-      endIndex = -1;
-    }
-    int startIndex = nodeCounter * (numValidators / numNodes);
-    int endIndex =
-        startIndex
-            + (numValidators / numNodes - 1)
-            + Math.floorDiv(nodeCounter, Math.max(1, numNodes - 1));
-    endIndex = Math.min(endIndex, numValidators - 1);
-    STDOUT.log(
-        Level.INFO,
-        "nodeCounter: " + nodeCounter + " startIndex: " + startIndex + " endIndex: " + endIndex);
-    return new ImmutablePair<>(startIndex, endIndex);
-    */
+          SECP256K1.SecretKey nodeIdentity, int numNodes, int numValidators) {
     // Add all validators to validatorSet hashMap
     int nodeCounter = UInt256.fromBytes(nodeIdentity.bytes()).mod(numNodes).intValue();
     int startIndex = nodeCounter * (numValidators / numNodes);
     int endIndex =
-        startIndex
-            + (numValidators / numNodes - 1)
-            + Math.floorDiv(nodeCounter, Math.max(1, numNodes - 1));
+            startIndex
+                    + (numValidators / numNodes - 1)
+                    + Math.floorDiv(nodeCounter, Math.max(1, numNodes - 1));
     endIndex = Math.min(endIndex, numValidators - 1);
 
     STDOUT.log(
-        Level.INFO,
-        "nodeCounter: " + nodeCounter + " startIndex: " + startIndex + " endIndex: " + endIndex);
+            Level.DEBUG,
+            "nodeCounter: " + nodeCounter + " startIndex: " + startIndex + " endIndex: " + endIndex);
     return new ImmutablePair<>(startIndex, endIndex);
   }
 
@@ -76,6 +71,4 @@
   public int getValidatorPortStartIndex() {
     return startIndex;
   }
-=======
->>>>>>> 279f63c7
 }