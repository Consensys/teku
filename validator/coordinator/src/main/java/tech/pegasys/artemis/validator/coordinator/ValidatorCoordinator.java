/*
 * Copyright 2019 ConsenSys AG.
 *
 * Licensed under the Apache License, Version 2.0 (the "License"); you may not use this file except in compliance with
 * the License. You may obtain a copy of the License at
 *
 * http://www.apache.org/licenses/LICENSE-2.0
 *
 * Unless required by applicable law or agreed to in writing, software distributed under the License is distributed on
 * an "AS IS" BASIS, WITHOUT WARRANTIES OR CONDITIONS OF ANY KIND, either express or implied. See the License for the
 * specific language governing permissions and limitations under the License.
 */

package tech.pegasys.artemis.validator.coordinator;

import static tech.pegasys.artemis.datastructures.util.BeaconStateUtil.compute_epoch_at_slot;
import static tech.pegasys.artemis.util.async.SafeFuture.reportExceptions;
import static tech.pegasys.artemis.util.config.Constants.GENESIS_EPOCH;
import static tech.pegasys.artemis.validator.client.loader.ValidatorLoader.initializeValidators;
import static tech.pegasys.artemis.validator.coordinator.ValidatorCoordinatorUtil.isEpochStart;
import static tech.pegasys.artemis.validator.coordinator.ValidatorCoordinatorUtil.isGenesis;
import static tech.pegasys.teku.logging.StatusLogger.STATUS_LOG;

import com.google.common.annotations.VisibleForTesting;
import com.google.common.eventbus.EventBus;
import com.google.common.eventbus.Subscribe;
import com.google.common.primitives.UnsignedLong;
import java.util.HashMap;
import java.util.List;
import java.util.Map;
import java.util.NoSuchElementException;
import java.util.Optional;
import java.util.concurrent.CompletableFuture;
import java.util.concurrent.TimeUnit;
import java.util.stream.Collectors;
import java.util.stream.IntStream;
import org.apache.logging.log4j.LogManager;
import org.apache.logging.log4j.Logger;
import org.apache.tuweni.bytes.Bytes32;
import tech.pegasys.artemis.datastructures.blocks.BeaconBlock;
import tech.pegasys.artemis.datastructures.blocks.SignedBeaconBlock;
import tech.pegasys.artemis.datastructures.operations.AggregateAndProof;
import tech.pegasys.artemis.datastructures.operations.Attestation;
import tech.pegasys.artemis.datastructures.operations.AttestationData;
import tech.pegasys.artemis.datastructures.state.BeaconState;
import tech.pegasys.artemis.datastructures.state.MutableBeaconState;
import tech.pegasys.artemis.datastructures.state.Validator;
import tech.pegasys.artemis.datastructures.validator.AttesterInformation;
import tech.pegasys.artemis.service.serviceutils.Service;
import tech.pegasys.artemis.statetransition.AttestationAggregator;
import tech.pegasys.artemis.statetransition.BlockAttestationsPool;
import tech.pegasys.artemis.statetransition.BlockProposalUtil;
import tech.pegasys.artemis.statetransition.StateTransition;
import tech.pegasys.artemis.statetransition.events.attestation.BroadcastAggregatesEvent;
import tech.pegasys.artemis.statetransition.events.attestation.BroadcastAttestationEvent;
import tech.pegasys.artemis.statetransition.events.attestation.ProcessedAggregateEvent;
import tech.pegasys.artemis.statetransition.events.attestation.ProcessedAttestationEvent;
import tech.pegasys.artemis.statetransition.events.block.ImportedBlockEvent;
import tech.pegasys.artemis.storage.ChainStorageClient;
import tech.pegasys.artemis.storage.Store;
import tech.pegasys.artemis.util.SSZTypes.Bitlist;
import tech.pegasys.artemis.util.SSZTypes.SSZList;
import tech.pegasys.artemis.util.async.SafeFuture;
import tech.pegasys.artemis.util.bls.BLSPublicKey;
import tech.pegasys.artemis.util.bls.BLSSignature;
import tech.pegasys.artemis.util.config.ArtemisConfiguration;
import tech.pegasys.artemis.util.time.channels.SlotEventsChannel;
import tech.pegasys.artemis.validator.api.ValidatorApiChannel;
import tech.pegasys.artemis.validator.client.Signer;

/** This class coordinates validator(s) to act correctly in the beacon chain */
public class ValidatorCoordinator extends Service implements SlotEventsChannel {

  private static final Logger LOG = LogManager.getLogger();

  private final EventBus eventBus;
  private final Map<BLSPublicKey, ValidatorInfo> validators;
  private final StateTransition stateTransition;
  private final BlockProposalUtil blockCreator;
  private final ChainStorageClient chainStorageClient;
  private final AttestationAggregator attestationAggregator;
  private final BlockAttestationsPool blockAttestationsPool;
  private final ValidatorApiChannel validatorApiChannel;
  private Eth1DataCache eth1DataCache;
  private CommitteeAssignmentManager committeeAssignmentManager;

  //  maps slots to Lists of attestation information
  //  (which contain information for our validators to produce attestations)
  private Map<UnsignedLong, List<AttesterInformation>> committeeAssignments = new HashMap<>();

  public ValidatorCoordinator(
      EventBus eventBus,
      ValidatorApiChannel validatorApiChannel,
      ChainStorageClient chainStorageClient,
      AttestationAggregator attestationAggregator,
      BlockAttestationsPool blockAttestationsPool,
      Eth1DataCache eth1DataCache,
      ArtemisConfiguration config) {
    this.eventBus = eventBus;
    this.validatorApiChannel = validatorApiChannel;
    this.chainStorageClient = chainStorageClient;
    this.stateTransition = new StateTransition();
    this.blockCreator = new BlockProposalUtil(stateTransition);
    this.validators =
<<<<<<< HEAD
        initializeValidators(config).stream()
            .collect(
                Collectors.toMap(
                    tech.pegasys.artemis.validator.client.Validator::getPublicKey,
                    validator -> new ValidatorInfo(validator.getMessageSignerService())));
=======
        initializeValidators(config).values().stream()
            .collect(
                Collectors.toMap(
                    tech.pegasys.artemis.validator.client.Validator::getPublicKey,
                    validator -> new ValidatorInfo(validator.getSigner())));
>>>>>>> 18024ab1
    this.attestationAggregator = attestationAggregator;
    this.blockAttestationsPool = blockAttestationsPool;
    this.eth1DataCache = eth1DataCache;
  }

  @Override
  protected SafeFuture<?> doStart() {
    this.eventBus.register(this);
    chainStorageClient.subscribeBestBlockInitialized(this::onBestBlockInitialized);
    return SafeFuture.COMPLETE;
  }

  @Override
  protected SafeFuture<?> doStop() {
    return SafeFuture.COMPLETE;
  }

  private void onBestBlockInitialized() {
    final Store store = chainStorageClient.getStore();
    final Bytes32 head = chainStorageClient.getBestBlockRoot().orElseThrow();
    final BeaconState headState = store.getBlockState(head);

    // Get validator indices of our own validators
    getIndicesOfOurValidators(headState, validators);

    this.committeeAssignmentManager =
        new CommitteeAssignmentManager(validators, committeeAssignments);
    eth1DataCache.startBeaconChainMode(headState);

    // Update committee assignments and subscribe to required committee indices for the next 2
    // epochs
    UnsignedLong genesisEpoch = UnsignedLong.valueOf(GENESIS_EPOCH);
    committeeAssignmentManager.updateCommitteeAssignments(headState, genesisEpoch, eventBus);
    committeeAssignmentManager.updateCommitteeAssignments(
        headState, genesisEpoch.plus(UnsignedLong.ONE), eventBus);
  }

  @Override
  public void onSlot(UnsignedLong slot) {
    final Optional<Bytes32> headRoot = chainStorageClient.getBestBlockRoot();
    if (!isGenesis(slot) && headRoot.isPresent()) {
      BeaconState headState = chainStorageClient.getStore().getBlockState(headRoot.get());
      createBlockIfNecessary(headState, slot);
    }

    eth1DataCache.onSlot(slot);
  }

  @Subscribe
  public void onProcessedAttestationEvent(ProcessedAttestationEvent event) {
    attestationAggregator.processAttestation(event.getAttestation());
  }

  @Subscribe
  public void onProcessedAggregateEvent(ProcessedAggregateEvent event) {
    blockAttestationsPool.addUnprocessedAggregateAttestationToQueue(event.getAttestation());
  }

  @Subscribe
  public void onBlockImported(ImportedBlockEvent event) {
    event
        .getBlock()
        .getMessage()
        .getBody()
        .getAttestations()
        .forEach(blockAttestationsPool::addAggregateAttestationProcessedInBlock);
  }

  @Subscribe
  public void onAttestationEvent(BroadcastAttestationEvent event) throws IllegalArgumentException {
    try {

      UnsignedLong slot = event.getNodeSlot();
      Store store = chainStorageClient.getStore();
      BeaconState headState = store.getBlockState(event.getHeadBlockRoot());

      if (!isGenesis(slot) && isEpochStart(slot)) {
        UnsignedLong epoch = compute_epoch_at_slot(slot);
        // NOTE: we get committee assignments for NEXT epoch
        reportExceptions(
            CompletableFuture.runAsync(
                () ->
                    committeeAssignmentManager.updateCommitteeAssignments(
                        headState, epoch.plus(UnsignedLong.ONE), eventBus)));
      }

      // Get attester information to prepare AttestationAggregator for new slot's aggregation
      List<AttesterInformation> attestersInformation = committeeAssignments.get(slot);

      // If our beacon node does have any attestation responsibilities for this slot
      if (attestersInformation == null) {
        return;
      }

      // Pass attestationAggregator all the attester information necessary
      // for aggregation
      attestationAggregator.updateAggregatorInformations(attestersInformation);

      final Map<UnsignedLong, List<AttesterInformation>> attestersByCommittee =
          attestersInformation.stream()
              .collect(Collectors.groupingBy(info -> info.getCommittee().getIndex()));

      attestersByCommittee.forEach(
          (committeeIndex, attesters) ->
              validatorApiChannel
                  .createUnsignedAttestation(slot, committeeIndex.intValue())
                  .finish(
                      unsignedAttestationOptional ->
                          produceAttestations(
                              slot,
                              headState,
                              committeeIndex,
                              attesters,
                              unsignedAttestationOptional),
                      STATUS_LOG::attestationFailure));
    } catch (IllegalArgumentException e) {
      STATUS_LOG.attestationFailure(e);
    }
  }

  private void produceAttestations(
      final UnsignedLong slot,
      final BeaconState state,
      final UnsignedLong committeeIndex,
      final List<AttesterInformation> attesters,
      final Optional<Attestation> unsignedAttestationOptional) {
    unsignedAttestationOptional.ifPresentOrElse(
        unsignedAttestation -> produceAttestations(state, unsignedAttestation, attesters),
        () ->
            LOG.error(
                "No attestation produced for slot {} and committee {}", slot, committeeIndex));
  }

  private void produceAttestations(
      final BeaconState state,
      final Attestation unsignedAttestation,
      final List<AttesterInformation> attesters) {
    attesters.stream()
        .parallel()
        .forEach(
            attester ->
                createSignedAttestation(state, unsignedAttestation, attester)
                    .finish(
                        validatorApiChannel::sendSignedAttestation,
                        error ->
                            LOG.error(
                                "Failed to sign attestation for slot {} and validator {}",
                                state.getSlot(),
                                attester.getPublicKey())));
  }

  private SafeFuture<Attestation> createSignedAttestation(
      final BeaconState state,
      final Attestation unsignedAttestation,
      final AttesterInformation attester) {
    final Bitlist aggregationBitlist = new Bitlist(unsignedAttestation.getAggregation_bits());
    aggregationBitlist.setBit(attester.getIndexIntoCommittee());
    final AttestationData attestationData =
        unsignedAttestation.getData().withIndex(attester.getCommittee().getIndex());
    return signAttestation(state, attester.getPublicKey(), attestationData)
        .thenApply(signature -> new Attestation(aggregationBitlist, attestationData, signature));
  }

  @Subscribe
  public void onAggregationEvent(BroadcastAggregatesEvent event) {
    List<AggregateAndProof> aggregateAndProofs = attestationAggregator.getAggregateAndProofs();
    for (AggregateAndProof aggregateAndProof : aggregateAndProofs) {
      this.eventBus.post(aggregateAndProof);
    }
    attestationAggregator.reset();
  }

  private SafeFuture<BLSSignature> signAttestation(
      final BeaconState state, final BLSPublicKey attester, final AttestationData attestationData) {
    return getSignerService(attester).signAttestationData(attestationData, state.getFork());
  }

  private void createBlockIfNecessary(BeaconState previousState, UnsignedLong newSlot) {
    try {
      MutableBeaconState newState = previousState.createWritableCopy();
      // Process empty slots up to the new slot
      stateTransition.process_slots(newState, newSlot);

      // Check if we should be proposing
      final BLSPublicKey proposer = blockCreator.getProposerForSlot(newState, newSlot);
      if (!validators.containsKey(proposer)) {
        // We're not proposing now
        return;
      }

      final Signer signer = getSignerService(proposer);
      final BLSSignature randaoReveal =
          signer.createRandaoReveal(compute_epoch_at_slot(newSlot), newState.getFork()).join();
      final BeaconBlock unsignedBlock =
          validatorApiChannel
              .createUnsignedBlock(newSlot, randaoReveal)
              .orTimeout(10, TimeUnit.SECONDS)
              .join()
              .orElseThrow(
                  () -> new NoSuchElementException("No block created for slot " + newSlot));

      final BLSSignature blockSignature =
          signer.signBlock(unsignedBlock, newState.getFork()).join();
      final SignedBeaconBlock newBlock = new SignedBeaconBlock(unsignedBlock, blockSignature);

      validatorApiChannel.sendSignedBlock(newBlock);
      LOG.debug("Local validator produced a new block");
    } catch (final Exception e) {
      STATUS_LOG.blockCreationFailure(e);
    }
  }

  private Signer getSignerService(BLSPublicKey signer) {
    return validators.get(signer).getSigner();
  }

  @VisibleForTesting
  static void getIndicesOfOurValidators(
      BeaconState state, Map<BLSPublicKey, ValidatorInfo> validators) {
    SSZList<Validator> validatorRegistry = state.getValidators();
    IntStream.range(0, validatorRegistry.size())
        .forEach(
            i -> {
              if (validators.containsKey(validatorRegistry.get(i).getPubkey())) {
                LOG.debug("owned index = {} : {}", i, validatorRegistry.get(i).getPubkey());
                validators.get(validatorRegistry.get(i).getPubkey()).setValidatorIndex(i);
              }
            });
  }
}<|MERGE_RESOLUTION|>--- conflicted
+++ resolved
@@ -102,19 +102,11 @@
     this.stateTransition = new StateTransition();
     this.blockCreator = new BlockProposalUtil(stateTransition);
     this.validators =
-<<<<<<< HEAD
-        initializeValidators(config).stream()
-            .collect(
-                Collectors.toMap(
-                    tech.pegasys.artemis.validator.client.Validator::getPublicKey,
-                    validator -> new ValidatorInfo(validator.getMessageSignerService())));
-=======
         initializeValidators(config).values().stream()
             .collect(
                 Collectors.toMap(
                     tech.pegasys.artemis.validator.client.Validator::getPublicKey,
                     validator -> new ValidatorInfo(validator.getSigner())));
->>>>>>> 18024ab1
     this.attestationAggregator = attestationAggregator;
     this.blockAttestationsPool = blockAttestationsPool;
     this.eth1DataCache = eth1DataCache;
