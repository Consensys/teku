--- conflicted
+++ resolved
@@ -169,24 +169,9 @@
       List<Attestation> current_attestations;
       final Bytes32 MockStateRoot = Bytes32.ZERO;
       BeaconBlock block;
-<<<<<<< HEAD
       if (headState.getSlot()
           > Constants.GENESIS_SLOT + Constants.MIN_ATTESTATION_INCLUSION_DELAY) {
         long attestation_slot = headState.getSlot() - Constants.MIN_ATTESTATION_INCLUSION_DELAY;
-        LOG.log(
-            Level.DEBUG, "AttestationsQueue.size() = " + attestationsQueue.size(), printEnabled);
-=======
-      if (headState
-              .getSlot()
-              .compareTo(
-                  UnsignedLong.valueOf(
-                      Constants.GENESIS_SLOT + Constants.MIN_ATTESTATION_INCLUSION_DELAY))
-          > 0) {
-        UnsignedLong attestation_slot =
-            headState
-                .getSlot()
-                .minus(UnsignedLong.valueOf(Constants.MIN_ATTESTATION_INCLUSION_DELAY));
->>>>>>> b1d4bdb3
         current_attestations =
             AttestationUtil.getAttestationsUntilSlot(attestationsQueue, attestation_slot);
         block =
