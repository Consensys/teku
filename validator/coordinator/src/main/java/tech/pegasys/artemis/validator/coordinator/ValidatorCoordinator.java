--- conflicted
+++ resolved
@@ -85,10 +85,6 @@
   private final Map<BLSPublicKey, ValidatorInfo> validators;
   private final StateTransition stateTransition;
   private final BlockProposalUtil blockCreator;
-<<<<<<< HEAD
-  private final List<Deposit> newDeposits = new ArrayList<>();
-=======
->>>>>>> fb7e06d1
   private final ChainStorageClient chainStorageClient;
   private final AttestationAggregator attestationAggregator;
   private final BlockAttestationsPool blockAttestationsPool;
@@ -309,16 +305,6 @@
     return slashingsForBlock;
   }
 
-<<<<<<< HEAD
-  private SSZList<Deposit> getDepositsForBlock() {
-    // TODO - Look into how deposits should be managed, this seems wrong
-    final SSZMutableList<Deposit> deposits = BeaconBlockBodyLists.createDeposits();
-    deposits.addAll(newDeposits.subList(0, MAX_DEPOSITS));
-    return deposits;
-  }
-
-=======
->>>>>>> fb7e06d1
   private MessageSignerService getSigner(BLSPublicKey signer) {
     return validators.get(signer).getSignerService();
   }
