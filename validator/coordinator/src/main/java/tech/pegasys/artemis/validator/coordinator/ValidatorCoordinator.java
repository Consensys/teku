/*
 * Copyright 2019 ConsenSys AG.
 *
 * Licensed under the Apache License, Version 2.0 (the "License"); you may not use this file except in compliance with
 * the License. You may obtain a copy of the License at
 *
 * http://www.apache.org/licenses/LICENSE-2.0
 *
 * Unless required by applicable law or agreed to in writing, software distributed under the License is distributed on
 * an "AS IS" BASIS, WITHOUT WARRANTIES OR CONDITIONS OF ANY KIND, either express or implied. See the License for the
 * specific language governing permissions and limitations under the License.
 */

package tech.pegasys.artemis.validator.coordinator;

import static tech.pegasys.artemis.datastructures.util.AttestationUtil.getGenericAttestationData;
import static tech.pegasys.artemis.datastructures.util.BeaconStateUtil.compute_epoch_at_slot;
import static tech.pegasys.artemis.datastructures.util.BeaconStateUtil.get_domain;
import static tech.pegasys.artemis.datastructures.util.BeaconStateUtil.integer_squareroot;
import static tech.pegasys.artemis.util.alogger.ALogger.STDOUT;
import static tech.pegasys.artemis.util.config.Constants.DOMAIN_BEACON_ATTESTER;
import static tech.pegasys.artemis.util.config.Constants.ETH1_FOLLOW_DISTANCE;
import static tech.pegasys.artemis.util.config.Constants.GENESIS_EPOCH;
import static tech.pegasys.artemis.util.config.Constants.MAX_DEPOSITS;
import static tech.pegasys.artemis.util.config.Constants.SLOTS_PER_ETH1_VOTING_PERIOD;
import static tech.pegasys.artemis.util.config.Constants.SLOTS_PER_HISTORICAL_ROOT;
import static tech.pegasys.artemis.validator.coordinator.ValidatorCoordinatorUtil.getSignature;
import static tech.pegasys.artemis.validator.coordinator.ValidatorCoordinatorUtil.isEpochStart;
import static tech.pegasys.artemis.validator.coordinator.ValidatorCoordinatorUtil.isGenesis;
import static tech.pegasys.artemis.validator.coordinator.ValidatorLoader.initializeValidators;

import com.google.common.annotations.VisibleForTesting;
import com.google.common.eventbus.EventBus;
import com.google.common.eventbus.Subscribe;
import com.google.common.primitives.UnsignedLong;
import java.util.ArrayList;
import java.util.Collections;
import java.util.Comparator;
import java.util.HashMap;
import java.util.List;
import java.util.Map;
import java.util.concurrent.CompletableFuture;
import java.util.concurrent.LinkedBlockingQueue;
import java.util.stream.Collectors;
import java.util.stream.IntStream;
import java.util.stream.LongStream;
import org.apache.commons.lang3.tuple.MutablePair;
import org.apache.commons.lang3.tuple.Pair;
import org.apache.logging.log4j.Level;
import org.apache.tuweni.bytes.Bytes;
import org.apache.tuweni.bytes.Bytes32;
import tech.pegasys.artemis.datastructures.blocks.BeaconBlock;
import tech.pegasys.artemis.datastructures.blocks.BeaconBlockBodyLists;
import tech.pegasys.artemis.datastructures.blocks.Eth1Data;
import tech.pegasys.artemis.datastructures.blocks.Eth1DataWithIndexAndDeposits;
import tech.pegasys.artemis.datastructures.operations.AggregateAndProof;
import tech.pegasys.artemis.datastructures.operations.Attestation;
import tech.pegasys.artemis.datastructures.operations.AttestationData;
import tech.pegasys.artemis.datastructures.operations.Deposit;
import tech.pegasys.artemis.datastructures.operations.DepositWithIndex;
import tech.pegasys.artemis.datastructures.operations.ProposerSlashing;
import tech.pegasys.artemis.datastructures.state.BeaconState;
import tech.pegasys.artemis.datastructures.state.BeaconStateWithCache;
import tech.pegasys.artemis.datastructures.state.Committee;
import tech.pegasys.artemis.datastructures.state.Validator;
import tech.pegasys.artemis.datastructures.util.AttestationUtil;
import tech.pegasys.artemis.datastructures.util.DepositUtil;
import tech.pegasys.artemis.datastructures.validator.AttesterInformation;
import tech.pegasys.artemis.datastructures.validator.Signer;
import tech.pegasys.artemis.statetransition.AttestationAggregator;
import tech.pegasys.artemis.statetransition.BlockAttestationsPool;
import tech.pegasys.artemis.statetransition.BlockProposalUtil;
import tech.pegasys.artemis.statetransition.StateTransition;
import tech.pegasys.artemis.statetransition.StateTransitionException;
import tech.pegasys.artemis.statetransition.events.BroadcastAggregatesEvent;
import tech.pegasys.artemis.statetransition.events.BroadcastAttestationEvent;
import tech.pegasys.artemis.statetransition.events.ProcessedAggregateEvent;
import tech.pegasys.artemis.statetransition.events.ProcessedAttestationEvent;
import tech.pegasys.artemis.statetransition.events.ProcessedBlockEvent;
import tech.pegasys.artemis.storage.ChainStorageClient;
import tech.pegasys.artemis.storage.Store;
import tech.pegasys.artemis.storage.events.SlotEvent;
import tech.pegasys.artemis.storage.events.StoreInitializedEvent;
import tech.pegasys.artemis.util.SSZTypes.Bitlist;
import tech.pegasys.artemis.util.SSZTypes.SSZList;
import tech.pegasys.artemis.util.bls.BLSPublicKey;
import tech.pegasys.artemis.util.bls.BLSSignature;
import tech.pegasys.artemis.util.config.ArtemisConfiguration;
import tech.pegasys.artemis.util.config.Constants;
import tech.pegasys.artemis.util.hashtree.HashTreeUtil;

/** This class coordinates the activity between the validator clients and the the beacon chain */
public class ValidatorCoordinator {
  private final EventBus eventBus;
  private final Map<BLSPublicKey, ValidatorInfo> validators;
  private final StateTransition stateTransition;
  private final BlockProposalUtil blockCreator;
  private final SSZList<Deposit> newDeposits = new SSZList<>(Deposit.class, MAX_DEPOSITS);
  private final ChainStorageClient chainStorageClient;
  private final AttestationAggregator attestationAggregator;
  private final BlockAttestationsPool blockAttestationsPool;
  private CommitteeAssignmentManager committeeAssignmentManager;

  //  maps slots to Lists of attestation informations
  //  (which contain information for our validators to produce attestations)
  private Map<UnsignedLong, List<AttesterInformation>> committeeAssignments = new HashMap<>();

  private LinkedBlockingQueue<ProposerSlashing> slashings = new LinkedBlockingQueue<>();
  private HashMap<UnsignedLong, Eth1DataWithIndexAndDeposits> eth1DataCache = new HashMap<>();

  public ValidatorCoordinator(
      EventBus eventBus,
      ChainStorageClient chainStorageClient,
      AttestationAggregator attestationAggregator,
      BlockAttestationsPool blockAttestationsPool,
      ArtemisConfiguration config) {
    this.eventBus = eventBus;
    this.chainStorageClient = chainStorageClient;
    this.stateTransition = new StateTransition(false);
    this.blockCreator = new BlockProposalUtil(stateTransition);
    this.validators = initializeValidators(config);
    this.attestationAggregator = attestationAggregator;
    this.blockAttestationsPool = blockAttestationsPool;
    this.eventBus.register(this);
  }
  /*
  @Subscribe
  public void checkIfIncomingBlockObeysSlashingConditions(BeaconBlock block) {

    int proposerIndex =
        BeaconStateUtil.get_beacon_proposer_index(headState);
    Validator proposer = headState.getValidator_registry().get(proposerIndex);

    checkArgument(
        bls_verify(
            proposer.getPubkey(),
            block.signing_root("signature"),
            block.getSignature(),
            get_domain(
                headState,
                Constants.DOMAIN_BEACON_PROPOSER,
                get_current_epoch(headState))),
        "Proposer signature is invalid");

    BeaconBlockHeader blockHeader =
        new BeaconBlockHeader(
            block.getSlot(),
            block.getParent_root(),
            block.getState_root(),
            block.getBody().hash_tree_root(),
            block.getSignature());
    UnsignedLong headerSlot = blockHeader.getSlot();
    if (store.getBeaconBlockHeaders(proposerIndex).isPresent()) {
      List<BeaconBlockHeader> headers = store.getBeaconBlockHeaders(proposerIndex).get();
      headers.forEach(
          (header) -> {
            if (header.getSlot().equals(headerSlot)
                && !header.hash_tree_root().equals(blockHeader.hash_tree_root())
                && !proposer.isSlashed()) {
              ProposerSlashing slashing =
                  new ProposerSlashing(UnsignedLong.valueOf(proposerIndex), blockHeader, header);
              slashings.add(slashing);
            }
          });
    }
    this.store.addUnprocessedBlockHeader(proposerIndex, blockHeader);
  }

  */

  @Subscribe
  public void onStoreInitializedEvent(final StoreInitializedEvent event) {
    // Any deposits pre-genesis can be ignored.
    newDeposits.clear();

    final Store store = chainStorageClient.getStore();
    final Bytes32 head = chainStorageClient.getBestBlockRoot();
    final BeaconState genesisState = store.getBlockState(head);

    // Get validator indices of our own validators
    getIndicesOfOurValidators(genesisState, validators);

    this.committeeAssignmentManager =
        new CommitteeAssignmentManager(validators, committeeAssignments);

    // Update committee assignments and subscribe to required committee indices for the next 2
    // epochs
    UnsignedLong genesisEpoch = UnsignedLong.valueOf(GENESIS_EPOCH);
    committeeAssignmentManager.updateCommiteeAssignments(genesisState, genesisEpoch, eventBus);
    committeeAssignmentManager.updateCommiteeAssignments(
        genesisState, genesisEpoch.plus(UnsignedLong.ONE), eventBus);
  }

  @Subscribe
  // TODO: make sure blocks that are produced right even after new slot to be pushed.
  public void onNewSlot(SlotEvent slotEvent) {
    UnsignedLong slot = slotEvent.getSlot();
    BeaconState headState =
        chainStorageClient.getStore().getBlockState(chainStorageClient.getBestBlockRoot());
    BeaconBlock headBlock =
        chainStorageClient.getStore().getBlock(chainStorageClient.getBestBlockRoot());

    // Copy state so that state transition during block creation
    // does not manipulate headState in storage
    if (!isGenesis(slot)) {
      createBlockIfNecessary(BeaconStateWithCache.fromBeaconState(headState), headBlock);
    }
  }

  @Subscribe
  public void onProcessedAttestationEvent(ProcessedAttestationEvent event) {
    attestationAggregator.processAttestation(event.getAttestation());
  }

  @Subscribe
  public void onProcessedAggregateEvent(ProcessedAggregateEvent event) {
    blockAttestationsPool.addUnprocessedAggregateAttestationToQueue(event.getAttestation());
  }

  @Subscribe
  public void onProcessedBlockEvent(ProcessedBlockEvent event) {
    event
        .getAttestationList()
        .forEach(
            attestation ->
                blockAttestationsPool.addAggregateAttestationProcessedInBlock(attestation));
  }

  @Subscribe
  public void onNewDeposit(tech.pegasys.artemis.pow.event.Deposit event) {
    STDOUT.log(Level.DEBUG, "New deposit received by ValidatorCoordinator");
    Deposit deposit = DepositUtil.convertDepositEventToOperationDeposit(event);
    if (!newDeposits.contains(deposit)) newDeposits.add(deposit);
  }

  @Subscribe
  public void onAttestationEvent(BroadcastAttestationEvent event) throws IllegalArgumentException {
    try {
      Store store = chainStorageClient.getStore();
      BeaconBlock headBlock = store.getBlock(event.getHeadBlockRoot());
      BeaconState headState = store.getBlockState(event.getHeadBlockRoot());
      UnsignedLong slot = event.getNodeSlot();

      if (!isGenesis(slot) && isEpochStart(slot)) {
        UnsignedLong epoch = compute_epoch_at_slot(slot);
        // NOTE: we get commmittee assignments for NEXT epoch
        CompletableFuture.runAsync(
            () ->
                committeeAssignmentManager.updateCommiteeAssignments(
                    headState, epoch.plus(UnsignedLong.ONE), eventBus));
      }

      // Get attester information to prepare AttestationAggregator for new slot's aggregation
      List<AttesterInformation> attesterInformations = committeeAssignments.get(slot);

      // If our beacon node does have any attestation responsibilities for this slot
      if (attesterInformations == null) {
        return;
      }

      // Pass attestationAggregator all the attester information necessary
      // for aggregation
      attestationAggregator.updateAggregatorInformations(attesterInformations);

      asyncProduceAttestations(
          attesterInformations, headState, getGenericAttestationData(headState, headBlock));

      // Save headState to check for slashings
      //      this.headState = headState;
    } catch (IllegalArgumentException e) {
      STDOUT.log(Level.WARN, "Can not produce attestations or create a block" + e.toString());
    }
  }

  @Subscribe
  public void onAggregationEvent(BroadcastAggregatesEvent event) {
    List<AggregateAndProof> aggregateAndProofs = attestationAggregator.getAggregateAndProofs();
    for (AggregateAndProof aggregateAndProof : aggregateAndProofs) {
      this.eventBus.post(aggregateAndProof);
    }
    attestationAggregator.reset();
  }

  private void produceAttestations(
      BeaconState state,
      BLSPublicKey attester,
      int indexIntoCommittee,
      Committee committee,
      AttestationData genericAttestationData) {
    int commmitteSize = committee.getCommitteeSize();
    Bitlist aggregationBitfield =
        AttestationUtil.getAggregationBits(commmitteSize, indexIntoCommittee);
    AttestationData attestationData = genericAttestationData.withIndex(committee.getIndex());
    Bytes32 attestationMessage = AttestationUtil.getAttestationMessageToSign(attestationData);
    Bytes domain =
        get_domain(state, DOMAIN_BEACON_ATTESTER, attestationData.getTarget().getEpoch());

    BLSSignature signature = getSignature(validators, attestationMessage, domain, attester);
    Attestation attestation = new Attestation(aggregationBitfield, attestationData, signature);
    attestationAggregator.addOwnValidatorAttestation(new Attestation(attestation));
    this.eventBus.post(attestation);
  }

  private void createBlockIfNecessary(
      BeaconStateWithCache previousState, BeaconBlock previousBlock) {
    // TODO - we shouldn't assume that we're just incrementing the slot by 1
    final UnsignedLong newSlot = previousState.getSlot().plus(UnsignedLong.ONE);

    // Check if we should be proposing
    final BLSPublicKey proposer = blockCreator.getProposerForSlot(previousState, newSlot);
    if (!validators.containsKey(proposer)) {
      // We're not proposing now
      return;
    }

    BeaconBlock newBlock;
    try {
      // Collect attestations to include
      SSZList<Attestation> attestations = getAttestationsForSlot(newSlot);
      // Collect slashing to include
      final SSZList<ProposerSlashing> slashingsInBlock = getSlashingsForBlock(previousState);
      // Collect deposits
      final SSZList<Deposit> deposits = getDepositsForBlock();

      final Signer signer = getSigner(proposer);
      final Bytes32 parentRoot = previousBlock.signing_root("signature");
      newBlock =
          blockCreator.createNewBlock(
              signer, newSlot, previousState, parentRoot, attestations, slashingsInBlock, deposits);

      this.eventBus.post(newBlock);
      STDOUT.log(Level.DEBUG, "Local validator produced a new block");

      if (validators.get(proposer).isNaughty()) {
        final BeaconBlock naughtyBlock =
            blockCreator.createEmptyBlock(signer, newSlot, previousState, parentRoot);
        this.eventBus.post(naughtyBlock);
      }
    } catch (StateTransitionException e) {
      STDOUT.log(Level.WARN, "Error during block creation " + e.toString());
    }
  }

  private SSZList<Attestation> getAttestationsForSlot(final UnsignedLong slot) {
    SSZList<Attestation> attestations = BeaconBlockBodyLists.createAttestations();
    if (slot.compareTo(
            UnsignedLong.valueOf(
                Constants.GENESIS_SLOT + Constants.MIN_ATTESTATION_INCLUSION_DELAY))
        >= 0) {

      UnsignedLong attestation_slot =
          slot.minus(UnsignedLong.valueOf(Constants.MIN_ATTESTATION_INCLUSION_DELAY));

      attestations =
          blockAttestationsPool.getAggregatedAttestationsForBlockAtSlot(attestation_slot);
    }
    return attestations;
  }

  private SSZList<ProposerSlashing> getSlashingsForBlock(final BeaconState state) {
    SSZList<ProposerSlashing> slashingsForBlock = BeaconBlockBodyLists.createProposerSlashings();
    ProposerSlashing slashing = slashings.poll();
    while (slashing != null) {
      if (!state.getValidators().get(slashing.getProposer_index().intValue()).isSlashed()) {
        slashingsForBlock.add(slashing);
      }
      if (slashingsForBlock.size() >= slashingsForBlock.getMaxSize()) {
        break;
      }
      slashing = slashings.poll();
    }
    return slashingsForBlock;
  }

  private SSZList<Deposit> getDepositsForBlock() {
    // TODO - Look into how deposits should be managed, this seems wrong
    final SSZList<Deposit> deposits = BeaconBlockBodyLists.createDeposits();
    deposits.addAll(newDeposits);
    return deposits;
  }

  private Signer getSigner(BLSPublicKey signer) {
    return (message, domain) -> getSignature(validators, message, domain, signer);
  }

  public Eth1Data get_eth1_vote(BeaconState state, UnsignedLong previous_eth1_distance) {
    processEth1DataCache();
    List<Eth1Data> new_eth1_data =
        LongStream.range(
                ETH1_FOLLOW_DISTANCE.longValue(),
                ETH1_FOLLOW_DISTANCE.times(UnsignedLong.valueOf(2)).longValue())
            .mapToObj(value -> get_eth1_data(UnsignedLong.valueOf(value)))
            .collect(Collectors.toList());
    List<Eth1Data> all_eth1_data =
        LongStream.range(ETH1_FOLLOW_DISTANCE.longValue(), previous_eth1_distance.longValue())
            .mapToObj(value -> get_eth1_data(UnsignedLong.valueOf(value)))
            .collect(Collectors.toList());

    boolean period_tail =
        state
                .getSlot()
                .mod(UnsignedLong.valueOf(SLOTS_PER_ETH1_VOTING_PERIOD))
                .compareTo(integer_squareroot(UnsignedLong.valueOf(SLOTS_PER_HISTORICAL_ROOT)))
            >= 0;

    List<Eth1Data> votes_to_consider;
    if (period_tail) {
      votes_to_consider = all_eth1_data;
    } else {
      votes_to_consider = new_eth1_data;
    }

    List<Eth1Data> valid_votes = new ArrayList<>();

    for (Eth1Data vote : state.getEth1_data_votes()) {
      if (votes_to_consider.contains(vote)) {
        valid_votes.add(vote);
      }
    }

    return valid_votes.stream()
        .map(
            vote ->
                new MutablePair<>(
                    Collections.frequency(valid_votes, vote) - all_eth1_data.indexOf(vote), vote))
        .max(Comparator.comparing(MutablePair::getLeft))
        .map(Pair::getRight)
        .orElseGet(() -> get_eth1_data(ETH1_FOLLOW_DISTANCE));
  }

  @Subscribe
  public void updateEth1DataCache(tech.pegasys.artemis.pow.event.Deposit deposit) {
    UnsignedLong blockNumber = UnsignedLong.valueOf(deposit.getResponse().log.getBlockNumber());
    Bytes32 blockHash = Bytes32.fromHexString(deposit.getResponse().log.getBlockHash());

    // removes a deposit in the event of a reorg
    if (deposit.getResponse().log.isRemoved()) {
      List<DepositWithIndex> deposits =
          eth1DataCache.get(blockNumber).getDeposits().stream()
              .filter(
                  item ->
                      !item.getLog()
                          .getTransactionHash()
                          .equals(deposit.getResponse().log.getTransactionHash()))
              .collect(Collectors.toList());
      eth1DataCache.get(blockNumber).setDeposits(deposits);
    }

    DepositWithIndex depositWithIndex = DepositUtil.convertDepositEventToOperationDeposit(deposit);
    Eth1DataWithIndexAndDeposits eth1Data = eth1DataCache.get(blockNumber);
    if (eth1Data == null) {
      eth1Data = new Eth1DataWithIndexAndDeposits(blockNumber, new ArrayList<>(), blockHash);
      eth1DataCache.put(blockNumber, eth1Data);
    }
    if (!eth1Data.getBlock_hash().equals(blockHash)) {
      eth1Data.setBlock_hash(blockHash);
      eth1Data.setDeposits(new ArrayList<DepositWithIndex>());
    }
    eth1Data.getDeposits().add(depositWithIndex);
    eth1DataCache.put(blockNumber, eth1Data);
  }

  public void processEth1DataCache() {
    List<Eth1DataWithIndexAndDeposits> eth1DataWithIndexAndDeposits =
        eth1DataCache.values().stream().sorted().collect(Collectors.toList());

    List<DepositWithIndex> accumulatedDeposits = new ArrayList<>();
    for (final Eth1DataWithIndexAndDeposits item : eth1DataWithIndexAndDeposits) {
      accumulatedDeposits.addAll(item.getDeposits());
      Collections.sort(accumulatedDeposits);
      item.setDeposit_root(
          HashTreeUtil.hash_tree_root(
              HashTreeUtil.SSZTypes.LIST_OF_COMPOSITE,
              accumulatedDeposits.size(),
              accumulatedDeposits));
      item.setDeposit_count(UnsignedLong.valueOf(accumulatedDeposits.size()));
    }
    eth1DataCache.clear();
    eth1DataWithIndexAndDeposits.forEach(item -> eth1DataCache.put(item.getBlockNumber(), item));
  }

  public Eth1Data get_eth1_data(UnsignedLong distance) {
    UnsignedLong cacheSize =
        UnsignedLong.valueOf(
            eth1DataCache.entrySet().stream()
                .filter(item -> item.getValue().getDeposit_root() != null)
                .count());
    return eth1DataCache.get(cacheSize.minus(distance).minus(UnsignedLong.ONE));
  }

<<<<<<< HEAD
  private void asyncProduceAttestations(
=======
  public BLSSignature slot_signature(BeaconState state, UnsignedLong slot, BLSPublicKey signer) {
    Bytes domain = get_domain(state, DOMAIN_BEACON_ATTESTER, compute_epoch_at_slot(slot));
    Bytes32 slot_hash =
        HashTreeUtil.hash_tree_root(
            HashTreeUtil.SSZTypes.BASIC, SSZ.encodeUInt64(slot.longValue()));
    return getSignature(slot_hash, domain, signer);
  }

  public boolean is_aggregator(
      BeaconState state,
      UnsignedLong slot,
      UnsignedLong committeeIndex,
      BLSSignature slot_signature) {
    List<Integer> committee = get_beacon_committee(state, slot, committeeIndex);
    UnsignedLong modulo =
        max(
            UnsignedLong.ONE,
            UnsignedLong.valueOf(committee.size()).dividedBy(TARGET_AGGREGATORS_PER_COMMITTEE));
    return (bytes_to_int(Hash.sha2_256(slot_signature.toBytes()).slice(0, 8)) % modulo.longValue())
        == 0;
  }

  private static boolean isGenesisOrEpochStart(UnsignedLong slot) {
    return slot.mod(UnsignedLong.valueOf(SLOTS_PER_EPOCH)).equals(UnsignedLong.ZERO)
        || isGenesis(slot);
  }

  private static boolean isGenesis(UnsignedLong slot) {
    return slot.equals(UnsignedLong.valueOf(GENESIS_SLOT));
  }

  private void updateAttestationAssignments(BeaconState state) {

    // For each validator, using the spec defined get_committee_assignment,
    // get each validators committee assignment. i.e. learn to which
    // committee they belong in this epoch, and when that committee is
    // going to attest.
    validators.forEach(
        (pubKey, validatorInformation) -> {
          Optional<CommitteeAssignment> committeeAssignment =
              CommitteeAssignmentUtil.get_committee_assignment(
                  state,
                  compute_epoch_at_slot(state.getSlot()),
                  validatorInformation.getValidatorIndex());

          // If it exists, use the committee assignment information to update our
          // attestationAssignments map, which maps slots to Lists of AttesterInformation
          // objects, which contain all the information necessary to produce an attestation
          // for the given validator.
          committeeAssignment.ifPresent(
              assignment -> {
                UnsignedLong slot = assignment.getSlot();
                UnsignedLong committeeIndex = assignment.getCommitteeIndex();
                BLSSignature slot_signature = slot_signature(state, slot, pubKey);
                boolean is_aggregator = is_aggregator(state, slot, committeeIndex, slot_signature);

                List<AttesterInformation> attesterInformationInSlot =
                    attestationAssignments.computeIfAbsent(slot, k -> new ArrayList<>());

                List<Integer> committeeIndices = assignment.getCommittee();
                Committee committee = new Committee(committeeIndex, committeeIndices);
                int validatorIndex = validatorInformation.getValidatorIndex();
                int indexIntoCommittee = committeeIndices.indexOf(validatorIndex);

                attesterInformationInSlot.add(
                    new AttesterInformation(
                        validatorIndex,
                        pubKey,
                        indexIntoCommittee,
                        committee,
                        is_aggregator ? Optional.of(slot_signature) : Optional.empty()));
              });
        });
  }

  @VisibleForTesting
  void asyncProduceAttestations(
>>>>>>> b83d6446
      List<AttesterInformation> attesterInformations,
      BeaconState state,
      AttestationData genericAttestationData) {
    CompletableFuture.runAsync(
        () ->
            attesterInformations
                .parallelStream()
                .forEach(
                    attesterInfo ->
                        produceAttestations(
                            state,
                            attesterInfo.getPublicKey(),
                            attesterInfo.getIndexIntoCommitee(),
                            attesterInfo.getCommittee(),
                            genericAttestationData)));
  }

  static void getIndicesOfOurValidators(
      BeaconState state, Map<BLSPublicKey, ValidatorInfo> validators) {
    List<Validator> validatorRegistry = state.getValidators();
    IntStream.range(0, validatorRegistry.size())
        .forEach(
            i -> {
              if (validators.containsKey(validatorRegistry.get(i).getPubkey())) {
                STDOUT.log(
                    Level.DEBUG,
                    "owned index = " + i + ": " + validatorRegistry.get(i).getPubkey());
                validators.get(validatorRegistry.get(i).getPubkey()).setValidatorIndex(i);
              }
            });
  }
}<|MERGE_RESOLUTION|>--- conflicted
+++ resolved
@@ -29,7 +29,6 @@
 import static tech.pegasys.artemis.validator.coordinator.ValidatorCoordinatorUtil.isGenesis;
 import static tech.pegasys.artemis.validator.coordinator.ValidatorLoader.initializeValidators;
 
-import com.google.common.annotations.VisibleForTesting;
 import com.google.common.eventbus.EventBus;
 import com.google.common.eventbus.Subscribe;
 import com.google.common.primitives.UnsignedLong;
@@ -488,87 +487,7 @@
     return eth1DataCache.get(cacheSize.minus(distance).minus(UnsignedLong.ONE));
   }
 
-<<<<<<< HEAD
   private void asyncProduceAttestations(
-=======
-  public BLSSignature slot_signature(BeaconState state, UnsignedLong slot, BLSPublicKey signer) {
-    Bytes domain = get_domain(state, DOMAIN_BEACON_ATTESTER, compute_epoch_at_slot(slot));
-    Bytes32 slot_hash =
-        HashTreeUtil.hash_tree_root(
-            HashTreeUtil.SSZTypes.BASIC, SSZ.encodeUInt64(slot.longValue()));
-    return getSignature(slot_hash, domain, signer);
-  }
-
-  public boolean is_aggregator(
-      BeaconState state,
-      UnsignedLong slot,
-      UnsignedLong committeeIndex,
-      BLSSignature slot_signature) {
-    List<Integer> committee = get_beacon_committee(state, slot, committeeIndex);
-    UnsignedLong modulo =
-        max(
-            UnsignedLong.ONE,
-            UnsignedLong.valueOf(committee.size()).dividedBy(TARGET_AGGREGATORS_PER_COMMITTEE));
-    return (bytes_to_int(Hash.sha2_256(slot_signature.toBytes()).slice(0, 8)) % modulo.longValue())
-        == 0;
-  }
-
-  private static boolean isGenesisOrEpochStart(UnsignedLong slot) {
-    return slot.mod(UnsignedLong.valueOf(SLOTS_PER_EPOCH)).equals(UnsignedLong.ZERO)
-        || isGenesis(slot);
-  }
-
-  private static boolean isGenesis(UnsignedLong slot) {
-    return slot.equals(UnsignedLong.valueOf(GENESIS_SLOT));
-  }
-
-  private void updateAttestationAssignments(BeaconState state) {
-
-    // For each validator, using the spec defined get_committee_assignment,
-    // get each validators committee assignment. i.e. learn to which
-    // committee they belong in this epoch, and when that committee is
-    // going to attest.
-    validators.forEach(
-        (pubKey, validatorInformation) -> {
-          Optional<CommitteeAssignment> committeeAssignment =
-              CommitteeAssignmentUtil.get_committee_assignment(
-                  state,
-                  compute_epoch_at_slot(state.getSlot()),
-                  validatorInformation.getValidatorIndex());
-
-          // If it exists, use the committee assignment information to update our
-          // attestationAssignments map, which maps slots to Lists of AttesterInformation
-          // objects, which contain all the information necessary to produce an attestation
-          // for the given validator.
-          committeeAssignment.ifPresent(
-              assignment -> {
-                UnsignedLong slot = assignment.getSlot();
-                UnsignedLong committeeIndex = assignment.getCommitteeIndex();
-                BLSSignature slot_signature = slot_signature(state, slot, pubKey);
-                boolean is_aggregator = is_aggregator(state, slot, committeeIndex, slot_signature);
-
-                List<AttesterInformation> attesterInformationInSlot =
-                    attestationAssignments.computeIfAbsent(slot, k -> new ArrayList<>());
-
-                List<Integer> committeeIndices = assignment.getCommittee();
-                Committee committee = new Committee(committeeIndex, committeeIndices);
-                int validatorIndex = validatorInformation.getValidatorIndex();
-                int indexIntoCommittee = committeeIndices.indexOf(validatorIndex);
-
-                attesterInformationInSlot.add(
-                    new AttesterInformation(
-                        validatorIndex,
-                        pubKey,
-                        indexIntoCommittee,
-                        committee,
-                        is_aggregator ? Optional.of(slot_signature) : Optional.empty()));
-              });
-        });
-  }
-
-  @VisibleForTesting
-  void asyncProduceAttestations(
->>>>>>> b83d6446
       List<AttesterInformation> attesterInformations,
       BeaconState state,
       AttestationData genericAttestationData) {
