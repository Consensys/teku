/*
 * Copyright 2019 ConsenSys AG.
 *
 * Licensed under the Apache License, Version 2.0 (the "License"); you may not use this file except in compliance with
 * the License. You may obtain a copy of the License at
 *
 * http://www.apache.org/licenses/LICENSE-2.0
 *
 * Unless required by applicable law or agreed to in writing, software distributed under the License is distributed on
 * an "AS IS" BASIS, WITHOUT WARRANTIES OR CONDITIONS OF ANY KIND, either express or implied. See the License for the
 * specific language governing permissions and limitations under the License.
 */

package tech.pegasys.artemis.validator.coordinator;

import static tech.pegasys.artemis.datastructures.Constants.DOMAIN_ATTESTATION;
import static tech.pegasys.artemis.datastructures.Constants.GENESIS_SLOT;
import static tech.pegasys.artemis.datastructures.Constants.MAX_ATTESTATIONS;
import static tech.pegasys.artemis.datastructures.Constants.MAX_DEPOSITS;
import static tech.pegasys.artemis.datastructures.Constants.MAX_VALIDATORS_PER_COMMITTEE;
import static tech.pegasys.artemis.datastructures.Constants.SLOTS_PER_EPOCH;
import static tech.pegasys.artemis.datastructures.util.BeaconStateUtil.compute_epoch_of_slot;
import static tech.pegasys.artemis.datastructures.util.BeaconStateUtil.get_domain;
import static tech.pegasys.artemis.statetransition.util.ForkChoiceUtil.get_head;

import com.google.common.eventbus.EventBus;
import com.google.common.eventbus.Subscribe;
import com.google.common.primitives.UnsignedLong;
import com.google.protobuf.ByteString;
import java.util.ArrayList;
import java.util.HashMap;
import java.util.List;
import java.util.Map;
import java.util.Optional;
import java.util.concurrent.CompletableFuture;
import java.util.concurrent.ExecutionException;
import java.util.concurrent.LinkedBlockingQueue;
import java.util.stream.IntStream;
import org.apache.commons.lang3.tuple.MutableTriple;
import org.apache.commons.lang3.tuple.Triple;
import org.apache.logging.log4j.Level;
import org.apache.tuweni.bytes.Bytes;
import org.apache.tuweni.bytes.Bytes32;
import org.apache.tuweni.ssz.SSZ;
import tech.pegasys.artemis.datastructures.Constants;
import tech.pegasys.artemis.datastructures.blocks.BeaconBlock;
import tech.pegasys.artemis.datastructures.operations.Attestation;
import tech.pegasys.artemis.datastructures.operations.AttestationData;
import tech.pegasys.artemis.datastructures.operations.Deposit;
import tech.pegasys.artemis.datastructures.operations.ProposerSlashing;
import tech.pegasys.artemis.datastructures.state.BeaconState;
import tech.pegasys.artemis.datastructures.state.BeaconStateWithCache;
import tech.pegasys.artemis.datastructures.state.CrosslinkCommittee;
import tech.pegasys.artemis.datastructures.state.Validator;
import tech.pegasys.artemis.datastructures.util.AttestationUtil;
import tech.pegasys.artemis.datastructures.util.BeaconStateUtil;
import tech.pegasys.artemis.datastructures.util.DataStructureUtil;
import tech.pegasys.artemis.proto.messagesigner.MessageSignerGrpc;
import tech.pegasys.artemis.proto.messagesigner.SignatureRequest;
import tech.pegasys.artemis.proto.messagesigner.SignatureResponse;
import tech.pegasys.artemis.service.serviceutils.ServiceConfig;
import tech.pegasys.artemis.statetransition.StateTransition;
import tech.pegasys.artemis.statetransition.StateTransitionException;
import tech.pegasys.artemis.statetransition.events.ValidatorAssignmentEvent;
import tech.pegasys.artemis.statetransition.util.EpochProcessingException;
import tech.pegasys.artemis.statetransition.util.SlotProcessingException;
import tech.pegasys.artemis.storage.ChainStorageClient;
import tech.pegasys.artemis.storage.Store;
import tech.pegasys.artemis.storage.events.NodeDataLoadedEvent;
import tech.pegasys.artemis.storage.events.SlotEvent;
import tech.pegasys.artemis.util.SSZTypes.Bitlist;
import tech.pegasys.artemis.util.SSZTypes.SSZList;
import tech.pegasys.artemis.util.alogger.ALogger;
import tech.pegasys.artemis.util.bls.BLSPublicKey;
import tech.pegasys.artemis.util.bls.BLSSignature;
import tech.pegasys.artemis.util.hashtree.HashTreeUtil;
import tech.pegasys.artemis.util.hashtree.HashTreeUtil.SSZTypes;
import tech.pegasys.artemis.validator.client.ValidatorClientUtil;

/** This class coordinates the activity between the validator clients and the the beacon chain */
public class ValidatorCoordinator {
  private static final ALogger STDOUT = new ALogger("stdout");
  private final EventBus eventBus;
  private final Map<BLSPublicKey, ValidatorInfo> validators;
  private StateTransition stateTransition;
  private BeaconState headState;
  private int numValidators;
  private BeaconBlock validatorBlock;
  private SSZList<Deposit> newDeposits = new SSZList<>(Deposit.class, MAX_DEPOSITS);
  private ChainStorageClient chainStorageClient;
  private HashMap<UnsignedLong, List<Triple<List<Integer>, UnsignedLong, Integer>>>
      committeeAssignments = new HashMap<>();
  private LinkedBlockingQueue<ProposerSlashing> slashings = new LinkedBlockingQueue<>();
  private boolean interopActive;

  public ValidatorCoordinator(ServiceConfig config, ChainStorageClient store) {
    this.eventBus = config.getEventBus();
    this.eventBus.register(this);
    this.numValidators = config.getConfig().getNumValidators();
    this.chainStorageClient = store;
    this.interopActive = config.getConfig().getInteropActive();

    stateTransition = new StateTransition(false);

    validators = new ValidatorLoader().initializeValidators(config.getConfig());
  }

  /*
  @Subscribe
  public void checkIfIncomingBlockObeysSlashingConditions(BeaconBlock block) {

    int proposerIndex =
        BeaconStateUtil.get_beacon_proposer_index(headState);
    Validator proposer = headState.getValidator_registry().get(proposerIndex);

    checkArgument(
        bls_verify(
            proposer.getPubkey(),
            block.signing_root("signature"),
            block.getSignature(),
            get_domain(
                headState,
                Constants.DOMAIN_BEACON_PROPOSER,
                get_current_epoch(headState))),
        "Proposer signature is invalid");

    BeaconBlockHeader blockHeader =
        new BeaconBlockHeader(
            block.getSlot(),
            block.getParent_root(),
            block.getState_root(),
            block.getBody().hash_tree_root(),
            block.getSignature());
    UnsignedLong headerSlot = blockHeader.getSlot();
    if (store.getBeaconBlockHeaders(proposerIndex).isPresent()) {
      List<BeaconBlockHeader> headers = store.getBeaconBlockHeaders(proposerIndex).get();
      headers.forEach(
          (header) -> {
            if (header.getSlot().equals(headerSlot)
                && !header.hash_tree_root().equals(blockHeader.hash_tree_root())
                && !proposer.isSlashed()) {
              ProposerSlashing slashing =
                  new ProposerSlashing(UnsignedLong.valueOf(proposerIndex), blockHeader, header);
              slashings.add(slashing);
            }
          });
    }
    this.store.addUnprocessedBlockHeader(proposerIndex, blockHeader);
  }

  */
  @Subscribe
  // TODO: make sure blocks that are produced right even after new slot to be pushed.
  public void onNewSlot(SlotEvent slotEvent) {
    if (validatorBlock != null) {
      this.eventBus.post(validatorBlock);
      validatorBlock = null;
    }
  }

  @Subscribe
  public void onNodeReadyEvent(NodeDataLoadedEvent event) {
    final Store store = chainStorageClient.getStore();
    final Bytes32 head = get_head(store);
    final BeaconState genesisState = store.getBlockState(head);

    STDOUT.log(Level.INFO, "Initial state root is " + genesisState.hash_tree_root().toHexString());

    // Get validator indices of our own validators
    List<Validator> validatorRegistry = genesisState.getValidators();
    IntStream.range(0, validatorRegistry.size())
        .forEach(
            i -> {
<<<<<<< HEAD
              if (validators.containsKey(validatorRegistry.get(i).getPubkey())) {
                validators.get(validatorRegistry.get(i).getPubkey()).setValidatorIndex(i);
=======
              if (validatorSet.containsKey(validatorRegistry.get(i).getPubkey())) {
                validatorSet.get(validatorRegistry.get(i).getPubkey()).setRight(i);
>>>>>>> b87725d5
              }
            });
  }

  @Subscribe
  public void onNewAssignment(ValidatorAssignmentEvent validatorAssignmentEvent)
      throws IllegalArgumentException {
    Store store = chainStorageClient.getStore();
    Bytes32 headBlockRoot = get_head(store);
    BeaconBlock headBlock = store.getBlock(headBlockRoot);
    BeaconState headState = store.getBlockState(headBlockRoot);
    chainStorageClient.updateBestBlock(headBlockRoot, headBlock.getSlot());

    // Logging
    STDOUT.log(
        Level.INFO,
        "Head block slot:" + "                       " + headBlock.getSlot().longValue());
    STDOUT.log(
        Level.INFO,
        "Justified epoch:" + "                       " + store.getJustifiedCheckpoint().getEpoch());
    STDOUT.log(
        Level.INFO,
        "Finalized epoch:" + "                       " + store.getFinalizedCheckpoint().getEpoch());

    try {

      if (headState.getSlot().mod(UnsignedLong.valueOf(SLOTS_PER_EPOCH)).equals(UnsignedLong.ZERO)
          || headState.getSlot().equals(UnsignedLong.valueOf(GENESIS_SLOT))) {
        validators.forEach(
            (pubKey, validatorInformation) -> {
              Optional<Triple<List<Integer>, UnsignedLong, UnsignedLong>> committeeAssignment =
                  ValidatorClientUtil.get_committee_assignment(
                      headState,
                      compute_epoch_of_slot(headState.getSlot()),
                      validatorInformation.getValidatorIndex());
              committeeAssignment.ifPresent(
                  assignment -> {
                    UnsignedLong slot = assignment.getRight();
                    List<Triple<List<Integer>, UnsignedLong, Integer>> assignmentsInSlot =
                        committeeAssignments.computeIfAbsent(slot, k -> new ArrayList<>());
                    assignmentsInSlot.add(
                        new MutableTriple<>(
                            assignment.getLeft(),
                            assignment.getMiddle(),
                            validatorInformation.getValidatorIndex()));
                  });
            });
      }

      List<Triple<BLSPublicKey, Integer, CrosslinkCommittee>> attesters =
          AttestationUtil.getAttesterInformation(headState, committeeAssignments);
      AttestationData genericAttestationData =
          AttestationUtil.getGenericAttestationData(headState, headBlock);

      CompletableFuture.runAsync(
          () ->
              attesters
                  .parallelStream()
                  .forEach(
                      attesterInfo ->
                          produceAttestations(
                              headState,
                              attesterInfo.getLeft(),
                              attesterInfo.getMiddle(),
                              attesterInfo.getRight(),
                              genericAttestationData)));

      // Copy state so that state transition during block creation does not manipulate headState in
      // storage
      createBlockIfNecessary((BeaconStateWithCache) headState, headBlock);

      // Save headState to check for slashings
      this.headState = headState;
    } catch (IllegalArgumentException e) {
      STDOUT.log(Level.WARN, "Can not produce attestations or create a block" + e.toString());
    }
  }

  private void produceAttestations(
      BeaconState state,
      BLSPublicKey attester,
      int indexIntoCommittee,
      CrosslinkCommittee committee,
      AttestationData genericAttestationData) {
    int commmitteSize = committee.getCommitteeSize();
    Bitlist aggregationBitfield =
        AttestationUtil.getAggregationBits(commmitteSize, indexIntoCommittee);
    Bitlist custodyBits = new Bitlist(commmitteSize, MAX_VALIDATORS_PER_COMMITTEE);
    AttestationData attestationData =
        AttestationUtil.completeAttestationCrosslinkData(
            state, new AttestationData(genericAttestationData), committee);
    Bytes32 attestationMessage = AttestationUtil.getAttestationMessageToSign(attestationData);
    Bytes domain = get_domain(state, DOMAIN_ATTESTATION, attestationData.getTarget().getEpoch());

    BLSSignature signature = getSignature(attestationMessage, domain, attester);
    this.eventBus.post(
        new Attestation(aggregationBitfield, attestationData, custodyBits, signature));
  }

  /**
   * Gets the epoch signature used for RANDAO from the Validator Client using gRPC
   *
   * @param state
   * @param proposer
   * @return
   * @see
   *     <a>https://github.com/ethereum/eth2.0-specs/blob/v0.8.1/specs/validator/0_beacon-chain-validator.md#randao-reveal</a>
   */
  // TODO: since this is very similar to a spec function now, move it to a util file and
  // abstract away the gRPC details
  public BLSSignature get_epoch_signature(BeaconState state, BLSPublicKey proposer) {
    UnsignedLong slot = state.getSlot().plus(UnsignedLong.ONE);
    UnsignedLong epoch = BeaconStateUtil.compute_epoch_of_slot(slot);

    Bytes32 messageHash =
        HashTreeUtil.hash_tree_root(SSZTypes.BASIC, SSZ.encodeUInt64(epoch.longValue()));
    Bytes domain = get_domain(state, Constants.DOMAIN_RANDAO, epoch);
    return getSignature(messageHash, domain, proposer);
  }

  /**
   * Gets the block signature from the Validator Client using gRPC
   *
   * @param state
   * @param block
   * @param proposer
   * @return
   * @see
   *     <a>https://github.com/ethereum/eth2.0-specs/blob/v0.8.1/specs/validator/0_beacon-chain-validator.md#signature</a>
   */
  private BLSSignature getBlockSignature(
      BeaconState state, BeaconBlock block, BLSPublicKey proposer) {
    Bytes domain =
        get_domain(
            state,
            Constants.DOMAIN_BEACON_PROPOSER,
            BeaconStateUtil.compute_epoch_of_slot(block.getSlot()));

    Bytes32 blockRoot = block.signing_root("signature");

    return getSignature(blockRoot, domain, proposer);
  }

  private BeaconBlock createInitialBlock(BeaconStateWithCache state, BeaconBlock oldBlock) {
    Bytes32 blockRoot = oldBlock.signing_root("signature");
    SSZList<Attestation> current_attestations = new SSZList<>(Attestation.class, MAX_ATTESTATIONS);
    final Bytes32 MockStateRoot = Bytes32.ZERO;

    if (state
            .getSlot()
            .compareTo(
                UnsignedLong.valueOf(
                    Constants.GENESIS_SLOT + Constants.MIN_ATTESTATION_INCLUSION_DELAY))
        >= 0) {

      UnsignedLong attestation_slot =
          state.getSlot().minus(UnsignedLong.valueOf(Constants.MIN_ATTESTATION_INCLUSION_DELAY));

      current_attestations =
          this.chainStorageClient.getUnprocessedAttestationsUntilSlot(state, attestation_slot);
    }

    BeaconBlock newBlock =
        DataStructureUtil.newBeaconBlock(
            state,
            blockRoot,
            MockStateRoot,
            newDeposits,
            current_attestations,
            numValidators,
            interopActive);

    return newBlock;
  }

  private void createBlockIfNecessary(BeaconStateWithCache state, BeaconBlock oldBlock) {
    BeaconStateWithCache checkState = BeaconStateWithCache.deepCopy(state);
    try {
      stateTransition.process_slots(checkState, checkState.getSlot().plus(UnsignedLong.ONE), false);
    } catch (SlotProcessingException | EpochProcessingException e) {
      STDOUT.log(Level.FATAL, "Coordinator checking proposer index exception");
    }

    // Calculate the block proposer index, and if we have the
    // block proposer in our set of validators, produce the block
    int proposerIndex = BeaconStateUtil.get_beacon_proposer_index(checkState);
    BLSPublicKey proposer = checkState.getValidators().get(proposerIndex).getPubkey();

    BeaconStateWithCache newState = BeaconStateWithCache.deepCopy(state);
    if (validators.containsKey(proposer)) {
      CompletableFuture<BLSSignature> epochSignatureTask =
          CompletableFuture.supplyAsync(() -> get_epoch_signature(newState, proposer));
      CompletableFuture<BeaconBlock> blockCreationTask =
          CompletableFuture.supplyAsync(() -> createInitialBlock(newState, oldBlock));

      BeaconBlock newBlock;
      try {
        newBlock = blockCreationTask.get();
        BLSSignature epochSignature = epochSignatureTask.get();
        newBlock.getBody().setRandao_reveal(epochSignature);
        List<ProposerSlashing> slashingsInBlock = newBlock.getBody().getProposer_slashings();
        slashings.forEach(
            slashing -> {
              if (!state.getValidators().get(slashing.getProposer_index().intValue()).isSlashed()) {
                slashingsInBlock.add(slashing);
              }
            });
        slashings = new LinkedBlockingQueue<>();
        boolean validate_state_root = false;
        Bytes32 stateRoot =
            stateTransition.initiate(newState, newBlock, validate_state_root).hash_tree_root();
        newBlock.setState_root(stateRoot);
        BLSSignature blockSignature = getBlockSignature(newState, newBlock, proposer);
        newBlock.setSignature(blockSignature);
        validatorBlock = newBlock;

        if (validators.get(proposer).isNaughty()) {
          BeaconStateWithCache naughtyState = BeaconStateWithCache.deepCopy(state);
          BeaconBlock newestBlock = createInitialBlock(naughtyState, oldBlock);
          BLSSignature eSignature = epochSignatureTask.get();
          newestBlock.getBody().setRandao_reveal(eSignature);
          Bytes32 sRoot =
              stateTransition
                  .initiate(naughtyState, newestBlock, validate_state_root)
                  .hash_tree_root();
          newestBlock.setState_root(sRoot);
          BLSSignature bSignature = getBlockSignature(naughtyState, newestBlock, proposer);
          newestBlock.setSignature(bSignature);
          this.eventBus.post(newestBlock);
        }
      } catch (InterruptedException | ExecutionException | StateTransitionException e) {
        STDOUT.log(Level.WARN, "Error during block creation" + e.toString());
      }
    }
  }

  private BLSSignature getSignature(Bytes message, Bytes domain, BLSPublicKey signer) {
    SignatureRequest request =
        SignatureRequest.newBuilder()
            .setMessage(ByteString.copyFrom(message.toArray()))
            .setDomain(ByteString.copyFrom(domain.toArray()))
            .build();

    SignatureResponse response;
    response =
        MessageSignerGrpc.newBlockingStub(validators.get(signer).getChannel()).signMessage(request);
    return BLSSignature.fromBytes(Bytes.wrap(response.getMessage().toByteArray()));
  }
}<|MERGE_RESOLUTION|>--- conflicted
+++ resolved
@@ -171,13 +171,8 @@
     IntStream.range(0, validatorRegistry.size())
         .forEach(
             i -> {
-<<<<<<< HEAD
               if (validators.containsKey(validatorRegistry.get(i).getPubkey())) {
                 validators.get(validatorRegistry.get(i).getPubkey()).setValidatorIndex(i);
-=======
-              if (validatorSet.containsKey(validatorRegistry.get(i).getPubkey())) {
-                validatorSet.get(validatorRegistry.get(i).getPubkey()).setRight(i);
->>>>>>> b87725d5
               }
             });
   }
