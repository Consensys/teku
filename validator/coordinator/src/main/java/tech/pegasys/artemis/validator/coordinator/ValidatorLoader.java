/*
 * Copyright 2019 ConsenSys AG.
 *
 * Licensed under the Apache License, Version 2.0 (the "License"); you may not use this file except in compliance with
 * the License. You may obtain a copy of the License at
 *
 * http://www.apache.org/licenses/LICENSE-2.0
 *
 * Unless required by applicable law or agreed to in writing, software distributed under the License is distributed on
 * an "AS IS" BASIS, WITHOUT WARRANTIES OR CONDITIONS OF ANY KIND, either express or implied. See the License for the
 * specific language governing permissions and limitations under the License.
 */

package tech.pegasys.artemis.validator.coordinator;

import io.grpc.ManagedChannel;
import io.grpc.ManagedChannelBuilder;
import java.nio.file.Path;
import java.util.HashMap;
import java.util.List;
import java.util.Map;
import org.apache.logging.log4j.Level;
import org.apache.tuweni.bytes.Bytes32;
import org.apache.tuweni.crypto.SECP256K1;
import org.apache.tuweni.units.bigints.UInt256;
import tech.pegasys.artemis.datastructures.Constants;
import tech.pegasys.artemis.util.alogger.ALogger;
import tech.pegasys.artemis.util.bls.BLSKeyPair;
import tech.pegasys.artemis.util.bls.BLSPublicKey;
import tech.pegasys.artemis.util.config.ArtemisConfiguration;
import tech.pegasys.artemis.validator.client.ValidatorClient;

public class ValidatorLoader {
  private static final ALogger STDOUT = new ALogger("stdout");

  public Map<BLSPublicKey, ValidatorInfo> initializeValidators(ArtemisConfiguration config) {
    int naughtinessPercentage = config.getNaughtinessPercentage();
    int numValidators = config.getNumValidators();
    SECP256K1.SecretKey nodeIdentity =
        SECP256K1.SecretKey.fromBytes(Bytes32.fromHexString(config.getIdentity()));
    int numNodes = config.getNumNodes();
    int nodeNum = UInt256.fromBytes(nodeIdentity.bytes()).mod(numNodes).intValue();
    boolean interopActive = config.getInteropActive();

    long numNaughtyValidators = Math.round((naughtinessPercentage * numValidators) / 100.0);
    ValidatorKeyProvider keyProvider;
    int startIndex = 0;
    int endIndex = numValidators - 1;
    if (config.getValidatorsKeyFile() != null) {
      Path keyFile = Path.of(config.getValidatorsKeyFile());
      keyProvider = new YamlValidatorKeyProvider(keyFile);
    } else if (interopActive) {
      startIndex = config.getInteropOwnedValidatorStartIndex();
      endIndex = startIndex + config.getInteropOwnedValidatorCount() - 1;
      keyProvider = new MockStartValidatorKeyProvider();
    } else {
      startIndex = nodeNum * (numValidators / numNodes);
      endIndex =
          startIndex
              + (numValidators / numNodes - 1)
              + Math.floorDiv(nodeNum, Math.max(1, numNodes - 1));
      endIndex = Math.min(endIndex, numValidators - 1);
      keyProvider = new RandomValidatorKeyProvider();
    }
    final List<BLSKeyPair> keypairs = keyProvider.loadValidatorKeys(startIndex, endIndex);
    final Map<BLSPublicKey, ValidatorInfo> validators = new HashMap<>();

    for (int i = 0; i < keypairs.size(); i++) {
      BLSKeyPair keypair = keypairs.get(i);
<<<<<<< HEAD
      int port =
          Constants.VALIDATOR_CLIENT_PORT_BASE + i + keyProvider.getValidatorPortStartIndex();
=======
      int port = Constants.VALIDATOR_CLIENT_PORT_BASE + startIndex + i;
>>>>>>> 279f63c7
      new ValidatorClient(keypair, port);
      ManagedChannel channel =
          ManagedChannelBuilder.forAddress("localhost", port).usePlaintext().build();
      STDOUT.log(Level.INFO, "i = " + i + ": " + keypair.getPublicKey().toString());

      validators.put(keypair.getPublicKey(), new ValidatorInfo(numNaughtyValidators > 0, channel));
      numNaughtyValidators--;
    }
    return validators;
  }
}<|MERGE_RESOLUTION|>--- conflicted
+++ resolved
@@ -36,47 +36,28 @@
   public Map<BLSPublicKey, ValidatorInfo> initializeValidators(ArtemisConfiguration config) {
     int naughtinessPercentage = config.getNaughtinessPercentage();
     int numValidators = config.getNumValidators();
-    SECP256K1.SecretKey nodeIdentity =
-        SECP256K1.SecretKey.fromBytes(Bytes32.fromHexString(config.getIdentity()));
-    int numNodes = config.getNumNodes();
-    int nodeNum = UInt256.fromBytes(nodeIdentity.bytes()).mod(numNodes).intValue();
     boolean interopActive = config.getInteropActive();
 
     long numNaughtyValidators = Math.round((naughtinessPercentage * numValidators) / 100.0);
     ValidatorKeyProvider keyProvider;
-    int startIndex = 0;
-    int endIndex = numValidators - 1;
     if (config.getValidatorsKeyFile() != null) {
-      Path keyFile = Path.of(config.getValidatorsKeyFile());
-      keyProvider = new YamlValidatorKeyProvider(keyFile);
+      keyProvider = new YamlValidatorKeyProvider();
     } else if (interopActive) {
-      startIndex = config.getInteropOwnedValidatorStartIndex();
-      endIndex = startIndex + config.getInteropOwnedValidatorCount() - 1;
       keyProvider = new MockStartValidatorKeyProvider();
     } else {
-      startIndex = nodeNum * (numValidators / numNodes);
-      endIndex =
-          startIndex
-              + (numValidators / numNodes - 1)
-              + Math.floorDiv(nodeNum, Math.max(1, numNodes - 1));
-      endIndex = Math.min(endIndex, numValidators - 1);
       keyProvider = new RandomValidatorKeyProvider();
     }
-    final List<BLSKeyPair> keypairs = keyProvider.loadValidatorKeys(startIndex, endIndex);
+    final List<BLSKeyPair> keypairs = keyProvider.loadValidatorKeys(config);
     final Map<BLSPublicKey, ValidatorInfo> validators = new HashMap<>();
 
     for (int i = 0; i < keypairs.size(); i++) {
       BLSKeyPair keypair = keypairs.get(i);
-<<<<<<< HEAD
       int port =
           Constants.VALIDATOR_CLIENT_PORT_BASE + i + keyProvider.getValidatorPortStartIndex();
-=======
-      int port = Constants.VALIDATOR_CLIENT_PORT_BASE + startIndex + i;
->>>>>>> 279f63c7
       new ValidatorClient(keypair, port);
       ManagedChannel channel =
           ManagedChannelBuilder.forAddress("localhost", port).usePlaintext().build();
-      STDOUT.log(Level.INFO, "i = " + i + ": " + keypair.getPublicKey().toString());
+      STDOUT.log(Level.DEBUG, "i = " + i + ": " + keypair.getPublicKey().toString());
 
       validators.put(keypair.getPublicKey(), new ValidatorInfo(numNaughtyValidators > 0, channel));
       numNaughtyValidators--;
