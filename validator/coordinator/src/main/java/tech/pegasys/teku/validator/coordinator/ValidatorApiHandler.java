/*
 * Copyright 2020 ConsenSys AG.
 *
 * Licensed under the Apache License, Version 2.0 (the "License"); you may not use this file except in compliance with
 * the License. You may obtain a copy of the License at
 *
 * http://www.apache.org/licenses/LICENSE-2.0
 *
 * Unless required by applicable law or agreed to in writing, software distributed under the License is distributed on
 * an "AS IS" BASIS, WITHOUT WARRANTIES OR CONDITIONS OF ANY KIND, either express or implied. See the License for the
 * specific language governing permissions and limitations under the License.
 */

package tech.pegasys.teku.validator.coordinator;

import static java.util.Collections.emptyList;
import static java.util.Collections.emptyMap;
import static java.util.stream.Collectors.toList;
import static tech.pegasys.teku.datastructures.util.BeaconStateUtil.compute_epoch_at_slot;
import static tech.pegasys.teku.datastructures.util.BeaconStateUtil.compute_start_slot_at_epoch;
import static tech.pegasys.teku.datastructures.util.BeaconStateUtil.getCurrentTargetRoot;
import static tech.pegasys.teku.datastructures.util.BeaconStateUtil.getPreviousTargetRoot;
import static tech.pegasys.teku.datastructures.util.BeaconStateUtil.get_beacon_proposer_index;
import static tech.pegasys.teku.datastructures.util.BeaconStateUtil.get_committee_count_per_slot;
import static tech.pegasys.teku.infrastructure.logging.LogFormatter.formatBlock;
import static tech.pegasys.teku.infrastructure.logging.ValidatorLogger.VALIDATOR_LOGGER;
import static tech.pegasys.teku.util.config.Constants.GENESIS_SLOT;
import static tech.pegasys.teku.util.config.Constants.MAX_VALIDATORS_PER_COMMITTEE;

import com.google.common.annotations.VisibleForTesting;
import com.google.common.eventbus.EventBus;
import java.util.ArrayList;
import java.util.Collection;
import java.util.HashMap;
import java.util.List;
import java.util.Map;
import java.util.Optional;
import java.util.Set;
import org.apache.logging.log4j.LogManager;
import org.apache.logging.log4j.Logger;
import org.apache.tuweni.bytes.Bytes32;
import tech.pegasys.teku.bls.BLSPublicKey;
import tech.pegasys.teku.bls.BLSSignature;
import tech.pegasys.teku.core.CommitteeAssignmentUtil;
import tech.pegasys.teku.core.StateTransition;
import tech.pegasys.teku.core.exceptions.EpochProcessingException;
import tech.pegasys.teku.core.exceptions.SlotProcessingException;
import tech.pegasys.teku.core.results.BlockImportResult.FailureReason;
import tech.pegasys.teku.datastructures.attestation.ValidateableAttestation;
import tech.pegasys.teku.datastructures.blocks.BeaconBlock;
import tech.pegasys.teku.datastructures.blocks.BeaconBlockAndState;
import tech.pegasys.teku.datastructures.blocks.SignedBeaconBlock;
import tech.pegasys.teku.datastructures.blocks.SignedBlockAndState;
import tech.pegasys.teku.datastructures.genesis.GenesisData;
import tech.pegasys.teku.datastructures.operations.Attestation;
import tech.pegasys.teku.datastructures.operations.AttestationData;
import tech.pegasys.teku.datastructures.operations.SignedAggregateAndProof;
import tech.pegasys.teku.datastructures.state.BeaconState;
import tech.pegasys.teku.datastructures.state.Fork;
import tech.pegasys.teku.datastructures.util.AttestationUtil;
import tech.pegasys.teku.datastructures.util.CommitteeUtil;
import tech.pegasys.teku.datastructures.util.ValidatorsUtil;
import tech.pegasys.teku.datastructures.validator.SubnetSubscription;
import tech.pegasys.teku.infrastructure.async.ExceptionThrowingFunction;
import tech.pegasys.teku.infrastructure.async.SafeFuture;
import tech.pegasys.teku.infrastructure.unsigned.UInt64;
import tech.pegasys.teku.networking.eth2.gossip.subnets.AttestationTopicSubscriber;
import tech.pegasys.teku.ssz.SSZTypes.Bitlist;
import tech.pegasys.teku.statetransition.attestation.AggregatingAttestationPool;
import tech.pegasys.teku.statetransition.attestation.AttestationManager;
import tech.pegasys.teku.statetransition.block.BlockImportChannel;
import tech.pegasys.teku.statetransition.events.block.ProposedBlockEvent;
import tech.pegasys.teku.storage.client.CombinedChainDataClient;
import tech.pegasys.teku.sync.events.SyncState;
import tech.pegasys.teku.sync.events.SyncStateProvider;
import tech.pegasys.teku.util.config.Constants;
import tech.pegasys.teku.validator.api.AttesterDuties;
import tech.pegasys.teku.validator.api.AttesterDuty;
import tech.pegasys.teku.validator.api.CommitteeSubscriptionRequest;
import tech.pegasys.teku.validator.api.NodeSyncingException;
import tech.pegasys.teku.validator.api.ProposerDuties;
import tech.pegasys.teku.validator.api.ProposerDuty;
import tech.pegasys.teku.validator.api.SendSignedBlockResult;
import tech.pegasys.teku.validator.api.ValidatorApiChannel;
import tech.pegasys.teku.validator.coordinator.performance.PerformanceTracker;

public class ValidatorApiHandler implements ValidatorApiChannel {
  private static final Logger LOG = LogManager.getLogger();
  /**
   * Number of epochs ahead of the current head that duties can be requested. This provides some
   * tolerance for validator clients clocks being slightly ahead while still limiting the number of
   * empty slots that may need to be processed when calculating duties.
   */
  private static final int DUTY_EPOCH_TOLERANCE = 1;

  private final CombinedChainDataClient combinedChainDataClient;
  private final SyncStateProvider syncStateProvider;
  private final StateTransition stateTransition;
  private final BlockFactory blockFactory;
  private final BlockImportChannel blockImportChannel;
  private final AggregatingAttestationPool attestationPool;
  private final AttestationManager attestationManager;
  private final AttestationTopicSubscriber attestationTopicSubscriber;
  private final ActiveValidatorTracker activeValidatorTracker;
  private final EventBus eventBus;
  private final DutyMetrics dutyMetrics;
  private final PerformanceTracker performanceTracker;

  public ValidatorApiHandler(
      final CombinedChainDataClient combinedChainDataClient,
      final SyncStateProvider syncStateProvider,
      final StateTransition stateTransition,
      final BlockFactory blockFactory,
      final BlockImportChannel blockImportChannel,
      final AggregatingAttestationPool attestationPool,
      final AttestationManager attestationManager,
      final AttestationTopicSubscriber attestationTopicSubscriber,
      final ActiveValidatorTracker activeValidatorTracker,
      final EventBus eventBus,
      final DutyMetrics dutyMetrics,
      final PerformanceTracker performanceTracker) {
    this.combinedChainDataClient = combinedChainDataClient;
    this.syncStateProvider = syncStateProvider;
    this.stateTransition = stateTransition;
    this.blockFactory = blockFactory;
    this.blockImportChannel = blockImportChannel;
    this.attestationPool = attestationPool;
    this.attestationManager = attestationManager;
    this.attestationTopicSubscriber = attestationTopicSubscriber;
    this.activeValidatorTracker = activeValidatorTracker;
    this.eventBus = eventBus;
    this.dutyMetrics = dutyMetrics;
    this.performanceTracker = performanceTracker;
  }

  @Override
  public SafeFuture<Optional<Fork>> getFork() {
    return SafeFuture.completedFuture(
        combinedChainDataClient.getBestState().map(BeaconState::getFork));
  }

  @Override
  public SafeFuture<Optional<GenesisData>> getGenesisData() {
    return SafeFuture.completedFuture(combinedChainDataClient.getGenesisData());
  }

  @Override
  public SafeFuture<Map<BLSPublicKey, Integer>> getValidatorIndices(
      final List<BLSPublicKey> publicKeys) {
    return SafeFuture.completedFuture(
        combinedChainDataClient
            .getBestState()
            .map(
                state -> {
                  final Map<BLSPublicKey, Integer> results = new HashMap<>();
                  publicKeys.forEach(
                      publicKey ->
                          ValidatorsUtil.getValidatorIndex(state, publicKey)
                              .ifPresent(index -> results.put(publicKey, index)));
                  return results;
                })
            .orElse(emptyMap()));
  }

  @Override
<<<<<<< HEAD
  public SafeFuture<Optional<List<ValidatorDuties>>> getDuties(
      final UInt64 epoch, final Collection<BLSPublicKey> publicKeys) {
    if (isSyncActive()) {
      return NodeSyncingException.failedFuture();
    }
    if (publicKeys.isEmpty()) {
      return SafeFuture.completedFuture(Optional.of(emptyList()));
    }
    final UInt64 slot = CommitteeUtil.getEarliestQueryableSlotForTargetEpoch(epoch);
    LOG.trace("Retrieving duties from epoch {} using state at slot {}", epoch, slot);
    return combinedChainDataClient
        .getLatestStateAtSlot(slot)
        .thenApply(
            optionalState ->
                optionalState
                    .map(state -> processSlots(state, slot))
                    .map(state -> getValidatorDutiesFromState(state, epoch, publicKeys)));
  }

  @Override
  public SafeFuture<Optional<AttesterDuties>> getAttestationDuties(
=======
  public SafeFuture<Optional<List<AttesterDuties>>> getAttestationDuties(
>>>>>>> 8869bf7e
      final UInt64 epoch, final Collection<Integer> validatorIndexes) {
    if (isSyncActive()) {
      return NodeSyncingException.failedFuture();
    }
    if (epoch.isGreaterThan(
        combinedChainDataClient
            .getCurrentEpoch()
            .plus(Constants.MIN_SEED_LOOKAHEAD + DUTY_EPOCH_TOLERANCE))) {
      return SafeFuture.failedFuture(
          new IllegalArgumentException(
              String.format(
                  "Attestation duties were requested %s epochs ahead, only 1 epoch in future is supported.",
                  epoch.minus(combinedChainDataClient.getCurrentEpoch()).toString())));
    }
    final UInt64 slot = CommitteeUtil.getEarliestQueryableSlotForTargetEpoch(epoch);
    LOG.trace("Retrieving attestation duties from epoch {} using state at slot {}", epoch, slot);
    return combinedChainDataClient
        .getLatestStateAtSlot(slot)
        .thenApply(
            optionalState ->
                optionalState
                    .map(state -> processSlots(state, slot))
                    .map(
                        state ->
                            getAttesterDutiesFromIndexesAndState(state, epoch, validatorIndexes)));
  }

  @Override
  public SafeFuture<Optional<ProposerDuties>> getProposerDuties(final UInt64 epoch) {
    if (isSyncActive()) {
      return NodeSyncingException.failedFuture();
    }
    if (epoch.isGreaterThan(combinedChainDataClient.getCurrentEpoch().plus(DUTY_EPOCH_TOLERANCE))) {
      return SafeFuture.failedFuture(
          new IllegalArgumentException(
              String.format(
                  "Proposer duties were requested for a future epoch (current: %s, requested: %s).",
                  combinedChainDataClient.getCurrentEpoch().toString(), epoch.toString())));
    }
    final UInt64 slot = compute_start_slot_at_epoch(epoch);
    LOG.trace("Retrieving proposer duties from epoch {} using state at slot {}", epoch, slot);
    return combinedChainDataClient
        .getLatestStateAtSlot(slot)
        .thenApply(
            optionalState ->
                optionalState
                    .map(state -> processSlots(state, slot))
                    .map(state -> getProposerDutiesFromIndexesAndState(state, epoch)));
  }

  private BeaconState processSlots(final BeaconState startingState, final UInt64 targetSlot) {
    if (startingState.getSlot().compareTo(targetSlot) >= 0) {
      return startingState;
    }
    try {
      return stateTransition.process_slots(startingState, targetSlot);
    } catch (SlotProcessingException | EpochProcessingException e) {
      throw new IllegalStateException("Unable to process slots", e);
    }
  }

  @Override
  public SafeFuture<Optional<BeaconBlock>> createUnsignedBlock(
      final UInt64 slot, final BLSSignature randaoReveal, final Optional<Bytes32> graffiti) {
    performanceTracker.reportBlockProductionAttempt(compute_epoch_at_slot(slot));
    if (isSyncActive()) {
      return NodeSyncingException.failedFuture();
    }
    return createFromBlockAndState(
        slot.minus(UInt64.ONE),
        blockAndState ->
            blockFactory.createUnsignedBlock(
                blockAndState.getState(), blockAndState.getBlock(), slot, randaoReveal, graffiti));
  }

  private <T> SafeFuture<Optional<T>> createFromBlockAndState(
      final UInt64 maximumSlot, final ExceptionThrowingFunction<BeaconBlockAndState, T> creator) {

    return combinedChainDataClient
        .getBlockAndStateInEffectAtSlot(maximumSlot)
        .thenApplyChecked(
            maybeBlockAndState -> {
              if (maybeBlockAndState.isEmpty()) {
                return Optional.empty();
              }
              return Optional.of(creator.apply(maybeBlockAndState.get()));
            });
  }

  @Override
  public SafeFuture<Optional<Attestation>> createUnsignedAttestation(
      final UInt64 slot, final int committeeIndex) {
    performanceTracker.reportAttestationProductionAttempt(compute_epoch_at_slot(slot));
    if (isSyncActive()) {
      return NodeSyncingException.failedFuture();
    }

    final UInt64 minQuerySlot = CommitteeUtil.getEarliestQueryableSlotForTargetSlot(slot);

    return combinedChainDataClient
        .getSignedBlockAndStateInEffectAtSlot(slot)
        .thenCompose(
            maybeBlockAndState -> {
              if (maybeBlockAndState.isEmpty()) {
                return SafeFuture.completedFuture(Optional.empty());
              }
              final SignedBlockAndState blockAndState = maybeBlockAndState.get();
              final BeaconBlock block = blockAndState.getBlock().getMessage();
              if (blockAndState.getSlot().compareTo(minQuerySlot) < 0) {
                // The current effective block is too far in the past - so roll the state
                // forward to the minimum epoch
                final UInt64 epoch = compute_epoch_at_slot(minQuerySlot);
                return combinedChainDataClient
                    .getCheckpointState(epoch, blockAndState)
                    .thenApply(
                        checkpointState ->
                            Optional.of(
                                createAttestation(
                                    block, checkpointState.getState(), slot, committeeIndex)));
              } else {
                final Attestation attestation =
                    createAttestation(block, blockAndState.getState(), slot, committeeIndex);
                return SafeFuture.completedFuture(Optional.of(attestation));
              }
            });
  }

  @Override
  public SafeFuture<Optional<AttestationData>> createAttestationData(
      final UInt64 slot, final int committeeIndex) {
    return createUnsignedAttestation(slot, committeeIndex)
        .thenApply(maybeAttestation -> maybeAttestation.map(Attestation::getData));
  }

  private Attestation createAttestation(
      final BeaconBlock block,
      final BeaconState state,
      final UInt64 slot,
      final int committeeIndex) {
    final int committeeCount =
        get_committee_count_per_slot(state, compute_epoch_at_slot(slot)).intValue();

    if (committeeIndex < 0 || committeeIndex >= committeeCount) {
      throw new IllegalArgumentException(
          "Invalid committee index "
              + committeeIndex
              + " - expected between 0 and "
              + (committeeCount - 1));
    }
    final UInt64 committeeIndexUnsigned = UInt64.valueOf(committeeIndex);
    final AttestationData attestationData =
        AttestationUtil.getGenericAttestationData(slot, state, block, committeeIndexUnsigned);
    final List<Integer> committee =
        CommitteeUtil.get_beacon_committee(state, slot, committeeIndexUnsigned);

    final Bitlist aggregationBits = new Bitlist(committee.size(), MAX_VALIDATORS_PER_COMMITTEE);
    return new Attestation(aggregationBits, attestationData, BLSSignature.empty());
  }

  @Override
  public SafeFuture<Optional<Attestation>> createAggregate(
      final UInt64 slot, final Bytes32 attestationHashTreeRoot) {
    if (isSyncActive()) {
      return NodeSyncingException.failedFuture();
    }
    return SafeFuture.completedFuture(
        attestationPool
            .createAggregateFor(attestationHashTreeRoot)
            .filter(attestation -> attestation.getData().getSlot().equals(slot))
            .map(ValidateableAttestation::getAttestation));
  }

  @Override
  public void subscribeToBeaconCommittee(final List<CommitteeSubscriptionRequest> requests) {
    requests.forEach(
        request -> {
          if (request.isAggregator()) {
            attestationTopicSubscriber.subscribeToCommitteeForAggregation(
                request.getCommitteeIndex(), request.getCommitteesAtSlot(), request.getSlot());

            // The old subscription API can't provide the validator ID so until it can be removed,
            // don't track validators from those calls - they should use the old API to subscribe to
            // persistent subnets.
            if (request.getValidatorIndex() != UKNOWN_VALIDATOR_ID) {
              activeValidatorTracker.onCommitteeSubscriptionRequest(
                  request.getValidatorIndex(), request.getSlot());
            }
          }
        });
  }

  @Override
  public void subscribeToPersistentSubnets(Set<SubnetSubscription> subnetSubscriptions) {
    attestationTopicSubscriber.subscribeToPersistentSubnets(subnetSubscriptions);
  }

  @Override
  public void sendSignedAttestation(
      final Attestation attestation, final Optional<Integer> expectedValidatorIndex) {
    attestationManager
        .onAttestation(ValidateableAttestation.fromValidator(attestation))
        .finish(
            result -> {
              result.ifInvalid(
                  reason ->
                      VALIDATOR_LOGGER.producedInvalidAttestation(
                          attestation.getData().getSlot(), reason));
              dutyMetrics.onAttestationPublished(attestation.getData().getSlot());
              performanceTracker.saveProducedAttestation(attestation);
            },
            err ->
                LOG.error(
                    "Failed to send signed attestation for slot {}, block {}",
                    attestation.getData().getSlot(),
                    attestation.getData().getBeacon_block_root()));
  }

  @Override
  public void sendSignedAttestation(final Attestation attestation) {
    sendSignedAttestation(attestation, Optional.empty());
  }

  @Override
  public void sendAggregateAndProof(final SignedAggregateAndProof aggregateAndProof) {
    attestationManager
        .onAttestation(ValidateableAttestation.aggregateFromValidator(aggregateAndProof))
        .finish(
            result ->
                result.ifInvalid(
                    reason ->
                        VALIDATOR_LOGGER.producedInvalidAggregate(
                            aggregateAndProof.getMessage().getAggregate().getData().getSlot(),
                            reason)),
            err ->
                LOG.error(
                    "Failed to send aggregate for slot {}",
                    aggregateAndProof.getMessage().getAggregate().getData().getSlot()));
  }

  @Override
  public SafeFuture<SendSignedBlockResult> sendSignedBlock(final SignedBeaconBlock block) {
    performanceTracker.saveProducedBlock(block);
    eventBus.post(new ProposedBlockEvent(block));
    return blockImportChannel
        .importBlock(block)
        .thenApply(
            result -> {
              if (result.isSuccessful()) {
                LOG.trace(
                    "Successfully imported proposed block: {}",
                    () -> formatBlock(block.getSlot(), block.getRoot()));
                return SendSignedBlockResult.success(block.getRoot());
              } else if (result.getFailureReason() == FailureReason.BLOCK_IS_FROM_FUTURE) {
                LOG.debug(
                    "Delayed processing proposed block {} because it is from the future",
                    formatBlock(block.getSlot(), block.getRoot()));
                return SendSignedBlockResult.notImported(result.getFailureReason().name());
              } else {
                LOG.error(
                    "Failed to import proposed block due to "
                        + result.getFailureReason()
                        + ": "
                        + formatBlock(block.getSlot(), block.getRoot()),
                    result.getFailureCause().orElse(null));
                return SendSignedBlockResult.notImported(result.getFailureReason().name());
              }
            });
  }

  @VisibleForTesting
  boolean isSyncActive() {
    final SyncState syncState = syncStateProvider.getCurrentSyncState();
    return syncState.isStartingUp() || (syncState.isSyncing() && headBlockIsTooFarBehind());
  }

  private boolean headBlockIsTooFarBehind() {
    final UInt64 currentEpoch = combinedChainDataClient.getCurrentEpoch();
    final UInt64 headEpoch = combinedChainDataClient.getHeadEpoch();
    return headEpoch.plus(1).isLessThan(currentEpoch);
  }

<<<<<<< HEAD
  private List<ValidatorDuties> getValidatorDutiesFromState(
      final BeaconState state, final UInt64 epoch, final Collection<BLSPublicKey> publicKeys) {
    final Map<Integer, List<UInt64>> proposalSlotsByValidatorIndex =
        getBeaconProposalSlotsByValidatorIndex(state, epoch);
    return publicKeys.stream()
        .map(key -> getDutiesForValidator(key, state, epoch, proposalSlotsByValidatorIndex))
        .collect(toList());
  }

  private ValidatorDuties getDutiesForValidator(
      final BLSPublicKey key,
      final BeaconState state,
      final UInt64 epoch,
      final Map<Integer, List<UInt64>> proposalSlotsByValidatorIndex) {
    return ValidatorsUtil.getValidatorIndex(state, key)
        .map(
            index -> createValidatorDuties(proposalSlotsByValidatorIndex, key, state, epoch, index))
        .orElseGet(() -> ValidatorDuties.noDuties(key));
  }

  private ValidatorDuties createValidatorDuties(
      final Map<Integer, List<UInt64>> proposalSlotsByValidatorIndex,
      final BLSPublicKey key,
      final BeaconState state,
      final UInt64 epoch,
      final Integer index) {
    return createAttesterDuties(state, epoch, index)
        .map(duties -> createValidatorDuties(key, duties, proposalSlotsByValidatorIndex))
        .orElse(ValidatorDuties.noDuties(key));
  }

  private ValidatorDuties createValidatorDuties(
      final BLSPublicKey key,
      final AttesterDuty duties,
      final Map<Integer, List<UInt64>> proposalSlotsByValidatorIndex) {
    return ValidatorDuties.withDuties(
        key,
        duties.getValidatorIndex(),
        duties.getCommitteeIndex(),
        duties.getValidatorCommitteeIndex(),
        getAggregatorModulo(duties.getCommitteeLength()),
        proposalSlotsByValidatorIndex.getOrDefault(
            duties.getValidatorIndex(), Collections.emptyList()),
        duties.getSlot());
  }

  private ProposerDuties getProposerDutiesFromIndexesAndState(
=======
  private List<ProposerDuties> getProposerDutiesFromIndexesAndState(
>>>>>>> 8869bf7e
      final BeaconState state, final UInt64 epoch) {
    final List<ProposerDuty> result = new ArrayList<>();
    getProposalSlotsForEpoch(state, epoch)
        .forEach(
            (slot, publicKey) -> {
              Optional<Integer> maybeIndex = ValidatorsUtil.getValidatorIndex(state, publicKey);
              if (maybeIndex.isEmpty()) {
                throw new IllegalStateException(
                    String.format(
                        "Assigned public key %s could not be found at epoch %s",
                        publicKey.toString(), epoch.toString()));
              }
              result.add(new ProposerDuty(publicKey, maybeIndex.get(), slot));
            });
    return new ProposerDuties(getCurrentTargetRoot(state), result);
  }

  private AttesterDuties getAttesterDutiesFromIndexesAndState(
      final BeaconState state, final UInt64 epoch, final Collection<Integer> validatorIndexes) {
    final List<AttesterDuty> duties =
        validatorIndexes.stream()
            .map(index -> createAttesterDuties(state, epoch, index))
            .filter(Optional::isPresent)
            .map(Optional::get)
            .collect(toList());
    return new AttesterDuties(getPreviousTargetRoot(state), duties);
  }

  private Optional<AttesterDuty> createAttesterDuties(
      final BeaconState state, final UInt64 epoch, final Integer validatorIndex) {
    try {
      final BLSPublicKey pkey = state.getValidators().get(validatorIndex).getPubkey();
      final UInt64 committeeCountPerSlot = get_committee_count_per_slot(state, epoch);
      return CommitteeAssignmentUtil.get_committee_assignment(state, epoch, validatorIndex)
          .map(
              committeeAssignment ->
                  new AttesterDuty(
                      pkey,
                      validatorIndex,
                      committeeAssignment.getCommittee().size(),
                      committeeAssignment.getCommitteeIndex().intValue(),
                      committeeCountPerSlot.intValue(),
                      committeeAssignment.getCommittee().indexOf(validatorIndex),
                      committeeAssignment.getSlot()));
    } catch (IndexOutOfBoundsException ex) {
      LOG.debug(ex);
      return Optional.empty();
    }
  }

  private Map<UInt64, BLSPublicKey> getProposalSlotsForEpoch(
      final BeaconState state, final UInt64 epoch) {
    final UInt64 epochStartSlot = compute_start_slot_at_epoch(epoch);
    final UInt64 startSlot = epochStartSlot.max(UInt64.valueOf(GENESIS_SLOT + 1));
    final UInt64 endSlot = epochStartSlot.plus(Constants.SLOTS_PER_EPOCH);
    final Map<UInt64, BLSPublicKey> proposerSlots = new HashMap<>();
    for (UInt64 slot = startSlot; slot.compareTo(endSlot) < 0; slot = slot.plus(UInt64.ONE)) {
      final int proposerIndex = get_beacon_proposer_index(state, slot);
      final BLSPublicKey publicKey = state.getValidators().get(proposerIndex).getPubkey();
      proposerSlots.put(slot, publicKey);
    }
    return proposerSlots;
  }
}<|MERGE_RESOLUTION|>--- conflicted
+++ resolved
@@ -13,7 +13,6 @@
 
 package tech.pegasys.teku.validator.coordinator;
 
-import static java.util.Collections.emptyList;
 import static java.util.Collections.emptyMap;
 import static java.util.stream.Collectors.toList;
 import static tech.pegasys.teku.datastructures.util.BeaconStateUtil.compute_epoch_at_slot;
@@ -163,31 +162,7 @@
   }
 
   @Override
-<<<<<<< HEAD
-  public SafeFuture<Optional<List<ValidatorDuties>>> getDuties(
-      final UInt64 epoch, final Collection<BLSPublicKey> publicKeys) {
-    if (isSyncActive()) {
-      return NodeSyncingException.failedFuture();
-    }
-    if (publicKeys.isEmpty()) {
-      return SafeFuture.completedFuture(Optional.of(emptyList()));
-    }
-    final UInt64 slot = CommitteeUtil.getEarliestQueryableSlotForTargetEpoch(epoch);
-    LOG.trace("Retrieving duties from epoch {} using state at slot {}", epoch, slot);
-    return combinedChainDataClient
-        .getLatestStateAtSlot(slot)
-        .thenApply(
-            optionalState ->
-                optionalState
-                    .map(state -> processSlots(state, slot))
-                    .map(state -> getValidatorDutiesFromState(state, epoch, publicKeys)));
-  }
-
-  @Override
   public SafeFuture<Optional<AttesterDuties>> getAttestationDuties(
-=======
-  public SafeFuture<Optional<List<AttesterDuties>>> getAttestationDuties(
->>>>>>> 8869bf7e
       final UInt64 epoch, final Collection<Integer> validatorIndexes) {
     if (isSyncActive()) {
       return NodeSyncingException.failedFuture();
@@ -469,57 +444,7 @@
     return headEpoch.plus(1).isLessThan(currentEpoch);
   }
 
-<<<<<<< HEAD
-  private List<ValidatorDuties> getValidatorDutiesFromState(
-      final BeaconState state, final UInt64 epoch, final Collection<BLSPublicKey> publicKeys) {
-    final Map<Integer, List<UInt64>> proposalSlotsByValidatorIndex =
-        getBeaconProposalSlotsByValidatorIndex(state, epoch);
-    return publicKeys.stream()
-        .map(key -> getDutiesForValidator(key, state, epoch, proposalSlotsByValidatorIndex))
-        .collect(toList());
-  }
-
-  private ValidatorDuties getDutiesForValidator(
-      final BLSPublicKey key,
-      final BeaconState state,
-      final UInt64 epoch,
-      final Map<Integer, List<UInt64>> proposalSlotsByValidatorIndex) {
-    return ValidatorsUtil.getValidatorIndex(state, key)
-        .map(
-            index -> createValidatorDuties(proposalSlotsByValidatorIndex, key, state, epoch, index))
-        .orElseGet(() -> ValidatorDuties.noDuties(key));
-  }
-
-  private ValidatorDuties createValidatorDuties(
-      final Map<Integer, List<UInt64>> proposalSlotsByValidatorIndex,
-      final BLSPublicKey key,
-      final BeaconState state,
-      final UInt64 epoch,
-      final Integer index) {
-    return createAttesterDuties(state, epoch, index)
-        .map(duties -> createValidatorDuties(key, duties, proposalSlotsByValidatorIndex))
-        .orElse(ValidatorDuties.noDuties(key));
-  }
-
-  private ValidatorDuties createValidatorDuties(
-      final BLSPublicKey key,
-      final AttesterDuty duties,
-      final Map<Integer, List<UInt64>> proposalSlotsByValidatorIndex) {
-    return ValidatorDuties.withDuties(
-        key,
-        duties.getValidatorIndex(),
-        duties.getCommitteeIndex(),
-        duties.getValidatorCommitteeIndex(),
-        getAggregatorModulo(duties.getCommitteeLength()),
-        proposalSlotsByValidatorIndex.getOrDefault(
-            duties.getValidatorIndex(), Collections.emptyList()),
-        duties.getSlot());
-  }
-
   private ProposerDuties getProposerDutiesFromIndexesAndState(
-=======
-  private List<ProposerDuties> getProposerDutiesFromIndexesAndState(
->>>>>>> 8869bf7e
       final BeaconState state, final UInt64 epoch) {
     final List<ProposerDuty> result = new ArrayList<>();
     getProposalSlotsForEpoch(state, epoch)
