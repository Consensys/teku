/*
 * Copyright 2020 ConsenSys AG.
 *
 * Licensed under the Apache License, Version 2.0 (the "License"); you may not use this file except in compliance with
 * the License. You may obtain a copy of the License at
 *
 * http://www.apache.org/licenses/LICENSE-2.0
 *
 * Unless required by applicable law or agreed to in writing, software distributed under the License is distributed on
 * an "AS IS" BASIS, WITHOUT WARRANTIES OR CONDITIONS OF ANY KIND, either express or implied. See the License for the
 * specific language governing permissions and limitations under the License.
 */

package tech.pegasys.teku.validator.coordinator;

import static java.util.stream.Collectors.toList;
import static java.util.stream.Collectors.toMap;
import static tech.pegasys.teku.datastructures.util.BeaconStateUtil.compute_epoch_at_slot;
import static tech.pegasys.teku.datastructures.util.BeaconStateUtil.compute_start_slot_at_epoch;
import static tech.pegasys.teku.datastructures.util.BeaconStateUtil.getCurrentDutyDependentRoot;
import static tech.pegasys.teku.datastructures.util.BeaconStateUtil.getPreviousDutyDependentRoot;
import static tech.pegasys.teku.datastructures.util.BeaconStateUtil.get_beacon_proposer_index;
import static tech.pegasys.teku.datastructures.util.BeaconStateUtil.get_committee_count_per_slot;
import static tech.pegasys.teku.datastructures.util.BeaconStateUtil.get_current_epoch;
import static tech.pegasys.teku.infrastructure.logging.LogFormatter.formatBlock;
import static tech.pegasys.teku.infrastructure.logging.ValidatorLogger.VALIDATOR_LOGGER;
import static tech.pegasys.teku.util.config.Constants.GENESIS_SLOT;
import static tech.pegasys.teku.util.config.Constants.MAX_VALIDATORS_PER_COMMITTEE;

import com.google.common.annotations.VisibleForTesting;
import com.google.common.eventbus.EventBus;
import java.util.ArrayList;
import java.util.Collection;
import java.util.HashMap;
import java.util.HashSet;
import java.util.List;
import java.util.Map;
import java.util.Optional;
import java.util.Set;
import java.util.function.BiFunction;
import org.apache.logging.log4j.LogManager;
import org.apache.logging.log4j.Logger;
import org.apache.tuweni.bytes.Bytes32;
import tech.pegasys.teku.api.ChainDataProvider;
import tech.pegasys.teku.api.response.v1.beacon.ValidatorResponse;
import tech.pegasys.teku.api.response.v1.beacon.ValidatorStatus;
import tech.pegasys.teku.bls.BLSPublicKey;
import tech.pegasys.teku.bls.BLSSignature;
import tech.pegasys.teku.core.CommitteeAssignmentUtil;
import tech.pegasys.teku.core.StateTransitionException;
import tech.pegasys.teku.core.exceptions.EpochProcessingException;
import tech.pegasys.teku.core.exceptions.SlotProcessingException;
import tech.pegasys.teku.core.results.BlockImportResult.FailureReason;
import tech.pegasys.teku.datastructures.attestation.ValidateableAttestation;
import tech.pegasys.teku.datastructures.blocks.BeaconBlock;
import tech.pegasys.teku.datastructures.blocks.SignedBeaconBlock;
import tech.pegasys.teku.datastructures.blocks.SignedBlockAndState;
import tech.pegasys.teku.datastructures.genesis.GenesisData;
import tech.pegasys.teku.datastructures.operations.Attestation;
import tech.pegasys.teku.datastructures.operations.AttestationData;
import tech.pegasys.teku.datastructures.operations.SignedAggregateAndProof;
import tech.pegasys.teku.datastructures.state.BeaconState;
import tech.pegasys.teku.datastructures.state.Fork;
import tech.pegasys.teku.datastructures.util.AttestationUtil;
import tech.pegasys.teku.datastructures.util.CommitteeUtil;
import tech.pegasys.teku.datastructures.util.ValidatorsUtil;
import tech.pegasys.teku.datastructures.validator.SubnetSubscription;
import tech.pegasys.teku.infrastructure.async.SafeFuture;
import tech.pegasys.teku.infrastructure.unsigned.UInt64;
import tech.pegasys.teku.networking.eth2.gossip.subnets.AttestationTopicSubscriber;
import tech.pegasys.teku.ssz.SSZTypes.Bitlist;
import tech.pegasys.teku.statetransition.attestation.AggregatingAttestationPool;
import tech.pegasys.teku.statetransition.attestation.AttestationManager;
import tech.pegasys.teku.statetransition.block.BlockImportChannel;
import tech.pegasys.teku.statetransition.events.block.ProposedBlockEvent;
import tech.pegasys.teku.storage.client.CombinedChainDataClient;
import tech.pegasys.teku.sync.events.SyncState;
import tech.pegasys.teku.sync.events.SyncStateProvider;
import tech.pegasys.teku.util.config.Constants;
import tech.pegasys.teku.validator.api.AttesterDuties;
import tech.pegasys.teku.validator.api.AttesterDuty;
import tech.pegasys.teku.validator.api.CommitteeSubscriptionRequest;
import tech.pegasys.teku.validator.api.NodeSyncingException;
import tech.pegasys.teku.validator.api.ProposerDuties;
import tech.pegasys.teku.validator.api.ProposerDuty;
import tech.pegasys.teku.validator.api.SendSignedBlockResult;
import tech.pegasys.teku.validator.api.ValidatorApiChannel;
import tech.pegasys.teku.validator.coordinator.performance.PerformanceTracker;

public class ValidatorApiHandler implements ValidatorApiChannel {

  private static final Logger LOG = LogManager.getLogger();
  /**
   * Number of epochs ahead of the current head that duties can be requested. This provides some
   * tolerance for validator clients clocks being slightly ahead while still limiting the number of
   * empty slots that may need to be processed when calculating duties.
   */
  private static final int DUTY_EPOCH_TOLERANCE = 1;

  private final ChainDataProvider chainDataProvider;
  private final CombinedChainDataClient combinedChainDataClient;
  private final SyncStateProvider syncStateProvider;
  private final BlockFactory blockFactory;
  private final BlockImportChannel blockImportChannel;
  private final AggregatingAttestationPool attestationPool;
  private final AttestationManager attestationManager;
  private final AttestationTopicSubscriber attestationTopicSubscriber;
  private final ActiveValidatorTracker activeValidatorTracker;
  private final EventBus eventBus;
  private final DutyMetrics dutyMetrics;
  private final PerformanceTracker performanceTracker;

  public ValidatorApiHandler(
      final ChainDataProvider chainDataProvider,
      final CombinedChainDataClient combinedChainDataClient,
      final SyncStateProvider syncStateProvider,
      final BlockFactory blockFactory,
      final BlockImportChannel blockImportChannel,
      final AggregatingAttestationPool attestationPool,
      final AttestationManager attestationManager,
      final AttestationTopicSubscriber attestationTopicSubscriber,
      final ActiveValidatorTracker activeValidatorTracker,
      final EventBus eventBus,
      final DutyMetrics dutyMetrics,
      final PerformanceTracker performanceTracker) {
    this.chainDataProvider = chainDataProvider;
    this.combinedChainDataClient = combinedChainDataClient;
    this.syncStateProvider = syncStateProvider;
    this.blockFactory = blockFactory;
    this.blockImportChannel = blockImportChannel;
    this.attestationPool = attestationPool;
    this.attestationManager = attestationManager;
    this.attestationTopicSubscriber = attestationTopicSubscriber;
    this.activeValidatorTracker = activeValidatorTracker;
    this.eventBus = eventBus;
    this.dutyMetrics = dutyMetrics;
    this.performanceTracker = performanceTracker;
  }

  @Override
  public SafeFuture<Optional<Fork>> getFork() {
    return SafeFuture.completedFuture(
        combinedChainDataClient.getBestState().map(BeaconState::getFork));
  }

  @Override
  public SafeFuture<Optional<GenesisData>> getGenesisData() {
    return SafeFuture.completedFuture(combinedChainDataClient.getGenesisData());
  }

  @Override
  public SafeFuture<Map<BLSPublicKey, Integer>> getValidatorIndices(
      final List<BLSPublicKey> publicKeys) {
    return SafeFuture.of(
        () ->
            combinedChainDataClient
                .getBestState()
                .map(
                    state -> {
                      final Map<BLSPublicKey, Integer> results = new HashMap<>();
                      publicKeys.forEach(
                          publicKey ->
                              ValidatorsUtil.getValidatorIndex(state, publicKey)
                                  .ifPresent(index -> results.put(publicKey, index)));
                      return results;
                    })
                .orElseThrow(() -> new IllegalStateException("Head state is not yet available")));
  }

  @Override
  public SafeFuture<Optional<AttesterDuties>> getAttestationDuties(
      final UInt64 epoch, final Collection<Integer> validatorIndexes) {
    if (isSyncActive()) {
      return NodeSyncingException.failedFuture();
    }
    if (epoch.isGreaterThan(
        combinedChainDataClient
            .getCurrentEpoch()
            .plus(Constants.MIN_SEED_LOOKAHEAD + DUTY_EPOCH_TOLERANCE))) {
      return SafeFuture.failedFuture(
          new IllegalArgumentException(
              String.format(
                  "Attestation duties were requested %s epochs ahead, only 1 epoch in future is supported.",
                  epoch.minus(combinedChainDataClient.getCurrentEpoch()).toString())));
    }
    final UInt64 slot = CommitteeUtil.getEarliestQueryableSlotForTargetEpoch(epoch);
    LOG.trace("Retrieving attestation duties from epoch {} using state at slot {}", epoch, slot);
    return combinedChainDataClient
        .getStateAtSlotExact(slot)
        .thenApply(
            optionalState ->
                optionalState.map(
                    state -> getAttesterDutiesFromIndexesAndState(state, epoch, validatorIndexes)));
  }

  @Override
  public SafeFuture<Optional<ProposerDuties>> getProposerDuties(final UInt64 epoch) {
    if (isSyncActive()) {
      return NodeSyncingException.failedFuture();
    }
    if (epoch.isGreaterThan(combinedChainDataClient.getCurrentEpoch().plus(DUTY_EPOCH_TOLERANCE))) {
      return SafeFuture.failedFuture(
          new IllegalArgumentException(
              String.format(
                  "Proposer duties were requested for a future epoch (current: %s, requested: %s).",
                  combinedChainDataClient.getCurrentEpoch().toString(), epoch.toString())));
    }
    LOG.trace("Retrieving proposer duties from epoch {}", epoch);
    return combinedChainDataClient
        .getStateAtSlotExact(compute_start_slot_at_epoch(epoch))
        .thenApply(
            optionalState ->
<<<<<<< HEAD
                optionalState.map(state -> getProposerDutiesFromIndexesAndState(state, epoch)));
=======
                optionalState
                    .map(state -> processSlots(state, slot))
                    .map(state -> getProposerDutiesFromIndexesAndState(state, epoch)));
  }

  @Override
  public SafeFuture<Optional<Map<BLSPublicKey, ValidatorStatus>>> getValidatorStatuses(
      Set<BLSPublicKey> validatorIdentifiers) {
    return chainDataProvider
        .getStateValidators(
            "head",
            validatorIdentifiers.stream().map(BLSPublicKey::toString).collect(toList()),
            new HashSet<>())
        .thenApply(
            (maybeList) ->
                maybeList.map(
                    list ->
                        list.stream()
                            .collect(
                                toMap(
                                    ValidatorResponse::getPublicKey,
                                    ValidatorResponse::getStatus))));
  }

  private BeaconState processSlots(final BeaconState startingState, final UInt64 targetSlot) {
    if (startingState.getSlot().compareTo(targetSlot) >= 0) {
      return startingState;
    }
    try {
      return stateTransition.process_slots(startingState, targetSlot);
    } catch (SlotProcessingException | EpochProcessingException e) {
      throw new IllegalStateException("Unable to process slots", e);
    }
>>>>>>> c7963680
  }

  @Override
  public SafeFuture<Optional<BeaconBlock>> createUnsignedBlock(
      final UInt64 slot, final BLSSignature randaoReveal, final Optional<Bytes32> graffiti) {
    LOG.trace("Creating unsigned block for slot {}", slot);
    performanceTracker.reportBlockProductionAttempt(compute_epoch_at_slot(slot));
    if (isSyncActive()) {
      return NodeSyncingException.failedFuture();
    }
    return combinedChainDataClient
        .getStateAtSlotExact(slot.minus(UInt64.ONE))
        .thenCompose(
            maybePreState ->
                combinedChainDataClient
                    .getStateAtSlotExact(slot)
                    .thenApplyChecked(
                        maybeBlockSlotState ->
                            createBlock(
                                slot, randaoReveal, graffiti, maybePreState, maybeBlockSlotState)));
  }

  private Optional<BeaconBlock> createBlock(
      final UInt64 slot,
      final BLSSignature randaoReveal,
      final Optional<Bytes32> graffiti,
      final Optional<BeaconState> maybePreState,
      final Optional<BeaconState> maybeBlockSlotState)
      throws EpochProcessingException, SlotProcessingException, StateTransitionException {
    if (maybePreState.isEmpty()) {
      return Optional.empty();
    }
    LOG.trace(
        "Delegating to block factory. Has block slot state? {}", maybeBlockSlotState.isPresent());
    return Optional.of(
        blockFactory.createUnsignedBlock(
            maybePreState.get(), maybeBlockSlotState, slot, randaoReveal, graffiti));
  }

  @Override
  public SafeFuture<Optional<Attestation>> createUnsignedAttestation(
      final UInt64 slot, final int committeeIndex) {
    if (isSyncActive()) {
      return NodeSyncingException.failedFuture();
    }

    final UInt64 epoch = compute_epoch_at_slot(slot);
    final UInt64 minQuerySlot = compute_start_slot_at_epoch(epoch);

    return combinedChainDataClient
        .getSignedBlockAndStateInEffectAtSlot(slot)
        .thenCompose(
            maybeBlockAndState -> {
              if (maybeBlockAndState.isEmpty()) {
                return SafeFuture.completedFuture(Optional.empty());
              }
              final SignedBlockAndState blockAndState = maybeBlockAndState.get();
              final BeaconBlock block = blockAndState.getBlock().getMessage();
              if (blockAndState.getSlot().compareTo(minQuerySlot) < 0) {
                // The current effective block is too far in the past - so roll the state
                // forward to the current epoch. Ensures we have the latest justified checkpoint
                return combinedChainDataClient
                    .getCheckpointState(epoch, blockAndState)
                    .thenApply(
                        checkpointState ->
                            Optional.of(
                                createAttestation(
                                    block, checkpointState.getState(), slot, committeeIndex)));
              } else {
                final Attestation attestation =
                    createAttestation(block, blockAndState.getState(), slot, committeeIndex);
                return SafeFuture.completedFuture(Optional.of(attestation));
              }
            });
  }

  @Override
  public SafeFuture<Optional<AttestationData>> createAttestationData(
      final UInt64 slot, final int committeeIndex) {
    return createUnsignedAttestation(slot, committeeIndex)
        .thenApply(maybeAttestation -> maybeAttestation.map(Attestation::getData));
  }

  private Attestation createAttestation(
      final BeaconBlock block,
      final BeaconState state,
      final UInt64 slot,
      final int committeeIndex) {
    final int committeeCount =
        get_committee_count_per_slot(state, compute_epoch_at_slot(slot)).intValue();

    if (committeeIndex < 0 || committeeIndex >= committeeCount) {
      throw new IllegalArgumentException(
          "Invalid committee index "
              + committeeIndex
              + " - expected between 0 and "
              + (committeeCount - 1));
    }
    final UInt64 committeeIndexUnsigned = UInt64.valueOf(committeeIndex);
    final AttestationData attestationData =
        AttestationUtil.getGenericAttestationData(slot, state, block, committeeIndexUnsigned);
    final List<Integer> committee =
        CommitteeUtil.get_beacon_committee(state, slot, committeeIndexUnsigned);

    final Bitlist aggregationBits = new Bitlist(committee.size(), MAX_VALIDATORS_PER_COMMITTEE);
    return new Attestation(aggregationBits, attestationData, BLSSignature.empty());
  }

  @Override
  public SafeFuture<Optional<Attestation>> createAggregate(
      final UInt64 slot, final Bytes32 attestationHashTreeRoot) {
    if (isSyncActive()) {
      return NodeSyncingException.failedFuture();
    }
    return SafeFuture.completedFuture(
        attestationPool
            .createAggregateFor(attestationHashTreeRoot)
            .filter(attestation -> attestation.getData().getSlot().equals(slot))
            .map(ValidateableAttestation::getAttestation));
  }

  @Override
  public void subscribeToBeaconCommittee(final List<CommitteeSubscriptionRequest> requests) {
    requests.forEach(
        request -> {
          // The old subscription API can't provide the validator ID so until it can be removed,
          // don't track validators from those calls - they should use the old API to subscribe to
          // persistent subnets.
          if (request.getValidatorIndex() != UKNOWN_VALIDATOR_ID) {
            activeValidatorTracker.onCommitteeSubscriptionRequest(
                request.getValidatorIndex(), request.getSlot());
          }

          if (request.isAggregator()) {
            attestationTopicSubscriber.subscribeToCommitteeForAggregation(
                request.getCommitteeIndex(), request.getCommitteesAtSlot(), request.getSlot());
          }
        });
  }

  @Override
  public void subscribeToPersistentSubnets(Set<SubnetSubscription> subnetSubscriptions) {
    attestationTopicSubscriber.subscribeToPersistentSubnets(subnetSubscriptions);
  }

  @Override
  public void sendSignedAttestation(
      final Attestation attestation, final Optional<Integer> expectedValidatorIndex) {
    attestationManager
        .onAttestation(ValidateableAttestation.fromValidator(attestation))
        .finish(
            result -> {
              result.ifInvalid(
                  reason ->
                      VALIDATOR_LOGGER.producedInvalidAttestation(
                          attestation.getData().getSlot(), reason));
              dutyMetrics.onAttestationPublished(attestation.getData().getSlot());
              performanceTracker.saveProducedAttestation(attestation);
            },
            err ->
                LOG.error(
                    "Failed to send signed attestation for slot {}, block {}",
                    attestation.getData().getSlot(),
                    attestation.getData().getBeacon_block_root()));
  }

  @Override
  public void sendSignedAttestation(final Attestation attestation) {
    sendSignedAttestation(attestation, Optional.empty());
  }

  @Override
  public void sendAggregateAndProof(final SignedAggregateAndProof aggregateAndProof) {
    attestationManager
        .onAttestation(ValidateableAttestation.aggregateFromValidator(aggregateAndProof))
        .finish(
            result -> {
              result.ifInvalid(
                  reason ->
                      VALIDATOR_LOGGER.producedInvalidAggregate(
                          aggregateAndProof.getMessage().getAggregate().getData().getSlot(),
                          reason));
            },
            err ->
                LOG.error(
                    "Failed to send aggregate for slot {}",
                    aggregateAndProof.getMessage().getAggregate().getData().getSlot()));
  }

  @Override
  public SafeFuture<SendSignedBlockResult> sendSignedBlock(final SignedBeaconBlock block) {
    performanceTracker.saveProducedBlock(block);
    eventBus.post(new ProposedBlockEvent(block));
    return blockImportChannel
        .importBlock(block)
        .thenApply(
            result -> {
              if (result.isSuccessful()) {
                LOG.trace(
                    "Successfully imported proposed block: {}",
                    () -> formatBlock(block.getSlot(), block.getRoot()));
                return SendSignedBlockResult.success(block.getRoot());
              } else if (result.getFailureReason() == FailureReason.BLOCK_IS_FROM_FUTURE) {
                LOG.debug(
                    "Delayed processing proposed block {} because it is from the future",
                    formatBlock(block.getSlot(), block.getRoot()));
                return SendSignedBlockResult.notImported(result.getFailureReason().name());
              } else {
                LOG.error(
                    "Failed to import proposed block due to "
                        + result.getFailureReason()
                        + ": "
                        + formatBlock(block.getSlot(), block.getRoot()),
                    result.getFailureCause().orElse(null));
                return SendSignedBlockResult.notImported(result.getFailureReason().name());
              }
            });
  }

  @VisibleForTesting
  boolean isSyncActive() {
    final SyncState syncState = syncStateProvider.getCurrentSyncState();
    return syncState.isStartingUp() || (syncState.isSyncing() && headBlockIsTooFarBehind());
  }

  private boolean headBlockIsTooFarBehind() {
    final UInt64 currentEpoch = combinedChainDataClient.getCurrentEpoch();
    final UInt64 headEpoch = combinedChainDataClient.getHeadEpoch();
    return headEpoch.plus(1).isLessThan(currentEpoch);
  }

  private ProposerDuties getProposerDutiesFromIndexesAndState(
      final BeaconState state, final UInt64 epoch) {
    final List<ProposerDuty> result = new ArrayList<>();
    getProposalSlotsForEpoch(state, epoch)
        .forEach(
            (slot, publicKey) -> {
              Optional<Integer> maybeIndex = ValidatorsUtil.getValidatorIndex(state, publicKey);
              if (maybeIndex.isEmpty()) {
                throw new IllegalStateException(
                    String.format(
                        "Assigned public key %s could not be found at epoch %s",
                        publicKey.toString(), epoch.toString()));
              }
              result.add(new ProposerDuty(publicKey, maybeIndex.get(), slot));
            });
    return new ProposerDuties(getCurrentDutyDependentRoot(state), result);
  }

  private AttesterDuties getAttesterDutiesFromIndexesAndState(
      final BeaconState state, final UInt64 epoch, final Collection<Integer> validatorIndexes) {
    final Bytes32 dependentRoot =
        epoch.isGreaterThan(get_current_epoch(state))
            ? getCurrentDutyDependentRoot(state)
            : getPreviousDutyDependentRoot(state);
    return new AttesterDuties(
        dependentRoot,
        validatorIndexes.stream()
            .map(index -> createAttesterDuties(state, epoch, index))
            .filter(Optional::isPresent)
            .map(Optional::get)
            .collect(toList()));
  }

  private Optional<AttesterDuty> createAttesterDuties(
      final BeaconState state, final UInt64 epoch, final Integer validatorIndex) {

    return combine(
        ValidatorsUtil.getValidatorPubKey(state, UInt64.valueOf(validatorIndex)),
        CommitteeAssignmentUtil.get_committee_assignment(state, epoch, validatorIndex),
        (pkey, committeeAssignment) -> {
          final UInt64 committeeCountPerSlot = get_committee_count_per_slot(state, epoch);
          return new AttesterDuty(
              pkey,
              validatorIndex,
              committeeAssignment.getCommittee().size(),
              committeeAssignment.getCommitteeIndex().intValue(),
              committeeCountPerSlot.intValue(),
              committeeAssignment.getCommittee().indexOf(validatorIndex),
              committeeAssignment.getSlot());
        });
  }

  private static <A, B, R> Optional<R> combine(
      Optional<A> a, Optional<B> b, BiFunction<A, B, R> fun) {
    if (a.isEmpty() || b.isEmpty()) {
      return Optional.empty();
    }
    return Optional.ofNullable(fun.apply(a.get(), b.get()));
  }

  private Map<UInt64, BLSPublicKey> getProposalSlotsForEpoch(
      final BeaconState state, final UInt64 epoch) {
    final UInt64 epochStartSlot = compute_start_slot_at_epoch(epoch);
    final UInt64 startSlot = epochStartSlot.max(UInt64.valueOf(GENESIS_SLOT + 1));
    final UInt64 endSlot = epochStartSlot.plus(Constants.SLOTS_PER_EPOCH);
    final Map<UInt64, BLSPublicKey> proposerSlots = new HashMap<>();
    for (UInt64 slot = startSlot; slot.compareTo(endSlot) < 0; slot = slot.plus(UInt64.ONE)) {
      final int proposerIndex = get_beacon_proposer_index(state, slot);
      final BLSPublicKey publicKey =
          ValidatorsUtil.getValidatorPubKey(state, UInt64.valueOf(proposerIndex)).orElseThrow();
      proposerSlots.put(slot, publicKey);
    }
    return proposerSlots;
  }
}<|MERGE_RESOLUTION|>--- conflicted
+++ resolved
@@ -210,12 +210,7 @@
         .getStateAtSlotExact(compute_start_slot_at_epoch(epoch))
         .thenApply(
             optionalState ->
-<<<<<<< HEAD
                 optionalState.map(state -> getProposerDutiesFromIndexesAndState(state, epoch)));
-=======
-                optionalState
-                    .map(state -> processSlots(state, slot))
-                    .map(state -> getProposerDutiesFromIndexesAndState(state, epoch)));
   }
 
   @Override
@@ -235,18 +230,6 @@
                                 toMap(
                                     ValidatorResponse::getPublicKey,
                                     ValidatorResponse::getStatus))));
-  }
-
-  private BeaconState processSlots(final BeaconState startingState, final UInt64 targetSlot) {
-    if (startingState.getSlot().compareTo(targetSlot) >= 0) {
-      return startingState;
-    }
-    try {
-      return stateTransition.process_slots(startingState, targetSlot);
-    } catch (SlotProcessingException | EpochProcessingException e) {
-      throw new IllegalStateException("Unable to process slots", e);
-    }
->>>>>>> c7963680
   }
 
   @Override
