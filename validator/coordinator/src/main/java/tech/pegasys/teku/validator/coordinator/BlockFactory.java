/*
 * Copyright 2020 ConsenSys AG.
 *
 * Licensed under the Apache License, Version 2.0 (the "License"); you may not use this file except in compliance with
 * the License. You may obtain a copy of the License at
 *
 * http://www.apache.org/licenses/LICENSE-2.0
 *
 * Unless required by applicable law or agreed to in writing, software distributed under the License is distributed on
 * an "AS IS" BASIS, WITHOUT WARRANTIES OR CONDITIONS OF ANY KIND, either express or implied. See the License for the
 * specific language governing permissions and limitations under the License.
 */

package tech.pegasys.teku.validator.coordinator;

import static com.google.common.base.Preconditions.checkArgument;

import java.util.Optional;
import org.apache.logging.log4j.LogManager;
import org.apache.logging.log4j.Logger;
import org.apache.tuweni.bytes.Bytes32;
import org.apache.tuweni.units.bigints.UInt256;
import tech.pegasys.teku.bls.BLSSignature;
import tech.pegasys.teku.infrastructure.logging.ColorConsolePrinter;
import tech.pegasys.teku.infrastructure.logging.ColorConsolePrinter.Color;
import tech.pegasys.teku.infrastructure.unsigned.UInt64;
import tech.pegasys.teku.spec.Spec;
import tech.pegasys.teku.spec.datastructures.blocks.BeaconBlock;
import tech.pegasys.teku.spec.datastructures.blocks.Eth1Data;
import tech.pegasys.teku.spec.datastructures.execution.ExecutionPayload;
import tech.pegasys.teku.spec.datastructures.forkchoice.TransitionStore;
import tech.pegasys.teku.spec.datastructures.operations.Attestation;
import tech.pegasys.teku.spec.datastructures.operations.AttesterSlashing;
import tech.pegasys.teku.spec.datastructures.operations.Deposit;
import tech.pegasys.teku.spec.datastructures.operations.ProposerSlashing;
import tech.pegasys.teku.spec.datastructures.operations.SignedVoluntaryExit;
import tech.pegasys.teku.spec.datastructures.state.beaconstate.BeaconState;
import tech.pegasys.teku.spec.datastructures.state.beaconstate.versions.merge.BeaconStateMerge;
import tech.pegasys.teku.spec.executionengine.ExecutionEngineChannel;
import tech.pegasys.teku.spec.logic.common.helpers.MergeTransitionHelpers;
import tech.pegasys.teku.spec.logic.common.helpers.PowBlock;
import tech.pegasys.teku.spec.logic.common.statetransition.exceptions.EpochProcessingException;
import tech.pegasys.teku.spec.logic.common.statetransition.exceptions.SlotProcessingException;
import tech.pegasys.teku.spec.logic.common.statetransition.exceptions.StateTransitionException;
import tech.pegasys.teku.spec.logic.common.util.ExecutionPayloadUtil;
import tech.pegasys.teku.ssz.SszList;
import tech.pegasys.teku.statetransition.OperationPool;
import tech.pegasys.teku.statetransition.attestation.AggregatingAttestationPool;
import tech.pegasys.teku.statetransition.attestation.AttestationForkChecker;
import tech.pegasys.teku.statetransition.synccommittee.SyncCommitteeContributionPool;

public class BlockFactory {

  private static final Logger LOG = LogManager.getLogger();

  private final AggregatingAttestationPool attestationPool;
  private final OperationPool<AttesterSlashing> attesterSlashingPool;
  private final OperationPool<ProposerSlashing> proposerSlashingPool;
  private final OperationPool<SignedVoluntaryExit> voluntaryExitPool;
  private final SyncCommitteeContributionPool contributionPool;
  private final DepositProvider depositProvider;
  private final Eth1DataCache eth1DataCache;
  private final Bytes32 graffiti;
  private final Spec spec;
  private final ExecutionEngineChannel executionEngineChannel;

  public BlockFactory(
      final AggregatingAttestationPool attestationPool,
      final OperationPool<AttesterSlashing> attesterSlashingPool,
      final OperationPool<ProposerSlashing> proposerSlashingPool,
      final OperationPool<SignedVoluntaryExit> voluntaryExitPool,
      final SyncCommitteeContributionPool contributionPool,
      final DepositProvider depositProvider,
      final Eth1DataCache eth1DataCache,
      final Bytes32 graffiti,
      final Spec spec,
      ExecutionEngineChannel executionEngineChannel) {
    this.attestationPool = attestationPool;
    this.attesterSlashingPool = attesterSlashingPool;
    this.proposerSlashingPool = proposerSlashingPool;
    this.voluntaryExitPool = voluntaryExitPool;
    this.contributionPool = contributionPool;
    this.depositProvider = depositProvider;
    this.eth1DataCache = eth1DataCache;
    this.graffiti = graffiti;
    this.spec = spec;
    this.executionEngineChannel = executionEngineChannel;
  }

  public void prepareExecutionPayload(
      final Optional<BeaconState> maybeCurrentSlotState, UInt64 payloadId) {
    if (maybeCurrentSlotState.isEmpty()) {
      return;
    }
    final Optional<BeaconStateMerge> maybeCurrentMergeState =
        maybeCurrentSlotState.get().toVersionMerge();

    if (maybeCurrentMergeState.isEmpty()) {
      return;
    }
    final BeaconStateMerge currentMergeState = maybeCurrentMergeState.get();

    final ExecutionPayloadUtil executionPayloadUtil =
        spec.atSlot(currentMergeState.getSlot()).getExecutionPayloadUtil().orElseThrow();

    UInt64 timestamp = spec.computeTimeAtSlot(currentMergeState, currentMergeState.getSlot());
    final Bytes32 executionParentHash =
        currentMergeState.getLatest_execution_payload_header().getBlock_hash();
    executionPayloadUtil.prepareExecutionPayload(executionParentHash, timestamp, payloadId);
  }

  public BeaconBlock createUnsignedBlock(
      final BeaconState previousState,
      final Optional<BeaconState> maybeBlockSlotState,
      final UInt64 newSlot,
      final BLSSignature randaoReveal,
      final Optional<Bytes32> optionalGraffiti,
      final UInt64 executionPayloadId)
      throws EpochProcessingException, SlotProcessingException, StateTransitionException {
    checkArgument(
        maybeBlockSlotState.isEmpty() || maybeBlockSlotState.get().getSlot().equals(newSlot),
        "Block slot state for slot %s but should be for slot %s",
        maybeBlockSlotState.map(BeaconState::getSlot).orElse(null),
        newSlot);

    // Process empty slots up to the one before the new block slot
    final UInt64 slotBeforeBlock = newSlot.minus(UInt64.ONE);
    BeaconState blockPreState;
    if (previousState.getSlot().equals(slotBeforeBlock)) {
      blockPreState = previousState;
    } else {
      blockPreState = spec.processSlots(previousState, slotBeforeBlock);
    }

    // Collect attestations to include
    final BeaconState blockSlotState;
    if (maybeBlockSlotState.isPresent()) {
      blockSlotState = maybeBlockSlotState.get();
    } else {
      blockSlotState = spec.processSlots(blockPreState, newSlot);
    }
    SszList<Attestation> attestations =
        attestationPool.getAttestationsForBlock(
            blockSlotState, new AttestationForkChecker(spec, blockSlotState));

    // Collect slashings to include
    final SszList<ProposerSlashing> proposerSlashings =
        proposerSlashingPool.getItemsForBlock(blockSlotState);
    final SszList<AttesterSlashing> attesterSlashings =
        attesterSlashingPool.getItemsForBlock(blockSlotState);

    // Collect exits to include
    final SszList<SignedVoluntaryExit> voluntaryExits =
        voluntaryExitPool.getItemsForBlock(blockSlotState);

    // Collect deposits
    Eth1Data eth1Data = eth1DataCache.getEth1Vote(blockPreState);
    final SszList<Deposit> deposits = depositProvider.getDeposits(blockPreState, eth1Data);

    final Bytes32 parentRoot = spec.getBlockRootAtSlot(blockSlotState, slotBeforeBlock);
    final Eth1Data eth1Vote = eth1DataCache.getEth1Vote(blockPreState);

    return spec.createNewUnsignedBlock(
            executionEngineChannel,
            newSlot,
            spec.getBeaconProposerIndex(blockSlotState, newSlot),
            blockSlotState,
            parentRoot,
            bodyBuilder ->
                bodyBuilder
                    .randaoReveal(randaoReveal)
                    .eth1Data(eth1Vote)
                    .graffiti(optionalGraffiti.orElse(graffiti))
                    .attestations(attestations)
                    .proposerSlashings(proposerSlashings)
                    .attesterSlashings(attesterSlashings)
                    .deposits(deposits)
                    .voluntaryExits(voluntaryExits)
                    .executionPayload(() -> getExecutionPayload(blockSlotState, executionPayloadId))
                    .syncAggregate(
                        () -> contributionPool.createSyncAggregateForBlock(newSlot, parentRoot)))
        .getBlock();
  }

  private ExecutionPayload getExecutionPayload(
      BeaconState genericState, UInt64 executionPayloadId) {
    final BeaconStateMerge state = BeaconStateMerge.required(genericState);
    final ExecutionPayloadUtil executionPayloadUtil =
        spec.atSlot(state.getSlot()).getExecutionPayloadUtil().orElseThrow();
    final MergeTransitionHelpers mergeTransitionHelpers =
        spec.atSlot(state.getSlot()).getMergeTransitionHelpers().orElseThrow();
    final TransitionStore transitionStore =
        spec.atSlot(state.getSlot()).getTransitionStore().orElseThrow();

    if (!mergeTransitionHelpers.isMergeComplete(state)) {
      PowBlock powHead = mergeTransitionHelpers.getPowChainHead();
      if (!mergeTransitionHelpers.isValidTerminalPowBlock(powHead, transitionStore)) {
        // Pre-merge, empty payload
        LOG.info(
            ColorConsolePrinter.print(
                String.format(
                    "Produce pre-merge block: pow_block.total_difficulty(%d) < transition_total_difficulty(%d), PoW blocks left ~%d",
                    powHead.totalDifficulty.toBigInteger(),
                    transitionStore.getTransitionTotalDifficulty().toBigInteger(),
                    transitionStore
                        .getTransitionTotalDifficulty()
                        .subtract(powHead.totalDifficulty)
                        .divide(powHead.difficulty)
                        .add(UInt256.ONE)
                        .toBigInteger()),
                Color.CYAN));
        return new ExecutionPayload();
      } else {
        // Signify merge via producing on top of the last PoW block
        LOG.info(
            ColorConsolePrinter.print(
                String.format(
                    "Produce transition block: pow_block.total_difficulty(%d) >= transition_total_difficulty(%d)",
                    powHead.totalDifficulty.toBigInteger(),
                    transitionStore.getTransitionTotalDifficulty().toBigInteger()),
                Color.YELLOW));
        UInt64 timestamp = spec.computeTimeAtSlot(state, state.getSlot());
<<<<<<< HEAD
        return executionPayloadUtil.produceExecutionPayload(
            executionEngineChannel, powHead.blockHash, timestamp);
=======
        return executionPayloadUtil.getExecutionPayload(
            powHead.blockHash, timestamp, executionPayloadId);
>>>>>>> 57fe1746
      }
    }

    // Post-merge, normal payload
    final Bytes32 executionParentHash = state.getLatest_execution_payload_header().getBlock_hash();
    final UInt64 timestamp = spec.computeTimeAtSlot(state, state.getSlot());
<<<<<<< HEAD
    return executionEngineChannel.assembleBlock(executionParentHash, timestamp).join();
=======
    return executionPayloadUtil.getExecutionPayload(
        executionParentHash, timestamp, executionPayloadId);
>>>>>>> 57fe1746
  }
}<|MERGE_RESOLUTION|>--- conflicted
+++ resolved
@@ -220,24 +220,15 @@
                     transitionStore.getTransitionTotalDifficulty().toBigInteger()),
                 Color.YELLOW));
         UInt64 timestamp = spec.computeTimeAtSlot(state, state.getSlot());
-<<<<<<< HEAD
-        return executionPayloadUtil.produceExecutionPayload(
-            executionEngineChannel, powHead.blockHash, timestamp);
-=======
         return executionPayloadUtil.getExecutionPayload(
-            powHead.blockHash, timestamp, executionPayloadId);
->>>>>>> 57fe1746
+            executionEngineChannel, powHead.blockHash, timestamp, executionPayloadId);
       }
     }
 
     // Post-merge, normal payload
     final Bytes32 executionParentHash = state.getLatest_execution_payload_header().getBlock_hash();
     final UInt64 timestamp = spec.computeTimeAtSlot(state, state.getSlot());
-<<<<<<< HEAD
-    return executionEngineChannel.assembleBlock(executionParentHash, timestamp).join();
-=======
     return executionPayloadUtil.getExecutionPayload(
-        executionParentHash, timestamp, executionPayloadId);
->>>>>>> 57fe1746
+        executionEngineChannel, executionParentHash, timestamp, executionPayloadId);
   }
 }