/*
 * Copyright 2020 ConsenSys AG.
 *
 * Licensed under the Apache License, Version 2.0 (the "License"); you may not use this file except in compliance with
 * the License. You may obtain a copy of the License at
 *
 * http://www.apache.org/licenses/LICENSE-2.0
 *
 * Unless required by applicable law or agreed to in writing, software distributed under the License is distributed on
 * an "AS IS" BASIS, WITHOUT WARRANTIES OR CONDITIONS OF ANY KIND, either express or implied. See the License for the
 * specific language governing permissions and limitations under the License.
 */

package tech.pegasys.teku.validator.coordinator;

import static tech.pegasys.teku.infrastructure.unsigned.UInt64.ONE;

import java.util.NavigableMap;
import java.util.TreeMap;
import java.util.concurrent.atomic.AtomicReference;
import org.apache.logging.log4j.LogManager;
import org.apache.logging.log4j.Logger;
import org.apache.tuweni.bytes.Bytes32;
import org.hyperledger.besu.plugin.services.MetricsSystem;
import org.hyperledger.besu.plugin.services.metrics.Counter;
import tech.pegasys.teku.infrastructure.metrics.TekuMetricCategory;
import tech.pegasys.teku.infrastructure.unsigned.UInt64;
import tech.pegasys.teku.pow.api.Eth1EventsChannel;
import tech.pegasys.teku.pow.event.DepositsFromBlockEvent;
import tech.pegasys.teku.pow.event.MinGenesisTimeBlockEvent;
import tech.pegasys.teku.spec.Spec;
import tech.pegasys.teku.spec.datastructures.blocks.Eth1Data;
import tech.pegasys.teku.spec.datastructures.operations.Deposit;
import tech.pegasys.teku.spec.datastructures.operations.DepositWithIndex;
import tech.pegasys.teku.spec.datastructures.state.Checkpoint;
import tech.pegasys.teku.spec.datastructures.state.beaconstate.BeaconState;
import tech.pegasys.teku.spec.datastructures.util.DepositUtil;
import tech.pegasys.teku.spec.datastructures.util.MerkleTree;
import tech.pegasys.teku.spec.datastructures.util.OptimizedMerkleTree;
import tech.pegasys.teku.ssz.backing.SszList;
import tech.pegasys.teku.ssz.backing.collections.SszBytes32Vector;
import tech.pegasys.teku.ssz.backing.schema.SszListSchema;
import tech.pegasys.teku.storage.api.FinalizedCheckpointChannel;
import tech.pegasys.teku.storage.client.RecentChainData;

public class DepositProvider implements Eth1EventsChannel, FinalizedCheckpointChannel {

  private static final Logger LOG = LogManager.getLogger();

  private final RecentChainData recentChainData;
  private final Eth1DataCache eth1DataCache;
  private final MerkleTree depositMerkleTree;

  private final NavigableMap<UInt64, DepositWithIndex> depositNavigableMap = new TreeMap<>();
  private final Counter depositCounter;
<<<<<<< HEAD
  private final SpecProvider specProvider;
  private final DepositsSchemaCache depositsSchemaCache = new DepositsSchemaCache();
=======
  private final Spec spec;
>>>>>>> 563f4cb6

  public DepositProvider(
      MetricsSystem metricsSystem,
      RecentChainData recentChainData,
      final Eth1DataCache eth1DataCache,
      final Spec spec) {
    this.recentChainData = recentChainData;
    this.eth1DataCache = eth1DataCache;
    this.spec = spec;
    depositMerkleTree =
        new OptimizedMerkleTree(spec.getGenesisSpecConstants().getDepositContractTreeDepth());
    depositCounter =
        metricsSystem.createCounter(
            TekuMetricCategory.BEACON,
            "eth1_deposit_total",
            "Total number of received ETH1 deposits");
  }

  @Override
  public synchronized void onDepositsFromBlock(DepositsFromBlockEvent event) {
    event.getDeposits().stream()
        .map(DepositUtil::convertDepositEventToOperationDeposit)
        .forEach(
            deposit -> {
              if (!recentChainData.isPreGenesis()) {
                LOG.debug("About to process deposit: {}", deposit.getIndex());
              }

              depositNavigableMap.put(deposit.getIndex(), deposit);
              depositMerkleTree.add(deposit.getData().hashTreeRoot());
            });
    depositCounter.inc(event.getDeposits().size());
    eth1DataCache.onBlockWithDeposit(
        event.getBlockTimestamp(),
        new Eth1Data(
            depositMerkleTree.getRoot(),
            UInt64.valueOf(depositMerkleTree.getNumberOfLeaves()),
            event.getBlockHash()));
  }

  @Override
  public void onNewFinalizedCheckpoint(final Checkpoint checkpoint) {
    recentChainData
        .retrieveBlockState(checkpoint.getRoot())
        .thenAccept(
            finalizedState -> {
              if (finalizedState.isEmpty()) {
                LOG.error("Finalized checkpoint state not found.");
                return;
              }
              final UInt64 depositIndex = finalizedState.get().getEth1_deposit_index();
              pruneDeposits(depositIndex);
            })
        .reportExceptions();
  }

  private synchronized void pruneDeposits(final UInt64 fromIndex) {
    depositNavigableMap.headMap(fromIndex, false).clear();
  }

  @Override
  public void onEth1Block(final Bytes32 blockHash, final UInt64 blockTimestamp) {
    eth1DataCache.onEth1Block(blockHash, blockTimestamp);
  }

  @Override
  public void onMinGenesisTimeBlock(MinGenesisTimeBlockEvent event) {}

  public synchronized SszList<Deposit> getDeposits(BeaconState state, Eth1Data eth1Data) {
    UInt64 eth1DepositCount;
    if (spec.isEnoughVotesToUpdateEth1Data(state, eth1Data, 1)) {
      eth1DepositCount = eth1Data.getDeposit_count();
    } else {
      eth1DepositCount = state.getEth1_data().getDeposit_count();
    }

    UInt64 eth1DepositIndex = state.getEth1_deposit_index();

    // We need to have all the deposits that can be included in the state available to ensure
    // the generated proofs are valid
    checkRequiredDepositsAvailable(eth1DepositCount, eth1DepositIndex);

<<<<<<< HEAD
    long maxDeposits = specProvider.getMaxDeposits(state);
    UInt64 latestDepositIndexWithMaxBlock = eth1DepositIndex.plus(maxDeposits);
=======
    UInt64 latestDepositIndexWithMaxBlock = eth1DepositIndex.plus(spec.getMaxDeposits(state));
>>>>>>> 563f4cb6

    UInt64 toDepositIndex =
        latestDepositIndexWithMaxBlock.isGreaterThan(eth1DepositCount)
            ? eth1DepositCount
            : latestDepositIndexWithMaxBlock;

<<<<<<< HEAD
    return getDepositsWithProof(eth1DepositIndex, toDepositIndex, eth1DepositCount, maxDeposits);
=======
    return SSZList.createMutable(
        getDepositsWithProof(eth1DepositIndex, toDepositIndex, eth1DepositCount),
        spec.getMaxDeposits(state),
        Deposit.class);
>>>>>>> 563f4cb6
  }

  private void checkRequiredDepositsAvailable(
      final UInt64 eth1DepositCount, final UInt64 eth1DepositIndex) {
    // Note that eth1_deposit_index in the state is actually actually the number of deposits
    // included, so always one bigger than the index of the last included deposit,
    // hence lastKey().plus(ONE).
    final UInt64 maxPossibleResultingDepositIndex =
        depositNavigableMap.isEmpty() ? eth1DepositIndex : depositNavigableMap.lastKey().plus(ONE);
    if (maxPossibleResultingDepositIndex.compareTo(eth1DepositCount) < 0) {
      throw MissingDepositsException.missingRange(
          maxPossibleResultingDepositIndex.plus(UInt64.ONE), eth1DepositCount);
    }
  }

  public synchronized int getDepositMapSize() {
    return depositNavigableMap.size();
  }

  /**
   * @param fromDepositIndex inclusive
   * @param toDepositIndex exclusive
   * @param eth1DepositCount number of deposits in the merkle tree according to Eth1Data in state
   * @return
   */
  private SszList<Deposit> getDepositsWithProof(
      UInt64 fromDepositIndex, UInt64 toDepositIndex, UInt64 eth1DepositCount, long maxDeposits) {
    final AtomicReference<UInt64> expectedDepositIndex = new AtomicReference<>(fromDepositIndex);
    SszListSchema<Deposit, ?> depositsSchema = depositsSchemaCache.get(maxDeposits);
    return depositNavigableMap.subMap(fromDepositIndex, true, toDepositIndex, false).values()
        .stream()
        .map(
            deposit -> {
              if (!deposit.getIndex().equals(expectedDepositIndex.get())) {
                throw MissingDepositsException.missingRange(
                    expectedDepositIndex.get(), deposit.getIndex());
              }
              expectedDepositIndex.set(deposit.getIndex().plus(ONE));
              SszBytes32Vector proof =
                  Deposit.SSZ_SCHEMA
                      .getProofSchema()
                      .of(
                          depositMerkleTree.getProofWithViewBoundary(
                              deposit.getIndex().intValue(), eth1DepositCount.intValue()));
              return new DepositWithIndex(proof, deposit.getData(), deposit.getIndex());
            })
        .collect(depositsSchema.collector());
  }

  private static class DepositsSchemaCache {
    private SszListSchema<Deposit, ?> cachedSchema;

    public SszListSchema<Deposit, ?> get(long maxDeposits) {
      SszListSchema<Deposit, ?> cachedSchemaLoc = cachedSchema;
      if (cachedSchemaLoc == null || maxDeposits != cachedSchemaLoc.getMaxLength()) {
        cachedSchemaLoc = SszListSchema.create(Deposit.SSZ_SCHEMA, maxDeposits);
        cachedSchema = cachedSchemaLoc;
      }
      return cachedSchemaLoc;
    }
  }
}<|MERGE_RESOLUTION|>--- conflicted
+++ resolved
@@ -53,12 +53,8 @@
 
   private final NavigableMap<UInt64, DepositWithIndex> depositNavigableMap = new TreeMap<>();
   private final Counter depositCounter;
-<<<<<<< HEAD
-  private final SpecProvider specProvider;
+  private final Spec spec;
   private final DepositsSchemaCache depositsSchemaCache = new DepositsSchemaCache();
-=======
-  private final Spec spec;
->>>>>>> 563f4cb6
 
   public DepositProvider(
       MetricsSystem metricsSystem,
@@ -141,26 +137,15 @@
     // the generated proofs are valid
     checkRequiredDepositsAvailable(eth1DepositCount, eth1DepositIndex);
 
-<<<<<<< HEAD
-    long maxDeposits = specProvider.getMaxDeposits(state);
-    UInt64 latestDepositIndexWithMaxBlock = eth1DepositIndex.plus(maxDeposits);
-=======
+    long maxDeposits = spec.getMaxDeposits(state);
     UInt64 latestDepositIndexWithMaxBlock = eth1DepositIndex.plus(spec.getMaxDeposits(state));
->>>>>>> 563f4cb6
 
     UInt64 toDepositIndex =
         latestDepositIndexWithMaxBlock.isGreaterThan(eth1DepositCount)
             ? eth1DepositCount
             : latestDepositIndexWithMaxBlock;
 
-<<<<<<< HEAD
     return getDepositsWithProof(eth1DepositIndex, toDepositIndex, eth1DepositCount, maxDeposits);
-=======
-    return SSZList.createMutable(
-        getDepositsWithProof(eth1DepositIndex, toDepositIndex, eth1DepositCount),
-        spec.getMaxDeposits(state),
-        Deposit.class);
->>>>>>> 563f4cb6
   }
 
   private void checkRequiredDepositsAvailable(
