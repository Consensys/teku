--- conflicted
+++ resolved
@@ -29,13 +29,6 @@
 import org.apache.logging.log4j.Logger;
 import org.apache.tuweni.bytes.Bytes32;
 import tech.pegasys.teku.api.response.v1.beacon.ValidatorResponse;
-<<<<<<< HEAD
-import tech.pegasys.teku.api.schema.BLSPubKey;
-import tech.pegasys.teku.api.schema.ValidatorDutiesRequest;
-=======
-import tech.pegasys.teku.api.response.v1.validator.AttesterDuty;
-import tech.pegasys.teku.api.response.v1.validator.ProposerDuty;
->>>>>>> 8869bf7e
 import tech.pegasys.teku.bls.BLSPublicKey;
 import tech.pegasys.teku.bls.BLSSignature;
 import tech.pegasys.teku.datastructures.blocks.BeaconBlock;
@@ -135,34 +128,7 @@
   }
 
   @Override
-<<<<<<< HEAD
-  public SafeFuture<Optional<List<ValidatorDuties>>> getDuties(
-      final UInt64 epoch, final Collection<BLSPublicKey> publicKeys) {
-    if (publicKeys.isEmpty()) {
-      return SafeFuture.completedFuture(Optional.of(Collections.emptyList()));
-    }
-
-    return sendRequest(
-        () -> {
-          final List<BLSPubKey> blsPubKeys =
-              publicKeys.stream().map(BLSPubKey::new).collect(toList());
-          final ValidatorDutiesRequest validatorDutiesRequest =
-              new ValidatorDutiesRequest(epoch, blsPubKeys);
-
-          final List<ValidatorDuties> validatorDuties =
-              apiClient.getDuties(validatorDutiesRequest).stream()
-                  .map(this::mapToApiValidatorDuties)
-                  .collect(toList());
-
-          return Optional.of(validatorDuties);
-        });
-  }
-
-  @Override
   public SafeFuture<Optional<AttesterDuties>> getAttestationDuties(
-=======
-  public SafeFuture<Optional<List<AttesterDuties>>> getAttestationDuties(
->>>>>>> 8869bf7e
       final UInt64 epoch, final Collection<Integer> validatorIndexes) {
     return sendRequest(
         () ->
@@ -194,7 +160,7 @@
 
   private ProposerDuty mapToProposerDuties(
       final tech.pegasys.teku.api.response.v1.validator.ProposerDuty proposerDuty) {
-    return new ProposerDuty(
+    return new tech.pegasys.teku.validator.api.ProposerDuty(
         proposerDuty.pubkey.asBLSPublicKey(),
         proposerDuty.validatorIndex.intValue(),
         proposerDuty.slot);
