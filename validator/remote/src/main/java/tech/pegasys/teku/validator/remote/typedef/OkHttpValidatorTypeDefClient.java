--- conflicted
+++ resolved
@@ -86,11 +86,8 @@
   private final SendSubscribeToSyncCommitteeSubnetsRequest subscribeToSyncCommitteeSubnetsRequest;
   private final CreateSyncCommitteeContributionRequest createSyncCommitteeContributionRequest;
   private final SubscribeToPersistentSubnetsRequest subscribeToPersistentSubnetsRequest;
-<<<<<<< HEAD
   private final SendContributionAndProofsRequest sendContributionAndProofsRequest;
-=======
   private final SubscribeToBeaconCommitteeRequest subscribeToBeaconCommitteeRequest;
->>>>>>> 4562bbfe
 
   public OkHttpValidatorTypeDefClient(
       final OkHttpClient okHttpClient,
@@ -122,13 +119,10 @@
         new CreateSyncCommitteeContributionRequest(baseEndpoint, okHttpClient, spec);
     this.subscribeToPersistentSubnetsRequest =
         new SubscribeToPersistentSubnetsRequest(baseEndpoint, okHttpClient);
-<<<<<<< HEAD
     this.sendContributionAndProofsRequest =
         new SendContributionAndProofsRequest(baseEndpoint, okHttpClient);
-=======
     this.subscribeToBeaconCommitteeRequest =
         new SubscribeToBeaconCommitteeRequest(baseEndpoint, okHttpClient);
->>>>>>> 4562bbfe
   }
 
   public SyncingStatus getSyncingStatus() {
@@ -246,13 +240,12 @@
         new ArrayList<>(subnetSubscriptions));
   }
 
-<<<<<<< HEAD
   public void sendContributionAndProofs(
       final Collection<SignedContributionAndProof> signedContributionAndProofs) {
     sendContributionAndProofsRequest.submit(signedContributionAndProofs);
-=======
+  }
+
   public void subscribeToBeaconCommittee(final List<CommitteeSubscriptionRequest> subscriptions) {
     subscribeToBeaconCommitteeRequest.submit(subscriptions);
->>>>>>> 4562bbfe
   }
 }