--- conflicted
+++ resolved
@@ -273,14 +273,10 @@
       final ValidatorApiChannelRequest<T> request,
       final String method,
       final boolean relayRequestToFailovers) {
-<<<<<<< HEAD
-=======
     final SafeFuture<T> primaryResponse = runRequest(primaryDelegate, request, method);
->>>>>>> 8d8a16f8
     if (failoverDelegates.isEmpty() || !relayRequestToFailovers) {
-      return runPrimaryRequest(request, false);
+      return primaryResponse;
     }
-    final SafeFuture<T> primaryResponse = runPrimaryRequest(request, true);
     final Map<HttpUrl, Throwable> capturedExceptions = new ConcurrentHashMap<>();
     final List<SafeFuture<T>> failoversResponses =
         failoverDelegates.stream()
@@ -317,11 +313,7 @@
   private <T> SafeFuture<T> tryRequestUntilSuccess(
       final ValidatorApiChannelRequest<T> request, final String method) {
     if (failoverDelegates.isEmpty()) {
-<<<<<<< HEAD
-      return runPrimaryRequest(request, false);
-=======
       return runRequest(primaryDelegate, request, method);
->>>>>>> 8d8a16f8
     }
     return makeFailoverRequest(
         primaryDelegate, failoverDelegates.iterator(), request, method, new HashMap<>());
@@ -333,7 +325,25 @@
       final ValidatorApiChannelRequest<T> request,
       final String method,
       final Map<HttpUrl, Throwable> capturedExceptions) {
-<<<<<<< HEAD
+    return runRequest(currentDelegate, request, method)
+        .exceptionallyCompose(
+            throwable -> {
+              final HttpUrl failedEndpoint = currentDelegate.getEndpoint();
+              capturedExceptions.put(failedEndpoint, throwable);
+              if (!failoverDelegates.hasNext()) {
+                final FailoverRequestException failoverRequestException =
+                    new FailoverRequestException(method, capturedExceptions);
+                return SafeFuture.failedFuture(failoverRequestException);
+              }
+              final RemoteValidatorApiChannel nextDelegate = failoverDelegates.next();
+              LOG.debug(
+                  "Remote request ({}) to Beacon Node {} failed. Will try sending request to failover {}",
+                  method,
+                  failedEndpoint,
+                  nextDelegate.getEndpoint());
+              return makeFailoverRequest(
+                  nextDelegate, failoverDelegates, request, method, capturedExceptions);
+            });
     final SafeFuture<T> futureRequest =
         isFailoverRequest
             ? runFailoverRequest(currentDelegate, request, method)
@@ -358,6 +368,21 @@
         });
   }
 
+  private <T> SafeFuture<T> runRequest(
+      final RemoteValidatorApiChannel delegate,
+      final ValidatorApiChannelRequest<T> request,
+      final String method) {
+    final SafeFuture<T> futureResponse = request.run(delegate);
+    return futureResponse.handleComposed(
+        (response, throwable) -> {
+          if (throwable != null) {
+            recordFailedRequest(delegate, method);
+            return SafeFuture.failedFuture(throwable);
+          }
+          recordSuccessfulRequest(delegate, method);
+          return SafeFuture.completedFuture(response);
+        });
+
   private <T> SafeFuture<T> runPrimaryRequest(
       final ValidatorApiChannelRequest<T> request, final boolean failIfNotReady) {
     if (!failIfNotReady || beaconNodeReadinessManager.isReady(primaryDelegate)) {
@@ -386,43 +411,6 @@
               recordSuccessfulFailoverRequest(failover, method);
               return SafeFuture.completedFuture(response);
             });
-=======
-    return runRequest(currentDelegate, request, method)
-        .exceptionallyCompose(
-            throwable -> {
-              final HttpUrl failedEndpoint = currentDelegate.getEndpoint();
-              capturedExceptions.put(failedEndpoint, throwable);
-              if (!failoverDelegates.hasNext()) {
-                final FailoverRequestException failoverRequestException =
-                    new FailoverRequestException(method, capturedExceptions);
-                return SafeFuture.failedFuture(failoverRequestException);
-              }
-              final RemoteValidatorApiChannel nextDelegate = failoverDelegates.next();
-              LOG.debug(
-                  "Remote request ({}) to Beacon Node {} failed. Will try sending request to failover {}",
-                  method,
-                  failedEndpoint,
-                  nextDelegate.getEndpoint());
-              return makeFailoverRequest(
-                  nextDelegate, failoverDelegates, request, method, capturedExceptions);
-            });
-  }
-
-  private <T> SafeFuture<T> runRequest(
-      final RemoteValidatorApiChannel delegate,
-      final ValidatorApiChannelRequest<T> request,
-      final String method) {
-    final SafeFuture<T> futureResponse = request.run(delegate);
-    return futureResponse.handleComposed(
-        (response, throwable) -> {
-          if (throwable != null) {
-            recordFailedRequest(delegate, method);
-            return SafeFuture.failedFuture(throwable);
-          }
-          recordSuccessfulRequest(delegate, method);
-          return SafeFuture.completedFuture(response);
-        });
->>>>>>> 8d8a16f8
   }
 
   private void recordSuccessfulRequest(
