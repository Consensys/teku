/*
 * Copyright 2020 ConsenSys AG.
 *
 * Licensed under the Apache License, Version 2.0 (the "License"); you may not use this file except in compliance with
 * the License. You may obtain a copy of the License at
 *
 * http://www.apache.org/licenses/LICENSE-2.0
 *
 * Unless required by applicable law or agreed to in writing, software distributed under the License is distributed on
 * an "AS IS" BASIS, WITHOUT WARRANTIES OR CONDITIONS OF ANY KIND, either express or implied. See the License for the
 * specific language governing permissions and limitations under the License.
 */

package tech.pegasys.teku.validator.remote.apiclient;

import static java.util.Collections.emptyMap;
import static tech.pegasys.teku.infrastructure.http.HttpStatusCodes.SC_NOT_FOUND;
import static tech.pegasys.teku.validator.remote.apiclient.ValidatorApiMethod.GET_AGGREGATE;
import static tech.pegasys.teku.validator.remote.apiclient.ValidatorApiMethod.GET_ATTESTATION_DATA;
import static tech.pegasys.teku.validator.remote.apiclient.ValidatorApiMethod.GET_ATTESTATION_DUTIES;
import static tech.pegasys.teku.validator.remote.apiclient.ValidatorApiMethod.GET_BLOCK_HEADER;
import static tech.pegasys.teku.validator.remote.apiclient.ValidatorApiMethod.GET_CONFIG_SPEC;
import static tech.pegasys.teku.validator.remote.apiclient.ValidatorApiMethod.GET_FORK;
import static tech.pegasys.teku.validator.remote.apiclient.ValidatorApiMethod.GET_GENESIS;
import static tech.pegasys.teku.validator.remote.apiclient.ValidatorApiMethod.GET_PROPOSER_DUTIES;
import static tech.pegasys.teku.validator.remote.apiclient.ValidatorApiMethod.GET_SYNC_COMMITTEE_DUTIES;
import static tech.pegasys.teku.validator.remote.apiclient.ValidatorApiMethod.GET_UNSIGNED_ATTESTATION;
import static tech.pegasys.teku.validator.remote.apiclient.ValidatorApiMethod.GET_UNSIGNED_BLOCK;
import static tech.pegasys.teku.validator.remote.apiclient.ValidatorApiMethod.GET_VALIDATORS;
import static tech.pegasys.teku.validator.remote.apiclient.ValidatorApiMethod.SEND_SIGNED_AGGREGATE_AND_PROOF;
import static tech.pegasys.teku.validator.remote.apiclient.ValidatorApiMethod.SEND_SIGNED_ATTESTATION;
import static tech.pegasys.teku.validator.remote.apiclient.ValidatorApiMethod.SEND_SIGNED_BLOCK;
import static tech.pegasys.teku.validator.remote.apiclient.ValidatorApiMethod.SEND_SIGNED_VOLUNTARY_EXIT;
import static tech.pegasys.teku.validator.remote.apiclient.ValidatorApiMethod.SUBSCRIBE_TO_BEACON_COMMITTEE_SUBNET;
import static tech.pegasys.teku.validator.remote.apiclient.ValidatorApiMethod.SUBSCRIBE_TO_PERSISTENT_SUBNETS;

import com.fasterxml.jackson.core.JsonProcessingException;
import java.io.IOException;
import java.io.UncheckedIOException;
import java.util.Collection;
import java.util.Collections;
import java.util.HashMap;
import java.util.List;
import java.util.Map;
import java.util.Optional;
import java.util.Set;
import okhttp3.Credentials;
import okhttp3.HttpUrl;
import okhttp3.MediaType;
import okhttp3.OkHttpClient;
import okhttp3.Request;
import okhttp3.RequestBody;
import okhttp3.Response;
import org.apache.logging.log4j.LogManager;
import org.apache.logging.log4j.Logger;
import org.apache.tuweni.bytes.Bytes32;
import tech.pegasys.teku.api.request.v1.validator.BeaconCommitteeSubscriptionRequest;
import tech.pegasys.teku.api.response.v1.beacon.GetBlockHeaderResponse;
import tech.pegasys.teku.api.response.v1.beacon.GetGenesisResponse;
import tech.pegasys.teku.api.response.v1.beacon.GetStateForkResponse;
import tech.pegasys.teku.api.response.v1.beacon.GetStateValidatorsResponse;
import tech.pegasys.teku.api.response.v1.beacon.PostSyncCommitteeFailureResponse;
import tech.pegasys.teku.api.response.v1.beacon.ValidatorResponse;
import tech.pegasys.teku.api.response.v1.config.GetSpecResponse;
import tech.pegasys.teku.api.response.v1.validator.GetAggregatedAttestationResponse;
import tech.pegasys.teku.api.response.v1.validator.GetAttestationDataResponse;
import tech.pegasys.teku.api.response.v1.validator.GetNewBlockResponse;
import tech.pegasys.teku.api.response.v1.validator.GetProposerDutiesResponse;
import tech.pegasys.teku.api.response.v1.validator.PostAttesterDutiesResponse;
import tech.pegasys.teku.api.response.v1.validator.PostSyncDutiesResponse;
import tech.pegasys.teku.api.schema.Attestation;
import tech.pegasys.teku.api.schema.AttestationData;
import tech.pegasys.teku.api.schema.BLSSignature;
import tech.pegasys.teku.api.schema.BeaconBlock;
import tech.pegasys.teku.api.schema.Fork;
import tech.pegasys.teku.api.schema.SignedAggregateAndProof;
import tech.pegasys.teku.api.schema.SignedBeaconBlock;
import tech.pegasys.teku.api.schema.SignedVoluntaryExit;
import tech.pegasys.teku.api.schema.SubnetSubscription;
import tech.pegasys.teku.api.schema.altair.SyncCommitteeSignature;
import tech.pegasys.teku.infrastructure.unsigned.UInt64;
import tech.pegasys.teku.provider.JsonProvider;
import tech.pegasys.teku.validator.api.CommitteeSubscriptionRequest;
import tech.pegasys.teku.validator.api.SendSignedBlockResult;

public class OkHttpValidatorRestApiClient implements ValidatorRestApiClient {

  private static final Logger LOG = LogManager.getLogger();

  private static final MediaType APPLICATION_JSON =
      MediaType.parse("application/json; charset=utf-8");
  private static final Map<String, String> EMPTY_QUERY_PARAMS = emptyMap();

  private final JsonProvider jsonProvider = new JsonProvider();
  private final OkHttpClient httpClient;
  private final HttpUrl baseEndpoint;

  public OkHttpValidatorRestApiClient(final HttpUrl baseEndpoint, final OkHttpClient okHttpClient) {
    this.baseEndpoint = baseEndpoint;
    this.httpClient = okHttpClient;
  }

  @Override
  public Optional<Fork> getFork() {
    return get(
            GET_FORK,
            Map.of("state_id", "head"),
            EMPTY_QUERY_PARAMS,
            createHandler(GetStateForkResponse.class))
        .map(GetStateForkResponse::getData);
  }

  public Optional<GetSpecResponse> getConfigSpec() {
    return get(
        GET_CONFIG_SPEC,
        EMPTY_QUERY_PARAMS,
        EMPTY_QUERY_PARAMS,
        createHandler(GetSpecResponse.class));
  }

  @Override
  public Optional<GetGenesisResponse> getGenesis() {
    return get(GET_GENESIS, EMPTY_QUERY_PARAMS, createHandler(GetGenesisResponse.class));
  }

  public Optional<GetBlockHeaderResponse> getBlockHeader(final String blockId) {
    return get(
        GET_BLOCK_HEADER,
        Map.of("block_id", blockId),
        EMPTY_QUERY_PARAMS,
        createHandler(GetBlockHeaderResponse.class));
  }

  @Override
  public Optional<List<ValidatorResponse>> getValidators(final List<String> validatorIds) {
    final Map<String, String> queryParams = new HashMap<>();
    queryParams.put("id", String.join(",", validatorIds));
    return get(GET_VALIDATORS, queryParams, createHandler(GetStateValidatorsResponse.class))
        .map(response -> response.data);
  }

  @Override
  public Optional<PostAttesterDutiesResponse> getAttestationDuties(
      final UInt64 epoch, final Collection<Integer> validatorIndices) {
    return post(
        GET_ATTESTATION_DUTIES,
        Map.of("epoch", epoch.toString()),
        validatorIndices.toArray(),
        createHandler(PostAttesterDutiesResponse.class));
  }

  @Override
  public Optional<GetProposerDutiesResponse> getProposerDuties(final UInt64 epoch) {
    return get(
        GET_PROPOSER_DUTIES,
        Map.of("epoch", epoch.toString()),
        emptyMap(),
        createHandler(GetProposerDutiesResponse.class));
  }

  @Override
  public Optional<BeaconBlock> createUnsignedBlock(
      final UInt64 slot, final BLSSignature randaoReveal, final Optional<Bytes32> graffiti) {
    final Map<String, String> queryParams = new HashMap<>();
    queryParams.put("randao_reveal", encodeQueryParam(randaoReveal));
    graffiti.ifPresent(bytes32 -> queryParams.put("graffiti", encodeQueryParam(bytes32)));

    return get(
            GET_UNSIGNED_BLOCK,
            Map.of("slot", slot.toString()),
            queryParams,
            createHandler(GetNewBlockResponse.class))
        .map(response -> response.data);
  }

  @Override
  public SendSignedBlockResult sendSignedBlock(final SignedBeaconBlock beaconBlock) {
    return post(SEND_SIGNED_BLOCK, beaconBlock, createHandler())
        .map(__ -> SendSignedBlockResult.success(Bytes32.ZERO))
        .orElseGet(() -> SendSignedBlockResult.notImported("UNKNOWN"));
  }

  @Override
  public Optional<Attestation> createUnsignedAttestation(
      final UInt64 slot, final int committeeIndex) {
    final Map<String, String> queryParams = new HashMap<>();
    queryParams.put("slot", encodeQueryParam(slot));
    queryParams.put("committee_index", String.valueOf(committeeIndex));

    return get(GET_UNSIGNED_ATTESTATION, queryParams, createHandler(Attestation.class));
  }

  @Override
  public Optional<AttestationData> createAttestationData(
      final UInt64 slot, final int committeeIndex) {
    final Map<String, String> queryParams = new HashMap<>();
    queryParams.put("slot", encodeQueryParam(slot));
    queryParams.put("committee_index", String.valueOf(committeeIndex));

    return get(GET_ATTESTATION_DATA, queryParams, createHandler(GetAttestationDataResponse.class))
        .map(response -> response.data);
  }

  @Override
  public void sendSignedAttestation(final Attestation attestation) {
    post(SEND_SIGNED_ATTESTATION, List.of(attestation), createHandler());
  }

  @Override
  public void sendVoluntaryExit(final SignedVoluntaryExit voluntaryExit) {
    post(SEND_SIGNED_VOLUNTARY_EXIT, voluntaryExit, createHandler());
  }

  @Override
  public Optional<Attestation> createAggregate(
      final UInt64 slot, final Bytes32 attestationHashTreeRoot) {
    final Map<String, String> queryParams = new HashMap<>();
    queryParams.put("slot", encodeQueryParam(slot));
    queryParams.put("attestation_data_root", encodeQueryParam(attestationHashTreeRoot));

    return get(
            GET_AGGREGATE,
            queryParams,
            createHandler(GetAggregatedAttestationResponse.class)
                .withHandler(SC_NOT_FOUND, (request, response) -> Optional.empty()))
        .map(result -> result.data);
  }

  @Override
  public void sendAggregateAndProofs(final List<SignedAggregateAndProof> signedAggregateAndProof) {
    post(SEND_SIGNED_AGGREGATE_AND_PROOF, signedAggregateAndProof, createHandler());
  }

  @Override
  public void subscribeToBeaconCommittee(List<CommitteeSubscriptionRequest> requests) {
    final BeaconCommitteeSubscriptionRequest[] body =
        requests.stream()
            .map(
                request ->
                    new BeaconCommitteeSubscriptionRequest(
                        request.getValidatorIndex(),
                        request.getCommitteeIndex(),
                        request.getCommitteesAtSlot(),
                        request.getSlot(),
                        request.isAggregator()))
            .toArray(BeaconCommitteeSubscriptionRequest[]::new);
    post(SUBSCRIBE_TO_BEACON_COMMITTEE_SUBNET, body, createHandler());
  }

  @Override
  public void subscribeToPersistentSubnets(final Set<SubnetSubscription> subnetSubscriptions) {
    post(SUBSCRIBE_TO_PERSISTENT_SUBNETS, subnetSubscriptions, createHandler());
  }

  @Override
<<<<<<< HEAD
  public Optional<PostSyncCommitteeFailureResponse> sendSyncCommitteeSignatures(
      final List<SyncCommitteeSignature> syncCommitteeSignatures) {
    // FIXME
    return Optional.empty();
=======
  public Optional<PostSyncDutiesResponse> getSyncCommitteeDuties(
      final UInt64 epoch, final Collection<Integer> validatorIndices) {
    return post(
        GET_SYNC_COMMITTEE_DUTIES,
        Map.of("epoch", epoch.toString()),
        validatorIndices.toArray(),
        createHandler(PostSyncDutiesResponse.class));
>>>>>>> 5ee0865e
  }

  private ResponseHandler<Void> createHandler() {
    return createHandler(null);
  }

  private <T> ResponseHandler<T> createHandler(final Class<T> responseClass) {
    return new ResponseHandler<>(jsonProvider, responseClass);
  }

  public <T> Optional<T> get(
      final ValidatorApiMethod apiMethod,
      final Map<String, String> queryParams,
      final ResponseHandler<T> responseHandler) {
    return get(apiMethod, emptyMap(), queryParams, responseHandler);
  }

  public <T> Optional<T> get(
      final ValidatorApiMethod apiMethod,
      final Map<String, String> urlParams,
      final Map<String, String> queryParams,
      final ResponseHandler<T> responseHandler) {
    final HttpUrl.Builder httpUrlBuilder = urlBuilder(apiMethod, urlParams);
    if (queryParams != null && !queryParams.isEmpty()) {
      queryParams.forEach(httpUrlBuilder::addQueryParameter);
    }

    final Request request = requestBuilder().url(httpUrlBuilder.build()).build();
    return executeCall(request, responseHandler);
  }

  private <T> Optional<T> post(
      final ValidatorApiMethod apiMethod,
      final Map<String, String> urlParams,
      final Object requestBodyObj,
      final ResponseHandler<T> responseHandler) {
    final HttpUrl.Builder httpUrlBuilder = urlBuilder(apiMethod, urlParams);
    final String requestBody;
    try {
      requestBody = jsonProvider.objectToJSON(requestBodyObj);
    } catch (JsonProcessingException e) {
      throw new RuntimeException(e);
    }

    final Request request =
        requestBuilder()
            .url(httpUrlBuilder.build())
            .post(RequestBody.create(requestBody, APPLICATION_JSON))
            .build();

    return executeCall(request, responseHandler);
  }

  private Request.Builder requestBuilder() {
    final Request.Builder builder = new Request.Builder();
    if (!baseEndpoint.username().isEmpty()) {
      builder.header(
          "Authorization",
          Credentials.basic(baseEndpoint.encodedUsername(), baseEndpoint.encodedPassword()));
    }
    return builder;
  }

  private <T> Optional<T> post(
      final ValidatorApiMethod apiMethod,
      final Object requestBodyObj,
      final ResponseHandler<T> responseHandler) {
    return post(apiMethod, Collections.emptyMap(), requestBodyObj, responseHandler);
  }

  private HttpUrl.Builder urlBuilder(
      final ValidatorApiMethod apiMethod, final Map<String, String> urlParams) {
    return baseEndpoint.resolve(apiMethod.getPath(urlParams)).newBuilder();
  }

  private <T> Optional<T> executeCall(
      final Request request, final ResponseHandler<T> responseHandler) {
    try (final Response response = httpClient.newCall(request).execute()) {
      LOG.trace("{} {} {}", request.method(), request.url(), response.code());
      return responseHandler.handleResponse(request, response);
    } catch (IOException e) {
      throw new UncheckedIOException(
          "Error communicating with Beacon Node API: " + e.getMessage(), e);
    }
  }

  private String encodeQueryParam(final Object value) {
    try {
      return removeQuotesIfPresent(jsonProvider.objectToJSON(value));
    } catch (JsonProcessingException e) {
      throw new RuntimeException(
          "Can't encode param of type " + value.getClass().getSimpleName(), e);
    }
  }

  private String removeQuotesIfPresent(final String value) {
    if (value.startsWith("\"") && value.endsWith("\"")) {
      return value.substring(1, value.length() - 1);
    } else {
      return value;
    }
  }
}<|MERGE_RESOLUTION|>--- conflicted
+++ resolved
@@ -253,12 +253,12 @@
   }
 
   @Override
-<<<<<<< HEAD
   public Optional<PostSyncCommitteeFailureResponse> sendSyncCommitteeSignatures(
       final List<SyncCommitteeSignature> syncCommitteeSignatures) {
     // FIXME
     return Optional.empty();
-=======
+  }
+    @Override
   public Optional<PostSyncDutiesResponse> getSyncCommitteeDuties(
       final UInt64 epoch, final Collection<Integer> validatorIndices) {
     return post(
@@ -266,7 +266,6 @@
         Map.of("epoch", epoch.toString()),
         validatorIndices.toArray(),
         createHandler(PostSyncDutiesResponse.class));
->>>>>>> 5ee0865e
   }
 
   private ResponseHandler<Void> createHandler() {
