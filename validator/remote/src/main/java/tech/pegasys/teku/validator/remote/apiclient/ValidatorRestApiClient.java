--- conflicted
+++ resolved
@@ -43,13 +43,7 @@
 
   Optional<List<ValidatorResponse>> getValidators(List<String> validatorIds);
 
-<<<<<<< HEAD
-  List<ValidatorDuties> getDuties(ValidatorDutiesRequest request);
-
   Optional<AttesterDuties> getAttestationDuties(
-=======
-  List<AttesterDuty> getAttestationDuties(
->>>>>>> 8869bf7e
       final UInt64 epoch, final Collection<Integer> validatorIndexes);
 
   Optional<ProposerDuties> getProposerDuties(final UInt64 epoch);
