--- conflicted
+++ resolved
@@ -36,11 +36,7 @@
 
   Optional<GetForkResponse> getFork();
 
-<<<<<<< HEAD
-  Optional<GetGenesisResponse> getGenesisTime();
-=======
   Optional<GetGenesisResponse> getGenesis();
->>>>>>> 8e2e8a47
 
   List<ValidatorDuties> getDuties(ValidatorDutiesRequest request);
 
