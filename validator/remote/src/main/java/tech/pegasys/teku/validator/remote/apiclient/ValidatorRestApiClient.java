/*
 * Copyright 2020 ConsenSys AG.
 *
 * Licensed under the Apache License, Version 2.0 (the "License"); you may not use this file except in compliance with
 * the License. You may obtain a copy of the License at
 *
 * http://www.apache.org/licenses/LICENSE-2.0
 *
 * Unless required by applicable law or agreed to in writing, software distributed under the License is distributed on
 * an "AS IS" BASIS, WITHOUT WARRANTIES OR CONDITIONS OF ANY KIND, either express or implied. See the License for the
 * specific language governing permissions and limitations under the License.
 */

package tech.pegasys.teku.validator.remote.apiclient;

import java.util.Collection;
import java.util.List;
import java.util.Optional;
import java.util.Set;
import org.apache.tuweni.bytes.Bytes32;
import tech.pegasys.teku.api.response.v1.beacon.GetGenesisResponse;
import tech.pegasys.teku.api.response.v1.beacon.PostSyncCommitteeFailureResponse;
import tech.pegasys.teku.api.response.v1.beacon.ValidatorResponse;
import tech.pegasys.teku.api.response.v1.validator.GetProposerDutiesResponse;
import tech.pegasys.teku.api.response.v1.validator.PostAttesterDutiesResponse;
import tech.pegasys.teku.api.response.v1.validator.PostSyncDutiesResponse;
import tech.pegasys.teku.api.schema.Attestation;
import tech.pegasys.teku.api.schema.AttestationData;
import tech.pegasys.teku.api.schema.BLSSignature;
import tech.pegasys.teku.api.schema.BeaconBlock;
import tech.pegasys.teku.api.schema.Fork;
import tech.pegasys.teku.api.schema.SignedAggregateAndProof;
import tech.pegasys.teku.api.schema.SignedBeaconBlock;
import tech.pegasys.teku.api.schema.SignedVoluntaryExit;
import tech.pegasys.teku.api.schema.SubnetSubscription;
import tech.pegasys.teku.api.schema.altair.SyncCommitteeSignature;
import tech.pegasys.teku.infrastructure.unsigned.UInt64;
import tech.pegasys.teku.validator.api.CommitteeSubscriptionRequest;
import tech.pegasys.teku.validator.api.SendSignedBlockResult;

public interface ValidatorRestApiClient {

  Optional<Fork> getFork();

  Optional<GetGenesisResponse> getGenesis();

  Optional<List<ValidatorResponse>> getValidators(List<String> validatorIds);

  Optional<PostAttesterDutiesResponse> getAttestationDuties(
      final UInt64 epoch, final Collection<Integer> validatorIndexes);

  Optional<GetProposerDutiesResponse> getProposerDuties(final UInt64 epoch);

  Optional<BeaconBlock> createUnsignedBlock(
      UInt64 slot, BLSSignature randaoReveal, Optional<Bytes32> graffiti);

  SendSignedBlockResult sendSignedBlock(SignedBeaconBlock beaconBlock);

  Optional<Attestation> createUnsignedAttestation(UInt64 slot, int committeeIndex);

  Optional<AttestationData> createAttestationData(UInt64 slot, int committeeIndex);

  void sendSignedAttestation(Attestation attestation);

  void sendVoluntaryExit(SignedVoluntaryExit voluntaryExit);

  Optional<Attestation> createAggregate(UInt64 slot, Bytes32 attestationHashTreeRoot);

  void sendAggregateAndProofs(List<SignedAggregateAndProof> signedAggregateAndProof);

  void subscribeToBeaconCommittee(List<CommitteeSubscriptionRequest> requests);

  void subscribeToPersistentSubnets(Set<SubnetSubscription> subnetSubscriptions);

<<<<<<< HEAD
  Optional<PostSyncCommitteeFailureResponse> sendSyncCommitteeSignatures(
      List<SyncCommitteeSignature> syncCommitteeSignatures);
=======
  Optional<PostSyncDutiesResponse> getSyncCommitteeDuties(
      UInt64 epoch, Collection<Integer> validatorIndices);
>>>>>>> 5ee0865e
}<|MERGE_RESOLUTION|>--- conflicted
+++ resolved
@@ -72,11 +72,9 @@
 
   void subscribeToPersistentSubnets(Set<SubnetSubscription> subnetSubscriptions);
 
-<<<<<<< HEAD
   Optional<PostSyncCommitteeFailureResponse> sendSyncCommitteeSignatures(
       List<SyncCommitteeSignature> syncCommitteeSignatures);
-=======
+
   Optional<PostSyncDutiesResponse> getSyncCommitteeDuties(
       UInt64 epoch, Collection<Integer> validatorIndices);
->>>>>>> 5ee0865e
 }