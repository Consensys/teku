{
  "version": "altair",
  "execution_payload_blinded": false,
  "execution_payload_value": "12345",
  "consensus_block_value": "123000000000",
  "data": {
<<<<<<< HEAD
    "slot": "1",
    "proposer_index": "4560914871608938506",
    "parent_root": "0xfcc0453faa5beb79c96a8a4d2dde41e779279b73abbab1a2b73c11749d2af49c",
    "state_root": "0xc35d573fca784dabeaa154cbb2430480661e9ebd886037742eb9461b0e08cefc",
    "body": {
      "randao_reveal": "0x896972a61590fa3df074e8b86d9229c800e16b2c69c92b424c42947efb2c5c9badf3dea0289f088c86cf45ef8add162d1764bfe82b05fa69da6969f8a5ef4a5d70422b2d6568164b0f34de00e4592a05ab90c757c76b2edfc512fef7937c5a5a",
      "eth1_data": {
        "deposit_root": "0x367cbd40ac7318427aadb97345a91fa2e965daf3158d7f1846f1306305f41bef",
        "deposit_count": "4669978815449698508",
        "block_hash": "0x103ac9406cdc59b89027eb1c9e97f607dd5fdccfa8fb2da4eaeea9d25032add9"
      },
      "graffiti": "0x0000000000000000000000000000000000000000000000000000000000000000",
      "proposer_slashings": [
        {
          "signed_header_1": {
            "message": {
              "slot": "4660063907559659148",
              "proposer_index": "4658411424342975020",
              "parent_root": "0x499db7404cbff78670f0209f1932346fef68d985cb55a8d27472742bdf54d379",
              "state_root": "0x5cbeb140ec0ad7cb653388caecba483cf66bd817821ed18ca1f3b7f3b9b58a04",
              "body_root": "0x1f86d83f0bf91cc0d7e07410828140e0dddbb331dc20b6743f9f79e549b50b11"
            },
            "signature": "0xb3a22ab9ec46aec35a9dacfb9036375ea1528041a926cb9d2d315ab964e82be5d6990e7fef2343f2dbb4c2b7dd74687f11144beaeb5758ebe349762b4dbde5e67bbc8d89a95a803c6610631d178249917cbf0d8b11bd8740f3cb767c843aa88c"
          },
          "signed_header_2": {
            "message": {
              "slot": "4660063907559659148",
              "proposer_index": "4658411424342975020",
              "parent_root": "0xf943e43fcb615e36ec5aa6b9db6f1746d0d5b50d708f6400e39cf25495f39cfb",
              "state_root": "0x0c65de3f6bad3d7be19d0de5aff82b13d6d8b49f26588dba111e361d6f545486",
              "body_root": "0x6b0ac13f8a279ad3abec11bed1a49214f6e7af79b643595df6a38706b338e93b"
            },
            "signature": "0x860cc33a81805835339f1598b95691556b6f4fc5ee6a25bb24d70c658dc69d3d2e5cd62a22e14e7d962a4095e0d93ea41240a49151f9bb2884bdd1cdefcff246969101fe377460d78d58ea47c2f270e9cc8ce4bc4e81e43314bda61076350d4d"
          }
        }
      ],
      "attester_slashings": [
        {
          "attestation_1": {
            "attesting_indices": [
              "4597269519555858506",
              "4595617032044207082",
              "4587354615960786442"
            ],
            "data": {
              "slot": "1",
              "index": "4585702132744102314",
              "beacon_block_root": "0x924cb53fcabe585d9672e01478b6bbae02eead9d22d5aad151a60e9768fa5751",
              "source": {
                "epoch": "534230738",
                "root": "0x0413923f8a8494fa55044c196eeb367d2800a80969899f2e64ada348863fa491"
              },
              "target": {
                "epoch": "533076491",
                "root": "0xded09d3f4aedd5706b7e7dc2c7d90de31bfaa9e5fcf74dba08ab1cb8d17d357c"
              }
            },
            "signature": "0xa05a7ceeb08468d98f822f8ad4444818ae44972cbcc19fded6c34e26ef0f7cbfd2e2f0cce67667df3f3d4a57dea2c4600931589aad9cd4243674693fd66e676cbb5dd27d7c1f91bdfc68f74ca641fa4d6099cd070f066b91194cb0f54d0787df"
          },
          "attestation_2": {
            "attesting_indices": [
              "4597269519555858506",
              "4595617032044207082",
              "4587354615960786442"
            ],
            "data": {
              "slot": "1",
              "index": "4627014230341074699",
              "beacon_block_root": "0x00963040ab8a07b778f467851c7d0cdc7faec2a32d5e528c900d85297e084df0",
              "source": {
                "epoch": "539040099",
                "root": "0xda533c406bf3482d8e6e992e756be34172a8c47fc1cc0018350bfe98c946deda"
              },
              "target": {
                "epoch": "537885853",
                "root": "0x4d1a19402bb984ca4d0005336ba05e1098babeeb0781f5744712934ae78b2a1b"
              }
            },
            "signature": "0xadd071eb32731713b9040770807acb7033344aafc6df54ebf8a790187ddc947e2bb06a9547eb7c3876533720f36e54761018488a3857bb1d87175f7905620088fd81593465b7139e794f75bba0daaef713a9b7bec99656073c1396866d35f9b0"
          }
        }
      ],
      "attestations": [
        {
          "aggregation_bits": "0x5402fcc1a10c8dd39fa8b094969dc8382c3fd63bca126ac5dac46762b2c5266f306356652aa4f03bdea1d52650ea9b151dfaf237d8c89f585379acfa90a050bf310b6062e6defde7131af7adf00deedc6e8c535ebfb654382a2f8000f10a4780ffb1dd5ff2716f30d7f7a211b162ac3c8365e7d56d5b3a61001583fafca9c6fec5a9492e892854e3c42d287143c20353ac2d586ba953b18c046d0d4c79803ab85cf6b3ac4ec5ded05d147fdbde3fb552b72ee5c2712d6f84eee2df0ec912f60edcf03c10741f72b0434ec73f6f6cd7791205fc371e0587fcdc40ec19485a647e771895d418c4e07341a89e5600ed6911a0f03bea6f07a3646429ec3d588f27d301",
          "data": {
            "slot": "1",
            "index": "4613794356017667083",
            "beacon_block_root": "0x999e0140abe701de220ca2e0b9c3b044b1c6ba33e0a3985dfe16a16b510f0846",
            "source": {
              "epoch": "537501104",
              "root": "0x735c0d406b5043543786d38912b287aaa4c0bc0f731247e9a3141adb9c4d9930"
            },
            "target": {
              "epoch": "536346857",
              "root": "0xe622ea3f2b167ff1f7173f8e08e70279cad2b67bb9c63b46b51baf8cba92e570"
            }
          },
          "signature": "0x837a2a349a5c89463fb3d48c8685bcacea4ecd1ce1d9304630f1cd2060d36f7670e507ce8a1e8e903302a277e55ad2a1186de4acd8a7391411cb04c1fdcb5f35c3cc8802bea41507b2e82e729927175f5f9a23c371d8ec3587746f1e1d414398"
        },
        {
          "aggregation_bits": "0x68ccb59fa18a96323e3e2292eef3ad5fd2011f1cd1065abfa5e973d2807e96b6bab7c5f48a6b6f1d19c607ff8a69ba4e5ea71d612de2aead9673c5e2eab7595d87821b3b6f56e3aff6810a4706d4974034c1cf7cd2f9add2170922edeaee45489ca8ad5c59201acae4b2f6675f0ebb265451c1bf2b1b6933c81d7b087a9b88d667951b768c14e57201a06f8f4d542e04e395158966fb4c484590d8c599160eddd2bb10e0c528d36e1111d5bd9663f3b27bb7fea896c667c9bd3753cea758a162090682e5cabac562886fb82f72117748b3085eaee2b72b5bdb66911bc0e3ac9060b32adbee8e97b8e09c549fc37289d6d02802c92f6dc959799809321da95dfc01",
          "data": {
            "slot": "1",
            "index": "4547695001580498185",
            "beacon_block_root": "0x95c9163fa9b8e5a07382c4a8ca24e64fab3f93035e00f87325462db67031aff2",
            "source": {
              "epoch": "529806126",
              "root": "0x6f87223f6921271789fcf5512313bdb59e3995dff16ea6ffca43a625bb6f40dd"
            },
            "target": {
              "epoch": "528651879",
              "root": "0xe24dff3e29e762b4488e615619483884c44b8f4b37239b5cdc4a3bd7d9b48c1d"
            }
          },
          "signature": "0x913ce44a60f20df0261b53d8031d13f3a8d51cf53ba5eb65735ae960623c48acd56286b31ecd74cdaf51f66b2b2331fa0e907e8cb9d4dde513ca29cc34ee9925301bb541055a8daef33bb3e1fb8442a4a033f93f86933bc35fd2ce34a569a6ef"
        },
        {
          "aggregation_bits": "0x2ccebf9956209878c848ccd0193b0b73dde864075f60dd0cd74ae645483ac71e35398aa957465c73723380b3743316603c18470e52cc55a3a69c8b2a1c7e9eeab42178ad261c518227f47713e0b82155eb6e78df4895f4e4bc63342c264c70d52492484a832f56708f0b617acb7e59f7b87fe4d0acac2e90a7e645a98d2548b491cfe6eb4fe970b2de9eba15e5d3551c05b633dcd35c20681790b48e5317b472b59541996c10f93121cf11a493eb1abc3a4c5e338902d3cd9b67eef479fb74b4e6a8c27c45f0f818ebce47f7f9e141076f2b2505aca30c9e8348ccb5f4d522736fe44ae663ce348c5fd39d225cceb21f225abc19e380c0c3877aa9fa48aa309901",
          "data": {
            "slot": "1",
            "index": "4534475127257090569",
            "beacon_block_root": "0x2ed2e73ea915e0c71d9afe03676b8ab8dd578b9311463e45934f49f843386a48",
            "source": {
              "epoch": "528267130",
              "root": "0x0890f33e697e213e331430adc059611ed0518d6fa4b4ecd0384dc2678e76fb32"
            },
            "target": {
              "epoch": "527112883",
              "root": "0x7a56d03e29445ddbf2a59bb1b68edcecf66387dbea68e12d4a545719acbb4773"
            }
          },
          "signature": "0x8b88a54eb155233ec6d52f2e549cacd5d9bc79e05bf0915d9278a94c9a3c75e0d75167129d10e728550df65875ecef551085599499b226b88d238a71dfdd199be5de9fde058fbaf60cf7765b0e614d3bfa76c1c47281283d7bb2ff9a30247fc5"
        }
      ],
      "deposits": [
        {
          "proof": [
            "0x5414dc3ee9ac9e510720cd5a0e7db352e95d89b77dd78fb9ef51d088f8f9d85d",
            "0x5414dc3ee9ac9e510720cd5a0e7db352e95d89b77dd78fb9ef51d088f8f9d85d",
            "0x5414dc3ee9ac9e510720cd5a0e7db352e95d89b77dd78fb9ef51d088f8f9d85d",
            "0x5414dc3ee9ac9e510720cd5a0e7db352e95d89b77dd78fb9ef51d088f8f9d85d",
            "0x5414dc3ee9ac9e510720cd5a0e7db352e95d89b77dd78fb9ef51d088f8f9d85d",
            "0x5414dc3ee9ac9e510720cd5a0e7db352e95d89b77dd78fb9ef51d088f8f9d85d",
            "0x5414dc3ee9ac9e510720cd5a0e7db352e95d89b77dd78fb9ef51d088f8f9d85d",
            "0x5414dc3ee9ac9e510720cd5a0e7db352e95d89b77dd78fb9ef51d088f8f9d85d",
            "0x5414dc3ee9ac9e510720cd5a0e7db352e95d89b77dd78fb9ef51d088f8f9d85d",
            "0x5414dc3ee9ac9e510720cd5a0e7db352e95d89b77dd78fb9ef51d088f8f9d85d",
            "0x5414dc3ee9ac9e510720cd5a0e7db352e95d89b77dd78fb9ef51d088f8f9d85d",
            "0x5414dc3ee9ac9e510720cd5a0e7db352e95d89b77dd78fb9ef51d088f8f9d85d",
            "0x5414dc3ee9ac9e510720cd5a0e7db352e95d89b77dd78fb9ef51d088f8f9d85d",
            "0x5414dc3ee9ac9e510720cd5a0e7db352e95d89b77dd78fb9ef51d088f8f9d85d",
            "0x5414dc3ee9ac9e510720cd5a0e7db352e95d89b77dd78fb9ef51d088f8f9d85d",
            "0x5414dc3ee9ac9e510720cd5a0e7db352e95d89b77dd78fb9ef51d088f8f9d85d",
            "0x5414dc3ee9ac9e510720cd5a0e7db352e95d89b77dd78fb9ef51d088f8f9d85d",
            "0x5414dc3ee9ac9e510720cd5a0e7db352e95d89b77dd78fb9ef51d088f8f9d85d",
            "0x5414dc3ee9ac9e510720cd5a0e7db352e95d89b77dd78fb9ef51d088f8f9d85d",
            "0x5414dc3ee9ac9e510720cd5a0e7db352e95d89b77dd78fb9ef51d088f8f9d85d",
            "0x5414dc3ee9ac9e510720cd5a0e7db352e95d89b77dd78fb9ef51d088f8f9d85d",
            "0x5414dc3ee9ac9e510720cd5a0e7db352e95d89b77dd78fb9ef51d088f8f9d85d",
            "0x5414dc3ee9ac9e510720cd5a0e7db352e95d89b77dd78fb9ef51d088f8f9d85d",
            "0x5414dc3ee9ac9e510720cd5a0e7db352e95d89b77dd78fb9ef51d088f8f9d85d",
            "0x5414dc3ee9ac9e510720cd5a0e7db352e95d89b77dd78fb9ef51d088f8f9d85d",
            "0x5414dc3ee9ac9e510720cd5a0e7db352e95d89b77dd78fb9ef51d088f8f9d85d",
            "0x5414dc3ee9ac9e510720cd5a0e7db352e95d89b77dd78fb9ef51d088f8f9d85d",
            "0x5414dc3ee9ac9e510720cd5a0e7db352e95d89b77dd78fb9ef51d088f8f9d85d",
            "0x5414dc3ee9ac9e510720cd5a0e7db352e95d89b77dd78fb9ef51d088f8f9d85d",
            "0x5414dc3ee9ac9e510720cd5a0e7db352e95d89b77dd78fb9ef51d088f8f9d85d",
            "0x5414dc3ee9ac9e510720cd5a0e7db352e95d89b77dd78fb9ef51d088f8f9d85d",
            "0x5414dc3ee9ac9e510720cd5a0e7db352e95d89b77dd78fb9ef51d088f8f9d85d",
            "0x5414dc3ee9ac9e510720cd5a0e7db352e95d89b77dd78fb9ef51d088f8f9d85d"
          ],
          "data": {
            "pubkey": "0x824c0a06a629a7f58520acae946d860784e2ba33cee2b684f71af403044a945e9534090edda8687aed27e88a9cb5b1ec",
            "withdrawal_credentials": "0x64b8743faafef0521f5350f290979d7e470fa3e3f8746bd14933f531ca233947",
            "amount": "32000000000",
            "signature": "0x8edc8017ab1de32a330ed08562c254a22b7f61a375d256ba2ea00f985b50268cf854b6f93f34dd111e3f7365206ab84c0ee37bbe38b7714748e4616c337a778ad620bab196e05f1a5e6d48e2a3c3a341814f7c4e2ba5d80a9a694aecd47c61c4"
          }
        }
      ],
      "voluntary_exits": [
        {
          "message": {
            "epoch": "4575787224854062954",
            "validator_index": "4577439708070747082"
          },
          "signature": "0x95bcde5a5e101a5a23fc27e820cf71e6d2cb74b49e1f6f2ee195c990da44f82a513928240b3ea32de1eb54152af1cd6403427cec96df370a816ad6888b32aa5b1a0e12141cdcaa80cc32c948e7afe282dbc74d7bf1b338e81bb91a21abdc3128"
        }
      ],
      "sync_aggregate": {
        "sync_committee_bits": "0x01000000",
        "sync_committee_signature": "0x8c2c3b368bc00b3853e6df352e816dd910016db953ac77cc1565e3c22f1c0b24c59f24ea9e8ca406aa95b23368d163e80baa6de3f8f7ac19ee78c976d2ae5a21c86fa1762cc959bc734379055cb7aa1de36eae00541936b8c2ee908c770d41ff"
=======
    "slot" : "1",
    "proposer_index" : "4560914871608938506",
    "parent_root" : "0xfcc0453faa5beb79c96a8a4d2dde41e779279b73abbab1a2b73c11749d2af49c",
    "state_root" : "0xc35d573fca784dabeaa154cbb2430480661e9ebd886037742eb9461b0e08cefc",
    "body" : {
      "randao_reveal" : "0x896972a61590fa3df074e8b86d9229c800e16b2c69c92b424c42947efb2c5c9badf3dea0289f088c86cf45ef8add162d1764bfe82b05fa69da6969f8a5ef4a5d70422b2d6568164b0f34de00e4592a05ab90c757c76b2edfc512fef7937c5a5a",
      "eth1_data" : {
        "deposit_root" : "0x367cbd40ac7318427aadb97345a91fa2e965daf3158d7f1846f1306305f41bef",
        "deposit_count" : "4669978815449698508",
        "block_hash" : "0x103ac9406cdc59b89027eb1c9e97f607dd5fdccfa8fb2da4eaeea9d25032add9"
      },
      "graffiti" : "0x0000000000000000000000000000000000000000000000000000000000000000",
      "proposer_slashings" : [ {
        "signed_header_1" : {
          "message" : {
            "slot" : "4660063907559659148",
            "proposer_index" : "4658411424342975020",
            "parent_root" : "0x499db7404cbff78670f0209f1932346fef68d985cb55a8d27472742bdf54d379",
            "state_root" : "0x5cbeb140ec0ad7cb653388caecba483cf66bd817821ed18ca1f3b7f3b9b58a04",
            "body_root" : "0x1f86d83f0bf91cc0d7e07410828140e0dddbb331dc20b6743f9f79e549b50b11"
          },
          "signature" : "0xb3a22ab9ec46aec35a9dacfb9036375ea1528041a926cb9d2d315ab964e82be5d6990e7fef2343f2dbb4c2b7dd74687f11144beaeb5758ebe349762b4dbde5e67bbc8d89a95a803c6610631d178249917cbf0d8b11bd8740f3cb767c843aa88c"
        },
        "signed_header_2" : {
          "message" : {
            "slot" : "4660063907559659148",
            "proposer_index" : "4658411424342975020",
            "parent_root" : "0xf943e43fcb615e36ec5aa6b9db6f1746d0d5b50d708f6400e39cf25495f39cfb",
            "state_root" : "0x0c65de3f6bad3d7be19d0de5aff82b13d6d8b49f26588dba111e361d6f545486",
            "body_root" : "0x6b0ac13f8a279ad3abec11bed1a49214f6e7af79b643595df6a38706b338e93b"
          },
          "signature" : "0x860cc33a81805835339f1598b95691556b6f4fc5ee6a25bb24d70c658dc69d3d2e5cd62a22e14e7d962a4095e0d93ea41240a49151f9bb2884bdd1cdefcff246969101fe377460d78d58ea47c2f270e9cc8ce4bc4e81e43314bda61076350d4d"
        }
      } ],
      "attester_slashings" : [ {
        "attestation_1" : {
          "attesting_indices" : [ "4597269519555858506", "4595617032044207082", "4587354615960786442" ],
          "data" : {
            "slot" : "1",
            "index" : "4585702132744102314",
            "beacon_block_root" : "0x924cb53fcabe585d9672e01478b6bbae02eead9d22d5aad151a60e9768fa5751",
            "source" : {
              "epoch" : "534230738",
              "root" : "0x0413923f8a8494fa55044c196eeb367d2800a80969899f2e64ada348863fa491"
            },
            "target" : {
              "epoch" : "533076491",
              "root" : "0xded09d3f4aedd5706b7e7dc2c7d90de31bfaa9e5fcf74dba08ab1cb8d17d357c"
            }
          },
          "signature" : "0xa05a7ceeb08468d98f822f8ad4444818ae44972cbcc19fded6c34e26ef0f7cbfd2e2f0cce67667df3f3d4a57dea2c4600931589aad9cd4243674693fd66e676cbb5dd27d7c1f91bdfc68f74ca641fa4d6099cd070f066b91194cb0f54d0787df"
        },
        "attestation_2" : {
          "attesting_indices" : [ "4597269519555858506", "4595617032044207082", "4587354615960786442" ],
          "data" : {
            "slot" : "1",
            "index" : "4627014230341074699",
            "beacon_block_root" : "0x00963040ab8a07b778f467851c7d0cdc7faec2a32d5e528c900d85297e084df0",
            "source" : {
              "epoch" : "539040099",
              "root" : "0xda533c406bf3482d8e6e992e756be34172a8c47fc1cc0018350bfe98c946deda"
            },
            "target" : {
              "epoch" : "537885853",
              "root" : "0x4d1a19402bb984ca4d0005336ba05e1098babeeb0781f5744712934ae78b2a1b"
            }
          },
          "signature" : "0xadd071eb32731713b9040770807acb7033344aafc6df54ebf8a790187ddc947e2bb06a9547eb7c3876533720f36e54761018488a3857bb1d87175f7905620088fd81593465b7139e794f75bba0daaef713a9b7bec99656073c1396866d35f9b0"
        }
      } ],
      "attestations" : [ {
        "aggregation_bits" : "0x5402fcc1a10c8dd39fa8b094969dc8382c3fd63bca126ac5dac46762b2c5266f306356652aa4f03bdea1d52650ea9b151dfaf237d8c89f585379acfa90a050bf310b6062e6defde7131af7adf00deedc6e8c535ebfb654382a2f8000f10a4780ffb1dd5ff2716f30d7f7a211b162ac3c8365e7d56d5b3a61001583fafca9c6fec5a9492e892854e3c42d287143c20353ac2d586ba953b18c046d0d4c79803ab85cf6b3ac4ec5ded05d147fdbde3fb552b72ee5c2712d6f84eee2df0ec912f60edcf03c10741f72b0434ec73f6f6cd7791205fc371e0587fcdc40ec19485a647e771895d418c4e07341a89e5600ed6911a0f03bea6f07a3646429ec3d588f27d301",
        "data" : {
          "slot" : "1",
          "index" : "4613794356017667083",
          "beacon_block_root" : "0x999e0140abe701de220ca2e0b9c3b044b1c6ba33e0a3985dfe16a16b510f0846",
          "source" : {
            "epoch" : "537501104",
            "root" : "0x735c0d406b5043543786d38912b287aaa4c0bc0f731247e9a3141adb9c4d9930"
          },
          "target" : {
            "epoch" : "536346857",
            "root" : "0xe622ea3f2b167ff1f7173f8e08e70279cad2b67bb9c63b46b51baf8cba92e570"
          }
        },
        "signature" : "0x837a2a349a5c89463fb3d48c8685bcacea4ecd1ce1d9304630f1cd2060d36f7670e507ce8a1e8e903302a277e55ad2a1186de4acd8a7391411cb04c1fdcb5f35c3cc8802bea41507b2e82e729927175f5f9a23c371d8ec3587746f1e1d414398"
      }, {
        "aggregation_bits" : "0x68ccb59fa18a96323e3e2292eef3ad5fd2011f1cd1065abfa5e973d2807e96b6bab7c5f48a6b6f1d19c607ff8a69ba4e5ea71d612de2aead9673c5e2eab7595d87821b3b6f56e3aff6810a4706d4974034c1cf7cd2f9add2170922edeaee45489ca8ad5c59201acae4b2f6675f0ebb265451c1bf2b1b6933c81d7b087a9b88d667951b768c14e57201a06f8f4d542e04e395158966fb4c484590d8c599160eddd2bb10e0c528d36e1111d5bd9663f3b27bb7fea896c667c9bd3753cea758a162090682e5cabac562886fb82f72117748b3085eaee2b72b5bdb66911bc0e3ac9060b32adbee8e97b8e09c549fc37289d6d02802c92f6dc959799809321da95dfc01",
        "data" : {
          "slot" : "1",
          "index" : "4547695001580498185",
          "beacon_block_root" : "0x95c9163fa9b8e5a07382c4a8ca24e64fab3f93035e00f87325462db67031aff2",
          "source" : {
            "epoch" : "529806126",
            "root" : "0x6f87223f6921271789fcf5512313bdb59e3995dff16ea6ffca43a625bb6f40dd"
          },
          "target" : {
            "epoch" : "528651879",
            "root" : "0xe24dff3e29e762b4488e615619483884c44b8f4b37239b5cdc4a3bd7d9b48c1d"
          }
        },
        "signature" : "0x913ce44a60f20df0261b53d8031d13f3a8d51cf53ba5eb65735ae960623c48acd56286b31ecd74cdaf51f66b2b2331fa0e907e8cb9d4dde513ca29cc34ee9925301bb541055a8daef33bb3e1fb8442a4a033f93f86933bc35fd2ce34a569a6ef"
      }, {
        "aggregation_bits" : "0x2ccebf9956209878c848ccd0193b0b73dde864075f60dd0cd74ae645483ac71e35398aa957465c73723380b3743316603c18470e52cc55a3a69c8b2a1c7e9eeab42178ad261c518227f47713e0b82155eb6e78df4895f4e4bc63342c264c70d52492484a832f56708f0b617acb7e59f7b87fe4d0acac2e90a7e645a98d2548b491cfe6eb4fe970b2de9eba15e5d3551c05b633dcd35c20681790b48e5317b472b59541996c10f93121cf11a493eb1abc3a4c5e338902d3cd9b67eef479fb74b4e6a8c27c45f0f818ebce47f7f9e141076f2b2505aca30c9e8348ccb5f4d522736fe44ae663ce348c5fd39d225cceb21f225abc19e380c0c3877aa9fa48aa309901",
        "data" : {
          "slot" : "1",
          "index" : "4534475127257090569",
          "beacon_block_root" : "0x2ed2e73ea915e0c71d9afe03676b8ab8dd578b9311463e45934f49f843386a48",
          "source" : {
            "epoch" : "528267130",
            "root" : "0x0890f33e697e213e331430adc059611ed0518d6fa4b4ecd0384dc2678e76fb32"
          },
          "target" : {
            "epoch" : "527112883",
            "root" : "0x7a56d03e29445ddbf2a59bb1b68edcecf66387dbea68e12d4a545719acbb4773"
          }
        },
        "signature" : "0x8b88a54eb155233ec6d52f2e549cacd5d9bc79e05bf0915d9278a94c9a3c75e0d75167129d10e728550df65875ecef551085599499b226b88d238a71dfdd199be5de9fde058fbaf60cf7765b0e614d3bfa76c1c47281283d7bb2ff9a30247fc5"
      } ],
      "deposits" : [ {
        "proof" : [ "0x5414dc3ee9ac9e510720cd5a0e7db352e95d89b77dd78fb9ef51d088f8f9d85d", "0x5414dc3ee9ac9e510720cd5a0e7db352e95d89b77dd78fb9ef51d088f8f9d85d", "0x5414dc3ee9ac9e510720cd5a0e7db352e95d89b77dd78fb9ef51d088f8f9d85d", "0x5414dc3ee9ac9e510720cd5a0e7db352e95d89b77dd78fb9ef51d088f8f9d85d", "0x5414dc3ee9ac9e510720cd5a0e7db352e95d89b77dd78fb9ef51d088f8f9d85d", "0x5414dc3ee9ac9e510720cd5a0e7db352e95d89b77dd78fb9ef51d088f8f9d85d", "0x5414dc3ee9ac9e510720cd5a0e7db352e95d89b77dd78fb9ef51d088f8f9d85d", "0x5414dc3ee9ac9e510720cd5a0e7db352e95d89b77dd78fb9ef51d088f8f9d85d", "0x5414dc3ee9ac9e510720cd5a0e7db352e95d89b77dd78fb9ef51d088f8f9d85d", "0x5414dc3ee9ac9e510720cd5a0e7db352e95d89b77dd78fb9ef51d088f8f9d85d", "0x5414dc3ee9ac9e510720cd5a0e7db352e95d89b77dd78fb9ef51d088f8f9d85d", "0x5414dc3ee9ac9e510720cd5a0e7db352e95d89b77dd78fb9ef51d088f8f9d85d", "0x5414dc3ee9ac9e510720cd5a0e7db352e95d89b77dd78fb9ef51d088f8f9d85d", "0x5414dc3ee9ac9e510720cd5a0e7db352e95d89b77dd78fb9ef51d088f8f9d85d", "0x5414dc3ee9ac9e510720cd5a0e7db352e95d89b77dd78fb9ef51d088f8f9d85d", "0x5414dc3ee9ac9e510720cd5a0e7db352e95d89b77dd78fb9ef51d088f8f9d85d", "0x5414dc3ee9ac9e510720cd5a0e7db352e95d89b77dd78fb9ef51d088f8f9d85d", "0x5414dc3ee9ac9e510720cd5a0e7db352e95d89b77dd78fb9ef51d088f8f9d85d", "0x5414dc3ee9ac9e510720cd5a0e7db352e95d89b77dd78fb9ef51d088f8f9d85d", "0x5414dc3ee9ac9e510720cd5a0e7db352e95d89b77dd78fb9ef51d088f8f9d85d", "0x5414dc3ee9ac9e510720cd5a0e7db352e95d89b77dd78fb9ef51d088f8f9d85d", "0x5414dc3ee9ac9e510720cd5a0e7db352e95d89b77dd78fb9ef51d088f8f9d85d", "0x5414dc3ee9ac9e510720cd5a0e7db352e95d89b77dd78fb9ef51d088f8f9d85d", "0x5414dc3ee9ac9e510720cd5a0e7db352e95d89b77dd78fb9ef51d088f8f9d85d", "0x5414dc3ee9ac9e510720cd5a0e7db352e95d89b77dd78fb9ef51d088f8f9d85d", "0x5414dc3ee9ac9e510720cd5a0e7db352e95d89b77dd78fb9ef51d088f8f9d85d", "0x5414dc3ee9ac9e510720cd5a0e7db352e95d89b77dd78fb9ef51d088f8f9d85d", "0x5414dc3ee9ac9e510720cd5a0e7db352e95d89b77dd78fb9ef51d088f8f9d85d", "0x5414dc3ee9ac9e510720cd5a0e7db352e95d89b77dd78fb9ef51d088f8f9d85d", "0x5414dc3ee9ac9e510720cd5a0e7db352e95d89b77dd78fb9ef51d088f8f9d85d", "0x5414dc3ee9ac9e510720cd5a0e7db352e95d89b77dd78fb9ef51d088f8f9d85d", "0x5414dc3ee9ac9e510720cd5a0e7db352e95d89b77dd78fb9ef51d088f8f9d85d", "0x5414dc3ee9ac9e510720cd5a0e7db352e95d89b77dd78fb9ef51d088f8f9d85d" ],
        "data" : {
          "pubkey" : "0x824c0a06a629a7f58520acae946d860784e2ba33cee2b684f71af403044a945e9534090edda8687aed27e88a9cb5b1ec",
          "withdrawal_credentials" : "0x64b8743faafef0521f5350f290979d7e470fa3e3f8746bd14933f531ca233947",
          "amount" : "32000000000",
          "signature" : "0x8edc8017ab1de32a330ed08562c254a22b7f61a375d256ba2ea00f985b50268cf854b6f93f34dd111e3f7365206ab84c0ee37bbe38b7714748e4616c337a778ad620bab196e05f1a5e6d48e2a3c3a341814f7c4e2ba5d80a9a694aecd47c61c4"
        }
      } ],
      "voluntary_exits" : [ {
        "message" : {
          "epoch" : "4575787224854062954",
          "validator_index" : "4577439708070747082"
        },
        "signature" : "0x95bcde5a5e101a5a23fc27e820cf71e6d2cb74b49e1f6f2ee195c990da44f82a513928240b3ea32de1eb54152af1cd6403427cec96df370a816ad6888b32aa5b1a0e12141cdcaa80cc32c948e7afe282dbc74d7bf1b338e81bb91a21abdc3128"
      } ],
      "sync_aggregate" : {
        "sync_committee_bits" : "0x01000000",
        "sync_committee_signature" : "0x8c2c3b368bc00b3853e6df352e816dd910016db953ac77cc1565e3c22f1c0b24c59f24ea9e8ca406aa95b23368d163e80baa6de3f8f7ac19ee78c976d2ae5a21c86fa1762cc959bc734379055cb7aa1de36eae00541936b8c2ee908c770d41ff"
>>>>>>> 722465cb
      }
    }
  }
}<|MERGE_RESOLUTION|>--- conflicted
+++ resolved
@@ -4,200 +4,6 @@
   "execution_payload_value": "12345",
   "consensus_block_value": "123000000000",
   "data": {
-<<<<<<< HEAD
-    "slot": "1",
-    "proposer_index": "4560914871608938506",
-    "parent_root": "0xfcc0453faa5beb79c96a8a4d2dde41e779279b73abbab1a2b73c11749d2af49c",
-    "state_root": "0xc35d573fca784dabeaa154cbb2430480661e9ebd886037742eb9461b0e08cefc",
-    "body": {
-      "randao_reveal": "0x896972a61590fa3df074e8b86d9229c800e16b2c69c92b424c42947efb2c5c9badf3dea0289f088c86cf45ef8add162d1764bfe82b05fa69da6969f8a5ef4a5d70422b2d6568164b0f34de00e4592a05ab90c757c76b2edfc512fef7937c5a5a",
-      "eth1_data": {
-        "deposit_root": "0x367cbd40ac7318427aadb97345a91fa2e965daf3158d7f1846f1306305f41bef",
-        "deposit_count": "4669978815449698508",
-        "block_hash": "0x103ac9406cdc59b89027eb1c9e97f607dd5fdccfa8fb2da4eaeea9d25032add9"
-      },
-      "graffiti": "0x0000000000000000000000000000000000000000000000000000000000000000",
-      "proposer_slashings": [
-        {
-          "signed_header_1": {
-            "message": {
-              "slot": "4660063907559659148",
-              "proposer_index": "4658411424342975020",
-              "parent_root": "0x499db7404cbff78670f0209f1932346fef68d985cb55a8d27472742bdf54d379",
-              "state_root": "0x5cbeb140ec0ad7cb653388caecba483cf66bd817821ed18ca1f3b7f3b9b58a04",
-              "body_root": "0x1f86d83f0bf91cc0d7e07410828140e0dddbb331dc20b6743f9f79e549b50b11"
-            },
-            "signature": "0xb3a22ab9ec46aec35a9dacfb9036375ea1528041a926cb9d2d315ab964e82be5d6990e7fef2343f2dbb4c2b7dd74687f11144beaeb5758ebe349762b4dbde5e67bbc8d89a95a803c6610631d178249917cbf0d8b11bd8740f3cb767c843aa88c"
-          },
-          "signed_header_2": {
-            "message": {
-              "slot": "4660063907559659148",
-              "proposer_index": "4658411424342975020",
-              "parent_root": "0xf943e43fcb615e36ec5aa6b9db6f1746d0d5b50d708f6400e39cf25495f39cfb",
-              "state_root": "0x0c65de3f6bad3d7be19d0de5aff82b13d6d8b49f26588dba111e361d6f545486",
-              "body_root": "0x6b0ac13f8a279ad3abec11bed1a49214f6e7af79b643595df6a38706b338e93b"
-            },
-            "signature": "0x860cc33a81805835339f1598b95691556b6f4fc5ee6a25bb24d70c658dc69d3d2e5cd62a22e14e7d962a4095e0d93ea41240a49151f9bb2884bdd1cdefcff246969101fe377460d78d58ea47c2f270e9cc8ce4bc4e81e43314bda61076350d4d"
-          }
-        }
-      ],
-      "attester_slashings": [
-        {
-          "attestation_1": {
-            "attesting_indices": [
-              "4597269519555858506",
-              "4595617032044207082",
-              "4587354615960786442"
-            ],
-            "data": {
-              "slot": "1",
-              "index": "4585702132744102314",
-              "beacon_block_root": "0x924cb53fcabe585d9672e01478b6bbae02eead9d22d5aad151a60e9768fa5751",
-              "source": {
-                "epoch": "534230738",
-                "root": "0x0413923f8a8494fa55044c196eeb367d2800a80969899f2e64ada348863fa491"
-              },
-              "target": {
-                "epoch": "533076491",
-                "root": "0xded09d3f4aedd5706b7e7dc2c7d90de31bfaa9e5fcf74dba08ab1cb8d17d357c"
-              }
-            },
-            "signature": "0xa05a7ceeb08468d98f822f8ad4444818ae44972cbcc19fded6c34e26ef0f7cbfd2e2f0cce67667df3f3d4a57dea2c4600931589aad9cd4243674693fd66e676cbb5dd27d7c1f91bdfc68f74ca641fa4d6099cd070f066b91194cb0f54d0787df"
-          },
-          "attestation_2": {
-            "attesting_indices": [
-              "4597269519555858506",
-              "4595617032044207082",
-              "4587354615960786442"
-            ],
-            "data": {
-              "slot": "1",
-              "index": "4627014230341074699",
-              "beacon_block_root": "0x00963040ab8a07b778f467851c7d0cdc7faec2a32d5e528c900d85297e084df0",
-              "source": {
-                "epoch": "539040099",
-                "root": "0xda533c406bf3482d8e6e992e756be34172a8c47fc1cc0018350bfe98c946deda"
-              },
-              "target": {
-                "epoch": "537885853",
-                "root": "0x4d1a19402bb984ca4d0005336ba05e1098babeeb0781f5744712934ae78b2a1b"
-              }
-            },
-            "signature": "0xadd071eb32731713b9040770807acb7033344aafc6df54ebf8a790187ddc947e2bb06a9547eb7c3876533720f36e54761018488a3857bb1d87175f7905620088fd81593465b7139e794f75bba0daaef713a9b7bec99656073c1396866d35f9b0"
-          }
-        }
-      ],
-      "attestations": [
-        {
-          "aggregation_bits": "0x5402fcc1a10c8dd39fa8b094969dc8382c3fd63bca126ac5dac46762b2c5266f306356652aa4f03bdea1d52650ea9b151dfaf237d8c89f585379acfa90a050bf310b6062e6defde7131af7adf00deedc6e8c535ebfb654382a2f8000f10a4780ffb1dd5ff2716f30d7f7a211b162ac3c8365e7d56d5b3a61001583fafca9c6fec5a9492e892854e3c42d287143c20353ac2d586ba953b18c046d0d4c79803ab85cf6b3ac4ec5ded05d147fdbde3fb552b72ee5c2712d6f84eee2df0ec912f60edcf03c10741f72b0434ec73f6f6cd7791205fc371e0587fcdc40ec19485a647e771895d418c4e07341a89e5600ed6911a0f03bea6f07a3646429ec3d588f27d301",
-          "data": {
-            "slot": "1",
-            "index": "4613794356017667083",
-            "beacon_block_root": "0x999e0140abe701de220ca2e0b9c3b044b1c6ba33e0a3985dfe16a16b510f0846",
-            "source": {
-              "epoch": "537501104",
-              "root": "0x735c0d406b5043543786d38912b287aaa4c0bc0f731247e9a3141adb9c4d9930"
-            },
-            "target": {
-              "epoch": "536346857",
-              "root": "0xe622ea3f2b167ff1f7173f8e08e70279cad2b67bb9c63b46b51baf8cba92e570"
-            }
-          },
-          "signature": "0x837a2a349a5c89463fb3d48c8685bcacea4ecd1ce1d9304630f1cd2060d36f7670e507ce8a1e8e903302a277e55ad2a1186de4acd8a7391411cb04c1fdcb5f35c3cc8802bea41507b2e82e729927175f5f9a23c371d8ec3587746f1e1d414398"
-        },
-        {
-          "aggregation_bits": "0x68ccb59fa18a96323e3e2292eef3ad5fd2011f1cd1065abfa5e973d2807e96b6bab7c5f48a6b6f1d19c607ff8a69ba4e5ea71d612de2aead9673c5e2eab7595d87821b3b6f56e3aff6810a4706d4974034c1cf7cd2f9add2170922edeaee45489ca8ad5c59201acae4b2f6675f0ebb265451c1bf2b1b6933c81d7b087a9b88d667951b768c14e57201a06f8f4d542e04e395158966fb4c484590d8c599160eddd2bb10e0c528d36e1111d5bd9663f3b27bb7fea896c667c9bd3753cea758a162090682e5cabac562886fb82f72117748b3085eaee2b72b5bdb66911bc0e3ac9060b32adbee8e97b8e09c549fc37289d6d02802c92f6dc959799809321da95dfc01",
-          "data": {
-            "slot": "1",
-            "index": "4547695001580498185",
-            "beacon_block_root": "0x95c9163fa9b8e5a07382c4a8ca24e64fab3f93035e00f87325462db67031aff2",
-            "source": {
-              "epoch": "529806126",
-              "root": "0x6f87223f6921271789fcf5512313bdb59e3995dff16ea6ffca43a625bb6f40dd"
-            },
-            "target": {
-              "epoch": "528651879",
-              "root": "0xe24dff3e29e762b4488e615619483884c44b8f4b37239b5cdc4a3bd7d9b48c1d"
-            }
-          },
-          "signature": "0x913ce44a60f20df0261b53d8031d13f3a8d51cf53ba5eb65735ae960623c48acd56286b31ecd74cdaf51f66b2b2331fa0e907e8cb9d4dde513ca29cc34ee9925301bb541055a8daef33bb3e1fb8442a4a033f93f86933bc35fd2ce34a569a6ef"
-        },
-        {
-          "aggregation_bits": "0x2ccebf9956209878c848ccd0193b0b73dde864075f60dd0cd74ae645483ac71e35398aa957465c73723380b3743316603c18470e52cc55a3a69c8b2a1c7e9eeab42178ad261c518227f47713e0b82155eb6e78df4895f4e4bc63342c264c70d52492484a832f56708f0b617acb7e59f7b87fe4d0acac2e90a7e645a98d2548b491cfe6eb4fe970b2de9eba15e5d3551c05b633dcd35c20681790b48e5317b472b59541996c10f93121cf11a493eb1abc3a4c5e338902d3cd9b67eef479fb74b4e6a8c27c45f0f818ebce47f7f9e141076f2b2505aca30c9e8348ccb5f4d522736fe44ae663ce348c5fd39d225cceb21f225abc19e380c0c3877aa9fa48aa309901",
-          "data": {
-            "slot": "1",
-            "index": "4534475127257090569",
-            "beacon_block_root": "0x2ed2e73ea915e0c71d9afe03676b8ab8dd578b9311463e45934f49f843386a48",
-            "source": {
-              "epoch": "528267130",
-              "root": "0x0890f33e697e213e331430adc059611ed0518d6fa4b4ecd0384dc2678e76fb32"
-            },
-            "target": {
-              "epoch": "527112883",
-              "root": "0x7a56d03e29445ddbf2a59bb1b68edcecf66387dbea68e12d4a545719acbb4773"
-            }
-          },
-          "signature": "0x8b88a54eb155233ec6d52f2e549cacd5d9bc79e05bf0915d9278a94c9a3c75e0d75167129d10e728550df65875ecef551085599499b226b88d238a71dfdd199be5de9fde058fbaf60cf7765b0e614d3bfa76c1c47281283d7bb2ff9a30247fc5"
-        }
-      ],
-      "deposits": [
-        {
-          "proof": [
-            "0x5414dc3ee9ac9e510720cd5a0e7db352e95d89b77dd78fb9ef51d088f8f9d85d",
-            "0x5414dc3ee9ac9e510720cd5a0e7db352e95d89b77dd78fb9ef51d088f8f9d85d",
-            "0x5414dc3ee9ac9e510720cd5a0e7db352e95d89b77dd78fb9ef51d088f8f9d85d",
-            "0x5414dc3ee9ac9e510720cd5a0e7db352e95d89b77dd78fb9ef51d088f8f9d85d",
-            "0x5414dc3ee9ac9e510720cd5a0e7db352e95d89b77dd78fb9ef51d088f8f9d85d",
-            "0x5414dc3ee9ac9e510720cd5a0e7db352e95d89b77dd78fb9ef51d088f8f9d85d",
-            "0x5414dc3ee9ac9e510720cd5a0e7db352e95d89b77dd78fb9ef51d088f8f9d85d",
-            "0x5414dc3ee9ac9e510720cd5a0e7db352e95d89b77dd78fb9ef51d088f8f9d85d",
-            "0x5414dc3ee9ac9e510720cd5a0e7db352e95d89b77dd78fb9ef51d088f8f9d85d",
-            "0x5414dc3ee9ac9e510720cd5a0e7db352e95d89b77dd78fb9ef51d088f8f9d85d",
-            "0x5414dc3ee9ac9e510720cd5a0e7db352e95d89b77dd78fb9ef51d088f8f9d85d",
-            "0x5414dc3ee9ac9e510720cd5a0e7db352e95d89b77dd78fb9ef51d088f8f9d85d",
-            "0x5414dc3ee9ac9e510720cd5a0e7db352e95d89b77dd78fb9ef51d088f8f9d85d",
-            "0x5414dc3ee9ac9e510720cd5a0e7db352e95d89b77dd78fb9ef51d088f8f9d85d",
-            "0x5414dc3ee9ac9e510720cd5a0e7db352e95d89b77dd78fb9ef51d088f8f9d85d",
-            "0x5414dc3ee9ac9e510720cd5a0e7db352e95d89b77dd78fb9ef51d088f8f9d85d",
-            "0x5414dc3ee9ac9e510720cd5a0e7db352e95d89b77dd78fb9ef51d088f8f9d85d",
-            "0x5414dc3ee9ac9e510720cd5a0e7db352e95d89b77dd78fb9ef51d088f8f9d85d",
-            "0x5414dc3ee9ac9e510720cd5a0e7db352e95d89b77dd78fb9ef51d088f8f9d85d",
-            "0x5414dc3ee9ac9e510720cd5a0e7db352e95d89b77dd78fb9ef51d088f8f9d85d",
-            "0x5414dc3ee9ac9e510720cd5a0e7db352e95d89b77dd78fb9ef51d088f8f9d85d",
-            "0x5414dc3ee9ac9e510720cd5a0e7db352e95d89b77dd78fb9ef51d088f8f9d85d",
-            "0x5414dc3ee9ac9e510720cd5a0e7db352e95d89b77dd78fb9ef51d088f8f9d85d",
-            "0x5414dc3ee9ac9e510720cd5a0e7db352e95d89b77dd78fb9ef51d088f8f9d85d",
-            "0x5414dc3ee9ac9e510720cd5a0e7db352e95d89b77dd78fb9ef51d088f8f9d85d",
-            "0x5414dc3ee9ac9e510720cd5a0e7db352e95d89b77dd78fb9ef51d088f8f9d85d",
-            "0x5414dc3ee9ac9e510720cd5a0e7db352e95d89b77dd78fb9ef51d088f8f9d85d",
-            "0x5414dc3ee9ac9e510720cd5a0e7db352e95d89b77dd78fb9ef51d088f8f9d85d",
-            "0x5414dc3ee9ac9e510720cd5a0e7db352e95d89b77dd78fb9ef51d088f8f9d85d",
-            "0x5414dc3ee9ac9e510720cd5a0e7db352e95d89b77dd78fb9ef51d088f8f9d85d",
-            "0x5414dc3ee9ac9e510720cd5a0e7db352e95d89b77dd78fb9ef51d088f8f9d85d",
-            "0x5414dc3ee9ac9e510720cd5a0e7db352e95d89b77dd78fb9ef51d088f8f9d85d",
-            "0x5414dc3ee9ac9e510720cd5a0e7db352e95d89b77dd78fb9ef51d088f8f9d85d"
-          ],
-          "data": {
-            "pubkey": "0x824c0a06a629a7f58520acae946d860784e2ba33cee2b684f71af403044a945e9534090edda8687aed27e88a9cb5b1ec",
-            "withdrawal_credentials": "0x64b8743faafef0521f5350f290979d7e470fa3e3f8746bd14933f531ca233947",
-            "amount": "32000000000",
-            "signature": "0x8edc8017ab1de32a330ed08562c254a22b7f61a375d256ba2ea00f985b50268cf854b6f93f34dd111e3f7365206ab84c0ee37bbe38b7714748e4616c337a778ad620bab196e05f1a5e6d48e2a3c3a341814f7c4e2ba5d80a9a694aecd47c61c4"
-          }
-        }
-      ],
-      "voluntary_exits": [
-        {
-          "message": {
-            "epoch": "4575787224854062954",
-            "validator_index": "4577439708070747082"
-          },
-          "signature": "0x95bcde5a5e101a5a23fc27e820cf71e6d2cb74b49e1f6f2ee195c990da44f82a513928240b3ea32de1eb54152af1cd6403427cec96df370a816ad6888b32aa5b1a0e12141cdcaa80cc32c948e7afe282dbc74d7bf1b338e81bb91a21abdc3128"
-        }
-      ],
-      "sync_aggregate": {
-        "sync_committee_bits": "0x01000000",
-        "sync_committee_signature": "0x8c2c3b368bc00b3853e6df352e816dd910016db953ac77cc1565e3c22f1c0b24c59f24ea9e8ca406aa95b23368d163e80baa6de3f8f7ac19ee78c976d2ae5a21c86fa1762cc959bc734379055cb7aa1de36eae00541936b8c2ee908c770d41ff"
-=======
     "slot" : "1",
     "proposer_index" : "4560914871608938506",
     "parent_root" : "0xfcc0453faa5beb79c96a8a4d2dde41e779279b73abbab1a2b73c11749d2af49c",
@@ -336,7 +142,6 @@
       "sync_aggregate" : {
         "sync_committee_bits" : "0x01000000",
         "sync_committee_signature" : "0x8c2c3b368bc00b3853e6df352e816dd910016db953ac77cc1565e3c22f1c0b24c59f24ea9e8ca406aa95b23368d163e80baa6de3f8f7ac19ee78c976d2ae5a21c86fa1762cc959bc734379055cb7aa1de36eae00541936b8c2ee908c770d41ff"
->>>>>>> 722465cb
       }
     }
   }
