--- conflicted
+++ resolved
@@ -192,28 +192,6 @@
 
   @Override
   public void onAttestationAggregationDue(final UnsignedLong slot) {
-<<<<<<< HEAD
-    performDutyForSlot(aggregationDuties, slot);
-  }
-
-  public void performDutyForSlot(
-      final Map<UnsignedLong, ? extends Duty> duties, final UnsignedLong slot) {
-    final Duty duty = duties.remove(slot);
-    if (duty == null) {
-      return;
-    }
-    duty.performDuty()
-        .finish(
-            () -> LOG.trace("{} completed successfully", duty::describe),
-            error -> {
-              if (Throwables.getRootCause(error) instanceof NodeSyncingException) {
-                LOG.debug("{} skipped because node was syncing", duty::describe);
-                return;
-              }
-              LOG.error(duty.describe() + " failed", error);
-            });
-=======
     scheduledDuties.performAggregation(slot);
->>>>>>> 7e1a82da
   }
 }