--- conflicted
+++ resolved
@@ -166,7 +166,6 @@
     runtimeProposerConfig.updateFeeRecipient(publicKey, eth1Address);
   }
 
-<<<<<<< HEAD
   public void setGasLimit(final BLSPublicKey publicKey, final UInt64 gasLimit)
       throws SetFeeRecipientException {
     if (validatorIndexCannotBeResolved(publicKey)) {
@@ -181,8 +180,6 @@
     runtimeProposerConfig.updateGasLimit(publicKey, gasLimit);
   }
 
-=======
->>>>>>> 5c2d30b0
   public boolean deleteFeeRecipient(final BLSPublicKey publicKey) {
     Optional<Eth1Address> maybeEth1Address =
         maybeProposerConfig.flatMap(config -> getFeeRecipientFromProposerConfig(config, publicKey));
