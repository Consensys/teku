--- conflicted
+++ resolved
@@ -58,11 +58,7 @@
       final PublicKeyLoader publicKeyLoader,
       final AsyncRunner asyncRunner,
       final MetricsSystem metricsSystem,
-<<<<<<< HEAD
-      final Optional<DataDirLayout> validatorPath) {
-=======
       final Optional<DataDirLayout> maybeDataDir) {
->>>>>>> 366ec34d
     final Supplier<HttpClient> externalSignerHttpClientFactory =
         Suppliers.memoize(new HttpClientExternalSignerFactory(config)::get);
     return create(
@@ -74,11 +70,7 @@
         publicKeyLoader,
         asyncRunner,
         metricsSystem,
-<<<<<<< HEAD
-        validatorPath);
-=======
         maybeDataDir);
->>>>>>> 366ec34d
   }
 
   @VisibleForTesting
@@ -91,11 +83,7 @@
       final PublicKeyLoader publicKeyLoader,
       final AsyncRunner asyncRunner,
       final MetricsSystem metricsSystem,
-<<<<<<< HEAD
-      final Optional<DataDirLayout> validatorPath) {
-=======
       final Optional<DataDirLayout> maybeDataDir) {
->>>>>>> 366ec34d
     final List<ValidatorSource> validatorSources = new ArrayList<>();
     if (interopConfig.isInteropEnabled()) {
       validatorSources.add(
@@ -112,15 +100,9 @@
           metricsSystem,
           validatorSources);
       addLocalValidatorSource(spec, config, slashingProtector, asyncRunner, validatorSources);
-<<<<<<< HEAD
-      if (validatorPath.isPresent()) {
-        addMutableValidatorSource(
-            spec, config, slashingProtector, asyncRunner, validatorSources, validatorPath);
-=======
       if (maybeDataDir.isPresent()) {
         addMutableValidatorSource(
             spec, config, slashingProtector, asyncRunner, validatorSources, maybeDataDir.get());
->>>>>>> 366ec34d
       }
     }
 
@@ -133,22 +115,12 @@
       final SlashingProtector slashingProtector,
       final AsyncRunner asyncRunner,
       final List<ValidatorSource> validatorSources,
-<<<<<<< HEAD
-      final Optional<DataDirLayout> validatorPath) {
-    DataDirLayout validatorDir = validatorPath.get();
-    Path keystorePath = ValidatorClientService.getKeystoreValidatorPath(validatorDir);
-    Path keystorePasswordPath =
-        ValidatorClientService.getKeystorePasswordValidatorPath(validatorDir);
-    if (Files.exists(keystorePath) && Files.exists(keystorePasswordPath)) {
-      KeyStoreFilesLocator keyStoreFilesLocator =
-=======
       final DataDirLayout dataDirLayout) {
     final Path keystorePath = ValidatorClientService.getAlterableKeystorePath(dataDirLayout);
     final Path keystorePasswordPath =
         ValidatorClientService.getAlterableKeystorePasswordPath(dataDirLayout);
     if (Files.exists(keystorePath) && Files.exists(keystorePasswordPath)) {
       final KeyStoreFilesLocator keyStoreFilesLocator =
->>>>>>> 366ec34d
           new KeyStoreFilesLocator(
               List.of(keystorePath + File.pathSeparator + keystorePasswordPath),
               File.pathSeparator);
