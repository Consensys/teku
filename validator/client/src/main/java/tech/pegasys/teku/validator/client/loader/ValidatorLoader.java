--- conflicted
+++ resolved
@@ -15,8 +15,6 @@
 
 import com.google.common.annotations.VisibleForTesting;
 import com.google.common.base.Suppliers;
-<<<<<<< HEAD
-=======
 import java.net.http.HttpClient;
 import java.time.Duration;
 import java.util.Collection;
@@ -29,7 +27,6 @@
 import java.util.function.Function;
 import java.util.function.Supplier;
 import java.util.stream.Collectors;
->>>>>>> 93920089
 import tech.pegasys.teku.bls.BLSKeyPair;
 import tech.pegasys.teku.bls.BLSPublicKey;
 import tech.pegasys.teku.core.signatures.LocalSigner;
@@ -116,7 +113,6 @@
         .collect(toMap(Validator::getPublicKey, Function.identity()));
   }
 
-<<<<<<< HEAD
   private Map<BLSPublicKey, Validator> createExternalSignerValidator(
       final ValidatorConfig config, final Supplier<HttpClient> externalSignerHttpClientFactory) {
     if (config.getValidatorExternalSignerPublicKeys().isEmpty()) {
@@ -125,16 +121,8 @@
 
     final Duration timeout = Duration.ofMillis(config.getValidatorExternalSignerTimeout());
 
-=======
-  private Map<BLSPublicKey, Validator> createExternalSignerValidator(final ValidatorConfig config) {
-    if (config.getValidatorExternalSignerPublicKeys().isEmpty()) {
-      return Collections.emptyMap();
-    }
-    final Duration timeout = Duration.ofMillis(config.getValidatorExternalSignerTimeout());
-
     setupExternalSignerStatusLogging(config, timeout);
 
->>>>>>> 93920089
     return config.getValidatorExternalSignerPublicKeys().stream()
         .map(
             publicKey -> {
