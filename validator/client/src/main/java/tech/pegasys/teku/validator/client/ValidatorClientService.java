--- conflicted
+++ resolved
@@ -53,13 +53,9 @@
       final ValidatorTimingChannel attestationTimingChannel,
       final ValidatorTimingChannel blockProductionTimingChannel,
       final ValidatorIndexProvider validatorIndexProvider,
-<<<<<<< HEAD
-      final BeaconNodeApi beaconNodeApi) {
-    this.validatorStatusLogger = validatorStatusLogger;
-=======
       final BeaconNodeApi beaconNodeApi,
       final ForkProvider forkProvider) {
->>>>>>> 5af09bf9
+    this.validatorStatusLogger = validatorStatusLogger;
     this.eventChannels = eventChannels;
     this.attestationTimingChannel = attestationTimingChannel;
     this.blockProductionTimingChannel = blockProductionTimingChannel;
