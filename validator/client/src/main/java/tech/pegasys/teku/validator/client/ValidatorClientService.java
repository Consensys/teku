/*
 * Copyright 2020 ConsenSys AG.
 *
 * Licensed under the Apache License, Version 2.0 (the "License"); you may not use this file except in compliance with
 * the License. You may obtain a copy of the License at
 *
 * http://www.apache.org/licenses/LICENSE-2.0
 *
 * Unless required by applicable law or agreed to in writing, software distributed under the License is distributed on
 * an "AS IS" BASIS, WITHOUT WARRANTIES OR CONDITIONS OF ANY KIND, either express or implied. See the License for the
 * specific language governing permissions and limitations under the License.
 */

package tech.pegasys.teku.validator.client;

import java.nio.file.Path;
import java.util.ArrayList;
import java.util.List;
import java.util.Optional;
import java.util.Random;
import org.apache.logging.log4j.LogManager;
import org.apache.logging.log4j.Logger;
import org.hyperledger.besu.plugin.services.MetricsSystem;
import tech.pegasys.teku.core.signatures.LocalSlashingProtector;
import tech.pegasys.teku.core.signatures.SlashingProtector;
import tech.pegasys.teku.infrastructure.async.AsyncRunner;
import tech.pegasys.teku.infrastructure.async.SafeFuture;
import tech.pegasys.teku.infrastructure.events.EventChannels;
import tech.pegasys.teku.infrastructure.io.SyncDataAccessor;
import tech.pegasys.teku.infrastructure.io.SystemSignalListener;
import tech.pegasys.teku.infrastructure.metrics.TekuMetricCategory;
import tech.pegasys.teku.infrastructure.restapi.RestApi;
import tech.pegasys.teku.service.serviceutils.Service;
import tech.pegasys.teku.service.serviceutils.ServiceConfig;
import tech.pegasys.teku.service.serviceutils.layout.DataDirLayout;
import tech.pegasys.teku.spec.Spec;
import tech.pegasys.teku.spec.SpecMilestone;
import tech.pegasys.teku.spec.datastructures.eth1.Eth1Address;
import tech.pegasys.teku.validator.api.ValidatorApiChannel;
import tech.pegasys.teku.validator.api.ValidatorTimingChannel;
import tech.pegasys.teku.validator.beaconnode.BeaconNodeApi;
import tech.pegasys.teku.validator.beaconnode.GenesisDataProvider;
import tech.pegasys.teku.validator.client.duties.BeaconCommitteeSubscriptions;
import tech.pegasys.teku.validator.client.duties.BlockDutyFactory;
import tech.pegasys.teku.validator.client.duties.SlotBasedScheduledDuties;
import tech.pegasys.teku.validator.client.duties.attestations.AttestationDutyFactory;
import tech.pegasys.teku.validator.client.duties.synccommittee.ChainHeadTracker;
import tech.pegasys.teku.validator.client.duties.synccommittee.SyncCommitteeScheduledDuties;
import tech.pegasys.teku.validator.client.loader.OwnedValidators;
import tech.pegasys.teku.validator.client.loader.PublicKeyLoader;
import tech.pegasys.teku.validator.client.loader.ValidatorLoader;
import tech.pegasys.teku.validator.client.restapi.ValidatorRestApi;
import tech.pegasys.teku.validator.client.restapi.ValidatorRestApiConfig;
import tech.pegasys.teku.validator.relaypublisher.MultiPublishingBeaconNodeApi;

public class ValidatorClientService extends Service {
  private static final Logger LOG = LogManager.getLogger();
  private final EventChannels eventChannels;
  private final ValidatorLoader validatorLoader;
  private final BeaconNodeApi beaconNodeApi;
  private final Optional<RestApi> validatorRestApi;
  private final ForkProvider forkProvider;
  private final Spec spec;

  private final List<ValidatorTimingChannel> validatorTimingChannels = new ArrayList<>();
  private ValidatorStatusLogger validatorStatusLogger;
  private ValidatorIndexProvider validatorIndexProvider;

  private final SafeFuture<Void> initializationComplete = new SafeFuture<>();

  private final MetricsSystem metricsSystem;

  private ValidatorClientService(
      final EventChannels eventChannels,
      final ValidatorLoader validatorLoader,
      final BeaconNodeApi beaconNodeApi,
      final Optional<RestApi> validatorRestApi,
      final ForkProvider forkProvider,
      final Spec spec,
      final MetricsSystem metricsSystem) {
    this.eventChannels = eventChannels;
    this.validatorLoader = validatorLoader;
    this.beaconNodeApi = beaconNodeApi;
    this.validatorRestApi = validatorRestApi;
    this.forkProvider = forkProvider;
    this.spec = spec;
    this.metricsSystem = metricsSystem;
  }

  public static ValidatorClientService create(
      final ServiceConfig services, final ValidatorClientConfiguration config) {
    final EventChannels eventChannels = services.getEventChannels();
    final AsyncRunner asyncRunner = services.createAsyncRunner("validator");
    final boolean useDependentRoots = config.getValidatorConfig().useDependentRoots();
    final boolean generateEarlyAttestations =
        config.getValidatorConfig().generateEarlyAttestations();
    final BeaconNodeApi beaconNodeApi =
        MultiPublishingBeaconNodeApi.create(
            services,
            asyncRunner,
            config.getValidatorConfig().getBeaconNodeApiEndpoint(),
            config.getSpec(),
            useDependentRoots,
            generateEarlyAttestations,
            config.getValidatorConfig().getAdditionalPublishUrls());

    final ValidatorApiChannel validatorApiChannel = beaconNodeApi.getValidatorApi();
    final GenesisDataProvider genesisDataProvider =
        new GenesisDataProvider(asyncRunner, validatorApiChannel);
    final ForkProvider forkProvider = new ForkProvider(config.getSpec(), genesisDataProvider);

    final ValidatorLoader validatorLoader = createValidatorLoader(config, asyncRunner, services);

    final ValidatorRestApiConfig validatorApiConfig = config.getValidatorRestApiConfig();
    Optional<RestApi> validatorRestApi = Optional.empty();
    if (validatorApiConfig.isRestApiEnabled()) {
      validatorRestApi =
          Optional.of(ValidatorRestApi.create(validatorApiConfig, new KeyManager(validatorLoader)));
    } else {
      LOG.info("validator-api-enabled is false, not starting rest api.");
    }
    ValidatorClientService validatorClientService =
        new ValidatorClientService(
            eventChannels,
            validatorLoader,
            beaconNodeApi,
            validatorRestApi,
            forkProvider,
            config.getSpec(),
            services.getMetricsSystem());

    asyncRunner
        .runAsync(
            () ->
                validatorClientService.initializeValidators(
                    config, validatorApiChannel, asyncRunner))
        .propagateTo(validatorClientService.initializationComplete);
    return validatorClientService;
  }

  private static ValidatorLoader createValidatorLoader(
      final ValidatorClientConfiguration config,
      final AsyncRunner asyncRunner,
      final ServiceConfig services) {
    final Path slashingProtectionPath = getSlashingProtectionPath(services.getDataDirLayout());
    final SlashingProtector slashingProtector =
        new LocalSlashingProtector(
            SyncDataAccessor.create(slashingProtectionPath), slashingProtectionPath);
    return ValidatorLoader.create(
        config.getSpec(),
        config.getValidatorConfig(),
        config.getInteropConfig(),
        slashingProtector,
        new PublicKeyLoader(),
        asyncRunner,
        services.getMetricsSystem(),
        config.getValidatorRestApiConfig().isRestApiEnabled()
            ? Optional.of(services.getDataDirLayout())
            : Optional.empty());
  }

  private void initializeValidators(
      ValidatorClientConfiguration config,
      ValidatorApiChannel validatorApiChannel,
      AsyncRunner asyncRunner) {
    validatorLoader.loadValidators();
    final OwnedValidators validators = validatorLoader.getOwnedValidators();
    this.validatorIndexProvider = new ValidatorIndexProvider(validators, validatorApiChannel);
    final BlockDutyFactory blockDutyFactory =
        new BlockDutyFactory(forkProvider, validatorApiChannel, spec);
    final AttestationDutyFactory attestationDutyFactory =
        new AttestationDutyFactory(
            forkProvider,
            validatorApiChannel,
            config.getValidatorConfig().sendAttestationsAsBatch());
    final BeaconCommitteeSubscriptions beaconCommitteeSubscriptions =
        new BeaconCommitteeSubscriptions(validatorApiChannel);
    final DutyLoader<?> attestationDutyLoader =
        new RetryingDutyLoader<>(
            asyncRunner,
            new AttestationDutyLoader(
                validatorApiChannel,
                forkProvider,
                dependentRoot ->
                    new SlotBasedScheduledDuties<>(attestationDutyFactory, dependentRoot),
                validators,
                validatorIndexProvider,
                beaconCommitteeSubscriptions,
                spec));
    final DutyLoader<?> blockDutyLoader =
        new RetryingDutyLoader<>(
            asyncRunner,
            new BlockProductionDutyLoader(
                validatorApiChannel,
                dependentRoot -> new SlotBasedScheduledDuties<>(blockDutyFactory, dependentRoot),
                validators,
                validatorIndexProvider));
    final boolean useDependentRoots = config.getValidatorConfig().useDependentRoots();
    validatorTimingChannels.add(
        new BlockDutyScheduler(metricsSystem, blockDutyLoader, useDependentRoots, spec));
    validatorTimingChannels.add(
        new AttestationDutyScheduler(
            metricsSystem, attestationDutyLoader, useDependentRoots, spec));

    if (spec.isMilestoneSupported(SpecMilestone.ALTAIR)) {
      final ChainHeadTracker chainHeadTracker = new ChainHeadTracker();
      validatorTimingChannels.add(chainHeadTracker);
      final DutyLoader<SyncCommitteeScheduledDuties> syncCommitteeDutyLoader =
          new RetryingDutyLoader<>(
              asyncRunner,
              new SyncCommitteeDutyLoader(
                  validators,
                  validatorIndexProvider,
                  spec,
                  validatorApiChannel,
                  chainHeadTracker,
                  forkProvider));
      validatorTimingChannels.add(
          new SyncCommitteeScheduler(
              metricsSystem, spec, syncCommitteeDutyLoader, new Random()::nextInt));
    }

    if (spec.isMilestoneSupported(SpecMilestone.MERGE)) {
      validatorTimingChannels.add(
          new BeaconProposerPreparer(
              validatorApiChannel,
              validatorIndexProvider,
              config.getValidatorConfig().getFeeRecipient().map(Eth1Address::toBytes20),
              validators,
              spec));
    }
    addValidatorCountMetric(metricsSystem, validators);
    this.validatorStatusLogger =
        new DefaultValidatorStatusLogger(
            metricsSystem, validators, validatorApiChannel, asyncRunner);
  }

  public static Path getSlashingProtectionPath(final DataDirLayout dataDirLayout) {
    return dataDirLayout.getValidatorDataDirectory().resolve("slashprotection");
  }

<<<<<<< HEAD
  public static Path getKeystoreValidatorPath(final DataDirLayout dataDirLayout) {
    return dataDirLayout.getValidatorDataDirectory().resolve("keystores");
  }

  public static Path getKeystorePasswordValidatorPath(final DataDirLayout dataDirLayout) {
    return dataDirLayout.getValidatorDataDirectory().resolve("keystore-passwords");
=======
  public static Path getAlterableKeystorePath(final DataDirLayout dataDirLayout) {
    return dataDirLayout.getValidatorDataDirectory().resolve("alterable-keystores");
  }

  public static Path getAlterableKeystorePasswordPath(final DataDirLayout dataDirLayout) {
    return dataDirLayout.getValidatorDataDirectory().resolve("alterable-passwords");
>>>>>>> 366ec34d
  }

  private static void addValidatorCountMetric(
      final MetricsSystem metricsSystem, final OwnedValidators validators) {
    metricsSystem.createIntegerGauge(
        TekuMetricCategory.VALIDATOR,
        "local_validator_count",
        "Current number of validators running in this validator client",
        validators::getValidatorCount);
  }

  @Override
  protected SafeFuture<?> doStart() {
    return initializationComplete.thenCompose(
        (__) -> {
          SystemSignalListener.registerReloadConfigListener(validatorLoader::loadValidators);
          validatorIndexProvider.lookupValidators();
          eventChannels.subscribe(
              ValidatorTimingChannel.class,
              new ValidatorTimingActions(
                  validatorStatusLogger,
                  validatorIndexProvider,
                  validatorTimingChannels,
                  spec,
                  metricsSystem));
          validatorStatusLogger.printInitialValidatorStatuses().reportExceptions();
          validatorRestApi.ifPresent(restApi -> restApi.start().reportExceptions());
          return beaconNodeApi.subscribeToEvents();
        });
  }

  @Override
  protected SafeFuture<?> doStop() {
    return SafeFuture.allOf(
        SafeFuture.fromRunnable(
            () -> validatorRestApi.ifPresent(restApi -> restApi.stop().reportExceptions())),
        beaconNodeApi.unsubscribeFromEvents());
  }
}<|MERGE_RESOLUTION|>--- conflicted
+++ resolved
@@ -239,21 +239,12 @@
     return dataDirLayout.getValidatorDataDirectory().resolve("slashprotection");
   }
 
-<<<<<<< HEAD
-  public static Path getKeystoreValidatorPath(final DataDirLayout dataDirLayout) {
-    return dataDirLayout.getValidatorDataDirectory().resolve("keystores");
-  }
-
-  public static Path getKeystorePasswordValidatorPath(final DataDirLayout dataDirLayout) {
-    return dataDirLayout.getValidatorDataDirectory().resolve("keystore-passwords");
-=======
   public static Path getAlterableKeystorePath(final DataDirLayout dataDirLayout) {
     return dataDirLayout.getValidatorDataDirectory().resolve("alterable-keystores");
   }
 
   public static Path getAlterableKeystorePasswordPath(final DataDirLayout dataDirLayout) {
     return dataDirLayout.getValidatorDataDirectory().resolve("alterable-passwords");
->>>>>>> 366ec34d
   }
 
   private static void addValidatorCountMetric(
