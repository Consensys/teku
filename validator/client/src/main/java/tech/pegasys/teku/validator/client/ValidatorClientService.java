--- conflicted
+++ resolved
@@ -65,13 +65,8 @@
     final AsyncRunner asyncRunner = services.createAsyncRunner("validator");
     final Path slashingProtectionPath = getSlashingProtectionPath(services.getDataDirLayout());
     final SlashingProtector slashingProtector =
-<<<<<<< HEAD
-        new SlashingProtector(new SyncDataAccessor(), slashingProtectionPath);
+        new LocalSlashingProtector(new SyncDataAccessor(), slashingProtectionPath);
     final ValidatorLoader validatorLoader = ValidatorLoader.create(slashingProtector, asyncRunner);
-=======
-        new LocalSlashingProtector(new SyncDataAccessor(), slashingProtectionPath);
-    final ValidatorLoader validatorLoader = new ValidatorLoader(slashingProtector, asyncRunner);
->>>>>>> d8f3e780
     final Map<BLSPublicKey, Validator> validators =
         validatorLoader.initializeValidators(
             config.getValidatorConfig(), config.getGlobalConfiguration());
