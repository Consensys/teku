/*
 * Copyright Consensys Software Inc., 2022
 *
 * Licensed under the Apache License, Version 2.0 (the "License"); you may not use this file except in compliance with
 * the License. You may obtain a copy of the License at
 *
 * http://www.apache.org/licenses/LICENSE-2.0
 *
 * Unless required by applicable law or agreed to in writing, software distributed under the License is distributed on
 * an "AS IS" BASIS, WITHOUT WARRANTIES OR CONDITIONS OF ANY KIND, either express or implied. See the License for the
 * specific language governing permissions and limitations under the License.
 */

package tech.pegasys.teku.validator.client.restapi;

import static tech.pegasys.teku.infrastructure.http.HttpStatusCodes.SC_BAD_REQUEST;
import static tech.pegasys.teku.infrastructure.http.HttpStatusCodes.SC_SERVICE_UNAVAILABLE;

import com.fasterxml.jackson.core.JsonProcessingException;
import java.nio.file.Path;
import java.util.Optional;
import org.apache.commons.lang3.StringUtils;
import tech.pegasys.teku.api.exceptions.BadRequestException;
import tech.pegasys.teku.api.exceptions.ServiceUnavailableException;
import tech.pegasys.teku.infrastructure.http.HttpErrorResponse;
import tech.pegasys.teku.infrastructure.restapi.RestApi;
import tech.pegasys.teku.infrastructure.restapi.RestApiBuilder;
import tech.pegasys.teku.infrastructure.time.TimeProvider;
import tech.pegasys.teku.infrastructure.version.VersionProvider;
import tech.pegasys.teku.service.serviceutils.layout.DataDirLayout;
import tech.pegasys.teku.spec.Spec;
import tech.pegasys.teku.validator.api.GraffitiManager;
import tech.pegasys.teku.validator.api.ValidatorApiChannel;
import tech.pegasys.teku.validator.beaconnode.GenesisDataProvider;
import tech.pegasys.teku.validator.client.KeyManager;
import tech.pegasys.teku.validator.client.ProposerConfigManager;
import tech.pegasys.teku.validator.client.ValidatorClientService;
import tech.pegasys.teku.validator.client.VoluntaryExitDataProvider;
import tech.pegasys.teku.validator.client.doppelganger.DoppelgangerDetector;
import tech.pegasys.teku.validator.client.restapi.apis.DeleteFeeRecipient;
import tech.pegasys.teku.validator.client.restapi.apis.DeleteGasLimit;
import tech.pegasys.teku.validator.client.restapi.apis.DeleteGraffiti;
import tech.pegasys.teku.validator.client.restapi.apis.DeleteKeys;
import tech.pegasys.teku.validator.client.restapi.apis.DeleteRemoteKeys;
import tech.pegasys.teku.validator.client.restapi.apis.GetFeeRecipient;
import tech.pegasys.teku.validator.client.restapi.apis.GetGasLimit;
import tech.pegasys.teku.validator.client.restapi.apis.GetGraffiti;
import tech.pegasys.teku.validator.client.restapi.apis.GetKeys;
import tech.pegasys.teku.validator.client.restapi.apis.GetRemoteKeys;
import tech.pegasys.teku.validator.client.restapi.apis.PostKeys;
import tech.pegasys.teku.validator.client.restapi.apis.PostRemoteKeys;
import tech.pegasys.teku.validator.client.restapi.apis.PostVoluntaryExit;
import tech.pegasys.teku.validator.client.restapi.apis.SetFeeRecipient;
import tech.pegasys.teku.validator.client.restapi.apis.SetGasLimit;
import tech.pegasys.teku.validator.client.restapi.apis.SetGraffiti;
import tech.pegasys.teku.validator.client.slashingriskactions.SlashingRiskAction;

public class ValidatorRestApi {

  public static final String TAG_VOLUNTARY_EXIT = "Voluntary Exit";
  public static final String TAG_KEY_MANAGEMENT = "Key Management";
  public static final String TAG_FEE_RECIPIENT = "Fee Recipient";
  public static final String TAG_GAS_LIMIT = "Gas Limit";
  public static final String TAG_GRAFFITI = "Graffiti";

  public static RestApi create(
      final Spec spec,
      final ValidatorRestApiConfig config,
      final ValidatorApiChannel validatorApiChannel,
      final GenesisDataProvider genesisDataProvider,
      final Optional<ProposerConfigManager> proposerConfigManager,
      final KeyManager keyManager,
      final DataDirLayout dataDirLayout,
      final TimeProvider timeProvider,
      final Optional<DoppelgangerDetector> maybeDoppelgangerDetector,
      final SlashingRiskAction doppelgangerDetectionAction,
      final GraffitiManager graffitiManager) {
    final VoluntaryExitDataProvider voluntaryExitDataProvider =
        new VoluntaryExitDataProvider(
            spec, keyManager, validatorApiChannel, genesisDataProvider, timeProvider);
    final Path slashingProtectionPath =
        ValidatorClientService.getSlashingProtectionPath(dataDirLayout);
    final Path validatorApiBearerFile =
        config
            .getMaybeValidatorApiBearerFile()
            .orElse(
                ValidatorClientService.getKeyManagerPath(dataDirLayout)
                    .resolve("validator-api-bearer"));
    return new RestApiBuilder()
        .openApiInfo(
            openApi ->
                openApi
                    .title(
                        StringUtils.capitalize(
                            VersionProvider.CLIENT_IDENTITY + " Validator Rest API"))
                    .version(VersionProvider.IMPLEMENTATION_VERSION)
                    .bearerAuth(true)
                    .description("An implementation of the key management standard Rest API.")
                    .license("Apache 2.0", "https://www.apache.org/licenses/LICENSE-2.0.html"))
        .openApiDocsEnabled(config.isRestApiDocsEnabled())
        .listenAddress(config.getRestApiInterface())
        .port(config.getRestApiPort())
        .maxUrlLength(config.getMaxUrlLength())
        .corsAllowedOrigins(config.getRestApiCorsAllowedOrigins())
        .hostAllowlist(config.getRestApiHostAllowlist())
        .exceptionHandler(
            ServiceUnavailableException.class,
            (throwable) -> new HttpErrorResponse(SC_SERVICE_UNAVAILABLE, "Service unavailable"))
        .exceptionHandler(
            BadRequestException.class,
            (throwable) -> new HttpErrorResponse(SC_BAD_REQUEST, throwable.getMessage()))
        .exceptionHandler(
            IllegalArgumentException.class,
            (throwable) -> new HttpErrorResponse(SC_BAD_REQUEST, throwable.getMessage()))
        .exceptionHandler(
            JsonProcessingException.class,
            (throwable) -> new HttpErrorResponse(SC_BAD_REQUEST, throwable.getMessage()))
        .endpoint(new GetKeys(keyManager))
        .endpoint(new DeleteKeys(keyManager, slashingProtectionPath))
        .endpoint(
            new PostKeys(
                keyManager,
                slashingProtectionPath,
                maybeDoppelgangerDetector,
                doppelgangerDetectionAction))
        .endpoint(new GetRemoteKeys(keyManager))
        .endpoint(
            new PostRemoteKeys(keyManager, maybeDoppelgangerDetector, doppelgangerDetectionAction))
        .endpoint(new DeleteRemoteKeys(keyManager))
        .endpoint(new GetFeeRecipient(proposerConfigManager))
        .endpoint(new GetGasLimit(proposerConfigManager))
        .endpoint(new SetFeeRecipient(proposerConfigManager))
        .endpoint(new SetGasLimit(proposerConfigManager))
        .endpoint(new DeleteFeeRecipient(proposerConfigManager))
        .endpoint(new DeleteGasLimit(proposerConfigManager))
        .endpoint(new PostVoluntaryExit(voluntaryExitDataProvider))
<<<<<<< HEAD
        .endpoint(new GetGraffiti())
        .endpoint(new SetGraffiti(keyManager, graffitiManager))
        .endpoint(new DeleteGraffiti(keyManager, graffitiManager))
=======
        .endpoint(new GetGraffiti(keyManager))
>>>>>>> 0225f09f
        .sslCertificate(config.getRestApiKeystoreFile(), config.getRestApiKeystorePasswordFile())
        .passwordFilePath(validatorApiBearerFile)
        .build();
  }
}<|MERGE_RESOLUTION|>--- conflicted
+++ resolved
@@ -134,13 +134,9 @@
         .endpoint(new DeleteFeeRecipient(proposerConfigManager))
         .endpoint(new DeleteGasLimit(proposerConfigManager))
         .endpoint(new PostVoluntaryExit(voluntaryExitDataProvider))
-<<<<<<< HEAD
-        .endpoint(new GetGraffiti())
+        .endpoint(new GetGraffiti(keyManager))
         .endpoint(new SetGraffiti(keyManager, graffitiManager))
         .endpoint(new DeleteGraffiti(keyManager, graffitiManager))
-=======
-        .endpoint(new GetGraffiti(keyManager))
->>>>>>> 0225f09f
         .sslCertificate(config.getRestApiKeystoreFile(), config.getRestApiKeystorePasswordFile())
         .passwordFilePath(validatorApiBearerFile)
         .build();
