--- conflicted
+++ resolved
@@ -63,11 +63,8 @@
         .endpoint(new GetKeys(keyManager))
         .endpoint(new DeleteKeys(keyManager))
         .endpoint(new PostKeys(keyManager))
-<<<<<<< HEAD
+        .sslCertificate(config.getRestApiKeystoreFile(), config.getRestApiKeystorePasswordFile())
         .endpoint(new GetRemoteKeys(keyManager))
-=======
-        .sslCertificate(config.getRestApiKeystoreFile(), config.getRestApiKeystorePasswordFile())
->>>>>>> 83014f02
         .passwordFilePath(
             ValidatorClientService.getKeyManagerPath(keyManager.getDataDirLayout())
                 .resolve("validator-api-bearer"))
