--- conflicted
+++ resolved
@@ -131,11 +131,8 @@
         .endpoint(new DeleteFeeRecipient(proposerConfigManager))
         .endpoint(new DeleteGasLimit(proposerConfigManager))
         .endpoint(new PostVoluntaryExit(voluntaryExitDataProvider))
-<<<<<<< HEAD
+        .endpoint(new GetGraffiti())
         .endpoint(new DeleteGraffiti())
-=======
-        .endpoint(new GetGraffiti())
->>>>>>> 064ce08f
         .sslCertificate(config.getRestApiKeystoreFile(), config.getRestApiKeystorePasswordFile())
         .passwordFilePath(validatorApiBearerFile)
         .build();
