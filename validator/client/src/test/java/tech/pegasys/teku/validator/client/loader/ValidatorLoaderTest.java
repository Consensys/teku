/*
 * Copyright 2020 ConsenSys AG.
 *
 * Licensed under the Apache License, Version 2.0 (the "License"); you may not use this file except in compliance with
 * the License. You may obtain a copy of the License at
 *
 * http://www.apache.org/licenses/LICENSE-2.0
 *
 * Unless required by applicable law or agreed to in writing, software distributed under the License is distributed on
 * an "AS IS" BASIS, WITHOUT WARRANTIES OR CONDITIONS OF ANY KIND, either express or implied. See the License for the
 * specific language governing permissions and limitations under the License.
 */

package tech.pegasys.teku.validator.client.loader;

import static org.assertj.core.api.Assertions.assertThat;
import static org.mockito.ArgumentMatchers.any;
import static org.mockito.Mockito.mock;
import static org.mockito.Mockito.verify;
import static org.mockito.Mockito.verifyNoInteractions;
import static org.mockito.Mockito.when;

import com.google.common.io.Resources;
import java.io.File;
import java.io.IOException;
import java.net.MalformedURLException;
import java.net.URL;
import java.net.http.HttpClient;
import java.net.http.HttpResponse;
import java.nio.file.Files;
import java.nio.file.Path;
import java.util.Collections;
import java.util.List;
import java.util.Optional;
import java.util.function.Supplier;
import org.apache.tuweni.bytes.Bytes;
import org.hyperledger.besu.plugin.services.MetricsSystem;
import org.junit.jupiter.api.BeforeEach;
import org.junit.jupiter.api.Test;
import org.junit.jupiter.api.io.TempDir;
import org.mockito.ArgumentMatchers;
import tech.pegasys.teku.bls.BLSPublicKey;
import tech.pegasys.teku.bls.BLSSignature;
import tech.pegasys.teku.core.signatures.SlashingProtector;
import tech.pegasys.teku.infrastructure.async.SafeFuture;
import tech.pegasys.teku.infrastructure.async.StubAsyncRunner;
import tech.pegasys.teku.infrastructure.metrics.StubMetricsSystem;
import tech.pegasys.teku.service.serviceutils.layout.DataDirLayout;
import tech.pegasys.teku.service.serviceutils.layout.SeparateServiceDataDirLayout;
import tech.pegasys.teku.spec.Spec;
import tech.pegasys.teku.spec.TestSpecFactory;
import tech.pegasys.teku.spec.datastructures.blocks.BeaconBlock;
import tech.pegasys.teku.spec.datastructures.state.ForkInfo;
import tech.pegasys.teku.spec.util.DataStructureUtil;
import tech.pegasys.teku.validator.api.InteropConfig;
import tech.pegasys.teku.validator.api.ValidatorConfig;
import tech.pegasys.teku.validator.client.Validator;
import tech.pegasys.teku.validator.client.ValidatorClientService;

class ValidatorLoaderTest {

  private static final BLSPublicKey PUBLIC_KEY1 =
      BLSPublicKey.fromSSZBytes(
          Bytes.fromHexString(
              "0x9612d7a727c9d0a22e185a1c768478dfe919cada9266988cb32359c11f2b7b27f4ae4040902382ae2910c15e2b420d07"));
  private static final BLSPublicKey PUBLIC_KEY2 =
      BLSPublicKey.fromSSZBytes(
          Bytes.fromHexString(
              "0xb89bebc699769726a318c8e9971bd3171297c61aea4a6578a7a4f94b547dcba5bac16a89108b6b6a1fe3695d1a874a0b"));

  private static final URL SIGNER_URL;

  static {
    try {
      SIGNER_URL = new URL("http://localhost:9000");
    } catch (MalformedURLException e) {
      throw new RuntimeException(e);
    }
  }

  private final Spec spec = TestSpecFactory.createMinimalPhase0();
  private final DataStructureUtil dataStructureUtil = new DataStructureUtil(spec);
  private final InteropConfig disabledInteropConfig =
      InteropConfig.builder().specProvider(spec).build();

  private final SlashingProtector slashingProtector = mock(SlashingProtector.class);
  private final StubAsyncRunner asyncRunner = new StubAsyncRunner();
  private final HttpClient httpClient = mock(HttpClient.class);
  private final MetricsSystem metricsSystem = new StubMetricsSystem();
  private final PublicKeyLoader publicKeyLoader = new PublicKeyLoader();

  @SuppressWarnings("unchecked")
  private final HttpResponse<Void> upcheckResponse = mock(HttpResponse.class);

  private final Supplier<HttpClient> httpClientFactory = () -> httpClient;

  @BeforeEach
  void initUpcheckMockResponse() throws IOException, InterruptedException {
    when(httpClient.send(any(), ArgumentMatchers.<HttpResponse.BodyHandler<Void>>any()))
        .thenReturn(upcheckResponse);
  }

  @Test
  void shouldLoadPublicKeysFromUrls() {
    final PublicKeyLoader publicKeyLoader = mock(PublicKeyLoader.class);
    final List<BLSPublicKey> expectedKeys = List.of(PUBLIC_KEY1, PUBLIC_KEY2);
    final String publicKeysUrl = "http://example.com";
    when(publicKeyLoader.getPublicKeys(List.of(publicKeysUrl))).thenReturn(expectedKeys);

    final ValidatorConfig config =
        ValidatorConfig.builder()
            .validatorExternalSignerUrl(SIGNER_URL)
            .validatorExternalSignerPublicKeySources(Collections.singletonList(publicKeysUrl))
            .validatorExternalSignerSlashingProtectionEnabled(true)
            .build();

    final ValidatorLoader validatorLoader =
        ValidatorLoader.create(
            spec,
            config,
            disabledInteropConfig,
            httpClientFactory,
            slashingProtector,
            publicKeyLoader,
            asyncRunner,
            metricsSystem,
            Optional.empty());

    validatorLoader.loadValidators();
    final OwnedValidators validators = validatorLoader.getOwnedValidators();

    assertThat(validators.getValidatorCount()).isEqualTo(2);

    final Validator validator1 = validators.getValidator(PUBLIC_KEY1).orElseThrow();
    assertThat(validator1).isNotNull();
    assertThat(validator1.getPublicKey()).isEqualTo(PUBLIC_KEY1);
    assertThat(validator1.getSigner().isLocal()).isFalse();

    final Validator validator2 = validators.getValidator(PUBLIC_KEY2).orElseThrow();
    assertThat(validator2).isNotNull();
    assertThat(validator2.getPublicKey()).isEqualTo(PUBLIC_KEY2);
    assertThat(validator2.getSigner().isLocal()).isFalse();
  }

  @Test
  void initializeValidatorsWithExternalSignerAndSlashingProtection() {
    final ValidatorConfig config =
        ValidatorConfig.builder()
            .validatorExternalSignerUrl(SIGNER_URL)
            .validatorExternalSignerPublicKeySources(
                Collections.singletonList(PUBLIC_KEY1.toString()))
            .validatorExternalSignerSlashingProtectionEnabled(true)
            .build();
    final ValidatorLoader validatorLoader =
        ValidatorLoader.create(
            spec,
            config,
            disabledInteropConfig,
            httpClientFactory,
            slashingProtector,
            publicKeyLoader,
            asyncRunner,
            metricsSystem,
            Optional.empty());

    validatorLoader.loadValidators();
    final OwnedValidators validators = validatorLoader.getOwnedValidators();

    assertThat(validators.getValidatorCount()).isEqualTo(1);
    final Validator validator = validators.getValidator(PUBLIC_KEY1).orElseThrow();
    assertThat(validator).isNotNull();
    assertThat(validator.getPublicKey()).isEqualTo(PUBLIC_KEY1);
    assertThat(validator.getSigner().isLocal()).isFalse();

    final BeaconBlock block = dataStructureUtil.randomBeaconBlock(10);
    final ForkInfo forkInfo = dataStructureUtil.randomForkInfo();
    when(slashingProtector.maySignBlock(
            PUBLIC_KEY1, forkInfo.getGenesisValidatorsRoot(), block.getSlot()))
        .thenReturn(SafeFuture.completedFuture(true));
    when(httpClient.sendAsync(any(), any())).thenReturn(new SafeFuture<>());
    final SafeFuture<BLSSignature> result = validator.getSigner().signBlock(block, forkInfo);
    assertThat(result).isNotDone();
    verify(slashingProtector)
        .maySignBlock(PUBLIC_KEY1, forkInfo.getGenesisValidatorsRoot(), block.getSlot());
  }

  @Test
  void initializeValidatorsWithExternalSignerAndNoSlashingProtection() {
    final ValidatorConfig config =
        ValidatorConfig.builder()
            .validatorExternalSignerUrl(SIGNER_URL)
            .validatorExternalSignerPublicKeySources(
                Collections.singletonList(PUBLIC_KEY1.toString()))
            .validatorExternalSignerSlashingProtectionEnabled(false)
            .build();
    final ValidatorLoader validatorLoader =
        ValidatorLoader.create(
            spec,
            config,
            disabledInteropConfig,
            httpClientFactory,
            slashingProtector,
            publicKeyLoader,
            asyncRunner,
            metricsSystem,
            Optional.empty());

    validatorLoader.loadValidators();
    final OwnedValidators validators = validatorLoader.getOwnedValidators();

    assertThat(validators.getValidatorCount()).isEqualTo(1);
    final Validator validator = validators.getValidator(PUBLIC_KEY1).orElseThrow();
    assertThat(validator).isNotNull();
    assertThat(validator.getPublicKey()).isEqualTo(PUBLIC_KEY1);
    assertThat(validator.getSigner().isLocal()).isFalse();

    final BeaconBlock block = dataStructureUtil.randomBeaconBlock(10);
    final ForkInfo forkInfo = dataStructureUtil.randomForkInfo();
    when(slashingProtector.maySignBlock(
            PUBLIC_KEY1, forkInfo.getGenesisValidatorsRoot(), block.getSlot()))
        .thenReturn(SafeFuture.completedFuture(true));
    when(httpClient.sendAsync(any(), any())).thenReturn(new SafeFuture<>());
    final SafeFuture<BLSSignature> result = validator.getSigner().signBlock(block, forkInfo);
    assertThat(result).isNotDone();
    // Confirm request was sent without checking with the slashing protector
    verifyNoInteractions(slashingProtector);
    verify(httpClient).sendAsync(any(), any());
  }

  @Test
  void initializeValidatorsWithBothLocalAndExternalSigners(@TempDir Path tempDir) throws Exception {
    writeKeystore(tempDir);
    final ValidatorConfig config =
        ValidatorConfig.builder()
            .validatorExternalSignerUrl(SIGNER_URL)
            .validatorExternalSignerPublicKeySources(
                Collections.singletonList(PUBLIC_KEY2.toString()))
            .validatorKeys(
                List.of(
                    tempDir.toAbsolutePath().toString()
                        + File.pathSeparator
                        + tempDir.toAbsolutePath().toString()))
            .build();
    final ValidatorLoader validatorLoader =
        ValidatorLoader.create(
            spec,
            config,
            disabledInteropConfig,
            httpClientFactory,
            slashingProtector,
            publicKeyLoader,
            asyncRunner,
            metricsSystem,
            Optional.empty());

    validatorLoader.loadValidators();
    final OwnedValidators validators = validatorLoader.getOwnedValidators();

    assertThat(validators.getValidatorCount()).isEqualTo(2);

    final Validator validator1 = validators.getValidator(PUBLIC_KEY1).orElseThrow();
    assertThat(validator1).isNotNull();
    assertThat(validator1.getPublicKey()).isEqualTo(PUBLIC_KEY1);
    assertThat(validator1.getSigner().isLocal()).isTrue();

    final Validator validator2 = validators.getValidator(PUBLIC_KEY2).orElseThrow();
    assertThat(validator2).isNotNull();
    assertThat(validator2.getPublicKey()).isEqualTo(PUBLIC_KEY2);
    assertThat(validator2.getSigner().isLocal()).isFalse();
  }

  @Test
  void shouldInitializeLocalAndMutableValidators(
      @TempDir Path tempDir, @TempDir Path tempDirMutable) throws Exception {
    final BLSPublicKey mutableValidatorPubKey =
        BLSPublicKey.fromSSZBytes(
            Bytes.fromHexString(
                "0xa057816155ad77931185101128655c0191bd0214c201ca48ed887f6c4c6adf334070efcd75140eada5ac83a92506dd7a"));

<<<<<<< HEAD
    DataDirLayout dataDirLayout =
=======
    final DataDirLayout dataDirLayout =
>>>>>>> 366ec34d
        new SeparateServiceDataDirLayout(tempDirMutable, Optional.empty(), Optional.empty());
    writeKeystore(tempDir);
    writeMutableKeystore(dataDirLayout);
    final ValidatorConfig config =
        ValidatorConfig.builder()
            .validatorKeys(
                List.of(
                    tempDir.toAbsolutePath().toString()
                        + File.pathSeparator
                        + tempDir.toAbsolutePath().toString()))
            .build();
    final ValidatorLoader validatorLoader =
        ValidatorLoader.create(
            spec,
            config,
            disabledInteropConfig,
            httpClientFactory,
            slashingProtector,
            publicKeyLoader,
            asyncRunner,
            metricsSystem,
            Optional.of(dataDirLayout));

    validatorLoader.loadValidators();
    final OwnedValidators validators = validatorLoader.getOwnedValidators();

    assertThat(validators.getValidatorCount()).isEqualTo(2);

    final Validator validator1 = validators.getValidator(PUBLIC_KEY1).orElseThrow();
    assertThat(validator1).isNotNull();
    assertThat(validator1.getPublicKey()).isEqualTo(PUBLIC_KEY1);
    assertThat(validator1.isReadOnly()).isTrue();

    final Validator validator2 = validators.getValidator(mutableValidatorPubKey).orElseThrow();
    assertThat(validator2).isNotNull();
    assertThat(validator2.getPublicKey()).isEqualTo(mutableValidatorPubKey);
    assertThat(validator2.isReadOnly()).isFalse();
  }

  @Test
  void shouldInitializeOnlyLocalValidatorsWhenRestDisabled(
      @TempDir Path tempDir, @TempDir Path tempDirMutable) throws Exception {
<<<<<<< HEAD
    DataDirLayout dataDirLayout =
=======
    final DataDirLayout dataDirLayout =
>>>>>>> 366ec34d
        new SeparateServiceDataDirLayout(tempDirMutable, Optional.empty(), Optional.empty());
    writeKeystore(tempDir);
    writeMutableKeystore(dataDirLayout);
    final ValidatorConfig config =
        ValidatorConfig.builder()
            .validatorKeys(
                List.of(
                    tempDir.toAbsolutePath().toString()
                        + File.pathSeparator
                        + tempDir.toAbsolutePath().toString()))
            .build();
    final ValidatorLoader validatorLoader =
        ValidatorLoader.create(
            spec,
            config,
            disabledInteropConfig,
            httpClientFactory,
            slashingProtector,
            publicKeyLoader,
            asyncRunner,
            metricsSystem,
            Optional.empty());

    validatorLoader.loadValidators();
    final OwnedValidators validators = validatorLoader.getOwnedValidators();

    assertThat(validators.getValidatorCount()).isEqualTo(1);

    final Validator validator1 = validators.getValidator(PUBLIC_KEY1).orElseThrow();
    assertThat(validator1).isNotNull();
    assertThat(validator1.getPublicKey()).isEqualTo(PUBLIC_KEY1);
    assertThat(validator1.isReadOnly()).isTrue();
  }

  @Test
  void shouldNotInitializeMutableValidatorsWithoutDirectoryStructure(
      @TempDir Path tempDir, @TempDir Path tempDirMutable) throws Exception {
<<<<<<< HEAD
    DataDirLayout dataDirLayout =
=======
    final DataDirLayout dataDirLayout =
>>>>>>> 366ec34d
        new SeparateServiceDataDirLayout(tempDirMutable, Optional.empty(), Optional.empty());
    writeKeystore(tempDir);

    final ValidatorConfig config =
        ValidatorConfig.builder()
            .validatorKeys(
                List.of(
                    tempDir.toAbsolutePath().toString()
                        + File.pathSeparator
                        + tempDir.toAbsolutePath().toString()))
            .build();
    final ValidatorLoader validatorLoader =
        ValidatorLoader.create(
            spec,
            config,
            disabledInteropConfig,
            httpClientFactory,
            slashingProtector,
            publicKeyLoader,
            asyncRunner,
            metricsSystem,
            Optional.of(dataDirLayout));

    validatorLoader.loadValidators();
    final OwnedValidators validators = validatorLoader.getOwnedValidators();

    assertThat(validators.getValidatorCount()).isEqualTo(1);

    final Validator validator1 = validators.getValidator(PUBLIC_KEY1).orElseThrow();
    assertThat(validator1).isNotNull();
    assertThat(validator1.getPublicKey()).isEqualTo(PUBLIC_KEY1);
    assertThat(validator1.isReadOnly()).isTrue();
  }

  @Test
  void initializeValidatorsWithDuplicateKeysInLocalAndExternalSignersTakesExternalAsPriority(
      @TempDir Path tempDir) throws Exception {
    writeKeystore(tempDir);
    final ValidatorConfig config =
        ValidatorConfig.builder()
            .validatorExternalSignerUrl(SIGNER_URL)
            .validatorExternalSignerPublicKeySources(
                Collections.singletonList(PUBLIC_KEY1.toString()))
            .validatorKeys(
                List.of(
                    tempDir.toAbsolutePath().toString()
                        + File.pathSeparator
                        + tempDir.toAbsolutePath().toString()))
            .build();
    final ValidatorLoader validatorLoader =
        ValidatorLoader.create(
            spec,
            config,
            disabledInteropConfig,
            httpClientFactory,
            slashingProtector,
            publicKeyLoader,
            asyncRunner,
            metricsSystem,
            Optional.empty());

    validatorLoader.loadValidators();
    final OwnedValidators validators = validatorLoader.getOwnedValidators();

    // Both local and external validators get loaded.
    assertThat(validators.getValidatorCount()).isEqualTo(1);

    // Local validators are listed first
    final Validator validator = validators.getValidator(PUBLIC_KEY1).orElseThrow();
    assertThat(validator).isNotNull();
    assertThat(validator.getPublicKey()).isEqualTo(PUBLIC_KEY1);
    assertThat(validator.getSigner().isLocal()).isFalse();
  }

  @Test
  void shouldEnableSlashingProtectionForLocalValidators(@TempDir Path tempDir) throws Exception {
    writeKeystore(tempDir);

    final ValidatorConfig config =
        ValidatorConfig.builder()
            .validatorKeys(
                List.of(
                    tempDir.toAbsolutePath().toString()
                        + File.pathSeparator
                        + tempDir.toAbsolutePath().toString()))
            .build();
    final ValidatorLoader validatorLoader =
        ValidatorLoader.create(
            spec,
            config,
            disabledInteropConfig,
            httpClientFactory,
            slashingProtector,
            publicKeyLoader,
            asyncRunner,
            metricsSystem,
            Optional.empty());

    validatorLoader.loadValidators();
    final OwnedValidators validators = validatorLoader.getOwnedValidators();

    assertThat(validators.getValidatorCount()).isEqualTo(1);

    final Validator validator = validators.getValidator(PUBLIC_KEY1).orElseThrow();
    final BeaconBlock block = dataStructureUtil.randomBeaconBlock(1);
    final ForkInfo forkInfo = dataStructureUtil.randomForkInfo();
    when(slashingProtector.maySignBlock(any(), any(), any())).thenReturn(new SafeFuture<>());
    assertThat(validator.getSigner().signBlock(block, forkInfo)).isNotDone();
    verify(slashingProtector)
        .maySignBlock(
            validator.getPublicKey(), forkInfo.getGenesisValidatorsRoot(), block.getSlot());
  }

  @Test
  void shouldLoadAdditionalExternalValidatorsOnReload() {
    final PublicKeyLoader publicKeyLoader = mock(PublicKeyLoader.class);
    final List<BLSPublicKey> initialKeys = List.of(PUBLIC_KEY1);
    final String publicKeysUrl = "http://example.com";
    when(publicKeyLoader.getPublicKeys(List.of(publicKeysUrl))).thenReturn(initialKeys);

    final ValidatorConfig config =
        ValidatorConfig.builder()
            .validatorExternalSignerUrl(SIGNER_URL)
            .validatorExternalSignerPublicKeySources(Collections.singletonList(publicKeysUrl))
            .validatorExternalSignerSlashingProtectionEnabled(true)
            .build();
    final ValidatorLoader validatorLoader =
        ValidatorLoader.create(
            spec,
            config,
            disabledInteropConfig,
            httpClientFactory,
            slashingProtector,
            publicKeyLoader,
            asyncRunner,
            metricsSystem,
            Optional.empty());

    validatorLoader.loadValidators();
    final OwnedValidators validators = validatorLoader.getOwnedValidators();
    assertThat(validators.getPublicKeys()).containsOnly(PUBLIC_KEY1);

    final List<BLSPublicKey> reconfiguredKeys = List.of(PUBLIC_KEY1, PUBLIC_KEY2);
    when(publicKeyLoader.getPublicKeys(List.of(publicKeysUrl))).thenReturn(reconfiguredKeys);

    validatorLoader.loadValidators();
    assertThat(validators.getPublicKeys()).containsExactlyInAnyOrder(PUBLIC_KEY1, PUBLIC_KEY2);
  }

  @Test
  void shouldNotRemoveExternalValidatorsOnReload() {
    final PublicKeyLoader publicKeyLoader = mock(PublicKeyLoader.class);
    final List<BLSPublicKey> initialKeys = List.of(PUBLIC_KEY1);
    final String publicKeysUrl = "http://example.com";
    when(publicKeyLoader.getPublicKeys(List.of(publicKeysUrl))).thenReturn(initialKeys);

    final ValidatorConfig config =
        ValidatorConfig.builder()
            .validatorExternalSignerUrl(SIGNER_URL)
            .validatorExternalSignerPublicKeySources(Collections.singletonList(publicKeysUrl))
            .validatorExternalSignerSlashingProtectionEnabled(true)
            .build();
    final ValidatorLoader validatorLoader =
        ValidatorLoader.create(
            spec,
            config,
            disabledInteropConfig,
            httpClientFactory,
            slashingProtector,
            publicKeyLoader,
            asyncRunner,
            metricsSystem,
            Optional.empty());

    validatorLoader.loadValidators();
    final OwnedValidators validators = validatorLoader.getOwnedValidators();
    assertThat(validators.getPublicKeys()).containsOnly(PUBLIC_KEY1);

    final List<BLSPublicKey> reconfiguredKeys = List.of(PUBLIC_KEY2);
    when(publicKeyLoader.getPublicKeys(List.of(publicKeysUrl))).thenReturn(reconfiguredKeys);

    validatorLoader.loadValidators();
    assertThat(validators.getPublicKeys()).containsExactlyInAnyOrder(PUBLIC_KEY1, PUBLIC_KEY2);
  }

  @Test
  void shouldLoadAdditionalLocalValidatorsOnReload(final @TempDir Path tempDir) throws Exception {
    final ValidatorConfig config =
        ValidatorConfig.builder()
            .validatorKeys(
                List.of(
                    tempDir.toAbsolutePath().toString()
                        + File.pathSeparator
                        + tempDir.toAbsolutePath().toString()))
            .build();

    final ValidatorLoader validatorLoader =
        ValidatorLoader.create(
            spec,
            config,
            disabledInteropConfig,
            httpClientFactory,
            slashingProtector,
            publicKeyLoader,
            asyncRunner,
            metricsSystem,
            Optional.empty());

    // No validators initially
    validatorLoader.loadValidators();
    final OwnedValidators validators = validatorLoader.getOwnedValidators();
    assertThat(validators.getPublicKeys()).isEmpty();

    // Then we add one and reload
    writeKeystore(tempDir);
    validatorLoader.loadValidators();

    assertThat(validators.getPublicKeys()).containsExactlyInAnyOrder(PUBLIC_KEY1);
  }

  private void writeKeystore(final Path tempDir) throws Exception {
    final URL resource = Resources.getResource("pbkdf2TestVector.json");
    Files.copy(Path.of(resource.toURI()), tempDir.resolve("key.json"));
    Files.writeString(tempDir.resolve("key.txt"), "testpassword");
  }

  private void writeMutableKeystore(final DataDirLayout tempDir) throws Exception {
    final URL resource = Resources.getResource("testKeystore.json");
<<<<<<< HEAD
    Path keystore = ValidatorClientService.getKeystoreValidatorPath(tempDir);
    Path keystorePassword = ValidatorClientService.getKeystorePasswordValidatorPath(tempDir);
=======
    final Path keystore = ValidatorClientService.getAlterableKeystorePath(tempDir);
    final Path keystorePassword = ValidatorClientService.getAlterableKeystorePasswordPath(tempDir);
>>>>>>> 366ec34d
    Files.createDirectory(tempDir.getValidatorDataDirectory());
    Files.createDirectory(keystore);
    Files.createDirectory(keystorePassword);
    Files.copy(Path.of(resource.toURI()), keystore.resolve("key.json"));
    Files.writeString(keystorePassword.resolve("key.txt"), "testpassword");
  }

  @Test
  void initializeInteropValidatorsWhenInteropIsEnabled() {
    final int ownedValidatorCount = 10;
    final InteropConfig interopConfig =
        InteropConfig.builder()
            .specProvider(spec)
            .interopEnabled(true)
            .interopOwnedValidatorCount(ownedValidatorCount)
            .build();
    final ValidatorConfig config = ValidatorConfig.builder().build();
    final ValidatorLoader validatorLoader =
        ValidatorLoader.create(
            spec,
            config,
            interopConfig,
            httpClientFactory,
            slashingProtector,
            publicKeyLoader,
            asyncRunner,
            metricsSystem,
            Optional.empty());
    validatorLoader.loadValidators();
    final OwnedValidators validators = validatorLoader.getOwnedValidators();

    assertThat(validators.getValidatorCount()).isEqualTo(ownedValidatorCount);
  }

  @Test
  void doNotInitializeInteropValidatorsWhenInteropIsDisabled() {
    final int ownedValidatorCount = 10;
    final InteropConfig interopConfig =
        InteropConfig.builder()
            .specProvider(spec)
            .interopEnabled(false)
            .interopOwnedValidatorCount(ownedValidatorCount)
            .build();
    final ValidatorConfig config = ValidatorConfig.builder().build();
    final ValidatorLoader validatorLoader =
        ValidatorLoader.create(
            spec,
            config,
            interopConfig,
            httpClientFactory,
            slashingProtector,
            publicKeyLoader,
            asyncRunner,
            metricsSystem,
            Optional.empty());
    validatorLoader.loadValidators();
    final OwnedValidators validators = validatorLoader.getOwnedValidators();

    assertThat(validators.hasNoValidators()).isTrue();
  }
}<|MERGE_RESOLUTION|>--- conflicted
+++ resolved
@@ -277,11 +277,7 @@
             Bytes.fromHexString(
                 "0xa057816155ad77931185101128655c0191bd0214c201ca48ed887f6c4c6adf334070efcd75140eada5ac83a92506dd7a"));
 
-<<<<<<< HEAD
-    DataDirLayout dataDirLayout =
-=======
     final DataDirLayout dataDirLayout =
->>>>>>> 366ec34d
         new SeparateServiceDataDirLayout(tempDirMutable, Optional.empty(), Optional.empty());
     writeKeystore(tempDir);
     writeMutableKeystore(dataDirLayout);
@@ -324,11 +320,7 @@
   @Test
   void shouldInitializeOnlyLocalValidatorsWhenRestDisabled(
       @TempDir Path tempDir, @TempDir Path tempDirMutable) throws Exception {
-<<<<<<< HEAD
-    DataDirLayout dataDirLayout =
-=======
     final DataDirLayout dataDirLayout =
->>>>>>> 366ec34d
         new SeparateServiceDataDirLayout(tempDirMutable, Optional.empty(), Optional.empty());
     writeKeystore(tempDir);
     writeMutableKeystore(dataDirLayout);
@@ -366,11 +358,7 @@
   @Test
   void shouldNotInitializeMutableValidatorsWithoutDirectoryStructure(
       @TempDir Path tempDir, @TempDir Path tempDirMutable) throws Exception {
-<<<<<<< HEAD
-    DataDirLayout dataDirLayout =
-=======
     final DataDirLayout dataDirLayout =
->>>>>>> 366ec34d
         new SeparateServiceDataDirLayout(tempDirMutable, Optional.empty(), Optional.empty());
     writeKeystore(tempDir);
 
@@ -599,13 +587,8 @@
 
   private void writeMutableKeystore(final DataDirLayout tempDir) throws Exception {
     final URL resource = Resources.getResource("testKeystore.json");
-<<<<<<< HEAD
-    Path keystore = ValidatorClientService.getKeystoreValidatorPath(tempDir);
-    Path keystorePassword = ValidatorClientService.getKeystorePasswordValidatorPath(tempDir);
-=======
     final Path keystore = ValidatorClientService.getAlterableKeystorePath(tempDir);
     final Path keystorePassword = ValidatorClientService.getAlterableKeystorePasswordPath(tempDir);
->>>>>>> 366ec34d
     Files.createDirectory(tempDir.getValidatorDataDirectory());
     Files.createDirectory(keystore);
     Files.createDirectory(keystorePassword);
