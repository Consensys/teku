--- conflicted
+++ resolved
@@ -90,19 +90,11 @@
       }
     }
   },
-<<<<<<< HEAD
   "post" : {
     "tags" : [ "Graffiti" ],
     "operationId" : "setGraffiti",
     "summary" : "Set Graffiti",
     "description" : "Set the graffiti for an individual validator.",
-=======
-  "delete" : {
-    "tags" : [ "Graffiti" ],
-    "operationId" : "deleteGraffiti",
-    "summary" : "Delete Configured Graffiti",
-    "description" : "Delete the configured graffiti for the specified public key.",
->>>>>>> 697b4718
     "parameters" : [ {
       "name" : "pubkey",
       "required" : true,
@@ -113,7 +105,6 @@
         "example" : "0x93247f2209abcacf57b75a51dafae777f9dd38bc7053d1af526f220a7489a6d3a2753e5f3e8b1cfe39b56f43611df74a"
       }
     } ],
-<<<<<<< HEAD
     "requestBody" : {
       "content" : {
         "application/json" : {
@@ -124,18 +115,97 @@
         }
       }
     },
-=======
->>>>>>> 697b4718
     "security" : [ {
       "bearerAuth" : [ ]
     } ],
     "responses" : {
       "204" : {
-<<<<<<< HEAD
         "description" : "Successfully updated graffiti.",
-=======
+        "content" : { }
+      },
+      "401" : {
+        "description" : "Unauthorized, no token is found",
+        "content" : {
+          "application/json" : {
+            "schema" : {
+              "$ref" : "#/components/schemas/HttpErrorResponse"
+            }
+          }
+        }
+      },
+      "403" : {
+        "description" : "Forbidden, a token is found but is invalid",
+        "content" : {
+          "application/json" : {
+            "schema" : {
+              "$ref" : "#/components/schemas/HttpErrorResponse"
+            }
+          }
+        }
+      },
+      "404" : {
+        "description" : "Not found",
+        "content" : {
+          "application/json" : {
+            "schema" : {
+              "$ref" : "#/components/schemas/HttpErrorResponse"
+            }
+          }
+        }
+      },
+      "501" : {
+        "description" : "Not implemented",
+        "content" : {
+          "application/json" : {
+            "schema" : {
+              "$ref" : "#/components/schemas/HttpErrorResponse"
+            }
+          }
+        }
+      },
+      "400" : {
+        "description" : "The request could not be processed, check the response for more information.",
+        "content" : {
+          "application/json" : {
+            "schema" : {
+              "$ref" : "#/components/schemas/HttpErrorResponse"
+            }
+          }
+        }
+      },
+      "500" : {
+        "description" : "Internal server error",
+        "content" : {
+          "application/json" : {
+            "schema" : {
+              "$ref" : "#/components/schemas/HttpErrorResponse"
+            }
+          }
+        }
+      }
+    }
+  },
+  "delete" : {
+    "tags" : [ "Graffiti" ],
+    "operationId" : "deleteGraffiti",
+    "summary" : "Delete Configured Graffiti",
+    "description" : "Delete the configured graffiti for the specified public key.",
+    "parameters" : [ {
+      "name" : "pubkey",
+      "required" : true,
+      "in" : "path",
+      "schema" : {
+        "type" : "string",
+        "pattern" : "^0x[a-fA-F0-9]{96}$",
+        "example" : "0x93247f2209abcacf57b75a51dafae777f9dd38bc7053d1af526f220a7489a6d3a2753e5f3e8b1cfe39b56f43611df74a"
+      }
+    } ],
+    "security" : [ {
+      "bearerAuth" : [ ]
+    } ],
+    "responses" : {
+      "204" : {
         "description" : "Successfully removed the graffiti, or there was no graffiti set for the requested public key.",
->>>>>>> 697b4718
         "content" : { }
       },
       "401" : {
