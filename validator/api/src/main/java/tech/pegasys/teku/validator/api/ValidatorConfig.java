--- conflicted
+++ resolved
@@ -195,19 +195,12 @@
         ValidatorPerformanceTrackingMode.DEFAULT_MODE;
     private boolean validatorKeystoreLockingEnabled = DEFAULT_VALIDATOR_KEYSTORE_LOCKING_ENABLED;
     private Optional<URI> beaconNodeApiEndpoint = Optional.empty();
-<<<<<<< HEAD
     private boolean validatorExternalSignerSlashingProtectionEnabled =
         DEFAULT_VALIDATOR_EXTERNAL_SIGNER_SLASHING_PROTECTION_ENABLED;
     private boolean useDependentRoots = DEFAULT_USE_DEPENDENT_ROOTS;
     private boolean generateEarlyAttestations = DEFAULT_GENERATE_EARLY_ATTESTATIONS;
     private boolean sendAttestationsAsBatch = DEFAULT_SEND_ATTESTATIONS_AS_BATCH;
-=======
-    private boolean validatorExternalSignerSlashingProtectionEnabled = true;
-    private boolean useDependentRoots = false;
-    private boolean generateEarlyAttestations = true;
-    private boolean sendAttestationsAsBatch = true;
     private Optional<Eth1Address> feeRecipient = Optional.empty();
->>>>>>> d7dd61fe
 
     private Builder() {}
 
