--- conflicted
+++ resolved
@@ -42,14 +42,7 @@
 
   SafeFuture<Map<BLSPublicKey, Integer>> getValidatorIndices(final List<BLSPublicKey> publicKeys);
 
-<<<<<<< HEAD
-  SafeFuture<Optional<List<ValidatorDuties>>> getDuties(
-      UInt64 epoch, Collection<BLSPublicKey> publicKeys);
-
   SafeFuture<Optional<AttesterDuties>> getAttestationDuties(
-=======
-  SafeFuture<Optional<List<AttesterDuties>>> getAttestationDuties(
->>>>>>> 8869bf7e
       final UInt64 epoch, final Collection<Integer> validatorIndexes);
 
   SafeFuture<Optional<ProposerDuties>> getProposerDuties(final UInt64 epoch);
