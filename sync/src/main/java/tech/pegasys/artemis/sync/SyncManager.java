--- conflicted
+++ resolved
@@ -13,29 +13,18 @@
 
 package tech.pegasys.artemis.sync;
 
-<<<<<<< HEAD
 import static tech.pegasys.artemis.util.async.GoodFuture.completedFuture;
-=======
-import static java.util.concurrent.CompletableFuture.completedFuture;
->>>>>>> dc150375
 
 import com.google.common.annotations.VisibleForTesting;
 import com.google.common.primitives.UnsignedLong;
 import java.util.Comparator;
 import java.util.Optional;
-<<<<<<< HEAD
-=======
-import java.util.concurrent.CompletableFuture;
->>>>>>> dc150375
 import org.apache.logging.log4j.LogManager;
 import org.apache.logging.log4j.Logger;
 import tech.pegasys.artemis.networking.eth2.Eth2Network;
 import tech.pegasys.artemis.networking.eth2.peers.Eth2Peer;
 import tech.pegasys.artemis.service.serviceutils.Service;
-<<<<<<< HEAD
-=======
 import tech.pegasys.artemis.statetransition.BlockImporter;
->>>>>>> dc150375
 import tech.pegasys.artemis.storage.ChainStorageClient;
 import tech.pegasys.artemis.util.async.GoodFuture;
 
@@ -44,22 +33,6 @@
   private final Eth2Network network;
   private final ChainStorageClient storageClient;
   private final PeerSync peerSync;
-<<<<<<< HEAD
-
-  private boolean syncActive = false;
-  private boolean syncQueued = false;
-  private volatile long peerConnectSubscriptionId;
-
-  public SyncManager(
-      final Eth2Network network, final ChainStorageClient storageClient, final PeerSync peerSync) {
-    this.network = network;
-    this.storageClient = storageClient;
-    this.peerSync = peerSync;
-  }
-
-  @Override
-  protected GoodFuture<?> doStart() {
-=======
 
   private boolean syncActive = false;
   private boolean syncQueued = false;
@@ -80,27 +53,19 @@
   }
 
   @Override
-  protected CompletableFuture<?> doStart() {
->>>>>>> dc150375
+  protected GoodFuture<?> doStart() {
     peerConnectSubscriptionId = network.subscribeConnect(this::onNewPeer);
     startOrScheduleSync();
     return completedFuture(null);
   }
 
   @Override
-<<<<<<< HEAD
   protected GoodFuture<?> doStop() {
-=======
-  protected CompletableFuture<?> doStop() {
->>>>>>> dc150375
     network.unsubscribeConnect(peerConnectSubscriptionId);
     synchronized (this) {
       syncQueued = false;
     }
-<<<<<<< HEAD
-=======
     peerSync.stop();
->>>>>>> dc150375
     return completedFuture(null);
   }
 
@@ -118,11 +83,7 @@
               LOG.error("Error during sync", error);
               return null;
             })
-<<<<<<< HEAD
-        .finish(
-=======
         .thenAccept(
->>>>>>> dc150375
             complete -> {
               synchronized (SyncManager.this) {
                 syncActive = false;
@@ -133,7 +94,6 @@
               }
             });
   }
-<<<<<<< HEAD
 
   @VisibleForTesting
   synchronized boolean isSyncActive() {
@@ -150,24 +110,6 @@
   }
 
   private GoodFuture<Void> syncToPeer(final Eth2Peer syncPeer) {
-=======
-
-  @VisibleForTesting
-  synchronized boolean isSyncActive() {
-    return syncActive;
-  }
-
-  @VisibleForTesting
-  synchronized boolean isSyncQueued() {
-    return syncQueued;
-  }
-
-  private CompletableFuture<Void> executeSync() {
-    return findBestSyncPeer().map(this::syncToPeer).orElseGet(() -> completedFuture(null));
-  }
-
-  private CompletableFuture<Void> syncToPeer(final Eth2Peer syncPeer) {
->>>>>>> dc150375
     return peerSync
         .sync(syncPeer)
         .thenCompose(
