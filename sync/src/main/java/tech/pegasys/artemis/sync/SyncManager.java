/*
 * Copyright 2019 ConsenSys AG.
 *
 * Licensed under the Apache License, Version 2.0 (the "License"); you may not use this file except in compliance with
 * the License. You may obtain a copy of the License at
 *
 * http://www.apache.org/licenses/LICENSE-2.0
 *
 * Unless required by applicable law or agreed to in writing, software distributed under the License is distributed on
 * an "AS IS" BASIS, WITHOUT WARRANTIES OR CONDITIONS OF ANY KIND, either express or implied. See the License for the
 * specific language governing permissions and limitations under the License.
 */

package tech.pegasys.artemis.sync;

import static tech.pegasys.artemis.util.async.SafeFuture.completedFuture;

import com.google.common.annotations.VisibleForTesting;
import com.google.common.primitives.UnsignedLong;
import java.time.Duration;
import java.util.Comparator;
import java.util.HashSet;
import java.util.Optional;
import java.util.Set;
import java.util.concurrent.TimeUnit;
import org.apache.logging.log4j.LogManager;
import org.apache.logging.log4j.Logger;
import tech.pegasys.artemis.networking.eth2.Eth2Network;
import tech.pegasys.artemis.networking.eth2.peers.Eth2Peer;
import tech.pegasys.artemis.networking.p2p.peer.NodeId;
import tech.pegasys.artemis.service.serviceutils.Service;
import tech.pegasys.artemis.statetransition.blockimport.BlockImporter;
import tech.pegasys.artemis.storage.ChainStorageClient;
import tech.pegasys.artemis.util.async.AsyncRunner;
import tech.pegasys.artemis.util.async.DelayedExecutorAsyncRunner;
import tech.pegasys.artemis.util.async.SafeFuture;

public class SyncManager extends Service {
  private static final Duration SHORT_DELAY = Duration.ofSeconds(5);
  private static final Duration LONG_DELAY = Duration.ofSeconds(20);

  private static final Logger LOG = LogManager.getLogger();
  private final Eth2Network network;
  private final ChainStorageClient storageClient;
  private final PeerSync peerSync;

  private boolean syncActive = false;
  private boolean syncQueued = false;
  private volatile long peerConnectSubscriptionId;

  private final AsyncRunner asyncRunner;
  private final Set<NodeId> peersWithSyncErrors = new HashSet<>();

  SyncManager(
      final AsyncRunner asyncRunner,
      final Eth2Network network,
      final ChainStorageClient storageClient,
      final PeerSync peerSync) {
    this.asyncRunner = asyncRunner;
    this.network = network;
    this.storageClient = storageClient;
    this.peerSync = peerSync;
  }

  public static SyncManager create(
      final Eth2Network network,
      final ChainStorageClient storageClient,
      final BlockImporter blockImporter) {
    final AsyncRunner asyncRunner = DelayedExecutorAsyncRunner.create();
    return new SyncManager(
        asyncRunner,
        network,
        storageClient,
        new PeerSync(asyncRunner, storageClient, blockImporter));
  }

  @Override
  protected SafeFuture<?> doStart() {
    LOG.trace("Start {}", this.getClass().getSimpleName());
    peerConnectSubscriptionId = network.subscribeConnect(this::onNewPeer);
    startOrScheduleSync();
    return completedFuture(null);
  }

  @Override
  protected SafeFuture<?> doStop() {
    LOG.trace("Stop {}", this.getClass().getSimpleName());
    network.unsubscribeConnect(peerConnectSubscriptionId);
    synchronized (this) {
      syncQueued = false;
    }
    peerSync.stop();
    return completedFuture(null);
  }

  private void startOrScheduleSync() {
    synchronized (this) {
      if (syncActive) {
        if (!syncQueued) {
          LOG.trace("Queue sync");
          syncQueued = true;
        }
        return;
      }
      syncActive = true;
    }

    executeSync()
        .finish(
            () -> {
              synchronized (SyncManager.this) {
                syncActive = false;
                if (syncQueued) {
                  syncQueued = false;
                  startOrScheduleSync();
                }
              }
            });
  }

  @VisibleForTesting
  synchronized boolean isSyncActive() {
    return syncActive;
  }

  @VisibleForTesting
  synchronized boolean isSyncQueued() {
    return syncQueued;
  }

  public SyncingStatus getSyncStatus() {
    final boolean isSyncActive = isSyncActive();
<<<<<<< HEAD
    if (!isSyncActive) {
      return new SyncingStatus(false, null);
    } else {
      final UnsignedLong highestSlot = findBestSyncPeer().get().getStatus().getHeadSlot();
      final SyncStatus syncStatus =
          new SyncStatus(peerSync.getStartingSlot(), storageClient.getBestSlot(), highestSlot);
      return new SyncingStatus(isSyncActive(), syncStatus);
=======
    if (isSyncActive) {
      Optional<Eth2Peer> bestPeer = findBestSyncPeer();
      if (bestPeer.isPresent()) {
        UnsignedLong highestSlot = bestPeer.get().getStatus().getHeadSlot();
        final SyncStatus syncStatus =
            new SyncStatus(peerSync.getStartingSlot(), storageClient.getBestSlot(), highestSlot);
        return new SyncingStatus(isSyncActive, syncStatus);
      }
>>>>>>> 88e848f7
    }
    final SyncStatus syncStatus =
        new SyncStatus(UnsignedLong.ZERO, UnsignedLong.ZERO, UnsignedLong.ZERO);
    return new SyncingStatus(false, syncStatus);
  }

  private SafeFuture<Void> executeSync() {
    return findBestSyncPeer()
        .map(this::syncToPeer)
        .orElseGet(
            () -> {
              LOG.trace("No suitable peers (out of {}) found for sync.", network.getPeerCount());
              asyncRunner
                  .getDelayedFuture(LONG_DELAY.toMillis(), TimeUnit.MILLISECONDS)
                  .thenAccept((res) -> startOrScheduleSync())
                  .reportExceptions();
              return completedFuture(null);
            });
  }

  private SafeFuture<Void> syncToPeer(final Eth2Peer syncPeer) {
    LOG.trace("Sync to peer {}", syncPeer.getId());
    return peerSync
        .sync(syncPeer)
        .thenCompose(
            result -> {
              if (result != PeerSyncResult.SUCCESSFUL_SYNC) {
                LOG.trace("Sync to peer {} failed with {}.", syncPeer.getId(), result.name());
                return asyncRunner.runAfterDelay(
                    this::executeSync, SHORT_DELAY.toMillis(), TimeUnit.MILLISECONDS);
              } else {
                LOG.trace("Successfully synced to peer {}.", syncPeer.getId());
                return completedFuture(null);
              }
            })
        .exceptionally(
            error -> {
              LOG.error("Error during sync to peer " + syncPeer, error);
              peersWithSyncErrors.add(syncPeer.getId());
              // Wait a little bit, clear error and retry
              asyncRunner
                  .getDelayedFuture(LONG_DELAY.toMillis(), TimeUnit.MILLISECONDS)
                  .thenAccept(
                      (res) -> {
                        peersWithSyncErrors.remove(syncPeer.getId());
                        startOrScheduleSync();
                      })
                  .reportExceptions();
              return null;
            });
  }

  Optional<Eth2Peer> findBestSyncPeer() {
    return network
        .streamPeers()
        .filter(this::isPeerSyncSuitable)
        .max(Comparator.comparing(Eth2Peer::finalizedEpoch).thenComparing(p -> Math.random()));
  }

  private void onNewPeer(Eth2Peer peer) {
    if (isPeerSyncSuitable(peer)) {
      LOG.trace("New peer connected ({}), schedule sync.", peer.getId());
      startOrScheduleSync();
    }
  }

  private boolean isPeerSyncSuitable(Eth2Peer peer) {
    UnsignedLong ourFinalizedEpoch = storageClient.getFinalizedEpoch();
    LOG.trace(
        "Looking for suitable peer (out of {}) with finalized epoch > {}.",
        network.getPeerCount(),
        ourFinalizedEpoch.toString(10));
    return !peersWithSyncErrors.contains(peer.getId())
        && peer.getStatus().getFinalizedEpoch().compareTo(ourFinalizedEpoch) > 0;
  }
}<|MERGE_RESOLUTION|>--- conflicted
+++ resolved
@@ -130,28 +130,16 @@
 
   public SyncingStatus getSyncStatus() {
     final boolean isSyncActive = isSyncActive();
-<<<<<<< HEAD
-    if (!isSyncActive) {
-      return new SyncingStatus(false, null);
-    } else {
-      final UnsignedLong highestSlot = findBestSyncPeer().get().getStatus().getHeadSlot();
-      final SyncStatus syncStatus =
-          new SyncStatus(peerSync.getStartingSlot(), storageClient.getBestSlot(), highestSlot);
-      return new SyncingStatus(isSyncActive(), syncStatus);
-=======
     if (isSyncActive) {
       Optional<Eth2Peer> bestPeer = findBestSyncPeer();
       if (bestPeer.isPresent()) {
         UnsignedLong highestSlot = bestPeer.get().getStatus().getHeadSlot();
         final SyncStatus syncStatus =
             new SyncStatus(peerSync.getStartingSlot(), storageClient.getBestSlot(), highestSlot);
-        return new SyncingStatus(isSyncActive, syncStatus);
+        return new SyncingStatus(true, syncStatus);
       }
->>>>>>> 88e848f7
-    }
-    final SyncStatus syncStatus =
-        new SyncStatus(UnsignedLong.ZERO, UnsignedLong.ZERO, UnsignedLong.ZERO);
-    return new SyncingStatus(false, syncStatus);
+    }
+    return new SyncingStatus(false, null);
   }
 
   private SafeFuture<Void> executeSync() {
