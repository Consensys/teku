/*
 * Copyright 2019 ConsenSys AG.
 *
 * Licensed under the Apache License, Version 2.0 (the "License"); you may not use this file except in compliance with
 * the License. You may obtain a copy of the License at
 *
 * http://www.apache.org/licenses/LICENSE-2.0
 *
 * Unless required by applicable law or agreed to in writing, software distributed under the License is distributed on
 * an "AS IS" BASIS, WITHOUT WARRANTIES OR CONDITIONS OF ANY KIND, either express or implied. See the License for the
 * specific language governing permissions and limitations under the License.
 */

package tech.pegasys.artemis.sync;

import com.google.common.eventbus.EventBus;
import tech.pegasys.artemis.networking.eth2.Eth2Network;
import tech.pegasys.artemis.service.serviceutils.Service;
import tech.pegasys.artemis.statetransition.BlockImporter;
import tech.pegasys.artemis.storage.ChainStorageClient;
import tech.pegasys.artemis.util.async.GoodFuture;

public class SyncService extends Service {

  private final SyncManager syncManager;
  private final BlockPropagationManager blockPropagationManager;

  public SyncService(
      final EventBus eventBus,
      final Eth2Network network,
      final ChainStorageClient storageClient,
      final BlockImporter blockImporter) {
<<<<<<< HEAD
    this.syncManager =
        new SyncManager(network, storageClient, new PeerSync(storageClient, blockImporter));
=======
    this.syncManager = SyncManager.create(network, storageClient, blockImporter);
>>>>>>> dc150375
    this.blockPropagationManager =
        BlockPropagationManager.create(eventBus, storageClient, blockImporter);
  }

  @Override
<<<<<<< HEAD
  protected GoodFuture<?> doStart() {
    return GoodFuture.allOf(syncManager.start(), blockPropagationManager.start());
  }

  @Override
  protected GoodFuture<?> doStop() {
    return GoodFuture.allOf(syncManager.stop(), blockPropagationManager.stop());
=======
  protected CompletableFuture<?> doStart() {
    return CompletableFuture.allOf(syncManager.start(), blockPropagationManager.start());
  }

  @Override
  protected CompletableFuture<?> doStop() {
    return CompletableFuture.allOf(syncManager.stop(), blockPropagationManager.stop());
>>>>>>> dc150375
  }
}<|MERGE_RESOLUTION|>--- conflicted
+++ resolved
@@ -30,18 +30,12 @@
       final Eth2Network network,
       final ChainStorageClient storageClient,
       final BlockImporter blockImporter) {
-<<<<<<< HEAD
-    this.syncManager =
-        new SyncManager(network, storageClient, new PeerSync(storageClient, blockImporter));
-=======
     this.syncManager = SyncManager.create(network, storageClient, blockImporter);
->>>>>>> dc150375
     this.blockPropagationManager =
         BlockPropagationManager.create(eventBus, storageClient, blockImporter);
   }
 
   @Override
-<<<<<<< HEAD
   protected GoodFuture<?> doStart() {
     return GoodFuture.allOf(syncManager.start(), blockPropagationManager.start());
   }
@@ -49,14 +43,5 @@
   @Override
   protected GoodFuture<?> doStop() {
     return GoodFuture.allOf(syncManager.stop(), blockPropagationManager.stop());
-=======
-  protected CompletableFuture<?> doStart() {
-    return CompletableFuture.allOf(syncManager.start(), blockPropagationManager.start());
-  }
-
-  @Override
-  protected CompletableFuture<?> doStop() {
-    return CompletableFuture.allOf(syncManager.stop(), blockPropagationManager.stop());
->>>>>>> dc150375
   }
 }