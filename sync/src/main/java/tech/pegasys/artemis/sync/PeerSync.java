--- conflicted
+++ resolved
@@ -103,21 +103,14 @@
   }
 
   private void blockResponseListener(BeaconBlock block) {
-<<<<<<< HEAD
+    if (stopped.get()) {
+      throw new CancellationException("Peer sync was cancelled");
+    }
     final BlockImportResult result = blockImporter.importBlock(block);
     if (result.isSuccessful()) {
       return;
     } else if (result.getFailureReason() == FailureReason.FAILED_STATE_TRANSITION) {
       throw new BadBlockException("State transition error", result.getFailureCause().orElse(null));
-=======
-    try {
-      if (stopped.get()) {
-        throw new CancellationException("Peer sync was cancelled");
-      }
-      blockImporter.importBlock(block);
-    } catch (StateTransitionException e) {
-      throw new BadBlockException("State transition error", e);
->>>>>>> dc150375
     }
   }
 
