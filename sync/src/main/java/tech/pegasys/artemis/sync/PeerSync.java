--- conflicted
+++ resolved
@@ -19,12 +19,8 @@
 
 import com.google.common.base.Throwables;
 import com.google.common.primitives.UnsignedLong;
-<<<<<<< HEAD
-=======
 import java.util.concurrent.CancellationException;
-import java.util.concurrent.CompletableFuture;
 import java.util.concurrent.atomic.AtomicBoolean;
->>>>>>> dc150375
 import org.apache.tuweni.bytes.Bytes32;
 import tech.pegasys.artemis.datastructures.blocks.BeaconBlock;
 import tech.pegasys.artemis.networking.eth2.peers.Eth2Peer;
@@ -38,29 +34,16 @@
 
   private static final UnsignedLong STEP = UnsignedLong.ONE;
 
-<<<<<<< HEAD
-=======
   private final AtomicBoolean stopped = new AtomicBoolean(false);
->>>>>>> dc150375
   private final ChainStorageClient storageClient;
   private final BlockImporter blockImporter;
 
   public PeerSync(final ChainStorageClient storageClient, final BlockImporter blockImporter) {
     this.storageClient = storageClient;
     this.blockImporter = blockImporter;
-<<<<<<< HEAD
   }
 
   public GoodFuture<PeerSyncResult> sync(final Eth2Peer peer) {
-    return executeSync(peer, compute_start_slot_at_epoch(storageClient.getFinalizedEpoch()));
-  }
-
-  private GoodFuture<PeerSyncResult> executeSync(
-      final Eth2Peer peer, final UnsignedLong latestRequestedSlot) {
-=======
-  }
-
-  public CompletableFuture<PeerSyncResult> sync(final Eth2Peer peer) {
     return executeSync(peer, compute_start_slot_at_epoch(storageClient.getFinalizedEpoch()));
   }
 
@@ -68,12 +51,11 @@
     stopped.set(true);
   }
 
-  private CompletableFuture<PeerSyncResult> executeSync(
+  private GoodFuture<PeerSyncResult> executeSync(
       final Eth2Peer peer, final UnsignedLong latestRequestedSlot) {
     if (stopped.get()) {
-      return CompletableFuture.completedFuture(PeerSyncResult.CANCELLED);
+      return GoodFuture.completedFuture(PeerSyncResult.CANCELLED);
     }
->>>>>>> dc150375
     final UnsignedLong advertisedHeadBlockSlot = peer.getStatus().getHeadSlot();
     final Bytes32 advertisedHeadRoot = peer.getStatus().getHeadRoot();
     final UnsignedLong advertisedFinalizedEpoch = peer.getStatus().getFinalizedEpoch();
@@ -130,7 +112,7 @@
   }
 
   private void disconnectFromPeer(Eth2Peer peer) {
-    peer.sendGoodbye(REASON_FAULT_ERROR).reportExceptions();
+    peer.sendGoodbye(REASON_FAULT_ERROR);
   }
 
   public static class BadBlockException extends InvalidResponseException {
