/*
 * Copyright 2019 ConsenSys AG.
 *
 * Licensed under the Apache License, Version 2.0 (the "License"); you may not use this file except in compliance with
 * the License. You may obtain a copy of the License at
 *
 * http://www.apache.org/licenses/LICENSE-2.0
 *
 * Unless required by applicable law or agreed to in writing, software distributed under the License is distributed on
 * an "AS IS" BASIS, WITHOUT WARRANTIES OR CONDITIONS OF ANY KIND, either express or implied. See the License for the
 * specific language governing permissions and limitations under the License.
 */

package tech.pegasys.artemis.sync;

import static org.assertj.core.api.Assertions.assertThat;
import static org.assertj.core.api.Assertions.fail;
import static org.mockito.ArgumentMatchers.any;
import static org.mockito.ArgumentMatchers.eq;
import static org.mockito.Mockito.mock;
import static org.mockito.Mockito.never;
import static org.mockito.Mockito.verify;
import static org.mockito.Mockito.verifyNoInteractions;
import static org.mockito.Mockito.when;

import com.google.common.primitives.UnsignedLong;
import java.util.concurrent.CancellationException;
import java.util.concurrent.CompletableFuture;
import org.apache.tuweni.bytes.Bytes32;
import org.junit.jupiter.api.BeforeEach;
import org.junit.jupiter.api.Test;
import org.mockito.ArgumentCaptor;
import tech.pegasys.artemis.data.BlockProcessingRecord;
import tech.pegasys.artemis.datastructures.blocks.BeaconBlock;
import tech.pegasys.artemis.datastructures.networking.libp2p.rpc.GoodbyeMessage;
import tech.pegasys.artemis.datastructures.networking.libp2p.rpc.StatusMessage;
import tech.pegasys.artemis.datastructures.state.Fork;
import tech.pegasys.artemis.datastructures.util.DataStructureUtil;
import tech.pegasys.artemis.networking.eth2.peers.Eth2Peer;
import tech.pegasys.artemis.networking.eth2.peers.PeerStatus;
import tech.pegasys.artemis.networking.eth2.rpc.core.ResponseStream;
import tech.pegasys.artemis.statetransition.StateTransitionException;
import tech.pegasys.artemis.statetransition.blockimport.BlockImportResult;
import tech.pegasys.artemis.statetransition.blockimport.BlockImporter;
import tech.pegasys.artemis.storage.ChainStorageClient;
import tech.pegasys.artemis.util.config.Constants;

public class PeerSyncTest {

  private final Eth2Peer peer = mock(Eth2Peer.class);
  private BlockImporter blockImporter = mock(BlockImporter.class);
  private ChainStorageClient storageClient = mock(ChainStorageClient.class);

  private static final BeaconBlock BLOCK = DataStructureUtil.randomBeaconBlock(1, 100);
  private static final Bytes32 PEER_HEAD_BLOCK_ROOT = Bytes32.fromHexString("0x1234");
  private static final UnsignedLong PEER_HEAD_SLOT = UnsignedLong.valueOf(30);
  private static final UnsignedLong PEER_FINALIZED_EPOCH = UnsignedLong.valueOf(3);

  private static final PeerStatus PEER_STATUS =
      PeerStatus.fromStatusMessage(
          new StatusMessage(
              Fork.VERSION_ZERO,
              Bytes32.ZERO,
              PEER_FINALIZED_EPOCH,
              PEER_HEAD_BLOCK_ROOT,
              PEER_HEAD_SLOT));

  private PeerSync peerSync;

  @SuppressWarnings("unchecked")
  private final ArgumentCaptor<ResponseStream.ResponseListener<BeaconBlock>>
      responseListenerArgumentCaptor =
          ArgumentCaptor.forClass(ResponseStream.ResponseListener.class);

  @BeforeEach
  public void setUp() {
    when(storageClient.getFinalizedEpoch()).thenReturn(UnsignedLong.ZERO);
    when(peer.getStatus()).thenReturn(PEER_STATUS);
    when(peer.sendGoodbye(any())).thenReturn(new CompletableFuture<>());
<<<<<<< HEAD
    // By default set up block import to succeed
    final BlockProcessingRecord processingRecord = mock(BlockProcessingRecord.class);
    when(blockImporter.importBlock(BLOCK))
        .thenReturn(BlockImportResult.successful(processingRecord));
    peerSync = new PeerSync(peer, storageClient, blockImporter);
=======
    peerSync = new PeerSync(storageClient, blockImporter);
>>>>>>> dc150375
  }

  @Test
  void sync_badBlock() throws StateTransitionException {
    final CompletableFuture<Void> requestFuture = new CompletableFuture<>();
    when(peer.requestBlocksByRange(any(), any(), any(), any(), any())).thenReturn(requestFuture);

    final CompletableFuture<PeerSyncResult> syncFuture = peerSync.sync(peer);
    assertThat(syncFuture).isNotDone();

    verify(peer)
        .requestBlocksByRange(
            eq(PEER_HEAD_BLOCK_ROOT),
            any(),
            any(),
            eq(UnsignedLong.ONE),
            responseListenerArgumentCaptor.capture());

    // Respond with blocks and check they're passed to the block importer.
    final ResponseStream.ResponseListener<BeaconBlock> responseListener =
        responseListenerArgumentCaptor.getValue();

    // Importing the returned block fails
    final BlockImportResult importResult =
        BlockImportResult.failedStateTransition(new StateTransitionException(null));
    when(blockImporter.importBlock(BLOCK)).thenReturn(importResult);
    // Probably want to have a specific exception type to indicate bad data.
    try {
      responseListener.onResponse(BLOCK);
      fail("Should have thrown an error to indicate the response was bad");
    } catch (final PeerSync.BadBlockException e) {
      // RpcMessageHandler will consider the request complete if there's an error processing a
      // response
      requestFuture.completeExceptionally(e);
    }

    // Should disconnect the peer and consider the sync complete.
    verify(peer).sendGoodbye(GoodbyeMessage.REASON_FAULT_ERROR);
    assertThat(syncFuture).isCompleted();
    PeerSyncResult result = syncFuture.join();
    assertThat(result).isEqualByComparingTo(PeerSyncResult.BAD_BLOCK);
  }

  @Test
  void sync_stoppedBeforeBlockImport() throws StateTransitionException {
    final CompletableFuture<Void> requestFuture = new CompletableFuture<>();
    when(peer.requestBlocksByRange(any(), any(), any(), any(), any())).thenReturn(requestFuture);

    final CompletableFuture<PeerSyncResult> syncFuture = peerSync.sync(peer);
    assertThat(syncFuture).isNotDone();

    verify(peer)
        .requestBlocksByRange(
            eq(PEER_HEAD_BLOCK_ROOT),
            any(),
            any(),
            eq(UnsignedLong.ONE),
            responseListenerArgumentCaptor.capture());

    // Respond with blocks and check they're passed to the block importer.
    final ResponseStream.ResponseListener<BeaconBlock> responseListener =
        responseListenerArgumentCaptor.getValue();

    // Stop the sync, no further blocks should be imported
    peerSync.stop();

    try {
      responseListener.onResponse(BLOCK);
      fail("Should have thrown an error to indicate the sync was stopped");
    } catch (final CancellationException e) {
      // RpcMessageHandler will consider the request complete if there's an error processing a
      // response
      requestFuture.completeExceptionally(e);
    }

    // Should not disconnect the peer as it wasn't their fault
    verify(peer, never()).sendGoodbye(any());
    verifyNoInteractions(blockImporter);
    assertThat(syncFuture).isCompleted();
    PeerSyncResult result = syncFuture.join();
    assertThat(result).isEqualByComparingTo(PeerSyncResult.CANCELLED);
  }

  @Test
  void sync_badAdvertisedFinalizedEpoch() throws StateTransitionException {
    final CompletableFuture<Void> requestFuture = new CompletableFuture<>();
    when(peer.requestBlocksByRange(any(), any(), any(), any(), any())).thenReturn(requestFuture);

    final CompletableFuture<PeerSyncResult> syncFuture = peerSync.sync(peer);
    assertThat(syncFuture).isNotDone();

    verify(peer)
        .requestBlocksByRange(
            eq(PEER_HEAD_BLOCK_ROOT),
            any(),
            any(),
            eq(UnsignedLong.ONE),
            responseListenerArgumentCaptor.capture());

    // Respond with blocks and check they're passed to the block importer.

    final ResponseStream.ResponseListener<BeaconBlock> responseListener =
        responseListenerArgumentCaptor.getValue();
    responseListener.onResponse(BLOCK);
    verify(blockImporter).importBlock(BLOCK);
    assertThat(syncFuture).isNotDone();

    // Now that we've imported the block, our finalized epoch has updated but hasn't reached what
    // the peer claimed
    when(storageClient.getFinalizedEpoch())
        .thenReturn(PEER_FINALIZED_EPOCH.minus(UnsignedLong.ONE));

    // Signal the request for data from the peer is complete.
    requestFuture.complete(null);

    // Check that the sync is done and the peer was not disconnected.
    assertThat(syncFuture).isCompleted();
    verify(peer).sendGoodbye(GoodbyeMessage.REASON_FAULT_ERROR);
  }

  @Test
  void sync_longSyncWithTwoRequests() throws StateTransitionException {
    UnsignedLong peerHeadSlot = Constants.MAX_BLOCK_BY_RANGE_REQUEST_SIZE.plus(UnsignedLong.ONE);

    final PeerStatus peer_status =
        PeerStatus.fromStatusMessage(
            new StatusMessage(
                Fork.VERSION_ZERO,
                Bytes32.ZERO,
                PEER_FINALIZED_EPOCH,
                PEER_HEAD_BLOCK_ROOT,
                peerHeadSlot));

    when(peer.getStatus()).thenReturn(peer_status);
    peerSync = new PeerSync(storageClient, blockImporter);

    final CompletableFuture<Void> requestFuture1 = new CompletableFuture<>();
    final CompletableFuture<Void> requestFuture2 = new CompletableFuture<>();
    when(peer.requestBlocksByRange(any(), any(), any(), any(), any()))
        .thenReturn(requestFuture1)
        .thenReturn(requestFuture2);

    final CompletableFuture<PeerSyncResult> syncFuture = peerSync.sync(peer);
    assertThat(syncFuture).isNotDone();

    verify(peer)
        .requestBlocksByRange(
            eq(PEER_HEAD_BLOCK_ROOT),
            any(),
            eq(Constants.MAX_BLOCK_BY_RANGE_REQUEST_SIZE),
            eq(UnsignedLong.ONE),
            responseListenerArgumentCaptor.capture());

    // Signal the request for data from the peer is complete.
    requestFuture1.complete(null);

    verify(peer)
        .requestBlocksByRange(
            eq(PEER_HEAD_BLOCK_ROOT),
            any(),
            eq(peerHeadSlot.minus(Constants.MAX_BLOCK_BY_RANGE_REQUEST_SIZE)),
            eq(UnsignedLong.ONE),
            responseListenerArgumentCaptor.capture());

    // Respond with blocks and check they're passed to the block importer.
    final ResponseStream.ResponseListener<BeaconBlock> responseListener =
        responseListenerArgumentCaptor.getValue();
    responseListener.onResponse(BLOCK);
    verify(blockImporter).importBlock(BLOCK);
    assertThat(syncFuture).isNotDone();

    // Signal the request for data from the peer is complete.
    requestFuture2.complete(null);

    when(storageClient.getFinalizedEpoch()).thenReturn(PEER_FINALIZED_EPOCH);

    // Check that the sync is done and the peer was not disconnected.
    assertThat(syncFuture).isCompleted();
    verify(peer).sendGoodbye(GoodbyeMessage.REASON_FAULT_ERROR);
  }
}<|MERGE_RESOLUTION|>--- conflicted
+++ resolved
@@ -77,15 +77,11 @@
     when(storageClient.getFinalizedEpoch()).thenReturn(UnsignedLong.ZERO);
     when(peer.getStatus()).thenReturn(PEER_STATUS);
     when(peer.sendGoodbye(any())).thenReturn(new CompletableFuture<>());
-<<<<<<< HEAD
     // By default set up block import to succeed
     final BlockProcessingRecord processingRecord = mock(BlockProcessingRecord.class);
     when(blockImporter.importBlock(BLOCK))
         .thenReturn(BlockImportResult.successful(processingRecord));
-    peerSync = new PeerSync(peer, storageClient, blockImporter);
-=======
     peerSync = new PeerSync(storageClient, blockImporter);
->>>>>>> dc150375
   }
 
   @Test
