/*
 * Copyright 2019 ConsenSys AG.
 *
 * Licensed under the Apache License, Version 2.0 (the "License"); you may not use this file except in compliance with
 * the License. You may obtain a copy of the License at
 *
 * http://www.apache.org/licenses/LICENSE-2.0
 *
 * Unless required by applicable law or agreed to in writing, software distributed under the License is distributed on
 * an "AS IS" BASIS, WITHOUT WARRANTIES OR CONDITIONS OF ANY KIND, either express or implied. See the License for the
 * specific language governing permissions and limitations under the License.
 */

package tech.pegasys.artemis.sync;

import static org.assertj.core.api.Assertions.assertThat;
import static org.assertj.core.api.Assertions.fail;
import static org.mockito.ArgumentMatchers.any;
import static org.mockito.ArgumentMatchers.eq;
import static org.mockito.Mockito.mock;
import static org.mockito.Mockito.never;
import static org.mockito.Mockito.verify;
import static org.mockito.Mockito.verifyNoInteractions;
import static org.mockito.Mockito.when;

import com.google.common.primitives.UnsignedLong;
import java.util.concurrent.CancellationException;
import org.apache.tuweni.bytes.Bytes32;
import org.junit.jupiter.api.BeforeEach;
import org.junit.jupiter.api.Test;
import org.mockito.ArgumentCaptor;
import tech.pegasys.artemis.data.BlockProcessingRecord;
import tech.pegasys.artemis.datastructures.blocks.BeaconBlock;
import tech.pegasys.artemis.datastructures.networking.libp2p.rpc.GoodbyeMessage;
import tech.pegasys.artemis.datastructures.networking.libp2p.rpc.StatusMessage;
import tech.pegasys.artemis.datastructures.state.Fork;
import tech.pegasys.artemis.datastructures.util.DataStructureUtil;
import tech.pegasys.artemis.networking.eth2.peers.Eth2Peer;
import tech.pegasys.artemis.networking.eth2.peers.PeerStatus;
import tech.pegasys.artemis.networking.eth2.rpc.core.ResponseStream;
import tech.pegasys.artemis.statetransition.StateTransitionException;
import tech.pegasys.artemis.statetransition.blockimport.BlockImportResult;
import tech.pegasys.artemis.statetransition.blockimport.BlockImporter;
import tech.pegasys.artemis.storage.ChainStorageClient;
<<<<<<< HEAD
import tech.pegasys.artemis.sync.PeerSync.FailedImportException;
=======
import tech.pegasys.artemis.util.async.SafeFuture;
>>>>>>> 6a5ebf0d
import tech.pegasys.artemis.util.config.Constants;

public class PeerSyncTest {

  private final Eth2Peer peer = mock(Eth2Peer.class);
  private BlockImporter blockImporter = mock(BlockImporter.class);
  private ChainStorageClient storageClient = mock(ChainStorageClient.class);

  private static final BeaconBlock BLOCK = DataStructureUtil.randomBeaconBlock(1, 100);
  private static final Bytes32 PEER_HEAD_BLOCK_ROOT = Bytes32.fromHexString("0x1234");
  private static final UnsignedLong PEER_HEAD_SLOT = UnsignedLong.valueOf(30);
  private static final UnsignedLong PEER_FINALIZED_EPOCH = UnsignedLong.valueOf(3);

  private static final PeerStatus PEER_STATUS =
      PeerStatus.fromStatusMessage(
          new StatusMessage(
              Fork.VERSION_ZERO,
              Bytes32.ZERO,
              PEER_FINALIZED_EPOCH,
              PEER_HEAD_BLOCK_ROOT,
              PEER_HEAD_SLOT));

  private PeerSync peerSync;

  @SuppressWarnings("unchecked")
  private final ArgumentCaptor<ResponseStream.ResponseListener<BeaconBlock>>
      responseListenerArgumentCaptor =
          ArgumentCaptor.forClass(ResponseStream.ResponseListener.class);

  @BeforeEach
  public void setUp() {
    when(storageClient.getFinalizedEpoch()).thenReturn(UnsignedLong.ZERO);
    when(peer.getStatus()).thenReturn(PEER_STATUS);
<<<<<<< HEAD
    when(peer.sendGoodbye(any())).thenReturn(new CompletableFuture<>());
    // By default set up block import to succeed
    final BlockProcessingRecord processingRecord = mock(BlockProcessingRecord.class);
    when(blockImporter.importBlock(BLOCK))
        .thenReturn(BlockImportResult.successful(processingRecord));
=======
    when(peer.sendGoodbye(any())).thenReturn(new SafeFuture<>());
>>>>>>> 6a5ebf0d
    peerSync = new PeerSync(storageClient, blockImporter);
  }

  @Test
<<<<<<< HEAD
  void sync_badBlock() {
    final CompletableFuture<Void> requestFuture = new CompletableFuture<>();
=======
  void sync_badBlock() throws StateTransitionException {
    final SafeFuture<Void> requestFuture = new SafeFuture<>();
>>>>>>> 6a5ebf0d
    when(peer.requestBlocksByRange(any(), any(), any(), any(), any())).thenReturn(requestFuture);

    final SafeFuture<PeerSyncResult> syncFuture = peerSync.sync(peer);
    assertThat(syncFuture).isNotDone();

    verify(peer)
        .requestBlocksByRange(
            eq(PEER_HEAD_BLOCK_ROOT),
            any(),
            any(),
            eq(UnsignedLong.ONE),
            responseListenerArgumentCaptor.capture());

    // Respond with blocks and check they're passed to the block importer.
    final ResponseStream.ResponseListener<BeaconBlock> responseListener =
        responseListenerArgumentCaptor.getValue();

    // Importing the returned block fails
    final BlockImportResult importResult =
        BlockImportResult.failedStateTransition(new StateTransitionException(null));
    when(blockImporter.importBlock(BLOCK)).thenReturn(importResult);
    // Probably want to have a specific exception type to indicate bad data.
    try {
      responseListener.onResponse(BLOCK);
      fail("Should have thrown an error to indicate the response was bad");
    } catch (final PeerSync.BadBlockException e) {
      // RpcMessageHandler will consider the request complete if there's an error processing a
      // response
      requestFuture.completeExceptionally(e);
    }

    // Should disconnect the peer and consider the sync complete.
    verify(peer).sendGoodbye(GoodbyeMessage.REASON_FAULT_ERROR);
    assertThat(syncFuture).isCompleted();
    PeerSyncResult result = syncFuture.join();
    assertThat(result).isEqualByComparingTo(PeerSyncResult.BAD_BLOCK);
  }

  @Test
  void sync_unableToImport() {
    final CompletableFuture<Void> requestFuture = new CompletableFuture<>();
    when(peer.requestBlocksByRange(any(), any(), any(), any(), any())).thenReturn(requestFuture);

    final CompletableFuture<PeerSyncResult> syncFuture = peerSync.sync(peer);
    assertThat(syncFuture).isNotDone();

    verify(peer)
        .requestBlocksByRange(
            eq(PEER_HEAD_BLOCK_ROOT),
            any(),
            any(),
            eq(UnsignedLong.ONE),
            responseListenerArgumentCaptor.capture());

    // Respond with blocks and check they're passed to the block importer.
    final ResponseStream.ResponseListener<BeaconBlock> responseListener =
        responseListenerArgumentCaptor.getValue();

    // Importing the returned block fails
    final BlockImportResult importResult = BlockImportResult.FAILED_INVALID_ANCESTRY;
    when(blockImporter.importBlock(BLOCK)).thenReturn(importResult);
    // Probably want to have a specific exception type to indicate bad data.
    try {
      responseListener.onResponse(BLOCK);
      fail("Should have thrown an error to indicate the response was bad");
    } catch (final FailedImportException e) {
      // RpcMessageHandler will consider the request complete if there's an error processing a
      // response
      requestFuture.completeExceptionally(e);
    }

    // Should disconnect the peer and consider the sync complete.
    verify(peer, never()).sendGoodbye(any());
    assertThat(syncFuture).isCompleted();
    PeerSyncResult result = syncFuture.join();
    assertThat(result).isEqualByComparingTo(PeerSyncResult.IMPORT_FAILED);
  }

  @Test
  void sync_stoppedBeforeBlockImport() throws StateTransitionException {
    final SafeFuture<Void> requestFuture = new SafeFuture<>();
    when(peer.requestBlocksByRange(any(), any(), any(), any(), any())).thenReturn(requestFuture);

    final SafeFuture<PeerSyncResult> syncFuture = peerSync.sync(peer);
    assertThat(syncFuture).isNotDone();

    verify(peer)
        .requestBlocksByRange(
            eq(PEER_HEAD_BLOCK_ROOT),
            any(),
            any(),
            eq(UnsignedLong.ONE),
            responseListenerArgumentCaptor.capture());

    // Respond with blocks and check they're passed to the block importer.
    final ResponseStream.ResponseListener<BeaconBlock> responseListener =
        responseListenerArgumentCaptor.getValue();

    // Stop the sync, no further blocks should be imported
    peerSync.stop();

    try {
      responseListener.onResponse(BLOCK);
      fail("Should have thrown an error to indicate the sync was stopped");
    } catch (final CancellationException e) {
      // RpcMessageHandler will consider the request complete if there's an error processing a
      // response
      requestFuture.completeExceptionally(e);
    }

    // Should not disconnect the peer as it wasn't their fault
    verify(peer, never()).sendGoodbye(any());
    verifyNoInteractions(blockImporter);
    assertThat(syncFuture).isCompleted();
    PeerSyncResult result = syncFuture.join();
    assertThat(result).isEqualByComparingTo(PeerSyncResult.CANCELLED);
  }

  @Test
  void sync_badAdvertisedFinalizedEpoch() throws StateTransitionException {
    final SafeFuture<Void> requestFuture = new SafeFuture<>();
    when(peer.requestBlocksByRange(any(), any(), any(), any(), any())).thenReturn(requestFuture);

    final SafeFuture<PeerSyncResult> syncFuture = peerSync.sync(peer);
    assertThat(syncFuture).isNotDone();

    verify(peer)
        .requestBlocksByRange(
            eq(PEER_HEAD_BLOCK_ROOT),
            any(),
            any(),
            eq(UnsignedLong.ONE),
            responseListenerArgumentCaptor.capture());

    // Respond with blocks and check they're passed to the block importer.

    final ResponseStream.ResponseListener<BeaconBlock> responseListener =
        responseListenerArgumentCaptor.getValue();
    responseListener.onResponse(BLOCK);
    verify(blockImporter).importBlock(BLOCK);
    assertThat(syncFuture).isNotDone();

    // Now that we've imported the block, our finalized epoch has updated but hasn't reached what
    // the peer claimed
    when(storageClient.getFinalizedEpoch())
        .thenReturn(PEER_FINALIZED_EPOCH.minus(UnsignedLong.ONE));

    // Signal the request for data from the peer is complete.
    requestFuture.complete(null);

    // Check that the sync is done and the peer was not disconnected.
    assertThat(syncFuture).isCompleted();
    verify(peer).sendGoodbye(GoodbyeMessage.REASON_FAULT_ERROR);
  }

  @Test
  void sync_longSyncWithTwoRequests() throws StateTransitionException {
    UnsignedLong peerHeadSlot = Constants.MAX_BLOCK_BY_RANGE_REQUEST_SIZE.plus(UnsignedLong.ONE);

    final PeerStatus peer_status =
        PeerStatus.fromStatusMessage(
            new StatusMessage(
                Fork.VERSION_ZERO,
                Bytes32.ZERO,
                PEER_FINALIZED_EPOCH,
                PEER_HEAD_BLOCK_ROOT,
                peerHeadSlot));

    when(peer.getStatus()).thenReturn(peer_status);
    peerSync = new PeerSync(storageClient, blockImporter);

    final SafeFuture<Void> requestFuture1 = new SafeFuture<>();
    final SafeFuture<Void> requestFuture2 = new SafeFuture<>();
    when(peer.requestBlocksByRange(any(), any(), any(), any(), any()))
        .thenReturn(requestFuture1)
        .thenReturn(requestFuture2);

    final SafeFuture<PeerSyncResult> syncFuture = peerSync.sync(peer);
    assertThat(syncFuture).isNotDone();

    verify(peer)
        .requestBlocksByRange(
            eq(PEER_HEAD_BLOCK_ROOT),
            any(),
            eq(Constants.MAX_BLOCK_BY_RANGE_REQUEST_SIZE),
            eq(UnsignedLong.ONE),
            responseListenerArgumentCaptor.capture());

    // Signal the request for data from the peer is complete.
    requestFuture1.complete(null);

    verify(peer)
        .requestBlocksByRange(
            eq(PEER_HEAD_BLOCK_ROOT),
            any(),
            eq(peerHeadSlot.minus(Constants.MAX_BLOCK_BY_RANGE_REQUEST_SIZE)),
            eq(UnsignedLong.ONE),
            responseListenerArgumentCaptor.capture());

    // Respond with blocks and check they're passed to the block importer.
    final ResponseStream.ResponseListener<BeaconBlock> responseListener =
        responseListenerArgumentCaptor.getValue();
    responseListener.onResponse(BLOCK);
    verify(blockImporter).importBlock(BLOCK);
    assertThat(syncFuture).isNotDone();

    // Signal the request for data from the peer is complete.
    requestFuture2.complete(null);

    when(storageClient.getFinalizedEpoch()).thenReturn(PEER_FINALIZED_EPOCH);

    // Check that the sync is done and the peer was not disconnected.
    assertThat(syncFuture).isCompleted();
    verify(peer).sendGoodbye(GoodbyeMessage.REASON_FAULT_ERROR);
  }
}<|MERGE_RESOLUTION|>--- conflicted
+++ resolved
@@ -42,11 +42,8 @@
 import tech.pegasys.artemis.statetransition.blockimport.BlockImportResult;
 import tech.pegasys.artemis.statetransition.blockimport.BlockImporter;
 import tech.pegasys.artemis.storage.ChainStorageClient;
-<<<<<<< HEAD
 import tech.pegasys.artemis.sync.PeerSync.FailedImportException;
-=======
 import tech.pegasys.artemis.util.async.SafeFuture;
->>>>>>> 6a5ebf0d
 import tech.pegasys.artemis.util.config.Constants;
 
 public class PeerSyncTest {
@@ -80,26 +77,17 @@
   public void setUp() {
     when(storageClient.getFinalizedEpoch()).thenReturn(UnsignedLong.ZERO);
     when(peer.getStatus()).thenReturn(PEER_STATUS);
-<<<<<<< HEAD
-    when(peer.sendGoodbye(any())).thenReturn(new CompletableFuture<>());
+    when(peer.sendGoodbye(any())).thenReturn(new SafeFuture<>());
     // By default set up block import to succeed
     final BlockProcessingRecord processingRecord = mock(BlockProcessingRecord.class);
     when(blockImporter.importBlock(BLOCK))
         .thenReturn(BlockImportResult.successful(processingRecord));
-=======
-    when(peer.sendGoodbye(any())).thenReturn(new SafeFuture<>());
->>>>>>> 6a5ebf0d
     peerSync = new PeerSync(storageClient, blockImporter);
   }
 
   @Test
-<<<<<<< HEAD
   void sync_badBlock() {
-    final CompletableFuture<Void> requestFuture = new CompletableFuture<>();
-=======
-  void sync_badBlock() throws StateTransitionException {
     final SafeFuture<Void> requestFuture = new SafeFuture<>();
->>>>>>> 6a5ebf0d
     when(peer.requestBlocksByRange(any(), any(), any(), any(), any())).thenReturn(requestFuture);
 
     final SafeFuture<PeerSyncResult> syncFuture = peerSync.sync(peer);
@@ -140,10 +128,10 @@
 
   @Test
   void sync_unableToImport() {
-    final CompletableFuture<Void> requestFuture = new CompletableFuture<>();
+    final SafeFuture<Void> requestFuture = new SafeFuture<>();
     when(peer.requestBlocksByRange(any(), any(), any(), any(), any())).thenReturn(requestFuture);
 
-    final CompletableFuture<PeerSyncResult> syncFuture = peerSync.sync(peer);
+    final SafeFuture<PeerSyncResult> syncFuture = peerSync.sync(peer);
     assertThat(syncFuture).isNotDone();
 
     verify(peer)
