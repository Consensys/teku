/*
 * Copyright 2019 ConsenSys AG.
 *
 * Licensed under the Apache License, Version 2.0 (the "License"); you may not use this file except in compliance with
 * the License. You may obtain a copy of the License at
 *
 * http://www.apache.org/licenses/LICENSE-2.0
 *
 * Unless required by applicable law or agreed to in writing, software distributed under the License is distributed on
 * an "AS IS" BASIS, WITHOUT WARRANTIES OR CONDITIONS OF ANY KIND, either express or implied. See the License for the
 * specific language governing permissions and limitations under the License.
 */

package tech.pegasys.artemis.sync;

import static org.assertj.core.api.Assertions.assertThat;
import static org.mockito.ArgumentMatchers.any;
import static org.mockito.Mockito.mock;
import static org.mockito.Mockito.verify;
import static org.mockito.Mockito.verifyNoInteractions;
import static org.mockito.Mockito.when;

import com.google.common.primitives.UnsignedLong;
import java.util.stream.Stream;
import org.apache.tuweni.bytes.Bytes32;
import org.junit.jupiter.api.BeforeEach;
import org.junit.jupiter.api.Test;
import org.mockito.ArgumentCaptor;
import tech.pegasys.artemis.datastructures.networking.libp2p.rpc.StatusMessage;
import tech.pegasys.artemis.datastructures.state.Fork;
import tech.pegasys.artemis.networking.eth2.Eth2Network;
import tech.pegasys.artemis.networking.eth2.peers.Eth2Peer;
import tech.pegasys.artemis.networking.eth2.peers.PeerStatus;
import tech.pegasys.artemis.networking.p2p.peer.PeerConnectedSubscriber;
import tech.pegasys.artemis.storage.ChainStorageClient;
import tech.pegasys.artemis.util.async.GoodFuture;

public class SyncManagerTest {

<<<<<<< HEAD
=======
  private static final long SUBSCRIPTION_ID = 3423;
>>>>>>> dc150375
  private ChainStorageClient storageClient = mock(ChainStorageClient.class);
  private Eth2Network network = mock(Eth2Network.class);
  private final PeerSync peerSync = mock(PeerSync.class);
  private SyncManager syncManager = new SyncManager(network, storageClient, peerSync);
  private final Eth2Peer peer = mock(Eth2Peer.class);
  private static final Bytes32 PEER_HEAD_BLOCK_ROOT = Bytes32.fromHexString("0x1234");
  private static final UnsignedLong PEER_HEAD_SLOT = UnsignedLong.valueOf(20);
  private static final UnsignedLong PEER_FINALIZED_EPOCH = UnsignedLong.valueOf(3);
  private static final PeerStatus PEER_STATUS =
      PeerStatus.fromStatusMessage(
          new StatusMessage(
              Fork.VERSION_ZERO,
              Bytes32.ZERO,
              PEER_FINALIZED_EPOCH,
              PEER_HEAD_BLOCK_ROOT,
              PEER_HEAD_SLOT));

  @SuppressWarnings("unchecked")
  private final ArgumentCaptor<PeerConnectedSubscriber<Eth2Peer>> onConnectionListener =
      ArgumentCaptor.forClass(PeerConnectedSubscriber.class);

  @BeforeEach
  public void setUp() {
    when(network.subscribeConnect(any())).thenReturn(SUBSCRIPTION_ID);
    when(storageClient.getFinalizedEpoch()).thenReturn(UnsignedLong.ZERO);
    when(peer.getStatus()).thenReturn(PEER_STATUS);
    when(peer.sendGoodbye(any())).thenReturn(new GoodFuture<>());
  }

  @Test
  void sync_noPeers() {
    when(network.streamPeers()).thenReturn(Stream.empty());
    // Should be immediately completed as there is nothing to do.
    assertThat(syncManager.start()).isCompleted();
    assertThat(syncManager.isSyncActive()).isFalse();
    assertThat(syncManager.isSyncQueued()).isFalse();
    verifyNoInteractions(peerSync);
  }

  @Test
  void sync_noSuitablePeers() {
    // We're already in sync with the peer
    when(storageClient.getFinalizedEpoch()).thenReturn(PEER_STATUS.getFinalizedEpoch());
    when(network.streamPeers()).thenReturn(Stream.of(peer));
    // Should be immediately completed as there is nothing to do.
    assertThat(syncManager.start()).isCompleted();
    assertThat(syncManager.isSyncActive()).isFalse();
    assertThat(syncManager.isSyncQueued()).isFalse();
    verifyNoInteractions(peerSync);
  }

  @Test
  void sync_existingPeers() {
    when(network.streamPeers()).thenReturn(Stream.of(peer));

<<<<<<< HEAD
    final GoodFuture<PeerSyncResult> syncFuture = new GoodFuture<>();
=======
    final CompletableFuture<PeerSyncResult> syncFuture = new CompletableFuture<>();
>>>>>>> dc150375
    when(peerSync.sync(peer)).thenReturn(syncFuture);

    assertThat(syncManager.start()).isCompleted();
    assertThat(syncManager.isSyncActive()).isTrue();
    assertThat(syncManager.isSyncQueued()).isFalse();

    verify(peerSync).sync(peer);

    // Signal the peer sync is complete
    syncFuture.complete(PeerSyncResult.SUCCESSFUL_SYNC);

    // Check that the sync is done and the peer was not disconnected.
    assertThat(syncManager.isSyncActive()).isFalse();
    assertThat(syncManager.isSyncQueued()).isFalse();
  }

  @Test
  void sync_retrySyncIfNotSuccessful() {
    when(network.streamPeers()).thenReturn(Stream.of(peer));

<<<<<<< HEAD
    final GoodFuture<PeerSyncResult> syncFuture = new GoodFuture<>();
=======
    final CompletableFuture<PeerSyncResult> syncFuture = new CompletableFuture<>();
>>>>>>> dc150375
    when(peerSync.sync(peer)).thenReturn(syncFuture);

    assertThat(syncManager.start()).isCompleted();
    assertThat(syncManager.isSyncActive()).isTrue();
    assertThat(syncManager.isSyncQueued()).isFalse();

    verify(peerSync).sync(peer);

    // The sync didn't complete correctly so we should start a new one with a new peer
    final Eth2Peer peer2 = mock(Eth2Peer.class);
    when(peer2.getStatus()).thenReturn(PEER_STATUS);
    when(network.streamPeers()).thenReturn(Stream.of(peer2));
<<<<<<< HEAD
    when(peerSync.sync(peer2)).thenReturn(new GoodFuture<>());
=======
    when(peerSync.sync(peer2)).thenReturn(new CompletableFuture<>());
>>>>>>> dc150375
    syncFuture.complete(PeerSyncResult.FAULTY_ADVERTISEMENT);

    verify(peerSync).sync(peer2);
    assertThat(syncManager.isSyncActive()).isTrue();
    assertThat(syncManager.isSyncQueued()).isFalse();
  }

  @Test
  void sync_newPeer() {
    assertThat(syncManager.start()).isCompleted();
    // No peers initially so sync doesn't start.
    assertThat(syncManager.isSyncActive()).isFalse();
    assertThat(syncManager.isSyncQueued()).isFalse();

    verify(network).subscribeConnect(onConnectionListener.capture());
    final PeerConnectedSubscriber<Eth2Peer> subscriber = onConnectionListener.getValue();

<<<<<<< HEAD
    final GoodFuture<PeerSyncResult> syncFuture1 = new GoodFuture<>();
    final GoodFuture<PeerSyncResult> syncFuture2 = new GoodFuture<>();
    when(peerSync.sync(peer)).thenReturn(syncFuture1).thenReturn(syncFuture2);
=======
    final CompletableFuture<PeerSyncResult> syncFuture1 = new CompletableFuture<>();
    final CompletableFuture<PeerSyncResult> syncFuture2 = new CompletableFuture<>();
    when(peerSync.sync(peer)).thenReturn(syncFuture1);
>>>>>>> dc150375

    when(network.streamPeers()).thenReturn(Stream.of(peer));
    subscriber.onConnected(peer);

    // Sync is activated by first peer joining.
    verify(peerSync).sync(peer);
    assertThat(syncManager.isSyncActive()).isTrue();
    assertThat(syncManager.isSyncQueued()).isFalse();

    // Second peer connecting causes another sync to be scheduled.
    final Eth2Peer peer2 = mock(Eth2Peer.class);
    when(peer2.getStatus()).thenReturn(PEER_STATUS);
    when(network.streamPeers()).thenReturn(Stream.of(peer2));
    when(peerSync.sync(peer2)).thenReturn(syncFuture2);

    subscriber.onConnected(peer2);
    assertThat(syncManager.isSyncActive()).isTrue();
    assertThat(syncManager.isSyncQueued()).isTrue();

    // First sync completes and should kick off the second sync.
    syncFuture1.complete(PeerSyncResult.SUCCESSFUL_SYNC);
    verify(peerSync).sync(peer2);
    assertThat(syncManager.isSyncActive()).isTrue();
    assertThat(syncManager.isSyncQueued()).isFalse();

    // Stop syncing when second sync completes.
    syncFuture2.complete(PeerSyncResult.SUCCESSFUL_SYNC);
    assertThat(syncManager.isSyncActive()).isFalse();
    assertThat(syncManager.isSyncQueued()).isFalse();
<<<<<<< HEAD
=======
  }

  @Test
  void stop_shouldStopPeerSyncAndRemoveListener() {
    assertThat(syncManager.start()).isCompleted();

    assertThat(syncManager.stop()).isCompleted();
    assertThat(syncManager.isSyncQueued()).isFalse();
    assertThat(syncManager.isSyncActive()).isFalse();
    verify(peerSync).stop();
    verify(network).unsubscribeConnect(SUBSCRIPTION_ID);
>>>>>>> dc150375
  }
}<|MERGE_RESOLUTION|>--- conflicted
+++ resolved
@@ -37,10 +37,7 @@
 
 public class SyncManagerTest {
 
-<<<<<<< HEAD
-=======
   private static final long SUBSCRIPTION_ID = 3423;
->>>>>>> dc150375
   private ChainStorageClient storageClient = mock(ChainStorageClient.class);
   private Eth2Network network = mock(Eth2Network.class);
   private final PeerSync peerSync = mock(PeerSync.class);
@@ -96,11 +93,7 @@
   void sync_existingPeers() {
     when(network.streamPeers()).thenReturn(Stream.of(peer));
 
-<<<<<<< HEAD
     final GoodFuture<PeerSyncResult> syncFuture = new GoodFuture<>();
-=======
-    final CompletableFuture<PeerSyncResult> syncFuture = new CompletableFuture<>();
->>>>>>> dc150375
     when(peerSync.sync(peer)).thenReturn(syncFuture);
 
     assertThat(syncManager.start()).isCompleted();
@@ -121,11 +114,7 @@
   void sync_retrySyncIfNotSuccessful() {
     when(network.streamPeers()).thenReturn(Stream.of(peer));
 
-<<<<<<< HEAD
     final GoodFuture<PeerSyncResult> syncFuture = new GoodFuture<>();
-=======
-    final CompletableFuture<PeerSyncResult> syncFuture = new CompletableFuture<>();
->>>>>>> dc150375
     when(peerSync.sync(peer)).thenReturn(syncFuture);
 
     assertThat(syncManager.start()).isCompleted();
@@ -138,11 +127,7 @@
     final Eth2Peer peer2 = mock(Eth2Peer.class);
     when(peer2.getStatus()).thenReturn(PEER_STATUS);
     when(network.streamPeers()).thenReturn(Stream.of(peer2));
-<<<<<<< HEAD
     when(peerSync.sync(peer2)).thenReturn(new GoodFuture<>());
-=======
-    when(peerSync.sync(peer2)).thenReturn(new CompletableFuture<>());
->>>>>>> dc150375
     syncFuture.complete(PeerSyncResult.FAULTY_ADVERTISEMENT);
 
     verify(peerSync).sync(peer2);
@@ -160,15 +145,9 @@
     verify(network).subscribeConnect(onConnectionListener.capture());
     final PeerConnectedSubscriber<Eth2Peer> subscriber = onConnectionListener.getValue();
 
-<<<<<<< HEAD
     final GoodFuture<PeerSyncResult> syncFuture1 = new GoodFuture<>();
     final GoodFuture<PeerSyncResult> syncFuture2 = new GoodFuture<>();
-    when(peerSync.sync(peer)).thenReturn(syncFuture1).thenReturn(syncFuture2);
-=======
-    final CompletableFuture<PeerSyncResult> syncFuture1 = new CompletableFuture<>();
-    final CompletableFuture<PeerSyncResult> syncFuture2 = new CompletableFuture<>();
     when(peerSync.sync(peer)).thenReturn(syncFuture1);
->>>>>>> dc150375
 
     when(network.streamPeers()).thenReturn(Stream.of(peer));
     subscriber.onConnected(peer);
@@ -198,8 +177,6 @@
     syncFuture2.complete(PeerSyncResult.SUCCESSFUL_SYNC);
     assertThat(syncManager.isSyncActive()).isFalse();
     assertThat(syncManager.isSyncQueued()).isFalse();
-<<<<<<< HEAD
-=======
   }
 
   @Test
@@ -211,6 +188,5 @@
     assertThat(syncManager.isSyncActive()).isFalse();
     verify(peerSync).stop();
     verify(network).unsubscribeConnect(SUBSCRIPTION_ID);
->>>>>>> dc150375
   }
 }