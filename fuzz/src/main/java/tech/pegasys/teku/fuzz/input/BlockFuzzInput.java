--- conflicted
+++ resolved
@@ -24,15 +24,10 @@
 
 public class BlockFuzzInput extends Container2<BlockFuzzInput, BeaconState, SignedBeaconBlock> {
 
-  @SuppressWarnings("unchecked")
   public static ContainerSchema2<BlockFuzzInput, BeaconState, SignedBeaconBlock> createSchema(
       final SpecVersion spec) {
     return ContainerSchema2.create(
-<<<<<<< HEAD
-        (SszSchema<BeaconState>) spec.getSchemaDefinitions().getBeaconStateSchema(),
-=======
         SszSchema.as(BeaconState.class, spec.getSchemaDefinitions().getBeaconStateSchema()),
->>>>>>> f785cd12
         SignedBeaconBlock.SSZ_SCHEMA.get(),
         BlockFuzzInput::new);
   }
