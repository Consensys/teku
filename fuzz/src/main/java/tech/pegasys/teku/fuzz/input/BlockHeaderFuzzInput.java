/*
 * Copyright 2020 ConsenSys AG.
 *
 * Licensed under the Apache License, Version 2.0 (the "License"); you may not use this file except in compliance with
 * the License. You may obtain a copy of the License at
 *
 * http://www.apache.org/licenses/LICENSE-2.0
 *
 * Unless required by applicable law or agreed to in writing, software distributed under the License is distributed on
 * an "AS IS" BASIS, WITHOUT WARRANTIES OR CONDITIONS OF ANY KIND, either express or implied. See the License for the
 * specific language governing permissions and limitations under the License.
 */

package tech.pegasys.teku.fuzz.input;

import tech.pegasys.teku.spec.Spec;
import tech.pegasys.teku.spec.SpecVersion;
import tech.pegasys.teku.spec.datastructures.blocks.BeaconBlock;
import tech.pegasys.teku.spec.datastructures.state.beaconstate.BeaconState;
import tech.pegasys.teku.ssz.backing.containers.Container2;
import tech.pegasys.teku.ssz.backing.containers.ContainerSchema2;
import tech.pegasys.teku.ssz.backing.schema.SszSchema;
import tech.pegasys.teku.ssz.backing.tree.TreeNode;

/**
 * Note: BlockHeader fuzzing target accepts a block as input (not a SignedBeaconBlock or
 * BeaconBlockHeader)
 */
public class BlockHeaderFuzzInput
    extends Container2<BlockHeaderFuzzInput, BeaconState, BeaconBlock> {

  @SuppressWarnings("unchecked")
  public static ContainerSchema2<BlockHeaderFuzzInput, BeaconState, BeaconBlock> createType(
      final SpecVersion spec) {
    return ContainerSchema2.create(
<<<<<<< HEAD
        (SszSchema<BeaconState>) spec.getSchemaDefinitions().getBeaconStateSchema(),
=======
        SszSchema.as(BeaconState.class, spec.getSchemaDefinitions().getBeaconStateSchema()),
>>>>>>> f785cd12
        BeaconBlock.SSZ_SCHEMA.get(),
        BlockHeaderFuzzInput::new);
  }

  private BlockHeaderFuzzInput(
      ContainerSchema2<BlockHeaderFuzzInput, BeaconState, BeaconBlock> type, TreeNode backingNode) {
    super(type, backingNode);
  }

  public BlockHeaderFuzzInput(final Spec spec, final BeaconState state, final BeaconBlock block) {
    super(createType(spec.atSlot(state.getSlot())), state, block);
  }

  public BeaconBlock getBlock() {
    return getField1();
  }

  public BeaconState getState() {
    return getField0();
  }
}<|MERGE_RESOLUTION|>--- conflicted
+++ resolved
@@ -29,15 +29,10 @@
 public class BlockHeaderFuzzInput
     extends Container2<BlockHeaderFuzzInput, BeaconState, BeaconBlock> {
 
-  @SuppressWarnings("unchecked")
   public static ContainerSchema2<BlockHeaderFuzzInput, BeaconState, BeaconBlock> createType(
       final SpecVersion spec) {
     return ContainerSchema2.create(
-<<<<<<< HEAD
-        (SszSchema<BeaconState>) spec.getSchemaDefinitions().getBeaconStateSchema(),
-=======
         SszSchema.as(BeaconState.class, spec.getSchemaDefinitions().getBeaconStateSchema()),
->>>>>>> f785cd12
         BeaconBlock.SSZ_SCHEMA.get(),
         BlockHeaderFuzzInput::new);
   }
