--- conflicted
+++ resolved
@@ -25,15 +25,10 @@
 public class AttesterSlashingFuzzInput
     extends Container2<AttesterSlashingFuzzInput, BeaconState, AttesterSlashing> {
 
-  @SuppressWarnings("unchecked")
   public static ContainerSchema2<AttesterSlashingFuzzInput, BeaconState, AttesterSlashing>
       createType(final SpecVersion spec) {
     return ContainerSchema2.create(
-<<<<<<< HEAD
-        (SszSchema<BeaconState>) spec.getSchemaDefinitions().getBeaconStateSchema(),
-=======
         SszSchema.as(BeaconState.class, spec.getSchemaDefinitions().getBeaconStateSchema()),
->>>>>>> f785cd12
         AttesterSlashing.SSZ_SCHEMA,
         AttesterSlashingFuzzInput::new);
   }
