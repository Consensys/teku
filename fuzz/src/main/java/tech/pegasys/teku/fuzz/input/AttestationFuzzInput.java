--- conflicted
+++ resolved
@@ -25,15 +25,10 @@
 public class AttestationFuzzInput
     extends Container2<AttestationFuzzInput, BeaconState, Attestation> {
 
-  @SuppressWarnings("unchecked")
   public static ContainerSchema2<AttestationFuzzInput, BeaconState, Attestation> createSchema(
       final SpecVersion spec) {
     return ContainerSchema2.create(
-<<<<<<< HEAD
-        (SszSchema<BeaconState>) spec.getSchemaDefinitions().getBeaconStateSchema(),
-=======
         SszSchema.as(BeaconState.class, spec.getSchemaDefinitions().getBeaconStateSchema()),
->>>>>>> f785cd12
         Attestation.SSZ_SCHEMA,
         AttestationFuzzInput::new);
   }
