/*
 * Copyright 2020 ConsenSys AG.
 *
 * Licensed under the Apache License, Version 2.0 (the "License"); you may not use this file except in compliance with
 * the License. You may obtain a copy of the License at
 *
 * http://www.apache.org/licenses/LICENSE-2.0
 *
 * Unless required by applicable law or agreed to in writing, software distributed under the License is distributed on
 * an "AS IS" BASIS, WITHOUT WARRANTIES OR CONDITIONS OF ANY KIND, either express or implied. See the License for the
 * specific language governing permissions and limitations under the License.
 */

package tech.pegasys.teku.fuzz.input;

import tech.pegasys.teku.spec.Spec;
import tech.pegasys.teku.spec.SpecVersion;
import tech.pegasys.teku.spec.datastructures.operations.ProposerSlashing;
import tech.pegasys.teku.spec.datastructures.state.beaconstate.BeaconState;
import tech.pegasys.teku.ssz.backing.containers.Container2;
import tech.pegasys.teku.ssz.backing.containers.ContainerSchema2;
import tech.pegasys.teku.ssz.backing.schema.SszSchema;
import tech.pegasys.teku.ssz.backing.tree.TreeNode;

public class ProposerSlashingFuzzInput
    extends Container2<ProposerSlashingFuzzInput, BeaconState, ProposerSlashing> {

  @SuppressWarnings("unchecked")
  public static ContainerSchema2<ProposerSlashingFuzzInput, BeaconState, ProposerSlashing>
      createType(final SpecVersion spec) {
    return ContainerSchema2.create(
<<<<<<< HEAD
        (SszSchema<BeaconState>) spec.getSchemaDefinitions().getBeaconStateSchema(),
=======
        SszSchema.as(BeaconState.class, spec.getSchemaDefinitions().getBeaconStateSchema()),
>>>>>>> f785cd12
        ProposerSlashing.SSZ_SCHEMA,
        ProposerSlashingFuzzInput::new);
  }

  public ProposerSlashingFuzzInput(
      ContainerSchema2<ProposerSlashingFuzzInput, BeaconState, ProposerSlashing> type,
      TreeNode backingNode) {
    super(type, backingNode);
  }

  public ProposerSlashingFuzzInput(
      final Spec spec, final BeaconState state, final ProposerSlashing proposer_slashing) {
    super(createType(spec.atSlot(state.getSlot())), state, proposer_slashing);
  }

  public ProposerSlashing getProposer_slashing() {
    return getField1();
  }

  public BeaconState getState() {
    return getField0();
  }
}<|MERGE_RESOLUTION|>--- conflicted
+++ resolved
@@ -25,15 +25,10 @@
 public class ProposerSlashingFuzzInput
     extends Container2<ProposerSlashingFuzzInput, BeaconState, ProposerSlashing> {
 
-  @SuppressWarnings("unchecked")
   public static ContainerSchema2<ProposerSlashingFuzzInput, BeaconState, ProposerSlashing>
       createType(final SpecVersion spec) {
     return ContainerSchema2.create(
-<<<<<<< HEAD
-        (SszSchema<BeaconState>) spec.getSchemaDefinitions().getBeaconStateSchema(),
-=======
         SszSchema.as(BeaconState.class, spec.getSchemaDefinitions().getBeaconStateSchema()),
->>>>>>> f785cd12
         ProposerSlashing.SSZ_SCHEMA,
         ProposerSlashingFuzzInput::new);
   }
