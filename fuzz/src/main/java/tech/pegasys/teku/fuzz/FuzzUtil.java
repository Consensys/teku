--- conflicted
+++ resolved
@@ -27,7 +27,6 @@
 import tech.pegasys.teku.fuzz.input.ProposerSlashingFuzzInput;
 import tech.pegasys.teku.fuzz.input.VoluntaryExitFuzzInput;
 import tech.pegasys.teku.infrastructure.unsigned.UInt64;
-<<<<<<< HEAD
 import tech.pegasys.teku.networks.SpecProviderFactory;
 import tech.pegasys.teku.spec.SpecProvider;
 import tech.pegasys.teku.spec.datastructures.blocks.BeaconBlockBody;
@@ -37,11 +36,9 @@
 import tech.pegasys.teku.spec.datastructures.operations.ProposerSlashing;
 import tech.pegasys.teku.spec.datastructures.operations.SignedVoluntaryExit;
 import tech.pegasys.teku.spec.datastructures.state.BeaconState;
-=======
 import tech.pegasys.teku.spec.Spec;
 import tech.pegasys.teku.spec.SpecFactory;
 import tech.pegasys.teku.spec.datastructures.state.beaconstate.BeaconState;
->>>>>>> 563f4cb6
 import tech.pegasys.teku.spec.datastructures.util.BeaconStateUtil;
 import tech.pegasys.teku.spec.statetransition.exceptions.BlockProcessingException;
 import tech.pegasys.teku.spec.statetransition.exceptions.StateTransitionException;
@@ -86,28 +83,15 @@
   }
 
   public Optional<byte[]> fuzzAttestation(final byte[] input) {
-<<<<<<< HEAD
-    AttestationFuzzInput structuredInput = deserialize(input, AttestationFuzzInput.createSchema());
+    AttestationFuzzInput structuredInput = deserialize(input, AttestationFuzzInput.createSchema(spec.getGenesisSpec()));
     SszList<Attestation> attestations =
         BeaconBlockBody.getSszSchema().getAttestationsSchema().of(structuredInput.getAttestation());
-=======
-    AttestationFuzzInput structuredInput =
-        deserialize(input, AttestationFuzzInput.createSchema(spec.getGenesisSpec()));
-
->>>>>>> 563f4cb6
     // process and return post state
     try {
       BeaconState postState =
           structuredInput
               .getState()
-<<<<<<< HEAD
-              .updated(state -> specProvider.processAttestations(state, attestations));
-=======
-              .updated(
-                  state ->
-                      spec.processAttestations(
-                          state, SSZList.singleton(structuredInput.getAttestation())));
->>>>>>> 563f4cb6
+              .updated(state -> spec.processAttestations(state, attestations));
       Bytes output = postState.sszSerialize();
       return Optional.of(output.toArrayUnsafe());
     } catch (BlockProcessingException e) {
@@ -118,15 +102,11 @@
 
   public Optional<byte[]> fuzzAttesterSlashing(final byte[] input) {
     AttesterSlashingFuzzInput structuredInput =
-<<<<<<< HEAD
-        deserialize(input, AttesterSlashingFuzzInput.createType());
+        deserialize(input, AttesterSlashingFuzzInput.createType(spec.getGenesisSpec()));
     SszList<AttesterSlashing> slashings =
         BeaconBlockBody.getSszSchema()
             .getAttesterSlashingsSchema()
             .of(structuredInput.getAttester_slashing());
-=======
-        deserialize(input, AttesterSlashingFuzzInput.createType(spec.getGenesisSpec()));
->>>>>>> 563f4cb6
 
     // process and return post state
     try {
@@ -135,12 +115,7 @@
               .getState()
               .updated(
                   state -> {
-<<<<<<< HEAD
-                    specProvider.processAttesterSlashings(state, slashings);
-=======
-                    spec.processAttesterSlashings(
-                        state, SSZList.singleton(structuredInput.getAttester_slashing()));
->>>>>>> 563f4cb6
+                    spec.processAttesterSlashings(state, slashings);
                   });
       Bytes output = postState.sszSerialize();
       return Optional.of(output.toArrayUnsafe());
@@ -190,26 +165,17 @@
   }
 
   public Optional<byte[]> fuzzDeposit(final byte[] input) {
-<<<<<<< HEAD
-    DepositFuzzInput structuredInput = deserialize(input, DepositFuzzInput.createSchema());
+    DepositFuzzInput structuredInput = deserialize(input, DepositFuzzInput.createSchema(spec.getGenesisSpec()));
     SszList<Deposit> deposits =
         BeaconBlockBody.getSszSchema().getDepositsSchema().of(structuredInput.getDeposit());
-=======
-    DepositFuzzInput structuredInput =
-        deserialize(input, DepositFuzzInput.createSchema(spec.getGenesisSpec()));
->>>>>>> 563f4cb6
-
-    try {
-      BeaconState postState =
-          structuredInput
-              .getState()
-              .updated(
-                  state -> {
-<<<<<<< HEAD
-                    specProvider.processDeposits(state, deposits);
-=======
-                    spec.processDeposits(state, SSZList.singleton(structuredInput.getDeposit()));
->>>>>>> 563f4cb6
+
+    try {
+      BeaconState postState =
+          structuredInput
+              .getState()
+              .updated(
+                  state -> {
+                    spec.processDeposits(state, deposits);
                   });
       Bytes output = postState.sszSerialize();
       return Optional.of(output.toArrayUnsafe());
@@ -221,15 +187,11 @@
 
   public Optional<byte[]> fuzzProposerSlashing(final byte[] input) {
     ProposerSlashingFuzzInput structuredInput =
-<<<<<<< HEAD
-        deserialize(input, ProposerSlashingFuzzInput.createType());
+        deserialize(input, ProposerSlashingFuzzInput.createType(spec.getGenesisSpec()));
     SszList<ProposerSlashing> proposerSlashings =
         BeaconBlockBody.getSszSchema()
             .getProposerSlashingsSchema()
             .of(structuredInput.getProposer_slashing());
-=======
-        deserialize(input, ProposerSlashingFuzzInput.createType(spec.getGenesisSpec()));
->>>>>>> 563f4cb6
 
     // process and return post state
     try {
@@ -238,12 +200,7 @@
               .getState()
               .updated(
                   state -> {
-<<<<<<< HEAD
-                    specProvider.processProposerSlashings(state, proposerSlashings);
-=======
-                    spec.processProposerSlashings(
-                        state, SSZList.singleton(structuredInput.getProposer_slashing()));
->>>>>>> 563f4cb6
+                    spec.processProposerSlashings(state, proposerSlashings);
                   });
       Bytes output = postState.sszSerialize();
       return Optional.of(output.toArrayUnsafe());
@@ -283,25 +240,17 @@
 
   public Optional<byte[]> fuzzVoluntaryExit(final byte[] input) {
     VoluntaryExitFuzzInput structuredInput =
-<<<<<<< HEAD
-        deserialize(input, VoluntaryExitFuzzInput.createSchema());
+        deserialize(input, VoluntaryExitFuzzInput.createSchema(spec.getGenesisSpec()));
     SszList<SignedVoluntaryExit> voluntaryExits =
         BeaconBlockBody.getSszSchema().getVoluntaryExitsSchema().of(structuredInput.getExit());
-=======
-        deserialize(input, VoluntaryExitFuzzInput.createSchema(spec.getGenesisSpec()));
->>>>>>> 563f4cb6
-
-    try {
-      BeaconState postState =
-          structuredInput
-              .getState()
-              .updated(
-                  state -> {
-<<<<<<< HEAD
+
+    try {
+      BeaconState postState =
+          structuredInput
+              .getState()
+              .updated(
+                  state -> {
                     specProvider.processVoluntaryExits(state, voluntaryExits);
-=======
-                    spec.processVoluntaryExits(state, SSZList.singleton(structuredInput.getExit()));
->>>>>>> 563f4cb6
                   });
       Bytes output = postState.sszSerialize();
       return Optional.of(output.toArrayUnsafe());
