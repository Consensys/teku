version: 2.1
orbs:
  slack: circleci/slack@3.4.2
  win: circleci/windows@5.0.0
executors:
  small_executor:
    docker:
      - image: cimg/openjdk:21.0.2
        auth: &docker-auth
          # Don't panic, throw away account to avoid Docker rate limits when downloading.
          # Second reason we're doing this is so that forked PRs from external contributors works ie env vars aren't visible to forked PRs from within contexts
          username: "cddockeruser"
          password: "fa8651f2-88be-48b7-98ce-e711bd376252"
    resource_class: small
    working_directory: ~/project
    environment:
      JAVA_TOOL_OPTIONS: -Xmx1500m
      GRADLE_OPTS: -Dorg.gradle.daemon=false -Dorg.gradle.parallel=true

  trivy_executor:
    docker:
      - image: docker:stable-git
        auth:
          <<: *docker-auth
    resource_class: small
    working_directory: ~/project

  medium_executor:
    docker:
      - image: cimg/openjdk:21.0.2
        auth:
          <<: *docker-auth
    resource_class: medium
    working_directory: ~/project
    environment:
      DOCKER_CLI_EXPERIMENTAL: enabled
      JAVA_TOOL_OPTIONS: -Xmx1500m
      GRADLE_OPTS: -Dorg.gradle.daemon=false -Dorg.gradle.parallel=true

  medium_plus_executor:
    docker:
      - image: cimg/openjdk:21.0.2
        auth:
          <<: *docker-auth
    resource_class: "medium+"
    working_directory: ~/project
    environment:
      JAVA_TOOL_OPTIONS: -Xmx1500m
      GRADLE_OPTS: -Dorg.gradle.daemon=false -Dorg.gradle.parallel=true

  large_executor:
    docker:
      - image: cimg/openjdk:21.0.2
        auth:
          <<: *docker-auth
    resource_class: large
    working_directory: ~/project
    environment:
      JAVA_TOOL_OPTIONS: -Xmx3g
      GRADLE_OPTS: -Dorg.gradle.daemon=false -Dorg.gradle.parallel=true

  machine_executor_amd64:
    machine:
      image: ubuntu-2204:2024.01.1 # https://circleci.com/developer/machine/image/ubuntu-2204
      docker_layer_caching: true
    working_directory: ~/project
    environment:
      architecture: "amd64"
      platform: "linux/amd64"

  machine_large_executor_amd64:
    machine:
      image: ubuntu-2204:2024.01.1 # https://circleci.com/developer/machine/image/ubuntu-2204
      docker_layer_caching: true
    resource_class: large
    working_directory: ~/project
    environment:
      architecture: "amd64"
      platform: "linux/amd64"

  machine_executor_arm64:
    machine:
      image: ubuntu-2204:2024.01.1 # https://circleci.com/developer/machine/image/ubuntu-2204
    resource_class: arm.medium
    environment:
      architecture: "arm64"
      platform: "linux/arm64"

  node_executor:
    docker:
      - image: circleci/node:16-bullseye
        auth:
          <<: *docker-auth

commands:
  install_java_21:
    description: "Install Java 21"
    steps:
      - run:
          name: "Install Java 21"
          command: |
            sudo apt update
            sudo apt install -y openjdk-21-jdk
            if [ "$(uname -m)" = "aarch64" ]; then
              ARCH="arm64"
            else
              ARCH="amd64"
            fi
            sudo update-alternatives --set java /usr/lib/jvm/java-21-openjdk-$ARCH/bin/java
            sudo update-alternatives --set javac /usr/lib/jvm/java-21-openjdk-$ARCH/bin/javac
  prepare:
    description: "Prepare"
    steps:
      - checkout
      - restore_cache:
          name: Restore cached gradle dependencies
          keys:
            - deps-{{ checksum "build.gradle" }}-{{ checksum "gradle/versions.gradle" }}-{{ .Branch }}-{{ .Revision }}
            - deps-{{ checksum "build.gradle" }}-{{ checksum "gradle/versions.gradle" }}
  capture_test_results:
    description: "Capture test results"
    steps:
      - run:
          name: "Gather test results"
          when: "always"
          command: |
            FILES=`find . -name test-results`
            for FILE in $FILES
            do
              MODULE=`echo "$FILE" | sed -e 's@./\(.*\)/build/test-results@\1@'`
              TARGET="build/test-results/$MODULE"
              mkdir -p "$TARGET"
              find ${FILE} -mindepth 2 -maxdepth 2 -print0 | xargs -0 -I{} cp -rf {} $TARGET
            done
      - store_test_results:
          path: build/test-results

  capture_test_artifacts:
    description: "Capture test artifacts"
    steps:
      - run:
          name: "Gather test artifacts"
          when: "always"
          command: |
            FILES=`find . -name test-artifacts`
            for FILE in $FILES
            do
              MODULE=`echo "$FILE" | sed -e 's@./\(.*\)/build/test-artifacts@\1@'`
              TARGET="build/test-artifacts/$MODULE"
              mkdir -p "$TARGET"
              cp -rf ${FILE}/*/* "$TARGET"
            done
      - store_artifacts:
          path: build/test-artifacts

  docker_trust_sign:
    description: "Sign docker images"
    steps:
      - run:
          name: "Sign Docker images"
          command: |
            docker login --username "${DOCKER_USER_RW}" --password "${DOCKER_PASSWORD_RW}"
            # dct signing setup
            mkdir -p $HOME/.docker/trust/private
            echo $DCT_KEY | base64 --decode > $HOME/.docker/trust/private/$DCT_HASH.key
            chmod 600 $HOME/.docker/trust/private/$DCT_HASH.key
            docker trust key load $HOME/.docker/trust/private/$DCT_HASH.key --name ecosystem

  docker_publish_images:
    description: "Upload the docker images"
    steps:
      - run:
          name: "Publish Docker Images"
          command: |
            docker login --username "${DOCKER_USER_RW}" --password "${DOCKER_PASSWORD_RW}"
            ./gradlew --no-daemon --parallel -Pbranch=${CIRCLE_BRANCH} -PincludeCommitHashInDockerTag=<< pipeline.parameters.include_commit_hash_in_docker_tag >> uploadDocker

  notify:
    description: "Notify Slack"
    steps:
      - slack/status:
          mentions: "team-centaur"
          fail_only: true
          only_for_branches: 'master'

parameters:
  include_commit_hash_in_docker_tag:
    type: boolean
    default: false

jobs:
  assemble:
    executor: large_executor
    steps:
      - prepare
      - run:
          name: Assemble
          command: |
            ./gradlew --no-daemon --parallel clean compileJava compileTestJava compileJmhJava compileIntegrationTestJava compileAcceptanceTestJava compilePropertyTestJava assemble
      - run:
          name: Prep Artifacts
          command: |
            mkdir /tmp/teku-distributions
            cp build/distributions/*.tar.gz /tmp/teku-distributions/
      - notify
      - save_cache:
          name: Caching gradle dependencies
          key: deps-{{ checksum "build.gradle" }}-{{ checksum "gradle/versions.gradle" }}-{{ .Branch }}-{{ .Revision }}
          paths:
            - .gradle
            - ~/.gradle
      - persist_to_workspace:
          root: ~/project
          paths:
            - ./
      - store_artifacts:
          name: Distribution artifacts
          path:  /tmp/teku-distributions
          destination: distributions
          when: always

  windowsBuild:
    executor:
      name: win/default
      size: xlarge
    steps:
      - checkout
      - restore_cache:
          name: Restore cached gradle dependencies
          keys:
            - deps-{{ checksum "build.gradle" }}-{{ checksum "gradle/versions.gradle" }}-{{ .Branch }}-{{ .Revision }}
            - deps-{{ checksum "build.gradle" }}-{{ checksum "gradle/versions.gradle" }}
      - run:
          name: Build
          no_output_timeout: 20m
          command: |
            $Env:JAVA_TOOL_OPTIONS = "-Xmx2g"
            $Env:GRADLE_OPTS = "-Dorg.gradle.daemon=false -Dorg.gradle.parallel=true -Dorg.gradle.vfs.watch=false"
            cmd.exe /c gradlew.bat --no-daemon --parallel --build-cache
      - run:
          name: "Gather test artifacts"
          when: "always"
          command: |
            New-Item -ItemType Directory -Force build\test-results
            Get-ChildItem -Recurse | Where-Object {$_.FullName -match "test-results\\.*\\.*.xml"} | Copy-Item -Destination build\test-results\
      - store_test_results:
          path: build/test-results

  spotless:
    executor: medium_executor
    steps:
      - prepare
      - run:
          name: Spotless
          command: |
            ./gradlew --no-daemon --parallel spotlessCheck
      - notify

  moduleChecks:
    executor: small_executor
    steps:
      - prepare
      - run:
          name: Module Checks
          command: |
            ./gradlew --no-daemon --parallel checkMavenCoordinateCollisions checkModuleDependencies
      - notify

  dockerScan:
    executor: trivy_executor
    steps:
      - prepare
      - setup_remote_docker:
          docker_layer_caching: false
      - run:
          name: Install trivy
          command: |
            apk add --update-cache --upgrade curl bash
            curl -sfL https://raw.githubusercontent.com/aquasecurity/trivy/main/contrib/install.sh | sh -s -- -b /usr/local/bin
      - run:
          name: Scan with trivy
          shell: /bin/sh
          command: |
            for FILE in $(ls docker)
            do
              docker pull -q "consensys/teku:develop-$FILE"
              trivy -q image --exit-code 1 --no-progress --severity HIGH,CRITICAL --ignorefile "gradle/trivyignore.txt" --timeout 10m "consensys/teku:develop-$FILE" 
            done
      - notify

  unitTests:
    parallelism: 2
    executor: large_executor
    steps:
      - prepare
      - attach_workspace:
          at: ~/project
      - run:
          name: UnitTests
          no_output_timeout: 20m
          command: |
            CLASSNAMES=$(circleci tests glob "**/src/test/java/**/*.java" \
              | sed 's@.*/src/test/java/@@' \
              | sed 's@/@.@g' \
              | sed 's/.\{5\}$//' \
              | circleci tests split --split-by=timings --timings-type=classname)
            # Format the arguments to "./gradlew test"
            GRADLE_ARGS=$(echo $CLASSNAMES | awk '{for (i=1; i<=NF; i++) print "--tests",$i}')
            echo "Prepared arguments for Gradle: $GRADLE_ARGS"
            if [[ -z "$GRADLE_ARGS" ]]
            then
              echo "Failed to determine correct distribution of tests across nodes"
              exit 1
            fi
            export JAVA_TOOL_OPTIONS="-Xmx2500m"
            export GRADLE_OPTS="$GRADLE_OPTS -Dorg.gradle.workers.max=3"
            ./gradlew --no-daemon --parallel test $GRADLE_ARGS
      - notify
      - capture_test_results

  propertyTests:
    parallelism: 1
    executor: medium_plus_executor
    steps:
      - prepare
      - attach_workspace:
          at: ~/project
      - run:
          name: PropertyTests
          no_output_timeout: 20m
          command: |
            CLASSNAMES=$(circleci tests glob "**/src/property-test/java/**/*.java" \
              | sed 's@.*/src/property-test/java/@@' \
              | sed 's@/@.@g' \
              | sed 's/.\{5\}$//' \
              | circleci tests split --split-by=timings --timings-type=classname)
            # Format the arguments to "./gradlew test"
            GRADLE_ARGS=$(echo $CLASSNAMES | awk '{for (i=1; i<=NF; i++) print "--tests",$i}')
            echo "Prepared arguments for Gradle: $GRADLE_ARGS"
            if [[ -z "$GRADLE_ARGS" ]]
            then
              echo "Failed to determine correct distribution of tests across nodes"
              exit 1
            fi
            ./gradlew --no-daemon --parallel --info propertyTest $GRADLE_ARGS
      - notify
      - capture_test_results

  integrationTests:
    executor: medium_plus_executor
    steps:
      - prepare
      - attach_workspace:
          at: ~/project
      - run:
          name: IntegrationTests
          no_output_timeout: 20m
          command: |
            ./gradlew --no-daemon --parallel integrationTest
      - notify
      - capture_test_results
      - store_artifacts:
          path: build/test-results

  acceptanceTests:
    parallelism: 4
    executor: machine_large_executor_amd64
    steps:
      - install_java_21
      - prepare
      - attach_workspace:
          at: ~/project
      - run:
          name: AcceptanceTests
          no_output_timeout: 20m
          command: |
            CLASSNAMES=$(circleci tests glob "**/src/acceptance-test/java/**/*.java" \
              | sed 's@.*/src/acceptance-test/java/@@' \
              | sed 's@/@.@g' \
              | sed 's/.\{5\}$//' \
              | circleci tests split --split-by=timings --timings-type=classname)
            # Format the arguments to "./gradlew test"
            GRADLE_ARGS=$(echo $CLASSNAMES | awk '{for (i=1; i<=NF; i++) print "--tests",$i}')
            echo "Prepared arguments for Gradle: $GRADLE_ARGS"
            if [[ -z "$GRADLE_ARGS" ]]
            then
              echo "Failed to determine correct distribution of tests across nodes"
              exit 1
            fi
            ./gradlew --no-daemon --parallel acceptanceTest $GRADLE_ARGS
      - notify
      - capture_test_results
      - capture_test_artifacts
      - store_artifacts:
          path: build/test-results

  referenceTestsPrep:
    executor: large_executor
    steps:
      - prepare
      - attach_workspace:
          at: ~/project
      - restore_cache:
          name: Restore cached reference test downloads
          keys:
            - reftests-{{ checksum "build.gradle" }}
      - run:
          name: FetchReferenceTests
          command: |
            if [ ! -d "eth-reference-tests/src/referenceTest/resources/consensus-spec-tests/tests" ]
            then
              ./gradlew --no-daemon expandRefTests
            fi
      - run:
          # Compile separately so that we have the generated test files for splitting across nodes
          name: CompileReferenceTests
          command: |
            ./gradlew --no-daemon --parallel compileReferenceTestJava
      - notify
      - save_cache:
          name: Caching reference tests
          key: reftests-{{ checksum "build.gradle" }}
          paths:
            - eth-reference-tests/src/referenceTest/resources/consensus-spec-tests/
      - persist_to_workspace:
          root: ~/project
          paths:
            - ./eth-reference-tests/

  referenceTests:
    parallelism: 6
    executor: large_executor
    steps:
      - prepare
      - attach_workspace:
          at: ~/project
      - run:
          name: ReferenceTests
          no_output_timeout: 30m
          command: |
            CLASSNAMES=$(circleci tests glob "**/src/referenceTest/generated_tests/**/*Test.java" \
              | sed 's@.*/src/referenceTest/generated_tests/@@' \
              | sed 's@/@.@g' \
              | sed 's/.\{5\}$//' \
              | circleci tests split --split-by=timings --timings-type=classname)
            # Format the arguments to "./gradlew test"
            GRADLE_ARGS=$(echo $CLASSNAMES | awk '{for (i=1; i<=NF; i++) print "--tests",$i}')
            echo "Prepared arguments for Gradle: $GRADLE_ARGS"
            if [[ -z "$GRADLE_ARGS" ]]
            then
              echo "Failed to determine correct distribution of tests across nodes"
              exit 1
            fi
            ./gradlew --no-daemon --parallel -x generateReferenceTestClasses -x processReferenceTestResources -x cleanReferenceTestClasses referenceTest $GRADLE_ARGS
      - notify
      - capture_test_results

  publish-cloudsmith:
    executor: small_executor
    steps:
      - prepare
      - run:
          name: Install Python3
          command: |
            sudo apt update
            sudo apt install python3 python3-pip python3-venv
      - attach_workspace:
          at: ~/project
      - run:
          name: Publish to Cloudsmith
          command: |
            ./gradlew --no-daemon --parallel cloudsmithUpload publish
      - notify

  publishDockerAmd64:
    executor: machine_executor_amd64
    steps:
      - install_java_21
      - prepare
      - attach_workspace:
          at: ~/project
      - docker_trust_sign
      - docker_publish_images
      - notify

  publishDockerArm64:
    executor: machine_executor_arm64
    steps:
      - install_java_21
      - prepare
      - attach_workspace:
          at: ~/project
      - docker_trust_sign
      - docker_publish_images
      - notify

  manifestDocker:
    executor: medium_executor
    steps:
      - prepare
      - docker_trust_sign
      - run:
          name: Create and publish docker manifest
          command: |
            ./gradlew --no-daemon --parallel -PincludeCommitHashInDockerTag=<< pipeline.parameters.include_commit_hash_in_docker_tag >> manifestDocker
      - notify

  extractAPISpec:
    executor: medium_executor
    steps:
      - prepare
      - attach_workspace:
          at: ~/project
      - run:
          name: Build runnable Teku binaries
          command: |
            ./gradlew --no-daemon --parallel installDist
      - run:
          name: Extract OpenAPI JSON
          command: |
            mkdir -p .openapidoc/spec

            build/install/teku/bin/teku --network=mainnet --ee-endpoint=unsafe-test-stub --ignore-weak-subjectivity-period-enabled --Xinterop-enabled=true --rest-api-enabled=true --rest-api-docs-enabled=true 2>&1 > teku_output.log &
            TEKU_PID=$!

            EXIT_CODE=0
            wget --timeout=30 --retry-connrefused --output-document=.openapidoc/spec/teku.json http://localhost:5051/swagger-docs
            if [ $? != 0 ]; then
              EXIT_CODE=1
            fi

            kill $TEKU_PID
            exit $EXIT_CODE
      - notify
      - store_artifacts:
          path: .openapidoc/spec/teku.json
      - store_artifacts:
          path: teku_output.log
      - persist_to_workspace:
          root: ~/project
          paths:
            - .openapidoc/spec/teku.json

  # longish story here: we store the openapi json spec in the `gh-pages` branch of teku on Github
  # The reason we don't use GHA and instead use Circle to push to GHA is:
  # 1. We need assemble -> extractAPISpec -> publishAPISpec and this takes circa 10 mins to build in GHA,
  # 2. We publish artifacts (openapi, docker, binaries etc) only after ALL tests and we can't check for all the jobs passing to kick this one off
  # 3. Minor reason related to 2. single CI helps keep things in one place
  publishAPISpec:
    executor: node_executor
    steps:
      - checkout
      - add_ssh_keys:
          fingerprints:
            - "2d:5b:b7:9f:f9:b1:5c:2c:d4:5e:4a:bf:9f:2b:75:58"
      - attach_workspace:
          at: ~/project
      - restore_cache:
          keys:
            - node-cache-{{ checksum "./.openapidoc/package-lock.json" }}
            - node-cache-
      - run:
          name: install
          working_directory: .openapidoc
          command: |
            npm ci
      - run:
          name: Build Folder
          working_directory: .openapidoc
          command: |
            OA_GIT_USERNAME=$CIRCLE_USERNAME OA_GIT_EMAIL="${CIRCLE_USERNAME}@users.noreply.github.com" OA_GIT_URL=$CIRCLE_REPOSITORY_URL OA_GH_PAGES_BRANCH="gh-pages" node publish.js
      - notify
      - save_cache:
          paths:
            - ~/.npm
          key: node-cache-{{ checksum "./.openapidoc/package-lock.json" }}

workflows:
  circleci:
    jobs:
      - assemble:
          filters:
            tags: &filters-release-tags
              only: /^[0-9]+\.[0-9]+\.[0-9]+(-[a-zA-Z0-9]+)?/
      - moduleChecks:
          filters:
            tags:
              <<: *filters-release-tags
      - spotless:
          filters:
            tags:
              <<: *filters-release-tags
      - windowsBuild:
          requires:
            - moduleChecks
            - spotless
          filters:
<<<<<<< HEAD
            tags:
              <<: *filters-release-tags
            branches:
              ignore:
                - das
=======
            branches:
              ignore: das
>>>>>>> c04219f0
      - referenceTestsPrep:
          requires:
            - assemble
          filters:
<<<<<<< HEAD
            tags:
              <<: *filters-release-tags
            branches:
              ignore:
                - das
=======
            branches:
              ignore: das
>>>>>>> c04219f0
      - referenceTests:
          requires:
            - assemble
            - referenceTestsPrep
          filters:
            tags:
              <<: *filters-release-tags
      - unitTests:
          requires:
            - assemble
          filters:
<<<<<<< HEAD
            tags:
              <<: *filters-release-tags
            branches:
              ignore:
                - das
=======
            branches:
              ignore: das
>>>>>>> c04219f0
      - propertyTests:
          requires:
            - assemble
          filters:
            tags:
              <<: *filters-release-tags
      - integrationTests:
          requires:
            - assemble
          filters:
<<<<<<< HEAD
            tags:
              <<: *filters-release-tags
            branches:
              ignore:
                - das
=======
            branches:
              ignore: das
>>>>>>> c04219f0
      - acceptanceTests:
          requires:
            - assemble
          filters:
<<<<<<< HEAD
            tags:
              <<: *filters-release-tags
            branches:
              ignore:
                - das
=======
            branches:
              ignore: das
>>>>>>> c04219f0
      - extractAPISpec:
          requires:
            - assemble
          filters:
            tags:
              <<: *filters-release-tags
      - publish-cloudsmith:
          filters:
            branches:
              only:
                - master
                - /^release-.*/
            tags:
              <<: *filters-release-tags
          requires:
            - unitTests
            - propertyTests
            - integrationTests
            - acceptanceTests
            - referenceTests
            - extractAPISpec
            - moduleChecks
            - spotless
            - windowsBuild
          context:
            - protocols-cloudsmith
      - publishDockerAmd64:
          filters:
            branches:
              only:
                - master
                - /^release-.*/
            tags:
              <<: *filters-release-tags
          requires:
            - unitTests
            - propertyTests
            - integrationTests
            - acceptanceTests
            - referenceTests
            - extractAPISpec
            - moduleChecks
            - spotless
            - windowsBuild
          context:
            - protocols-dockerhub
      - publishDockerArm64:
          filters:
            branches:
              only:
                - master
                - /^release-.*/
            tags:
              <<: *filters-release-tags
          requires:
            - unitTests
            - propertyTests
            - integrationTests
            - acceptanceTests
            - referenceTests
            - extractAPISpec
            - moduleChecks
            - spotless
            - windowsBuild
          context:
            - protocols-dockerhub
      - manifestDocker:
          filters:
            branches:
              only:
                - master
                - /^release-.*/
            tags:
              <<: *filters-release-tags
          requires:
            - publishDockerArm64
            - publishDockerAmd64
          context:
            - protocols-dockerhub
      - publishAPISpec:
          filters:
            branches:
              only:
                - master
                - /^release-.*/
            tags: # stable doc is published only on tags to prevent confusion on the doc site.
              <<: *filters-release-tags
          requires:
            - unitTests
            - propertyTests
            - integrationTests
            - acceptanceTests
            - referenceTests
            - extractAPISpec
            - moduleChecks
            - spotless
            - windowsBuild
  nightly:
    triggers:
      - schedule:
          cron: "0 19 * * *"
          filters:
            branches:
              only:
                - master
    jobs:
      - dockerScan<|MERGE_RESOLUTION|>--- conflicted
+++ resolved
@@ -595,30 +595,14 @@
             - moduleChecks
             - spotless
           filters:
-<<<<<<< HEAD
-            tags:
-              <<: *filters-release-tags
-            branches:
-              ignore:
-                - das
-=======
             branches:
               ignore: das
->>>>>>> c04219f0
       - referenceTestsPrep:
           requires:
             - assemble
           filters:
-<<<<<<< HEAD
-            tags:
-              <<: *filters-release-tags
-            branches:
-              ignore:
-                - das
-=======
             branches:
               ignore: das
->>>>>>> c04219f0
       - referenceTests:
           requires:
             - assemble
@@ -630,16 +614,8 @@
           requires:
             - assemble
           filters:
-<<<<<<< HEAD
-            tags:
-              <<: *filters-release-tags
-            branches:
-              ignore:
-                - das
-=======
             branches:
               ignore: das
->>>>>>> c04219f0
       - propertyTests:
           requires:
             - assemble
@@ -650,30 +626,14 @@
           requires:
             - assemble
           filters:
-<<<<<<< HEAD
-            tags:
-              <<: *filters-release-tags
-            branches:
-              ignore:
-                - das
-=======
             branches:
               ignore: das
->>>>>>> c04219f0
       - acceptanceTests:
           requires:
             - assemble
           filters:
-<<<<<<< HEAD
-            tags:
-              <<: *filters-release-tags
-            branches:
-              ignore:
-                - das
-=======
             branches:
               ignore: das
->>>>>>> c04219f0
       - extractAPISpec:
           requires:
             - assemble
