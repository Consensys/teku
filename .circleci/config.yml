version: 2.1
orbs:
  slack: circleci/slack@3.4.2
executors:
  small_executor:
    docker:
      - image: circleci/openjdk:11.0.8-jdk-buster
        auth: &docker-auth
          # Don't panic, throw away account to avoid Docker rate limits when downloading.
          username: "cddockeruser"
          password: "fa8651f2-88be-48b7-98ce-e711bd376252"
    resource_class: small
    working_directory: ~/project
    environment:
      JAVA_TOOL_OPTIONS: -Xmx2g
      GRADLE_OPTS: -Dorg.gradle.daemon=false -Dorg.gradle.parallel=true -Dorg.gradle.workers.max=2

  trivy_executor:
    docker:
      - image: docker:stable-git
    resource_class: small
    working_directory: ~/project

  medium_executor:
    docker:
      - image: circleci/openjdk:11.0.8-jdk-buster
        auth:
          <<: *docker-auth
    resource_class: medium
    working_directory: ~/project
    environment:
      JAVA_TOOL_OPTIONS: -Xmx2g
      GRADLE_OPTS: -Dorg.gradle.daemon=false -Dorg.gradle.parallel=true -Dorg.gradle.workers.max=2

  medium_plus_executor:
    docker:
      - image: circleci/openjdk:11.0.8-jdk-buster
        auth:
          <<: *docker-auth
    resource_class: "medium+"
    working_directory: ~/project
    environment:
      JAVA_TOOL_OPTIONS: -Xmx2g
      GRADLE_OPTS: -Dorg.gradle.daemon=false -Dorg.gradle.parallel=true -Dorg.gradle.workers.max=2

  large_executor:
    docker:
      - image: circleci/openjdk:11.0.8-jdk-buster
        auth:
          <<: *docker-auth
    resource_class: large
    working_directory: ~/project
    environment:
      JAVA_TOOL_OPTIONS: -Xmx3g
      GRADLE_OPTS: -Dorg.gradle.daemon=false -Dorg.gradle.parallel=true -Dorg.gradle.workers.max=2

  machine_executor:
    machine:
      image: ubuntu-2004:202008-01 #Ubuntu 20.04, docker 19.03, docker-compose 1.27.4
      docker_layer_caching: true
    working_directory: ~/project

  node_executor:
    docker:
      - image: circleci/node:14-buster
        auth:
          <<: *docker-auth

commands:
  prepare:
    description: "Prepare"
    steps:
      - checkout
      - restore_cache:
          name: Restore cached gradle dependencies
          keys:
            - deps-{{ checksum "build.gradle" }}-{{ checksum "gradle/versions.gradle" }}-{{ .Branch }}-{{ .Revision }}
            - deps-{{ checksum "build.gradle" }}-{{ checksum "gradle/versions.gradle" }}
            - deps-
  capture_test_results:
    description: "Capture test results"
    steps:
      - run:
          name: "Gather test results"
          when: "always"
          command: |
            FILES=`find . -name test-results`
            for FILE in $FILES
            do
              MODULE=`echo "$FILE" | sed -e 's@./\(.*\)/build/test-results@\1@'`
              TARGET="build/test-results/$MODULE"
              mkdir -p "$TARGET"
              find ${FILE} -mindepth 2 -maxdepth 2 -print0 | xargs -0 -I{} cp -rf {} $TARGET
            done
      - store_test_results:
          path: build/test-results

  capture_test_artifacts:
    description: "Capture test artifacts"
    steps:
      - run:
          name: "Gather test artifacts"
          when: "always"
          command: |
            FILES=`find . -name test-artifacts`
            for FILE in $FILES
            do
              MODULE=`echo "$FILE" | sed -e 's@./\(.*\)/build/test-artifacts@\1@'`
              TARGET="build/test-artifacts/$MODULE"
              mkdir -p "$TARGET"
              cp -rf ${FILE}/*/* "$TARGET"
            done
      - store_artifacts:
          path: build/test-artifacts

  notify:
    description: "Notify Slack"
    steps:
      - slack/status:
          mentions: "team-centaur"
          fail_only: true
          only_for_branches: 'master'
jobs:
  assemble:
    executor: medium_executor
    steps:
      - prepare
      - run:
          name: Assemble
          command: |
            ./gradlew --no-daemon --parallel clean compileJava compileTestJava compileJmhJava compileIntegrationTestJava compileAcceptanceTestJava assemble
      - save_cache:
          name: Caching gradle dependencies
          key: deps-{{ checksum "build.gradle" }}-{{ .Branch }}-{{ .Revision }}
          paths:
            - .gradle
            - ~/.gradle
      - persist_to_workspace:
          root: ~/project
          paths:
            - ./
      - store_artifacts:
          name: Distribution artifacts
          path:  build/distributions
          destination: distributions
          when: always

  spotless:
    executor: small_executor
    steps:
      - prepare
      - run:
          name: Spotless
          command: |
            ./gradlew --no-daemon --parallel checkMavenCoordinateCollisions spotlessCheck

  dockerScan:
    executor: trivy_executor
    steps:
      - prepare
      - setup_remote_docker:
          docker_layer_caching: true
      - run:
          name: Install trivy
          command: |
            apk add --update-cache --upgrade curl bash
            curl -sfL https://raw.githubusercontent.com/aquasecurity/trivy/main/contrib/install.sh | sh -s -- -b /usr/local/bin
      - run:
          name: Scan with trivy
          shell: /bin/sh
          command: |
            for FILE in $(ls docker)
            do
              trivy -q image --exit-code 1 --no-progress --severity HIGH,CRITICAL "consensys/teku:develop-$FILE"
            done
      - notify

  unitTests:
    parallelism: 2
    executor: medium_plus_executor
    steps:
      - prepare
      - attach_workspace:
          at: ~/project
      - run:
          name: UnitTests
          no_output_timeout: 20m
          command: |
            CLASSNAMES=$(circleci tests glob "**/src/test/java/**/*.java" \
              | sed 's@.*/src/test/java/@@' \
              | sed 's@/@.@g' \
              | sed 's/.\{5\}$//' \
              | circleci tests split --split-by=timings --timings-type=classname)
            # Format the arguments to "./gradlew test"
            GRADLE_ARGS=$(echo $CLASSNAMES | awk '{for (i=1; i<=NF; i++) print "--tests",$i}')
            echo "Prepared arguments for Gradle: $GRADLE_ARGS"
            if [[ -z "$GRADLE_ARGS" ]]
            then
              echo "Failed to determine correct distribution of tests across nodes"
              exit 1
            fi
            ./gradlew --no-daemon --parallel test $GRADLE_ARGS
      - capture_test_results

  integrationTests:
    executor: medium_plus_executor
    steps:
      - prepare
      - attach_workspace:
          at: ~/project
      - run:
          name: IntegrationTests
          no_output_timeout: 20m
          command: |
            ./gradlew --no-daemon --parallel integrationTest
      - capture_test_results
      - store_artifacts:
          path: build/test-results

  acceptanceTests:
    parallelism: 3
    executor: machine_executor
    steps:
      - prepare
      - attach_workspace:
          at: ~/project
      - run:
          name: AcceptanceTests
          command: |
            CLASSNAMES=$(circleci tests glob "**/src/acceptance-test/java/**/*.java" \
              | sed 's@.*/src/acceptance-test/java/@@' \
              | sed 's@/@.@g' \
              | sed 's/.\{5\}$//' \
              | circleci tests split --split-by=timings --timings-type=classname)
            # Format the arguments to "./gradlew test"
            GRADLE_ARGS=$(echo $CLASSNAMES | awk '{for (i=1; i<=NF; i++) print "--tests",$i}')
            echo "Prepared arguments for Gradle: $GRADLE_ARGS"
            if [[ -z "$GRADLE_ARGS" ]]
            then
              echo "Failed to determine correct distribution of tests across nodes"
              exit 1
            fi
            ./gradlew --no-daemon --parallel acceptanceTest $GRADLE_ARGS
      - capture_test_results
      - capture_test_artifacts
      - store_artifacts:
          path: build/test-results

  referenceTestsPrep:
    executor: large_executor
    steps:
      - prepare
      - attach_workspace:
          at: ~/project
      - restore_cache:
          name: Restore cached reference test downloads
          keys:
            - reftests-{{ checksum "build.gradle" }}
      - run:
          name: FetchReferenceTests
          command: |
            if [ ! -d "eth-reference-tests/src/referenceTest/resources/eth2.0-spec-tests/tests" ]
            then
              ./gradlew --no-daemon expandRefTests
            fi
      - run:
          # Compile separately so that we have the generated test files for splitting across nodes
          name: CompileReferenceTests
          command: |
            ./gradlew --no-daemon --parallel compileReferenceTestJava
      - save_cache:
          name: Caching reference tests
          key: reftests-{{ checksum "build.gradle" }}
          paths:
            - eth-reference-tests/src/referenceTest/resources/eth2.0-spec-tests/
      - persist_to_workspace:
          root: ~/project
          paths:
            - ./eth-reference-tests/

  referenceTests:
    parallelism: 4
    executor: large_executor
    steps:
      - prepare
      - attach_workspace:
          at: ~/project
      - run:
          name: ReferenceTests
          no_output_timeout: 30m
          command: |
            CLASSNAMES=$(circleci tests glob "**/src/referenceTest/generated_tests/**/*Test.java" \
              | sed 's@.*/src/referenceTest/generated_tests/@@' \
              | sed 's@/@.@g' \
              | sed 's/.\{5\}$//' \
              | circleci tests split --split-by=timings --timings-type=classname)
            # Format the arguments to "./gradlew test"
            GRADLE_ARGS=$(echo $CLASSNAMES | awk '{for (i=1; i<=NF; i++) print "--tests",$i}')
            echo "Prepared arguments for Gradle: $GRADLE_ARGS"
            if [[ -z "$GRADLE_ARGS" ]]
            then
              echo "Failed to determine correct distribution of tests across nodes"
              exit 1
            fi
            ./gradlew --no-daemon --parallel -x generateReferenceTestClasses -x processReferenceTestResources -x cleanReferenceTestClasses referenceTest $GRADLE_ARGS
      - capture_test_results

  docker:
    executor: medium_executor
    steps:
      - prepare
      - attach_workspace:
          at: ~/project
      - setup_remote_docker:
          docker_layer_caching: true
      - run:
          name: Docker
          command: |
            ./gradlew --no-daemon --parallel distDocker

  publish-cloudsmith:
    executor: small_executor
    steps:
      - prepare
      - run:
          name: Install Python3
          command: |
            sudo apt update
            sudo apt install python3 python3-pip python3-venv
      - attach_workspace:
          at: ~/project
      - run:
          name: Publish to Cloudsmith
          command: |
            ./gradlew --no-daemon --parallel cloudsmithUpload publish
      - notify

  publishDocker:
    executor: medium_executor
    steps:
      - prepare
      - attach_workspace:
          at: ~/project
      - setup_remote_docker:
          docker_layer_caching: true
      - run:
          name: Publish Docker
          command: |
            docker login --username "${DOCKER_USER_RW}" --password "${DOCKER_PASSWORD_RW}"
            ./gradlew --no-daemon --parallel "-Pbranch=${CIRCLE_BRANCH}" dockerUpload
      - notify

  extractAPISpec:
    executor: medium_executor
    steps:
      - prepare
      - attach_workspace:
          at: ~/project
      - run:
          name: Build runnable Teku binaries
          command: |
            ./gradlew --no-daemon --parallel installDist
      - run:
          name: Extract OpenAPI JSON
          command: |
            mkdir -p .openapidoc/spec

            build/install/teku/bin/teku --network=mainnet --Xinterop-enabled=true --rest-api-enabled=true --rest-api-docs-enabled=true 2>&1 > teku_output.log &
            TEKU_PID=$!

            EXIT_CODE=0
            wget --timeout=30 --retry-connrefused --output-document=.openapidoc/spec/teku.json http://localhost:5051/swagger-docs
            if [ $? != 0 ]; then
              EXIT_CODE=1
            fi

            kill $TEKU_PID
            exit $EXIT_CODE
      - store_artifacts:
          path: .openapidoc/spec/teku.json
      - store_artifacts:
          path: teku_output.log
      - persist_to_workspace:
          root: ~/project
          paths:
            - .openapidoc/spec/teku.json

  publishAPISpec:
    executor: node_executor
    steps:
      - checkout
      - add_ssh_keys:
          fingerprints:
            - "45:36:58:67:43:15:c6:5f:2c:58:ec:7f:71:e2:e6:ef"
      - attach_workspace:
          at: ~/project
      - restore_cache:
          keys:
            - node-cache-{{ checksum "./.openapidoc/package-lock.json" }}
            - node-cache-
      - run:
          name: install
          working_directory: .openapidoc
          command: |
            npm ci
      - run:
          name: Build Folder
          working_directory: .openapidoc
          command: |
            OA_GIT_USERNAME=$CIRCLE_USERNAME OA_GIT_EMAIL="${CIRCLE_USERNAME}@users.noreply.github.com" OA_GIT_URL=$CIRCLE_REPOSITORY_URL OA_GH_PAGES_BRANCH="gh-pages" node publish.js
      - save_cache:
          paths:
            - ~/.npm
          key: node-cache-{{ checksum "./.openapidoc/package-lock.json" }}

workflows:
  circleci:
    jobs:
      - assemble:
          filters:
            tags: &filters-release-tags
              only: /^[0-9]+\.[0-9]+\.[0-9]+(-[a-zA-Z0-9]+)?/
      - spotless:
          filters:
            tags:
              <<: *filters-release-tags
      - referenceTestsPrep:
          requires:
            - assemble
          filters:
            tags:
              <<: *filters-release-tags
      - referenceTests:
          requires:
            - assemble
            - referenceTestsPrep
          filters:
            tags:
              <<: *filters-release-tags
      - unitTests:
          requires:
            - assemble
          filters:
            tags:
              <<: *filters-release-tags
      - integrationTests:
          requires:
            - assemble
          filters:
            tags:
              <<: *filters-release-tags
      - acceptanceTests:
          requires:
            - assemble
          filters:
            tags:
              <<: *filters-release-tags
      - docker:
          requires:
            - assemble
          filters:
            tags:
              <<: *filters-release-tags
      - extractAPISpec:
          requires:
            - assemble
          filters:
            tags:
              <<: *filters-release-tags
      - publish-cloudsmith:
          filters:
            branches:
              only:
                - master
                - /^release-.*/
            tags:
              <<: *filters-release-tags
          requires:
            - unitTests
            - integrationTests
            - acceptanceTests
            - referenceTests
            - docker
            - extractAPISpec
            - spotless
          context:
            - cloudsmith-protocols
      - publishDocker:
          filters:
            branches:
              only:
                - master
                - /^release-.*/
            tags:
              <<: *filters-release-tags
          requires:
            - unitTests
            - integrationTests
            - acceptanceTests
            - referenceTests
            - docker
            - extractAPISpec
            - spotless
          context:
            - dockerhub-quorumengineering-rw
      - publishAPISpec:
          filters:
            branches:
              only:
                - master
                - /^release-.*/
            tags: # stable doc is published only on tags to prevent confusion on the doc site.
              <<: *filters-release-tags
          requires:
            - unitTests
            - integrationTests
            - acceptanceTests
            - referenceTests
            - docker
            - extractAPISpec
            - spotless
  nightly:
    triggers:
      - schedule:
<<<<<<< HEAD
          cron: "0 19 * * *"
=======
          cron: "0 03 * * *"
>>>>>>> 4e002657
          filters:
            branches:
              only:
                - master
    jobs:
      - dockerScan<|MERGE_RESOLUTION|>--- conflicted
+++ resolved
@@ -522,11 +522,7 @@
   nightly:
     triggers:
       - schedule:
-<<<<<<< HEAD
           cron: "0 19 * * *"
-=======
-          cron: "0 03 * * *"
->>>>>>> 4e002657
           filters:
             branches:
               only:
