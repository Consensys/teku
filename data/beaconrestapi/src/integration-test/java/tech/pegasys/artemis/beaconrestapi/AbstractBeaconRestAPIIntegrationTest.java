/*
 * Copyright 2020 ConsenSys AG.
 *
 * Licensed under the Apache License, Version 2.0 (the "License"); you may not use this file except in compliance with
 * the License. You may obtain a copy of the License at
 *
 * http://www.apache.org/licenses/LICENSE-2.0
 *
 * Unless required by applicable law or agreed to in writing, software distributed under the License is distributed on
 * an "AS IS" BASIS, WITHOUT WARRANTIES OR CONDITIONS OF ANY KIND, either express or implied. See the License for the
 * specific language governing permissions and limitations under the License.
 */

package tech.pegasys.artemis.beaconrestapi;

import static javax.servlet.http.HttpServletResponse.SC_GONE;
import static javax.servlet.http.HttpServletResponse.SC_NOT_FOUND;
import static javax.servlet.http.HttpServletResponse.SC_NO_CONTENT;
import static org.assertj.core.api.Assertions.assertThat;
import static org.mockito.Mockito.mock;

import com.fasterxml.jackson.core.JsonProcessingException;
import com.fasterxml.jackson.databind.ObjectMapper;
import java.io.IOException;
import java.util.Map;
import java.util.stream.Collectors;
import okhttp3.OkHttpClient;
import okhttp3.Request;
import okhttp3.RequestBody;
import okhttp3.Response;
import org.junit.jupiter.api.AfterEach;
import org.junit.jupiter.api.BeforeEach;
import tech.pegasys.artemis.api.DataProvider;
import tech.pegasys.artemis.datastructures.util.DataStructureUtil;
import tech.pegasys.artemis.networking.p2p.network.P2PNetwork;
import tech.pegasys.artemis.storage.CombinedChainDataClient;
import tech.pegasys.artemis.storage.RecentChainData;
import tech.pegasys.artemis.storage.api.StorageQueryChannel;
import tech.pegasys.artemis.sync.SyncService;
import tech.pegasys.artemis.util.config.ArtemisConfiguration;
import tech.pegasys.artemis.validator.api.ValidatorApiChannel;

public abstract class AbstractBeaconRestAPIIntegrationTest {
  static final okhttp3.MediaType JSON = okhttp3.MediaType.parse("application/json; charset=utf-8");
  static final ArtemisConfiguration config =
      ArtemisConfiguration.builder().setRestApiPort(0).setRestApiDocsEnabled(false).build();

  protected final DataStructureUtil dataStructureUtil = new DataStructureUtil();
<<<<<<< HEAD
  protected final ObjectMapper objectMapper = new ObjectMapper();

=======
  private final ObjectMapper objectMapper = new ObjectMapper();
  protected final P2PNetwork<?> p2PNetwork = mock(P2PNetwork.class);
  protected final StorageQueryChannel historicalChainData = mock(StorageQueryChannel.class);
  protected final RecentChainData recentChainData = mock(RecentChainData.class);
  protected final CombinedChainDataClient combinedChainDataClient =
      new CombinedChainDataClient(recentChainData, historicalChainData);
>>>>>>> 1f3b0bb9
  protected final SyncService syncService = mock(SyncService.class);
  protected final ValidatorApiChannel validatorApiChannel = mock(ValidatorApiChannel.class);
  protected final P2PNetwork<?> p2PNetwork = mock(P2PNetwork.class);

<<<<<<< HEAD
  protected HistoricalChainData historicalChainData = mock(HistoricalChainData.class);
  protected ChainStorageClient chainStorageClient = mock(ChainStorageClient.class);
=======
  private final DataProvider dataProvider =
      new DataProvider(
          recentChainData, combinedChainDataClient, p2PNetwork, syncService, validatorApiChannel);
>>>>>>> 1f3b0bb9

  protected CombinedChainDataClient combinedChainDataClient =
      new CombinedChainDataClient(chainStorageClient, historicalChainData);
  protected DataProvider dataProvider;
  protected BeaconRestApi beaconRestApi;
  protected OkHttpClient client;

  @BeforeEach
  public void setup() {
    dataProvider =
        new DataProvider(
            chainStorageClient,
            combinedChainDataClient,
            p2PNetwork,
            syncService,
            validatorApiChannel);

    beaconRestApi = new BeaconRestApi(dataProvider, config);
    beaconRestApi.start();
    client = new OkHttpClient();
  }

  protected void assertNoContent(final Response response) throws IOException {
    assertThat(response.code()).isEqualTo(SC_NO_CONTENT);
    assertThat(response.body().string()).isEmpty();
  }

  protected void assertGone(final Response response) throws IOException {
    assertThat(response.code()).isEqualTo(SC_GONE);
    assertThat(response.body().string()).isEmpty();
  }

  protected void assertNotFound(final Response response) throws IOException {
    assertThat(response.code()).isEqualTo(SC_NOT_FOUND);
    assertThat(response.body().string()).isEmpty();
  }

  protected void assertBodyEquals(final Response response, final String body) throws IOException {
    assertThat(response.body().string()).isEqualTo(body);
  }

  protected Response getResponse(final String path) throws IOException {
    final String url = "http://localhost:" + beaconRestApi.getListenPort();
    final Request request = new Request.Builder().url(url + path).build();
    return client.newCall(request).execute();
  }

  protected Response getResponse(final String route, Map<String, String> getParams)
      throws IOException {
    final String params =
        getParams.entrySet().stream()
            .map(e -> e.getKey() + "=" + e.getValue())
            .collect(Collectors.joining("&"));
    return getResponse(route + "?" + params);
  }

  protected Response post(final String route, final String postData) throws IOException {
    System.out.println(postData);
    final RequestBody body = RequestBody.create(JSON, postData);
    final Request request = new Request.Builder().url(getUrl() + route).post(body).build();
    return client.newCall(request).execute();
  }

  protected String mapToJson(Map<String, Object> postParams) throws JsonProcessingException {
    return objectMapper.writer().writeValueAsString(postParams);
  }

  private String getUrl() {
    return "http://localhost:" + beaconRestApi.getListenPort();
  }

  @AfterEach
  public void tearDown() {
    beaconRestApi.stop();
  }
}<|MERGE_RESOLUTION|>--- conflicted
+++ resolved
@@ -46,32 +46,16 @@
       ArtemisConfiguration.builder().setRestApiPort(0).setRestApiDocsEnabled(false).build();
 
   protected final DataStructureUtil dataStructureUtil = new DataStructureUtil();
-<<<<<<< HEAD
   protected final ObjectMapper objectMapper = new ObjectMapper();
 
-=======
-  private final ObjectMapper objectMapper = new ObjectMapper();
   protected final P2PNetwork<?> p2PNetwork = mock(P2PNetwork.class);
   protected final StorageQueryChannel historicalChainData = mock(StorageQueryChannel.class);
-  protected final RecentChainData recentChainData = mock(RecentChainData.class);
-  protected final CombinedChainDataClient combinedChainDataClient =
-      new CombinedChainDataClient(recentChainData, historicalChainData);
->>>>>>> 1f3b0bb9
+  protected RecentChainData recentChainData = mock(RecentChainData.class);
   protected final SyncService syncService = mock(SyncService.class);
   protected final ValidatorApiChannel validatorApiChannel = mock(ValidatorApiChannel.class);
-  protected final P2PNetwork<?> p2PNetwork = mock(P2PNetwork.class);
-
-<<<<<<< HEAD
-  protected HistoricalChainData historicalChainData = mock(HistoricalChainData.class);
-  protected ChainStorageClient chainStorageClient = mock(ChainStorageClient.class);
-=======
-  private final DataProvider dataProvider =
-      new DataProvider(
-          recentChainData, combinedChainDataClient, p2PNetwork, syncService, validatorApiChannel);
->>>>>>> 1f3b0bb9
 
   protected CombinedChainDataClient combinedChainDataClient =
-      new CombinedChainDataClient(chainStorageClient, historicalChainData);
+      new CombinedChainDataClient(recentChainData, historicalChainData);
   protected DataProvider dataProvider;
   protected BeaconRestApi beaconRestApi;
   protected OkHttpClient client;
@@ -80,11 +64,7 @@
   public void setup() {
     dataProvider =
         new DataProvider(
-            chainStorageClient,
-            combinedChainDataClient,
-            p2PNetwork,
-            syncService,
-            validatorApiChannel);
+            recentChainData, combinedChainDataClient, p2PNetwork, syncService, validatorApiChannel);
 
     beaconRestApi = new BeaconRestApi(dataProvider, config);
     beaconRestApi.start();
