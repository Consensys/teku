/*
 * Copyright 2020 ConsenSys AG.
 *
 * Licensed under the Apache License, Version 2.0 (the "License"); you may not use this file except in compliance with
 * the License. You may obtain a copy of the License at
 *
 * http://www.apache.org/licenses/LICENSE-2.0
 *
 * Unless required by applicable law or agreed to in writing, software distributed under the License is distributed on
 * an "AS IS" BASIS, WITHOUT WARRANTIES OR CONDITIONS OF ANY KIND, either express or implied. See the License for the
 * specific language governing permissions and limitations under the License.
 */

package tech.pegasys.artemis.beaconrestapi;

import static javax.servlet.http.HttpServletResponse.SC_GONE;
import static javax.servlet.http.HttpServletResponse.SC_NOT_FOUND;
import static javax.servlet.http.HttpServletResponse.SC_NO_CONTENT;
import static org.assertj.core.api.Assertions.assertThat;
import static org.mockito.Mockito.mock;

import com.fasterxml.jackson.core.JsonProcessingException;
import com.fasterxml.jackson.databind.ObjectMapper;
import java.io.IOException;
import java.util.Map;
import java.util.stream.Collectors;
import okhttp3.OkHttpClient;
import okhttp3.Request;
import okhttp3.RequestBody;
import okhttp3.Response;
import org.junit.jupiter.api.AfterEach;
import org.junit.jupiter.api.BeforeEach;
import tech.pegasys.artemis.api.DataProvider;
import tech.pegasys.artemis.datastructures.util.DataStructureUtil;
import tech.pegasys.artemis.networking.p2p.network.P2PNetwork;
import tech.pegasys.artemis.storage.ChainStorageClient;
import tech.pegasys.artemis.storage.CombinedChainDataClient;
import tech.pegasys.artemis.storage.HistoricalChainData;
import tech.pegasys.artemis.sync.SyncService;
import tech.pegasys.artemis.util.config.ArtemisConfiguration;
import tech.pegasys.artemis.validator.api.ValidatorApiChannel;

public abstract class AbstractBeaconRestAPIIntegrationTest {
  static final String THE_CONFIG =
      String.format("beaconrestapi.portNumber=%d\nbeaconrestapi.enableSwagger=%s", 0, "false");
  static final okhttp3.MediaType JSON = okhttp3.MediaType.parse("application/json; charset=utf-8");

<<<<<<< HEAD
  protected final ObjectMapper objectMapper = new ObjectMapper();
=======
  protected final DataStructureUtil dataStructureUtil = new DataStructureUtil();
  private final ObjectMapper objectMapper = new ObjectMapper();
>>>>>>> a2cce66b
  protected final P2PNetwork<?> p2PNetwork = mock(P2PNetwork.class);
  protected HistoricalChainData historicalChainData = mock(HistoricalChainData.class);
  protected ChainStorageClient chainStorageClient = mock(ChainStorageClient.class);
  protected CombinedChainDataClient combinedChainDataClient =
      new CombinedChainDataClient(chainStorageClient, historicalChainData);
  protected final SyncService syncService = mock(SyncService.class);
  protected final ValidatorApiChannel validatorApiChannel = mock(ValidatorApiChannel.class);

<<<<<<< HEAD
  protected DataProvider dataProvider;
=======
  private final DataProvider dataProvider =
      new DataProvider(
          chainStorageClient,
          combinedChainDataClient,
          p2PNetwork,
          syncService,
          validatorApiChannel);
>>>>>>> a2cce66b

  protected BeaconRestApi beaconRestApi;
  protected OkHttpClient client;

  @BeforeEach
  public void setup() {
    final ArtemisConfiguration config =
        ArtemisConfiguration.builder().setRestApiPort(0).setRestApiDocsEnabled(false).build();
    beaconRestApi = new BeaconRestApi(dataProvider, config);
    beaconRestApi.start();
    client = new OkHttpClient();
    dataProvider =
        new DataProvider(
            chainStorageClient,
            combinedChainDataClient,
            p2PNetwork,
            syncService,
            validatorApiChannel,
            validatorCoordinator);
  }

  protected void assertNoContent(final Response response) throws IOException {
    assertThat(response.code()).isEqualTo(SC_NO_CONTENT);
    assertThat(response.body().string()).isEmpty();
  }

  protected void assertGone(final Response response) throws IOException {
    assertThat(response.code()).isEqualTo(SC_GONE);
    assertThat(response.body().string()).isEmpty();
  }

  protected void assertNotFound(final Response response) throws IOException {
    assertThat(response.code()).isEqualTo(SC_NOT_FOUND);
    assertThat(response.body().string()).isEmpty();
  }

  protected void assertBodyEquals(final Response response, final String body) throws IOException {
    assertThat(response.body().string()).isEqualTo(body);
  }

  protected Response getResponse(final String path) throws IOException {
    final String url = "http://localhost:" + beaconRestApi.getListenPort();
    final Request request = new Request.Builder().url(url + path).build();
    return client.newCall(request).execute();
  }

  protected Response getResponse(final String route, Map<String, String> getParams)
      throws IOException {
    final String params =
        getParams.entrySet().stream()
            .map(e -> e.getKey() + "=" + e.getValue())
            .collect(Collectors.joining("&"));
    return getResponse(route + "?" + params);
  }

  protected Response post(final String route, final String postData) throws IOException {
    System.out.println(postData);
    final RequestBody body = RequestBody.create(JSON, postData);
    final Request request = new Request.Builder().url(getUrl() + route).post(body).build();
    return client.newCall(request).execute();
  }

  protected String mapToJson(Map<String, Object> postParams) throws JsonProcessingException {
    return objectMapper.writer().writeValueAsString(postParams);
  }

  private String getUrl() {
    return "http://localhost:" + beaconRestApi.getListenPort();
  }

  @AfterEach
  public void tearDown() {
    beaconRestApi.stop();
  }
}<|MERGE_RESOLUTION|>--- conflicted
+++ resolved
@@ -41,43 +41,28 @@
 import tech.pegasys.artemis.validator.api.ValidatorApiChannel;
 
 public abstract class AbstractBeaconRestAPIIntegrationTest {
-  static final String THE_CONFIG =
-      String.format("beaconrestapi.portNumber=%d\nbeaconrestapi.enableSwagger=%s", 0, "false");
   static final okhttp3.MediaType JSON = okhttp3.MediaType.parse("application/json; charset=utf-8");
+  static final ArtemisConfiguration config =
+      ArtemisConfiguration.builder().setRestApiPort(0).setRestApiDocsEnabled(false).build();
 
-<<<<<<< HEAD
+  protected final DataStructureUtil dataStructureUtil = new DataStructureUtil();
   protected final ObjectMapper objectMapper = new ObjectMapper();
-=======
-  protected final DataStructureUtil dataStructureUtil = new DataStructureUtil();
-  private final ObjectMapper objectMapper = new ObjectMapper();
->>>>>>> a2cce66b
+
+  protected final SyncService syncService = mock(SyncService.class);
+  protected final ValidatorApiChannel validatorApiChannel = mock(ValidatorApiChannel.class);
   protected final P2PNetwork<?> p2PNetwork = mock(P2PNetwork.class);
+
   protected HistoricalChainData historicalChainData = mock(HistoricalChainData.class);
   protected ChainStorageClient chainStorageClient = mock(ChainStorageClient.class);
+
   protected CombinedChainDataClient combinedChainDataClient =
       new CombinedChainDataClient(chainStorageClient, historicalChainData);
-  protected final SyncService syncService = mock(SyncService.class);
-  protected final ValidatorApiChannel validatorApiChannel = mock(ValidatorApiChannel.class);
-
-<<<<<<< HEAD
   protected DataProvider dataProvider;
-=======
-  private final DataProvider dataProvider =
-      new DataProvider(
-          chainStorageClient,
-          combinedChainDataClient,
-          p2PNetwork,
-          syncService,
-          validatorApiChannel);
->>>>>>> a2cce66b
-
   protected BeaconRestApi beaconRestApi;
   protected OkHttpClient client;
 
   @BeforeEach
   public void setup() {
-    final ArtemisConfiguration config =
-        ArtemisConfiguration.builder().setRestApiPort(0).setRestApiDocsEnabled(false).build();
     beaconRestApi = new BeaconRestApi(dataProvider, config);
     beaconRestApi.start();
     client = new OkHttpClient();
@@ -87,8 +72,7 @@
             combinedChainDataClient,
             p2PNetwork,
             syncService,
-            validatorApiChannel,
-            validatorCoordinator);
+            validatorApiChannel);
   }
 
   protected void assertNoContent(final Response response) throws IOException {
