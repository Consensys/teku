--- conflicted
+++ resolved
@@ -68,16 +68,8 @@
 
     assertThat(response.code()).isEqualTo(SC_OK);
     final String responseBody = response.body().string();
-<<<<<<< HEAD
-    final SignedBeaconBlock result =
-        jsonProvider.jsonToObject(responseBody, SignedBeaconBlock.class);
-    assertThat(result).usingRecursiveComparison().isEqualTo(blocks.get(1));
-=======
     final GetBlockResponse result = jsonProvider.jsonToObject(responseBody, GetBlockResponse.class);
-
     assertThat(result.signedBeaconBlock).usingRecursiveComparison().isEqualTo(blocks.get(1));
-    assertThat(response.code()).isEqualTo(SC_OK);
->>>>>>> 24131368
   }
 
   @Test
@@ -87,16 +79,8 @@
 
     assertThat(response.code()).isEqualTo(SC_OK);
     final String responseBody = response.body().string();
-<<<<<<< HEAD
-    final SignedBeaconBlock result =
-        jsonProvider.jsonToObject(responseBody, SignedBeaconBlock.class);
-    assertThat(result).usingRecursiveComparison().isEqualTo(blocks.get(1));
-=======
     final GetBlockResponse result = jsonProvider.jsonToObject(responseBody, GetBlockResponse.class);
-
     assertThat(result.signedBeaconBlock).usingRecursiveComparison().isEqualTo(blocks.get(1));
-    assertThat(response.code()).isEqualTo(SC_OK);
->>>>>>> 24131368
   }
 
   private Response getByEpoch(final UnsignedLong epoch) throws IOException {
