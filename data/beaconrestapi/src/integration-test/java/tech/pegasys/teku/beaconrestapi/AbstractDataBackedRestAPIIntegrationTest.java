--- conflicted
+++ resolved
@@ -137,11 +137,7 @@
     forkChoice =
         useMockForkChoice
             ? mock(ForkChoice.class)
-<<<<<<< HEAD
-            : ForkChoice.create(specProvider, new InlineEventThread(), recentChainData);
-=======
-            : new ForkChoice(spec, new InlineEventThread(), recentChainData);
->>>>>>> bee2b697
+            : ForkChoice.create(spec, new InlineEventThread(), recentChainData);
     beaconChainUtil =
         BeaconChainUtil.create(
             spec, recentChainData, chainBuilder.getValidatorKeys(), forkChoice, true);
