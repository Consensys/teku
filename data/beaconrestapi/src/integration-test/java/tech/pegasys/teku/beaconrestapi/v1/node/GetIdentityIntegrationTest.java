--- conflicted
+++ resolved
@@ -74,27 +74,6 @@
         spec.getGenesisSchemaDefinitions()
             .getMetadataMessageSchema()
             .create(seqnr, List.of(1, 11, 15), List.of(0, 1, 2, 3), Optional.empty());
-<<<<<<< HEAD
-
-    when(eth2P2PNetwork.getMetadata()).thenReturn(metadataMessage);
-
-    final Response response = getResponse(GetIdentity.ROUTE);
-    assertThat(response.code()).isEqualTo(SC_OK);
-    checkResponseData(
-        response,
-        "{\"seq_number\":\"4666673844721362956\",\"attnets\":\"0x0288000000000000\",\"syncnets\":\"0x0f\"}");
-  }
-
-  @Test
-  public void shouldReturnNetworkIdentityFulu() throws Exception {
-    startRestAPIAtGenesis(SpecMilestone.FULU);
-
-    final MetadataMessage metadataMessage =
-        spec.getGenesisSchemaDefinitions()
-            .getMetadataMessageSchema()
-            .create(seqnr, List.of(1, 11, 15), List.of(0, 1, 2, 3), Optional.of(UInt64.valueOf(4)));
-=======
->>>>>>> 40e78390
 
     when(eth2P2PNetwork.getMetadata()).thenReturn(metadataMessage);
 
