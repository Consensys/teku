{
  "get" : {
    "tags" : [ "Beacon" ],
    "operationId" : "getPoolAttestationsV2",
    "summary" : "Get Attestations from operations pool",
    "description" : "Retrieves attestations known by the node but not necessarily incorporated into any block.",
    "parameters" : [ {
      "name" : "slot",
      "in" : "query",
      "schema" : {
        "type" : "string",
        "description" : "`UInt64` Slot to query in the canonical chain.",
        "example" : "1",
        "format" : "uint64"
      }
    }, {
      "name" : "committee_index",
      "in" : "query",
      "schema" : {
        "type" : "string",
        "description" : "`uint64` Committee index to query.",
        "example" : "1",
        "format" : "uint64"
      }
    } ],
    "responses" : {
      "200" : {
        "description" : "Request successful",
        "headers" : {
          "Eth-Consensus-Version": {
            "description": "Required in response so client can deserialize returned json or ssz data more effectively.",
            "required": true,
            "schema": {
              "type": "string",
              "enum": [
                "phase0",
                "altair",
                "bellatrix",
                "capella",
                "deneb",
                "electra",
                "fulu",
<<<<<<< HEAD
                "eip7805"
=======
                "gloas"
>>>>>>> 9d873b1c
              ],
              "example": "phase0"
            }
          }
        },
        "content" : {
          "application/json" : {
            "schema" : {
              "$ref" : "#/components/schemas/GetPoolAttestationsV2Response"
            }
          }
        }
      },
      "400" : {
        "description" : "The request could not be processed, check the response for more information.",
        "content" : {
          "application/json" : {
            "schema" : {
              "$ref" : "#/components/schemas/HttpErrorResponse"
            }
          }
        }
      },
      "500" : {
        "description" : "Internal server error",
        "content" : {
          "application/json" : {
            "schema" : {
              "$ref" : "#/components/schemas/HttpErrorResponse"
            }
          }
        }
      }
    }
  },
  "post" : {
    "tags" : [ "Beacon", "Validator Required Api", "Experimental" ],
    "operationId" : "submitPoolAttestationsV2",
    "summary" : "Submit Attestation objects to node",
    "description" : "Submits Attestation objects to the node. Each attestation in the request body is processed individually.\nIf an attestation is validated successfully, the node MUST publish that attestation on the appropriate subnet.\nIf one or more attestations fail validation, the node MUST return a 400 error with details of which attestations have failed, and why.\n",
    "parameters" : [ {
      "name" : "Eth-Consensus-Version",
      "required" : true,
      "in" : "header",
      "schema" : {
        "type" : "string",
<<<<<<< HEAD
        "enum" : [ "phase0", "altair", "bellatrix", "capella", "deneb", "electra", "fulu", "eip7805" ],
=======
        "enum" : [ "phase0", "altair", "bellatrix", "capella", "deneb", "electra", "fulu", "gloas" ],
>>>>>>> 9d873b1c
        "description" : "Version of the attestations being submitted."
      }
    } ],
    "requestBody" : {
      "content" : {
        "application/octet-stream" : {
          "schema" : {
            "type" : "string",
            "format" : "binary"
          }
        },
        "application/json" : {
          "schema" : {
            "type" : "array",
            "items" : {
              "title" : "SignedAttestation",
              "type" : "object",
              "oneOf" : [ {
                "$ref" : "#/components/schemas/AttestationPhase0"
              }, {
                "$ref" : "#/components/schemas/SingleAttestation"
              } ]
            }
          }
        }
      }
    },
    "responses" : {
      "415" : {
        "description" : "Unsupported media type",
        "content" : {
          "application/json" : {
            "schema" : {
              "$ref" : "#/components/schemas/HttpErrorResponse"
            }
          }
        }
      },
      "200" : {
        "description" : "Attestations are stored in pool and broadcast on appropriate subnet",
        "content" : { }
      },
      "400" : {
        "description" : "Errors with one or more attestations",
        "content" : {
          "application/json" : {
            "schema" : {
              "$ref" : "#/components/schemas/ErrorListBadRequest"
            }
          }
        }
      },
      "503" : {
        "description" : "Service unavailable",
        "content" : {
          "application/json" : {
            "schema" : {
              "$ref" : "#/components/schemas/HttpErrorResponse"
            }
          }
        }
      },
      "204" : {
        "description" : "Data is unavailable because the chain has not yet reached genesis",
        "content" : { }
      },
      "500" : {
        "description" : "Internal server error",
        "content" : {
          "application/json" : {
            "schema" : {
              "$ref" : "#/components/schemas/HttpErrorResponse"
            }
          }
        }
      }
    }
  }
}<|MERGE_RESOLUTION|>--- conflicted
+++ resolved
@@ -40,11 +40,8 @@
                 "deneb",
                 "electra",
                 "fulu",
-<<<<<<< HEAD
+                "gloas",
                 "eip7805"
-=======
-                "gloas"
->>>>>>> 9d873b1c
               ],
               "example": "phase0"
             }
@@ -91,11 +88,7 @@
       "in" : "header",
       "schema" : {
         "type" : "string",
-<<<<<<< HEAD
-        "enum" : [ "phase0", "altair", "bellatrix", "capella", "deneb", "electra", "fulu", "eip7805" ],
-=======
-        "enum" : [ "phase0", "altair", "bellatrix", "capella", "deneb", "electra", "fulu", "gloas" ],
->>>>>>> 9d873b1c
+        "enum" : [ "phase0", "altair", "bellatrix", "capella", "deneb", "electra", "fulu", "gloas", "eip7805" ],
         "description" : "Version of the attestations being submitted."
       }
     } ],
