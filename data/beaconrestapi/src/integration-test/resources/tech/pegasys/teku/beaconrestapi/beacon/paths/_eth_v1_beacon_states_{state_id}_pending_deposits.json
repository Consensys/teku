--- conflicted
+++ resolved
@@ -23,11 +23,7 @@
             "required" : true,
             "schema" : {
               "type" : "string",
-<<<<<<< HEAD
-              "enum" : [ "phase0", "altair", "bellatrix", "capella", "deneb", "electra", "fulu", "eip7805" ],
-=======
-              "enum" : [ "phase0", "altair", "bellatrix", "capella", "deneb", "electra", "fulu", "gloas" ],
->>>>>>> 9d873b1c
+              "enum" : [ "phase0", "altair", "bellatrix", "capella", "deneb", "electra", "fulu", "gloas", "eip7805" ],
               "example" : "phase0"
             }
           }
