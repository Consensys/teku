{
  "get": {
    "tags": [
      "Validator",
      "Validator Required Api"
    ],
    "operationId": "getAggregatedAttestationV2",
    "summary": "Get aggregated attestation",
    "description": "Aggregates all attestations matching given attestation data root, slot and committee index.\nA 503 error must be returned if the block identified by the response\n`beacon_block_root` is optimistic (i.e. the aggregated attestation attests\nto a block that has not been fully verified by an execution engine).\nA 404 error must be returned if no attestation is available for the requested\n`attestation_data_root`.\n",
    "parameters": [
      {
        "name": "attestation_data_root",
        "required": true,
        "in": "query",
        "schema": {
          "type": "string",
          "description": "`String` HashTreeRoot of AttestationData that validator wants aggregated.",
          "example": "0xcf8e0d4e9587369b2301d0790347320302cc0943d5a1884560367e8208d920f2",
          "format": "byte"
        }
      },
      {
        "name": "slot",
        "required": true,
        "in": "query",
        "schema": {
          "type": "string",
          "description": "`uint64` value representing slot",
          "example": "1",
          "format": "uint64"
        }
      },
      {
        "name": "committee_index",
        "required": true,
        "in": "query",
        "schema": {
          "type": "string",
          "description": "`uint64` Committee index to query.",
          "example": "1",
          "format": "uint64"
        }
      }
    ],
    "responses": {
      "200": {
        "description": "Request successful",
        "headers": {
          "Eth-Consensus-Version": {
            "description": "Required in response so client can deserialize returned json or ssz data more effectively.",
            "required": true,
            "schema": {
              "type": "string",
              "enum": [
                "phase0",
                "altair",
                "bellatrix",
                "capella",
                "deneb",
                "electra",
                "fulu",
<<<<<<< HEAD
                "eip7805"
=======
                "gloas"
>>>>>>> 9d873b1c
              ],
              "example": "phase0"
            }
          }
        },
        "content": {
          "application/json": {
            "schema": {
              "$ref": "#/components/schemas/GetAggregatedAttestationResponseV2"
            }
          },
          "application/octet-stream": {
            "schema": {
              "type": "string",
              "format": "binary"
            }
          }
        }
      },
      "404": {
        "description": "Not found",
        "content": {
          "application/json": {
            "schema": {
              "$ref": "#/components/schemas/HttpErrorResponse"
            }
          }
        }
      },
      "503": {
        "description": "Service unavailable",
        "content": {
          "application/json": {
            "schema": {
              "$ref": "#/components/schemas/HttpErrorResponse"
            }
          }
        }
      },
      "204": {
        "description": "Data is unavailable because the chain has not yet reached genesis",
        "content": {}
      },
      "400": {
        "description": "The request could not be processed, check the response for more information.",
        "content": {
          "application/json": {
            "schema": {
              "$ref": "#/components/schemas/HttpErrorResponse"
            }
          }
        }
      },
      "500": {
        "description": "Internal server error",
        "content": {
          "application/json": {
            "schema": {
              "$ref": "#/components/schemas/HttpErrorResponse"
            }
          }
        }
      }
    }
  }
}<|MERGE_RESOLUTION|>--- conflicted
+++ resolved
@@ -59,11 +59,8 @@
                 "deneb",
                 "electra",
                 "fulu",
-<<<<<<< HEAD
+                "gloas",
                 "eip7805"
-=======
-                "gloas"
->>>>>>> 9d873b1c
               ],
               "example": "phase0"
             }
