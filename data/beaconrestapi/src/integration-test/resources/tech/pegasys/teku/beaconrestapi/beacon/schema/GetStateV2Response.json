{
  "title" : "GetStateV2Response",
  "type" : "object",
  "required" : [ "version", "execution_optimistic", "finalized", "data" ],
  "properties" : {
    "version" : {
      "type" : "string",
<<<<<<< HEAD
      "enum" : [ "phase0", "altair", "bellatrix", "capella", "deneb", "electra", "fulu", "eip7805" ]
=======
      "enum" : [ "phase0", "altair", "bellatrix", "capella", "deneb", "electra", "fulu", "gloas" ]
>>>>>>> 9d873b1c
    },
    "execution_optimistic" : {
      "type" : "boolean"
    },
    "finalized" : {
      "type" : "boolean"
    },
    "data" : {
      "title" : "BeaconState",
      "type" : "object",
      "oneOf" : [ {
        "$ref" : "#/components/schemas/BeaconStatePhase0"
      }, {
        "$ref" : "#/components/schemas/BeaconStateAltair"
      }, {
        "$ref" : "#/components/schemas/BeaconStateBellatrix"
      }, {
        "$ref" : "#/components/schemas/BeaconStateCapella"
      }, {
        "$ref" : "#/components/schemas/BeaconStateDeneb"
      }, {
        "$ref" : "#/components/schemas/BeaconStateElectra"
      }, {
        "$ref" : "#/components/schemas/BeaconStateFulu"
      }, {
        "$ref" : "#/components/schemas/BeaconStateGloas"
      } ]
    }
  }
}<|MERGE_RESOLUTION|>--- conflicted
+++ resolved
@@ -5,11 +5,7 @@
   "properties" : {
     "version" : {
       "type" : "string",
-<<<<<<< HEAD
-      "enum" : [ "phase0", "altair", "bellatrix", "capella", "deneb", "electra", "fulu", "eip7805" ]
-=======
-      "enum" : [ "phase0", "altair", "bellatrix", "capella", "deneb", "electra", "fulu", "gloas" ]
->>>>>>> 9d873b1c
+      "enum" : [ "phase0", "altair", "bellatrix", "capella", "deneb", "electra", "fulu", "gloas", "eip7805" ]
     },
     "execution_optimistic" : {
       "type" : "boolean"
