{
  "get" : {
    "tags" : [ "Beacon" ],
    "operationId" : "getPoolAttesterSlashingsV2",
    "summary" : "Get AttesterSlashings from operations pool",
    "description" : "Retrieves attester slashings known by the node but not necessarily incorporated into any block.",
    "responses" : {
      "200" : {
        "description" : "Request successful",
        "headers" : {
          "Eth-Consensus-Version": {
            "description": "Required in response so client can deserialize returned json or ssz data more effectively.",
            "required": true,
            "schema": {
              "type": "string",
              "enum": [
                "phase0",
                "altair",
                "bellatrix",
                "capella",
                "deneb",
                "electra",
                "fulu",
<<<<<<< HEAD
                "eip7805"
=======
                "gloas"
>>>>>>> 9d873b1c
              ],
              "example": "phase0"
            }
          }
        },
        "content" : {
          "application/json" : {
            "schema" : {
              "$ref" : "#/components/schemas/GetPoolAttesterSlashingsV2Response"
            }
          }
        }
      },
      "400" : {
        "description" : "The request could not be processed, check the response for more information.",
        "content" : {
          "application/json" : {
            "schema" : {
              "$ref" : "#/components/schemas/HttpErrorResponse"
            }
          }
        }
      },
      "500" : {
        "description" : "Internal server error",
        "content" : {
          "application/json" : {
            "schema" : {
              "$ref" : "#/components/schemas/HttpErrorResponse"
            }
          }
        }
      }
    }
  },
  "post" : {
    "tags" : [ "Beacon" ],
    "operationId" : "submitPoolAttesterSlashingsV2",
    "summary" : "Submit AttesterSlashing object to node's pool",
    "description" : "Submits AttesterSlashing object to node's pool. Upon successful validation the node MUST broadcast it to network.",
    "parameters" : [ {
      "name" : "Eth-Consensus-Version",
      "required" : true,
      "in" : "header",
      "schema" : {
        "type" : "string",
<<<<<<< HEAD
        "enum" : [ "phase0", "altair", "bellatrix", "capella", "deneb", "electra", "fulu", "eip7805" ],
=======
        "enum" : [ "phase0", "altair", "bellatrix", "capella", "deneb", "electra", "fulu", "gloas" ],
>>>>>>> 9d873b1c
        "description" : "Version of the attester slashing being submitted."
      }
    } ],
    "requestBody" : {
      "content" : {
        "application/json" : {
          "schema" : {
            "type" : "object",
            "oneOf" : [ {
              "$ref" : "#/components/schemas/AttesterSlashingElectra"
            }, {
              "$ref" : "#/components/schemas/AttesterSlashingPhase0"
            } ]
          }
        }
      }
    },
    "responses" : {
      "200" : {
        "description" : "Success",
        "content" : { }
      },
      "400" : {
        "description" : "The request could not be processed, check the response for more information.",
        "content" : {
          "application/json" : {
            "schema" : {
              "$ref" : "#/components/schemas/HttpErrorResponse"
            }
          }
        }
      },
      "500" : {
        "description" : "Internal server error",
        "content" : {
          "application/json" : {
            "schema" : {
              "$ref" : "#/components/schemas/HttpErrorResponse"
            }
          }
        }
      }
    }
  }
}<|MERGE_RESOLUTION|>--- conflicted
+++ resolved
@@ -21,11 +21,8 @@
                 "deneb",
                 "electra",
                 "fulu",
-<<<<<<< HEAD
+                "gloas",
                 "eip7805"
-=======
-                "gloas"
->>>>>>> 9d873b1c
               ],
               "example": "phase0"
             }
@@ -72,11 +69,7 @@
       "in" : "header",
       "schema" : {
         "type" : "string",
-<<<<<<< HEAD
-        "enum" : [ "phase0", "altair", "bellatrix", "capella", "deneb", "electra", "fulu", "eip7805" ],
-=======
-        "enum" : [ "phase0", "altair", "bellatrix", "capella", "deneb", "electra", "fulu", "gloas" ],
->>>>>>> 9d873b1c
+        "enum" : [ "phase0", "altair", "bellatrix", "capella", "deneb", "electra", "fulu", "gloas", "eip7805" ],
         "description" : "Version of the attester slashing being submitted."
       }
     } ],
