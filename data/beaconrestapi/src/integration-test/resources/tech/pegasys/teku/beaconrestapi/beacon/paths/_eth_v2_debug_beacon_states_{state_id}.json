--- conflicted
+++ resolved
@@ -31,11 +31,8 @@
                 "deneb",
                 "electra",
                 "fulu",
-<<<<<<< HEAD
+                "gloas",
                 "eip7805"
-=======
-                "gloas"
->>>>>>> 9d873b1c
               ],
               "example": "phase0"
             }
