--- conflicted
+++ resolved
@@ -23,11 +23,7 @@
     },
     "custody_group_count" : {
       "type" : "string",
-<<<<<<< HEAD
-      "description" : "PeerDAS custody group count.",
-=======
       "description" : "Uint64 representing the node's custody group count. The metadata is present from the Fulu fork.",
->>>>>>> 40e78390
       "example" : "1",
       "format" : "uint64"
     }
