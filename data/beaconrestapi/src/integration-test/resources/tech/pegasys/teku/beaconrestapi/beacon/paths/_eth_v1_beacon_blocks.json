--- conflicted
+++ resolved
@@ -38,13 +38,9 @@
               "$ref" : "#/components/schemas/SignedBlockContentsDeneb"
             }, {
               "$ref" : "#/components/schemas/SignedBlockContentsElectra"
-<<<<<<< HEAD
-            }]
-=======
             }, {
               "$ref" : "#/components/schemas/SignedBlockContentsFulu"
             } ]
->>>>>>> 722465cb
           }
         }
       }
