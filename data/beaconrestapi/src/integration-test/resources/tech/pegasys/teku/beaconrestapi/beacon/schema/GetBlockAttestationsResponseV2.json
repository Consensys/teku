{
  "title" : "GetBlockAttestationsResponseV2",
  "type" : "object",
  "required" : [ "execution_optimistic", "finalized", "version", "data" ],
  "properties" : {
    "execution_optimistic" : {
      "type" : "boolean"
    },
    "finalized" : {
      "type" : "boolean"
    },
    "version" : {
      "type" : "string",
<<<<<<< HEAD
      "enum" : [ "phase0", "altair", "bellatrix", "capella", "deneb", "electra", "fulu", "eip7805" ]
=======
      "enum" : [ "phase0", "altair", "bellatrix", "capella", "deneb", "electra", "fulu", "gloas" ]
>>>>>>> 9d873b1c
    },
    "data" : {
      "type" : "object",
      "oneOf" : [ {
        "type" : "array",
        "items" : {
          "$ref" : "#/components/schemas/AttestationElectra"
        }
      }, {
        "type" : "array",
        "items" : {
          "$ref" : "#/components/schemas/AttestationPhase0"
        }
      } ]
    }
  }
}<|MERGE_RESOLUTION|>--- conflicted
+++ resolved
@@ -11,11 +11,7 @@
     },
     "version" : {
       "type" : "string",
-<<<<<<< HEAD
-      "enum" : [ "phase0", "altair", "bellatrix", "capella", "deneb", "electra", "fulu", "eip7805" ]
-=======
-      "enum" : [ "phase0", "altair", "bellatrix", "capella", "deneb", "electra", "fulu", "gloas" ]
->>>>>>> 9d873b1c
+      "enum" : [ "phase0", "altair", "bellatrix", "capella", "deneb", "electra", "fulu", "gloas", "eip7805" ]
     },
     "data" : {
       "type" : "object",
