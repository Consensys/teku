--- conflicted
+++ resolved
@@ -17,12 +17,9 @@
 import static org.mockito.Mockito.verify;
 
 import io.javalin.http.Context;
-<<<<<<< HEAD
 import java.io.ByteArrayInputStream;
 import java.nio.charset.StandardCharsets;
 import java.util.concurrent.ExecutionException;
-=======
->>>>>>> adde817f
 import org.assertj.core.api.AssertionsForClassTypes;
 import org.mockito.ArgumentCaptor;
 import tech.pegasys.teku.api.ChainDataProvider;
@@ -42,7 +39,6 @@
 public abstract class AbstractMigratedBeaconHandlerTest {
   protected final Eth2P2PNetwork eth2P2PNetwork = mock(Eth2P2PNetwork.class);
   protected final Spec spec = TestSpecFactory.createMinimalPhase0();
-<<<<<<< HEAD
 
   protected final Context context = mock(Context.class);
   protected final JsonProvider jsonProvider = new JsonProvider();
@@ -50,11 +46,8 @@
 
   protected final SyncService syncService = mock(SyncService.class);
   protected final SyncDataProvider syncDataProvider = new SyncDataProvider(syncService);
-  protected final SchemaDefinitionCache schemaDefinition = new SchemaDefinitionCache(spec);
-=======
   protected final SchemaDefinitionCache schemaDefinitionCache = new SchemaDefinitionCache(spec);
   protected final DataStructureUtil dataStructureUtil = new DataStructureUtil(spec);
->>>>>>> adde817f
 
   @SuppressWarnings("unchecked")
   private final ArgumentCaptor<SafeFuture<ByteArrayInputStream>> futureArgs =
@@ -65,7 +58,6 @@
   protected final ChainDataProvider chainDataProvider = mock(ChainDataProvider.class);
   protected final ValidatorDataProvider validatorDataProvider = mock(ValidatorDataProvider.class);
 
-<<<<<<< HEAD
   protected SyncingStatus getSyncStatus(
       final boolean isSyncing,
       final long startSlot,
@@ -93,17 +85,5 @@
   protected SafeFuture<ByteArrayInputStream> getResultFuture() {
     verify(context).future(futureArgs.capture());
     return futureArgs.getValue();
-=======
-  protected String getResultString() {
-    verify(context).future(args.capture());
-    SafeFuture<String> future = args.getValue();
-    AssertionsForClassTypes.assertThat(future).isCompleted();
-    return future.join();
-  }
-
-  protected SafeFuture<String> getResultFuture() {
-    verify(context).future(args.capture());
-    return args.getValue();
->>>>>>> adde817f
   }
 }