/*
 * Copyright 2022 ConsenSys AG.
 *
 * Licensed under the Apache License, Version 2.0 (the "License"); you may not use this file except in compliance with
 * the License. You may obtain a copy of the License at
 *
 * http://www.apache.org/licenses/LICENSE-2.0
 *
 * Unless required by applicable law or agreed to in writing, software distributed under the License is distributed on
 * an "AS IS" BASIS, WITHOUT WARRANTIES OR CONDITIONS OF ANY KIND, either express or implied. See the License for the
 * specific language governing permissions and limitations under the License.
 */

package tech.pegasys.teku.beaconrestapi.handlers.tekuv1.beacon;

import static javax.servlet.http.HttpServletResponse.SC_NOT_FOUND;
import static org.assertj.core.api.Assertions.assertThat;
import static org.mockito.ArgumentMatchers.any;
import static org.mockito.Mockito.mock;
import static org.mockito.Mockito.when;
import static tech.pegasys.teku.infrastructure.http.HttpStatusCodes.SC_BAD_REQUEST;
import static tech.pegasys.teku.infrastructure.http.HttpStatusCodes.SC_INTERNAL_SERVER_ERROR;
import static tech.pegasys.teku.infrastructure.http.HttpStatusCodes.SC_OK;
import static tech.pegasys.teku.infrastructure.restapi.MetadataTestUtil.getResponseStringFromMetadata;
import static tech.pegasys.teku.infrastructure.restapi.MetadataTestUtil.verifyMetadataErrorResponse;

import com.fasterxml.jackson.core.JsonProcessingException;
import java.util.Optional;
import org.apache.tuweni.bytes.Bytes32;
import org.junit.jupiter.api.BeforeEach;
import org.junit.jupiter.api.Test;
import tech.pegasys.teku.api.DataProvider;
import tech.pegasys.teku.beaconrestapi.AbstractMigratedBeaconHandlerTest;
import tech.pegasys.teku.infrastructure.async.SafeFuture;
import tech.pegasys.teku.infrastructure.http.HttpErrorResponse;
import tech.pegasys.teku.infrastructure.unsigned.UInt64;
import tech.pegasys.teku.spec.SpecMilestone;
import tech.pegasys.teku.spec.datastructures.blocks.Eth1Data;
import tech.pegasys.teku.spec.datastructures.metadata.StateAndMetaData;
import tech.pegasys.teku.spec.datastructures.state.beaconstate.BeaconState;
import tech.pegasys.teku.validator.coordinator.Eth1DataProvider;

public class GetEth1DataTest extends AbstractMigratedBeaconHandlerTest {
  private static final Eth1Data ETH1_DATA =
      new Eth1Data(
          Bytes32.fromHexString("d543a5c171f43007ec7a6871885a3faeb3fd8c4f5a810097508ffd301459aa22"),
          UInt64.valueOf(20),
          Bytes32.fromHexString(
              "0xaf01b1c1315d727d01f5991ae1481614a7f78e2beeefae22f48c76a05f973b0d"));
  private final DataProvider dataProvider = mock(DataProvider.class);
<<<<<<< HEAD
  private final Eth1DataProvider eth1DataProvider = mock(Eth1DataProvider.class);
  private GetEth1Data handler;
=======
  private final Eth1DataCache eth1DataCache = mock(Eth1DataCache.class);
>>>>>>> dc6fc6d6

  @BeforeEach
  void setUp() {
    when(dataProvider.getChainDataProvider()).thenReturn(chainDataProvider);
<<<<<<< HEAD
    handler = new GetEth1Data(dataProvider, eth1DataProvider);
=======
    setHandler(new GetEth1Data(dataProvider, eth1DataCache));
>>>>>>> dc6fc6d6
    BeaconState beaconState = dataStructureUtil.randomBeaconState();
    when(chainDataProvider.getBeaconStateAtHead())
        .thenReturn(
            SafeFuture.completedFuture(
                Optional.of(new StateAndMetaData(beaconState, SpecMilestone.PHASE0, false, true))));
    when(eth1DataProvider.getEth1Vote(any())).thenReturn(ETH1_DATA);
  }

  @Test
  public void shouldReturnNotFoundIfStateNotFound() throws Exception {
    when(chainDataProvider.getBeaconStateAtHead())
        .thenReturn(SafeFuture.completedFuture(Optional.empty()));

    handler.handleRequest(request);
    assertThat(request.getResponseCode()).isEqualTo(SC_NOT_FOUND);
    assertThat(request.getResponseBody())
        .isEqualTo(new HttpErrorResponse(SC_NOT_FOUND, "Not found"));
  }

  @Test
  public void shouldReturnEth1DataIfEverythingIsOk() throws Exception {
    handler.handleRequest(request);
    assertThat(request.getResponseCode()).isEqualTo(SC_OK);
    assertThat(request.getResponseBody()).isEqualTo(ETH1_DATA);
  }

  @Test
  void metadata_shouldHandle400() throws JsonProcessingException {
    verifyMetadataErrorResponse(handler, SC_BAD_REQUEST);
  }

  @Test
  void metadata_shouldHandle500() throws JsonProcessingException {
    verifyMetadataErrorResponse(handler, SC_INTERNAL_SERVER_ERROR);
  }

  @Test
  void metadata_shouldHandle200() throws JsonProcessingException {
    final String data = getResponseStringFromMetadata(handler, SC_OK, ETH1_DATA);
    assertThat(data)
        .isEqualTo(
            "{\"data\":{\"deposit_root\":\"0xd543a5c171f43007ec7a6871885a3faeb3fd8c4f5a810097508ffd301459aa22\",\"deposit_count\":\"20\",\"block_hash\":\"0xaf01b1c1315d727d01f5991ae1481614a7f78e2beeefae22f48c76a05f973b0d\"}}");
  }
}<|MERGE_RESOLUTION|>--- conflicted
+++ resolved
@@ -48,21 +48,12 @@
           Bytes32.fromHexString(
               "0xaf01b1c1315d727d01f5991ae1481614a7f78e2beeefae22f48c76a05f973b0d"));
   private final DataProvider dataProvider = mock(DataProvider.class);
-<<<<<<< HEAD
   private final Eth1DataProvider eth1DataProvider = mock(Eth1DataProvider.class);
-  private GetEth1Data handler;
-=======
-  private final Eth1DataCache eth1DataCache = mock(Eth1DataCache.class);
->>>>>>> dc6fc6d6
 
   @BeforeEach
   void setUp() {
     when(dataProvider.getChainDataProvider()).thenReturn(chainDataProvider);
-<<<<<<< HEAD
-    handler = new GetEth1Data(dataProvider, eth1DataProvider);
-=======
-    setHandler(new GetEth1Data(dataProvider, eth1DataCache));
->>>>>>> dc6fc6d6
+    setHandler(new GetEth1Data(dataProvider, eth1DataProvider));
     BeaconState beaconState = dataStructureUtil.randomBeaconState();
     when(chainDataProvider.getBeaconStateAtHead())
         .thenReturn(
