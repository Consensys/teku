--- conflicted
+++ resolved
@@ -170,13 +170,14 @@
   }
 
   @Test
-<<<<<<< HEAD
   public void shouldHaveGetAggregateAttestationEndpoint() {
     verify(app).get(eq(GetAggregateAttestation.ROUTE), any(GetAggregateAttestation.class));
-=======
+  }
+
+  @Test
   public void shouldHavePostAggregateAndProofsEndpoint() {
     verify(app).post(eq(PostAggregateAndProofs.ROUTE), any(PostAggregateAndProofs.class));
->>>>>>> 5370e758
+
   }
 
   @Test
