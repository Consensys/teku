--- conflicted
+++ resolved
@@ -163,15 +163,16 @@
   }
 
   @Test
-<<<<<<< HEAD
+
   public void shouldHavePostAttestationDataEndpoint() {
     verify(app).post(eq(PostAttesterDuties.ROUTE), any(PostAttesterDuties.class));
-=======
+  }
+
+  @Test
   public void shouldHavePostSubscribeToBeaconCommitteeSubnetEndpoint() {
     verify(app)
         .post(
             eq(PostSubscribeToBeaconCommitteeSubnet.ROUTE),
             any(PostSubscribeToBeaconCommitteeSubnet.class));
->>>>>>> 843af446
   }
 }