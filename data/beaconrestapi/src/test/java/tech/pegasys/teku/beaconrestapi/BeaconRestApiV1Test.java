/*
 * Copyright 2020 ConsenSys AG.
 *
 * Licensed under the Apache License, Version 2.0 (the "License"); you may not use this file except in compliance with
 * the License. You may obtain a copy of the License at
 *
 * http://www.apache.org/licenses/LICENSE-2.0
 *
 * Unless required by applicable law or agreed to in writing, software distributed under the License is distributed on
 * an "AS IS" BASIS, WITHOUT WARRANTIES OR CONDITIONS OF ANY KIND, either express or implied. See the License for the
 * specific language governing permissions and limitations under the License.
 */

package tech.pegasys.teku.beaconrestapi;

import static org.mockito.ArgumentMatchers.any;
import static org.mockito.ArgumentMatchers.eq;
import static org.mockito.Mockito.mock;
import static org.mockito.Mockito.verify;
import static org.mockito.Mockito.when;

import com.google.common.eventbus.EventBus;
import io.javalin.Javalin;
import io.javalin.core.JavalinServer;
import io.javalin.http.Handler;
import java.util.stream.Stream;
import org.junit.jupiter.api.BeforeEach;
import org.junit.jupiter.params.ParameterizedTest;
import org.junit.jupiter.params.provider.Arguments;
import org.junit.jupiter.params.provider.MethodSource;
import tech.pegasys.teku.api.DataProvider;
import tech.pegasys.teku.beaconrestapi.handlers.v1.beacon.GetBlockHeader;
import tech.pegasys.teku.beaconrestapi.handlers.v1.beacon.GetGenesis;
import tech.pegasys.teku.beaconrestapi.handlers.v1.beacon.GetStateEpochCommittees;
import tech.pegasys.teku.beaconrestapi.handlers.v1.beacon.GetStateFinalityCheckpoints;
import tech.pegasys.teku.beaconrestapi.handlers.v1.beacon.GetStateFork;
import tech.pegasys.teku.beaconrestapi.handlers.v1.beacon.GetStateRoot;
import tech.pegasys.teku.beaconrestapi.handlers.v1.beacon.GetStateValidator;
import tech.pegasys.teku.beaconrestapi.handlers.v1.beacon.GetStateValidatorBalances;
import tech.pegasys.teku.beaconrestapi.handlers.v1.beacon.GetStateValidators;
import tech.pegasys.teku.beaconrestapi.handlers.v1.beacon.PostBlock;
import tech.pegasys.teku.beaconrestapi.handlers.v1.events.GetEvents;
import tech.pegasys.teku.beaconrestapi.handlers.v1.node.GetHealth;
import tech.pegasys.teku.beaconrestapi.handlers.v1.node.GetIdentity;
import tech.pegasys.teku.beaconrestapi.handlers.v1.node.GetPeerById;
import tech.pegasys.teku.beaconrestapi.handlers.v1.node.GetPeers;
import tech.pegasys.teku.beaconrestapi.handlers.v1.node.GetSyncing;
import tech.pegasys.teku.beaconrestapi.handlers.v1.node.GetVersion;
import tech.pegasys.teku.beaconrestapi.handlers.v1.validator.GetAggregateAttestation;
import tech.pegasys.teku.beaconrestapi.handlers.v1.validator.GetAttestationData;
import tech.pegasys.teku.beaconrestapi.handlers.v1.validator.GetAttesterDuties;
import tech.pegasys.teku.beaconrestapi.handlers.v1.validator.GetNewBlock;
import tech.pegasys.teku.beaconrestapi.handlers.v1.validator.GetProposerDuties;
import tech.pegasys.teku.beaconrestapi.handlers.v1.validator.PostAggregateAndProofs;
import tech.pegasys.teku.beaconrestapi.handlers.v1.validator.PostAttesterDuties;
import tech.pegasys.teku.beaconrestapi.handlers.v1.validator.PostSubscribeToBeaconCommitteeSubnet;
import tech.pegasys.teku.infrastructure.async.StubAsyncRunner;
import tech.pegasys.teku.infrastructure.events.EventChannels;
import tech.pegasys.teku.statetransition.attestation.AggregatingAttestationPool;
import tech.pegasys.teku.storage.client.CombinedChainDataClient;
import tech.pegasys.teku.storage.client.MemoryOnlyRecentChainData;
import tech.pegasys.teku.storage.client.RecentChainData;
import tech.pegasys.teku.sync.SyncService;
import tech.pegasys.teku.util.config.GlobalConfiguration;

public class BeaconRestApiV1Test {
  private final RecentChainData storageClient = MemoryOnlyRecentChainData.create(new EventBus());
  private final CombinedChainDataClient combinedChainDataClient =
      mock(CombinedChainDataClient.class);
  private final JavalinServer server = mock(JavalinServer.class);
  private final Javalin app = mock(Javalin.class);
  private final SyncService syncService = mock(SyncService.class);
  private final EventChannels eventChannels = mock(EventChannels.class);
  private static final Integer THE_PORT = 12345;
  private final AggregatingAttestationPool attestationPool = mock(AggregatingAttestationPool.class);

  @BeforeEach
  public void setup() {
    GlobalConfiguration config =
        GlobalConfiguration.builder().setRestApiPort(THE_PORT).setRestApiDocsEnabled(false).build();
    when(app.server()).thenReturn(server);
    new BeaconRestApi(
        new DataProvider(
            storageClient, combinedChainDataClient, null, syncService, null, attestationPool),
        config,
        eventChannels,
        new StubAsyncRunner(),
        app);
  }

  @ParameterizedTest(name = "{0}")
  @MethodSource("getParameters")
  void getRouteExists(final String route, final Class<Handler> type) {
    verify(app).get(eq(route), any(type));
  }

  static Stream<Arguments> getParameters() {
    Stream.Builder<Arguments> builder = Stream.builder();

    // beacon
    builder
        .add(Arguments.of(GetBlockHeader.ROUTE, GetBlockHeader.class))
        .add(Arguments.of(GetGenesis.ROUTE, GetGenesis.class))
        .add(Arguments.of(GetStateFork.ROUTE, GetStateFork.class))
        .add(Arguments.of(GetStateRoot.ROUTE, GetStateRoot.class))
        .add(Arguments.of(GetStateValidator.ROUTE, GetStateValidator.class))
        .add(Arguments.of(GetStateValidators.ROUTE, GetStateValidators.class));

    // events
    builder.add(Arguments.of(GetEvents.ROUTE, GetEvents.class));

    // node
    builder
        .add(Arguments.of(GetHealth.ROUTE, GetHealth.class))
        .add(Arguments.of(GetIdentity.ROUTE, GetIdentity.class))
        .add(Arguments.of(GetPeerById.ROUTE, GetPeerById.class))
        .add(Arguments.of(GetPeers.ROUTE, GetPeers.class))
        .add(Arguments.of(GetSyncing.ROUTE, GetSyncing.class))
        .add(Arguments.of(GetVersion.ROUTE, GetVersion.class));

<<<<<<< HEAD
  @Test
  public void shouldHaveGetStateFinalityCheckpointsEndpoint() {
    verify(app).get(eq(GetStateFinalityCheckpoints.ROUTE), any(GetStateFinalityCheckpoints.class));
  }

  @Test
  public void shouldHaveGetStateValidatorEndpoint() {
    verify(app).get(eq(GetStateValidator.ROUTE), any(GetStateValidator.class));
  }
=======
    // validator
    builder
        .add(Arguments.of(GetAggregateAttestation.ROUTE, GetAggregateAttestation.class))
        .add(Arguments.of(GetAttestationData.ROUTE, GetAttestationData.class))
        .add(Arguments.of(GetAttesterDuties.ROUTE, GetAttesterDuties.class))
        .add(Arguments.of(GetNewBlock.ROUTE, GetNewBlock.class))
        .add(Arguments.of(GetProposerDuties.ROUTE, GetProposerDuties.class));
>>>>>>> 01216083

    return builder.build();
  }

<<<<<<< HEAD
  @Test
  public void shouldHaveGetStateValidatorBalancesEndpoint() {
    verify(app).get(eq(GetStateValidatorBalances.ROUTE), any(GetStateValidatorBalances.class));
  }

  @Test
  public void shouldHaveGetStateEpochCommitteesEndpoint() {
    verify(app)
        .get(
            eq(GetStateEpochCommittees.ROUTE_WITH_EPOCH_PARAM), any(GetStateEpochCommittees.class));
    verify(app)
        .get(
            eq(GetStateEpochCommittees.ROUTE_WITHOUT_EPOCH_PARAM),
            any(GetStateEpochCommittees.class));
  }

  @Test
  public void shouldHaveGetGenesisEndpoint() {
    verify(app).get(eq(GetGenesis.ROUTE), any(GetGenesis.class));
=======
  @ParameterizedTest(name = "{0}")
  @MethodSource("postParameters")
  void postRouteExists(final String route, final Class<Handler> type) {
    verify(app).post(eq(route), any(type));
>>>>>>> 01216083
  }

  static Stream<Arguments> postParameters() {
    Stream.Builder<Arguments> builder = Stream.builder();

    // beacon
    builder
        .add(Arguments.of(PostAttesterDuties.ROUTE, PostAttesterDuties.class))
        .add(Arguments.of(PostBlock.ROUTE, PostBlock.class));

    // validator
    builder
        .add(Arguments.of(PostAggregateAndProofs.ROUTE, PostAggregateAndProofs.class))
        .add(Arguments.of(PostAttesterDuties.ROUTE, PostAttesterDuties.class))
        .add(
            Arguments.of(
                PostSubscribeToBeaconCommitteeSubnet.ROUTE,
                PostSubscribeToBeaconCommitteeSubnet.class));

    return builder.build();
  }
}<|MERGE_RESOLUTION|>--- conflicted
+++ resolved
@@ -104,7 +104,11 @@
         .add(Arguments.of(GetStateFork.ROUTE, GetStateFork.class))
         .add(Arguments.of(GetStateRoot.ROUTE, GetStateRoot.class))
         .add(Arguments.of(GetStateValidator.ROUTE, GetStateValidator.class))
-        .add(Arguments.of(GetStateValidators.ROUTE, GetStateValidators.class));
+        .add(Arguments.of(GetStateValidators.ROUTE, GetStateValidators.class))
+        .add(Arguments.of(GetStateFinalityCheckpoints.ROUTE, GetStateFinalityCheckpoints.class))
+        .add(Arguments.of(GetStateValidatorBalances.ROUTE, GetStateValidatorBalances.class))
+        .add(Arguments.of(GetStateEpochCommittees.ROUTE_WITH_EPOCH_PARAM, GetStateEpochCommittees.class))
+        .add(Arguments.of(GetStateEpochCommittees.ROUTE_WITHOUT_EPOCH_PARAM, GetStateEpochCommittees.class))
 
     // events
     builder.add(Arguments.of(GetEvents.ROUTE, GetEvents.class));
@@ -118,17 +122,6 @@
         .add(Arguments.of(GetSyncing.ROUTE, GetSyncing.class))
         .add(Arguments.of(GetVersion.ROUTE, GetVersion.class));
 
-<<<<<<< HEAD
-  @Test
-  public void shouldHaveGetStateFinalityCheckpointsEndpoint() {
-    verify(app).get(eq(GetStateFinalityCheckpoints.ROUTE), any(GetStateFinalityCheckpoints.class));
-  }
-
-  @Test
-  public void shouldHaveGetStateValidatorEndpoint() {
-    verify(app).get(eq(GetStateValidator.ROUTE), any(GetStateValidator.class));
-  }
-=======
     // validator
     builder
         .add(Arguments.of(GetAggregateAttestation.ROUTE, GetAggregateAttestation.class))
@@ -136,37 +129,14 @@
         .add(Arguments.of(GetAttesterDuties.ROUTE, GetAttesterDuties.class))
         .add(Arguments.of(GetNewBlock.ROUTE, GetNewBlock.class))
         .add(Arguments.of(GetProposerDuties.ROUTE, GetProposerDuties.class));
->>>>>>> 01216083
 
     return builder.build();
   }
 
-<<<<<<< HEAD
-  @Test
-  public void shouldHaveGetStateValidatorBalancesEndpoint() {
-    verify(app).get(eq(GetStateValidatorBalances.ROUTE), any(GetStateValidatorBalances.class));
-  }
-
-  @Test
-  public void shouldHaveGetStateEpochCommitteesEndpoint() {
-    verify(app)
-        .get(
-            eq(GetStateEpochCommittees.ROUTE_WITH_EPOCH_PARAM), any(GetStateEpochCommittees.class));
-    verify(app)
-        .get(
-            eq(GetStateEpochCommittees.ROUTE_WITHOUT_EPOCH_PARAM),
-            any(GetStateEpochCommittees.class));
-  }
-
-  @Test
-  public void shouldHaveGetGenesisEndpoint() {
-    verify(app).get(eq(GetGenesis.ROUTE), any(GetGenesis.class));
-=======
   @ParameterizedTest(name = "{0}")
   @MethodSource("postParameters")
   void postRouteExists(final String route, final Class<Handler> type) {
     verify(app).post(eq(route), any(type));
->>>>>>> 01216083
   }
 
   static Stream<Arguments> postParameters() {
