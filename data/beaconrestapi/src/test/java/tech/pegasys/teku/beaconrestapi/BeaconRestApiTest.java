--- conflicted
+++ resolved
@@ -47,10 +47,8 @@
 import tech.pegasys.teku.storage.client.RecentChainData;
 import tech.pegasys.teku.validator.coordinator.DepositProvider;
 import tech.pegasys.teku.validator.coordinator.Eth1DataCache;
-<<<<<<< HEAD
 import tech.pegasys.teku.validator.coordinator.Eth1DataProvider;
-=======
->>>>>>> a559b4de
+import tech.pegasys.teku.validator.coordinator.Eth1DataCache;
 
 @SuppressWarnings("unchecked")
 class BeaconRestApiTest {
@@ -107,12 +105,7 @@
     final Eth1DataProvider eth1DataProvider = new Eth1DataProvider(eth1DataCache, depositProvider);
     new BeaconRestApi(
         dataProvider,
-<<<<<<< HEAD
         eth1DataProvider,
-=======
-        depositProvider,
-        eth1DataCache,
->>>>>>> a559b4de
         beaconRestApiConfig,
         eventChannels,
         new StubAsyncRunner(),
