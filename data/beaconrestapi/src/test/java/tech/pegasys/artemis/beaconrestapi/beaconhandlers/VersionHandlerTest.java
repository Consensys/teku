/*
 * Copyright 2020 ConsenSys AG.
 *
 * Licensed under the Apache License, Version 2.0 (the "License"); you may not use this file except in compliance with
 * the License. You may obtain a copy of the License at
 *
 * http://www.apache.org/licenses/LICENSE-2.0
 *
 * Unless required by applicable law or agreed to in writing, software distributed under the License is distributed on
 * an "AS IS" BASIS, WITHOUT WARRANTIES OR CONDITIONS OF ANY KIND, either express or implied. See the License for the
 * specific language governing permissions and limitations under the License.
 */

package tech.pegasys.artemis.beaconrestapi.beaconhandlers;

import static org.mockito.Mockito.mock;
import static org.mockito.Mockito.verify;

import io.javalin.http.Context;
import org.junit.jupiter.api.Test;
import tech.pegasys.artemis.provider.JsonProvider;
import tech.pegasys.artemis.util.cli.VersionProvider;

public class VersionHandlerTest {
<<<<<<< HEAD
  private Context mockContext = Mockito.mock(Context.class);
  private JsonProvider jsonProvider = new JsonProvider();

  @Test
  public void shouldReturnVersionString() throws Exception {
    VersionHandler handler = new VersionHandler(jsonProvider);
    handler.handle(mockContext);

    verify(mockContext).result(jsonProvider.objectToJSON(VersionProvider.VERSION));
=======
  private Context context = mock(Context.class);

  @Test
  public void shouldReturnVersionString() throws Exception {
    VersionHandler handler = new VersionHandler();
    handler.handle(context);

    verify(context).result(JsonProvider.objectToJSON(VersionProvider.VERSION));
>>>>>>> fb7e06d1
  }
}<|MERGE_RESOLUTION|>--- conflicted
+++ resolved
@@ -22,25 +22,13 @@
 import tech.pegasys.artemis.util.cli.VersionProvider;
 
 public class VersionHandlerTest {
-<<<<<<< HEAD
-  private Context mockContext = Mockito.mock(Context.class);
+  private Context context = mock(Context.class);
   private JsonProvider jsonProvider = new JsonProvider();
 
   @Test
   public void shouldReturnVersionString() throws Exception {
     VersionHandler handler = new VersionHandler(jsonProvider);
-    handler.handle(mockContext);
-
-    verify(mockContext).result(jsonProvider.objectToJSON(VersionProvider.VERSION));
-=======
-  private Context context = mock(Context.class);
-
-  @Test
-  public void shouldReturnVersionString() throws Exception {
-    VersionHandler handler = new VersionHandler();
     handler.handle(context);
-
-    verify(context).result(JsonProvider.objectToJSON(VersionProvider.VERSION));
->>>>>>> fb7e06d1
+    verify(context).result(jsonProvider.objectToJSON(VersionProvider.VERSION));
   }
 }