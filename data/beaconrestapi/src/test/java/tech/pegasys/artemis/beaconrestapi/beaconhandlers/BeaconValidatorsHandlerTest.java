--- conflicted
+++ resolved
@@ -87,14 +87,8 @@
   @Test
   public void shouldReturnEmptyListWhenNoValidators() throws Exception {
     BeaconValidatorsHandler handler = new BeaconValidatorsHandler(combinedClient, jsonProvider);
-<<<<<<< HEAD
-    SSZList<Validator> emptyListOfValidators = new SSZList<>(Validator.class, 0L);
-    beaconState.setValidators(emptyListOfValidators);
-    BeaconValidatorsResponse expectedResponse = new BeaconValidatorsResponse(emptyListOfValidators);
-=======
     MutableBeaconState beaconStateW = this.beaconState.createWritableCopy();
     beaconStateW.getValidators().clear();
->>>>>>> 45ee1e74
 
     when(combinedClient.getBestBlockRoot()).thenReturn(Optional.of(blockRoot));
     when(combinedClient.getStateByBlockRoot(blockRoot))
@@ -107,16 +101,10 @@
     verify(context).result(args.capture());
 
     SafeFuture<String> data = args.getValue();
-<<<<<<< HEAD
-    assertEquals(data.get(), jsonProvider.objectToJSON(expectedResponse));
-    assertThat(expectedResponse.getNextPageToken()).isEqualTo(0);
-    assertThat(expectedResponse.getTotalSize()).isEqualTo(0);
-=======
     assertEquals(
         data.get(),
         jsonProvider.objectToJSON(
             new BeaconValidatorsResponse(SSZList.createMutable(Validator.class, 0L))));
->>>>>>> 45ee1e74
   }
 
   @Test
@@ -166,15 +154,11 @@
 
     BeaconValidatorsResponse beaconActiveValidators =
         new BeaconValidatorsResponse(
-<<<<<<< HEAD
             beaconStateWithAddedActiveValidator.getValidators(),
             true,
             epoch,
             PAGE_SIZE_DEFAULT,
             PAGE_TOKEN_DEFAULT);
-=======
-            BeaconValidatorsHandler.getActiveValidators(beaconStateWithAddedActiveValidator));
->>>>>>> 45ee1e74
 
     when(combinedClient.getStateAtSlot(slot, blockRoot))
         .thenReturn(SafeFuture.completedFuture(Optional.of(beaconStateWithAddedActiveValidator)));
@@ -199,15 +183,11 @@
     final BeaconState beaconStateWithAddedValidator = addActiveValidator(beaconState);
     BeaconValidatorsResponse beaconActiveValidators =
         new BeaconValidatorsResponse(
-<<<<<<< HEAD
             beaconStateWithAddedValidator.getValidators(),
             true,
             BeaconStateUtil.get_current_epoch(beaconState),
             PAGE_SIZE_DEFAULT,
             PAGE_TOKEN_DEFAULT);
-=======
-            BeaconValidatorsHandler.getActiveValidators(beaconStateWithAddedValidator));
->>>>>>> 45ee1e74
 
     when(combinedClient.getStateByBlockRoot(blockRoot))
         .thenReturn(SafeFuture.completedFuture(Optional.of(beaconStateWithAddedValidator)));
@@ -302,17 +282,12 @@
     // create an ACTIVE validator and add it to the list
     MutableValidator v = DataStructureUtil.randomValidator(88).createWritableCopy();
     v.setActivation_eligibility_epoch(UnsignedLong.ZERO);
-<<<<<<< HEAD
     v.setActivation_epoch(UnsignedLong.valueOf(Constants.GENESIS_EPOCH));
 
     assertThat(
             ValidatorsUtil.is_active_validator(v, BeaconStateUtil.get_current_epoch(beaconState)))
         .isTrue();
 
-    allValidators.add(v);
-    beaconState.setValidators(allValidators);
-    return beaconState;
-=======
     v.setActivation_epoch(beaconState.getFinalized_checkpoint().getEpoch());
     beaconStateW.getValidators().add(v);
     return beaconStateW.commitChanges();
@@ -332,9 +307,10 @@
     // create one validator which IS active and add it to the list
     MutableValidator v = DataStructureUtil.randomValidator(77).createWritableCopy();
     v.setActivation_eligibility_epoch(UnsignedLong.ZERO);
-    v.setActivation_epoch(
-        beaconStateW.getFinalized_checkpoint().getEpoch().minus(UnsignedLong.ONE));
+    v.setActivation_epoch(UnsignedLong.valueOf(Constants.GENESIS_EPOCH));
     beaconStateW.getValidators().add(v);
+    beaconStateW.commitChanges();
+
     int updatedValidatorCount = beaconStateW.getValidators().size();
     SSZList<Validator> updatedActiveValidators =
         BeaconValidatorsHandler.getActiveValidators(beaconStateW);
@@ -347,6 +323,5 @@
     // same number of non-active validators before and after
     assertThat(updatedValidatorCount - updatedActiveValidators.size())
         .isEqualTo(originalValidatorCount - activeValidators.size());
->>>>>>> 45ee1e74
   }
 }