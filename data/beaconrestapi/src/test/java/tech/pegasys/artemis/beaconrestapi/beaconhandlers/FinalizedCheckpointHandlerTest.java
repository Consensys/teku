--- conflicted
+++ resolved
@@ -27,16 +27,11 @@
 import tech.pegasys.artemis.storage.Store;
 
 public class FinalizedCheckpointHandlerTest {
-<<<<<<< HEAD
-  private Context context = Mockito.mock(Context.class);
-  private ChainStorageClient client = Mockito.mock(ChainStorageClient.class);
-  private Store store = Mockito.mock(Store.class);
   private final JsonProvider jsonProvider = new JsonProvider();
-=======
   private Context context = mock(Context.class);
   private ChainStorageClient client = mock(ChainStorageClient.class);
   private Store store = mock(Store.class);
->>>>>>> fb7e06d1
+
 
   private final Checkpoint checkpoint = DataStructureUtil.randomCheckpoint(99);
 
