/*
 * Copyright 2020 ConsenSys AG.
 *
 * Licensed under the Apache License, Version 2.0 (the "License"); you may not use this file except in compliance with
 * the License. You may obtain a copy of the License at
 *
 * http://www.apache.org/licenses/LICENSE-2.0
 *
 * Unless required by applicable law or agreed to in writing, software distributed under the License is distributed on
 * an "AS IS" BASIS, WITHOUT WARRANTIES OR CONDITIONS OF ANY KIND, either express or implied. See the License for the
 * specific language governing permissions and limitations under the License.
 */

package tech.pegasys.artemis.beaconrestapi.beaconhandlers;

import static javax.servlet.http.HttpServletResponse.SC_NO_CONTENT;
import static org.mockito.Mockito.mock;
import static org.mockito.Mockito.verify;
import static org.mockito.Mockito.when;

import io.javalin.http.Context;
import java.util.Optional;
<<<<<<< HEAD
import org.apache.tuweni.bytes.Bytes32;
=======
>>>>>>> 8b2cc405
import org.junit.jupiter.api.Test;
import tech.pegasys.artemis.api.ChainDataProvider;
import tech.pegasys.artemis.api.schema.BeaconChainHead;
import tech.pegasys.artemis.datastructures.state.BeaconState;
import tech.pegasys.artemis.datastructures.state.BeaconStateImpl;
import tech.pegasys.artemis.provider.JsonProvider;

public class BeaconChainHeadHandlerTest {
  private final JsonProvider jsonProvider = new JsonProvider();
  private Context context = mock(Context.class);
  private ChainDataProvider provider = mock(ChainDataProvider.class);

  @Test
  public void shouldReturnBeaconChainHeadResponse() throws Exception {
<<<<<<< HEAD
    when(storageClient.getBestBlockRoot()).thenReturn(Optional.of(headBlockRoot));
    when(storageClient.getStore()).thenReturn(store);
=======
    final BeaconChainHeadHandler handler = new BeaconChainHeadHandler(provider, jsonProvider);
    final BeaconState beaconState = new BeaconStateImpl();
    final BeaconChainHead beaconChainHead = new BeaconChainHead(beaconState);
    final String expected = jsonProvider.objectToJSON(beaconChainHead);
>>>>>>> 8b2cc405

    when(provider.getHeadState()).thenReturn(Optional.of(beaconChainHead));

    handler.handle(context);

    verify(context).result(expected);
  }

  @Test
<<<<<<< HEAD
  public void shouldReturnNoContentWhenHeadBlockRootIsNull() throws Exception {
    when(storageClient.getBestBlockRoot()).thenReturn(Optional.empty());
=======
  public void shouldReturnNoContentWhenStateIsNull() throws Exception {
    final BeaconChainHeadHandler handler = new BeaconChainHeadHandler(provider, jsonProvider);

    when(provider.getHeadState()).thenReturn(Optional.empty());
>>>>>>> 8b2cc405

    handler.handle(context);

    verify(context).status(SC_NO_CONTENT);
  }
}<|MERGE_RESOLUTION|>--- conflicted
+++ resolved
@@ -20,10 +20,6 @@
 
 import io.javalin.http.Context;
 import java.util.Optional;
-<<<<<<< HEAD
-import org.apache.tuweni.bytes.Bytes32;
-=======
->>>>>>> 8b2cc405
 import org.junit.jupiter.api.Test;
 import tech.pegasys.artemis.api.ChainDataProvider;
 import tech.pegasys.artemis.api.schema.BeaconChainHead;
@@ -38,15 +34,10 @@
 
   @Test
   public void shouldReturnBeaconChainHeadResponse() throws Exception {
-<<<<<<< HEAD
-    when(storageClient.getBestBlockRoot()).thenReturn(Optional.of(headBlockRoot));
-    when(storageClient.getStore()).thenReturn(store);
-=======
     final BeaconChainHeadHandler handler = new BeaconChainHeadHandler(provider, jsonProvider);
     final BeaconState beaconState = new BeaconStateImpl();
     final BeaconChainHead beaconChainHead = new BeaconChainHead(beaconState);
     final String expected = jsonProvider.objectToJSON(beaconChainHead);
->>>>>>> 8b2cc405
 
     when(provider.getHeadState()).thenReturn(Optional.of(beaconChainHead));
 
@@ -56,15 +47,10 @@
   }
 
   @Test
-<<<<<<< HEAD
-  public void shouldReturnNoContentWhenHeadBlockRootIsNull() throws Exception {
-    when(storageClient.getBestBlockRoot()).thenReturn(Optional.empty());
-=======
   public void shouldReturnNoContentWhenStateIsNull() throws Exception {
     final BeaconChainHeadHandler handler = new BeaconChainHeadHandler(provider, jsonProvider);
 
     when(provider.getHeadState()).thenReturn(Optional.empty());
->>>>>>> 8b2cc405
 
     handler.handle(context);
 
