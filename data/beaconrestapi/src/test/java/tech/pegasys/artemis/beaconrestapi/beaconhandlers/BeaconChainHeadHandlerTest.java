/*
 * Copyright 2020 ConsenSys AG.
 *
 * Licensed under the Apache License, Version 2.0 (the "License"); you may not use this file except in compliance with
 * the License. You may obtain a copy of the License at
 *
 * http://www.apache.org/licenses/LICENSE-2.0
 *
 * Unless required by applicable law or agreed to in writing, software distributed under the License is distributed on
 * an "AS IS" BASIS, WITHOUT WARRANTIES OR CONDITIONS OF ANY KIND, either express or implied. See the License for the
 * specific language governing permissions and limitations under the License.
 */

package tech.pegasys.artemis.beaconrestapi.beaconhandlers;

import static javax.servlet.http.HttpServletResponse.SC_NO_CONTENT;
import static org.mockito.Mockito.mock;
import static org.mockito.Mockito.verify;
import static org.mockito.Mockito.when;

import io.javalin.http.Context;
import java.util.Optional;
import org.junit.jupiter.api.Test;
import tech.pegasys.artemis.api.ChainDataProvider;
import tech.pegasys.artemis.api.schema.BeaconChainHead;
import tech.pegasys.artemis.datastructures.state.BeaconState;
import tech.pegasys.artemis.datastructures.state.BeaconStateImpl;
import tech.pegasys.artemis.provider.JsonProvider;

public class BeaconChainHeadHandlerTest {
  private final JsonProvider jsonProvider = new JsonProvider();
  private Context context = mock(Context.class);
  private ChainDataProvider provider = mock(ChainDataProvider.class);

  @Test
  public void shouldReturnBeaconChainHeadResponse() throws Exception {
    final BeaconChainHeadHandler handler = new BeaconChainHeadHandler(provider, jsonProvider);
    final BeaconState beaconState = new BeaconStateImpl();
    final BeaconChainHead beaconChainHead = new BeaconChainHead(beaconState);
    final String expected = jsonProvider.objectToJSON(beaconChainHead);

    when(provider.getHeadState()).thenReturn(Optional.of(beaconChainHead));

    handler.handle(context);

    verify(context).result(expected);
  }

  @Test
  public void shouldReturnNoContentWhenStateIsNull() throws Exception {
    final BeaconChainHeadHandler handler = new BeaconChainHeadHandler(provider, jsonProvider);

    when(provider.getHeadState()).thenReturn(Optional.empty());

    handler.handle(context);

    verify(context).status(SC_NO_CONTENT);
  }
<<<<<<< HEAD

  private BeaconChainHeadResponse chainHeadResponse() {
    BeaconChainHeadResponse response =
        new BeaconChainHeadResponse(
            headBlockSlot,
            headBlockEpoch,
            headBlockRoot,
            finalizedCheckpoint.getEpochStartSlot(),
            finalizedCheckpoint.getEpoch(),
            finalizedCheckpoint.getRoot(),
            justifiedCheckpoint.getEpochStartSlot(),
            justifiedCheckpoint.getEpoch(),
            justifiedCheckpoint.getRoot(),
            previousJustifiedCheckpoint.getEpochStartSlot(),
            previousJustifiedCheckpoint.getEpoch(),
            previousJustifiedCheckpoint.getRoot());
    return response;
  }
=======
>>>>>>> 8b2cc405
}<|MERGE_RESOLUTION|>--- conflicted
+++ resolved
@@ -56,25 +56,4 @@
 
     verify(context).status(SC_NO_CONTENT);
   }
-<<<<<<< HEAD
-
-  private BeaconChainHeadResponse chainHeadResponse() {
-    BeaconChainHeadResponse response =
-        new BeaconChainHeadResponse(
-            headBlockSlot,
-            headBlockEpoch,
-            headBlockRoot,
-            finalizedCheckpoint.getEpochStartSlot(),
-            finalizedCheckpoint.getEpoch(),
-            finalizedCheckpoint.getRoot(),
-            justifiedCheckpoint.getEpochStartSlot(),
-            justifiedCheckpoint.getEpoch(),
-            justifiedCheckpoint.getRoot(),
-            previousJustifiedCheckpoint.getEpochStartSlot(),
-            previousJustifiedCheckpoint.getEpoch(),
-            previousJustifiedCheckpoint.getRoot());
-    return response;
-  }
-=======
->>>>>>> 8b2cc405
 }