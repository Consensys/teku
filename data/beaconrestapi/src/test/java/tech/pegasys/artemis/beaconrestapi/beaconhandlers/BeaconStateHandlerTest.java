--- conflicted
+++ resolved
@@ -18,7 +18,6 @@
 import static javax.servlet.http.HttpServletResponse.SC_NO_CONTENT;
 import static org.junit.jupiter.api.Assertions.assertEquals;
 import static org.mockito.ArgumentMatchers.any;
-import static org.mockito.Mockito.doReturn;
 import static org.mockito.Mockito.mock;
 import static org.mockito.Mockito.verify;
 import static org.mockito.Mockito.when;
@@ -29,6 +28,7 @@
 import com.google.common.eventbus.EventBus;
 import com.google.common.primitives.UnsignedLong;
 import io.javalin.http.Context;
+import java.util.Collections;
 import java.util.List;
 import java.util.Map;
 import java.util.Optional;
@@ -41,11 +41,7 @@
 import org.mockito.Captor;
 import org.mockito.junit.jupiter.MockitoExtension;
 import tech.pegasys.artemis.api.ChainDataProvider;
-<<<<<<< HEAD
 import tech.pegasys.artemis.api.schema.BeaconState;
-=======
-import tech.pegasys.artemis.datastructures.state.BeaconState;
->>>>>>> dd0f2384
 import tech.pegasys.artemis.datastructures.util.DataStructureUtil;
 import tech.pegasys.artemis.provider.JsonProvider;
 import tech.pegasys.artemis.storage.ChainStorageClient;
@@ -53,23 +49,15 @@
 
 @ExtendWith(MockitoExtension.class)
 public class BeaconStateHandlerTest {
-  private static tech.pegasys.artemis.datastructures.state.BeaconState beaconStateInternal;
   private static BeaconState beaconState;
   private static Bytes32 blockRoot;
   private static UnsignedLong slot;
-<<<<<<< HEAD
-  private static HistoricalChainData historicalChainData = mock(HistoricalChainData.class);
-=======
->>>>>>> dd0f2384
 
   private final JsonProvider jsonProvider = new JsonProvider();
+  private final String missingRoot = Bytes32.leftPad(Bytes.fromHexString("0xff")).toHexString();
+
   private final Context context = mock(Context.class);
-  private final String missingRoot = Bytes32.leftPad(Bytes.fromHexString("0xff")).toHexString();
-<<<<<<< HEAD
-  private static ChainDataProvider provider;
-=======
-  private final ChainDataProvider dataProvider = mock(ChainDataProvider.class);
->>>>>>> dd0f2384
+  private final ChainDataProvider provider = mock(ChainDataProvider.class);
 
   @Captor private ArgumentCaptor<SafeFuture<String>> args;
 
@@ -77,32 +65,21 @@
   public static void setup() {
     final EventBus localEventBus = new EventBus();
     final ChainStorageClient storageClient = ChainStorageClient.memoryOnlyClient(localEventBus);
-<<<<<<< HEAD
-    beaconStateInternal = DataStructureUtil.randomBeaconState(11233);
+    final tech.pegasys.artemis.datastructures.state.BeaconState beaconStateInternal =
+        DataStructureUtil.randomBeaconState(11233);
+    beaconState = new BeaconState(beaconStateInternal);
     storageClient.initializeFromGenesis(beaconStateInternal);
-    CombinedChainDataClient combinedChainDataClient =
-        new CombinedChainDataClient(storageClient, historicalChainData);
-=======
-    beaconState = DataStructureUtil.randomBeaconState(11233);
-    storageClient.initializeFromGenesis(beaconState);
->>>>>>> dd0f2384
     blockRoot = storageClient.getBestBlockRoot();
-    slot = beaconStateInternal.getSlot();
-    provider = new ChainDataProvider(storageClient, combinedChainDataClient);
-    beaconState = new BeaconState(beaconStateInternal);
+    slot = storageClient.getBlockState(blockRoot).get().getSlot();
   }
 
   @Test
   public void shouldReturnNotFoundWhenQueryAgainstMissingRootObject() throws Exception {
-<<<<<<< HEAD
-    final BeaconStateHandler handler = new BeaconStateHandler(provider, jsonProvider);
-=======
-    final BeaconStateHandler handler = new BeaconStateHandler(dataProvider, jsonProvider);
-
-    when(dataProvider.isStoreAvailable()).thenReturn(true);
->>>>>>> dd0f2384
+    final BeaconStateHandler handler = new BeaconStateHandler(provider, jsonProvider);
+
     when(context.queryParamMap()).thenReturn(Map.of(ROOT, List.of(missingRoot)));
-    when(dataProvider.getStateByBlockRoot(any()))
+    when(provider.isStoreAvailable()).thenReturn(true);
+    when(provider.getStateByBlockRoot(any()))
         .thenReturn(SafeFuture.completedFuture(Optional.empty()));
 
     handler.handle(context);
@@ -112,58 +89,46 @@
 
   @Test
   public void shouldReturnBadRequestWhenNoParameterSpecified() throws Exception {
-<<<<<<< HEAD
-    final BeaconStateHandler handler = new BeaconStateHandler(provider, jsonProvider);
-    when(context.queryParamMap()).thenReturn(Map.of());
-=======
-    final BeaconStateHandler handler = new BeaconStateHandler(dataProvider, jsonProvider);
-
-    doReturn(Map.of()).when(context).queryParamMap();
-
->>>>>>> dd0f2384
-    handler.handle(context);
+    final BeaconStateHandler handler = new BeaconStateHandler(provider, jsonProvider);
+
+    when(context.queryParamMap()).thenReturn(Collections.emptyMap());
+
+    handler.handle(context);
+
     verify(context).status(SC_BAD_REQUEST);
   }
 
   @Test
   public void shouldReturnBadRequestWhenBadSlotSpecified() throws Exception {
-<<<<<<< HEAD
-    final BeaconStateHandler handler = new BeaconStateHandler(provider, jsonProvider);
-=======
-    final BeaconStateHandler handler = new BeaconStateHandler(dataProvider, jsonProvider);
-
-    when(dataProvider.isStoreAvailable()).thenReturn(true);
->>>>>>> dd0f2384
+    final BeaconStateHandler handler = new BeaconStateHandler(provider, jsonProvider);
+
     when(context.queryParamMap()).thenReturn(Map.of(SLOT, List.of("not-an-int")));
-    handler.handle(context);
+    when(provider.isStoreAvailable()).thenReturn(true);
+
+    handler.handle(context);
+
     verify(context).status(SC_BAD_REQUEST);
   }
 
   @Test
   public void shouldReturnBadRequestWhenBadParamSpecified() throws Exception {
-<<<<<<< HEAD
-    final BeaconStateHandler handler = new BeaconStateHandler(provider, jsonProvider);
-=======
-    final BeaconStateHandler handler = new BeaconStateHandler(dataProvider, jsonProvider);
-
-    when(dataProvider.isStoreAvailable()).thenReturn(true);
->>>>>>> dd0f2384
+    final BeaconStateHandler handler = new BeaconStateHandler(provider, jsonProvider);
+
     when(context.queryParamMap()).thenReturn(Map.of(EPOCH, List.of("not-an-int")));
-    handler.handle(context);
+    when(provider.isStoreAvailable()).thenReturn(true);
+
+    handler.handle(context);
+
     verify(context).status(SC_BAD_REQUEST);
   }
 
   @Test
   public void shouldReturnBeaconStateObjectWhenQueryByRoot() throws Exception {
-<<<<<<< HEAD
-    final BeaconStateHandler handler = new BeaconStateHandler(provider, jsonProvider);
-=======
-    final BeaconStateHandler handler = new BeaconStateHandler(dataProvider, jsonProvider);
-
-    when(dataProvider.isStoreAvailable()).thenReturn(true);
->>>>>>> dd0f2384
+    final BeaconStateHandler handler = new BeaconStateHandler(provider, jsonProvider);
+
     when(context.queryParamMap()).thenReturn(Map.of(ROOT, List.of(blockRoot.toHexString())));
-    when(dataProvider.getStateByBlockRoot(any()))
+    when(provider.isStoreAvailable()).thenReturn(true);
+    when(provider.getStateByBlockRoot(any()))
         .thenReturn(SafeFuture.completedFuture(Optional.of(beaconState)));
 
     handler.handle(context);
@@ -175,57 +140,47 @@
 
   @Test
   public void shouldReturnBadRequestWhenEmptyRootIsSpecified() throws Exception {
-<<<<<<< HEAD
-    final BeaconStateHandler handler = new BeaconStateHandler(provider, jsonProvider);
-=======
-    final BeaconStateHandler handler = new BeaconStateHandler(dataProvider, jsonProvider);
-
-    when(dataProvider.isStoreAvailable()).thenReturn(true);
->>>>>>> dd0f2384
+    final BeaconStateHandler handler = new BeaconStateHandler(provider, jsonProvider);
+
     when(context.queryParamMap()).thenReturn(Map.of(ROOT, List.of()));
-    handler.handle(context);
+    when(provider.isStoreAvailable()).thenReturn(true);
+
+    handler.handle(context);
+
     verify(context).status(SC_BAD_REQUEST);
   }
 
   @Test
   public void shouldReturnBadRequestWhenEmptySlotIsSpecified() throws Exception {
-<<<<<<< HEAD
-    final BeaconStateHandler handler = new BeaconStateHandler(provider, jsonProvider);
-=======
-    final BeaconStateHandler handler = new BeaconStateHandler(dataProvider, jsonProvider);
-
-    when(dataProvider.isStoreAvailable()).thenReturn(true);
->>>>>>> dd0f2384
+    final BeaconStateHandler handler = new BeaconStateHandler(provider, jsonProvider);
+
     when(context.queryParamMap()).thenReturn(Map.of(SLOT, List.of()));
-    handler.handle(context);
+    when(provider.isStoreAvailable()).thenReturn(true);
+
+    handler.handle(context);
+
     verify(context).status(SC_BAD_REQUEST);
   }
 
   @Test
   public void shouldReturnBadRequestWhenMultipleParametersSpecified() throws Exception {
-<<<<<<< HEAD
-    final BeaconStateHandler handler = new BeaconStateHandler(provider, jsonProvider);
-=======
-    final BeaconStateHandler handler = new BeaconStateHandler(dataProvider, jsonProvider);
-
-    when(dataProvider.isStoreAvailable()).thenReturn(true);
->>>>>>> dd0f2384
+    final BeaconStateHandler handler = new BeaconStateHandler(provider, jsonProvider);
+
     when(context.queryParamMap()).thenReturn(Map.of(SLOT, List.of(), ROOT, List.of()));
-    handler.handle(context);
+    when(provider.isStoreAvailable()).thenReturn(true);
+
+    handler.handle(context);
+
     verify(context).status(SC_BAD_REQUEST);
   }
 
   @Test
   public void shouldReturnBeaconStateObjectWhenQueryBySlot() throws Exception {
-<<<<<<< HEAD
-    BeaconStateHandler handler = new BeaconStateHandler(provider, jsonProvider);
-=======
-    final BeaconStateHandler handler = new BeaconStateHandler(dataProvider, jsonProvider);
-
-    when(dataProvider.isStoreAvailable()).thenReturn(true);
->>>>>>> dd0f2384
+    final BeaconStateHandler handler = new BeaconStateHandler(provider, jsonProvider);
+
     when(context.queryParamMap()).thenReturn(Map.of(SLOT, List.of(slot.toString())));
-    when(dataProvider.getStateAtSlot(any(), any()))
+    when(provider.isStoreAvailable()).thenReturn(true);
+    when(provider.getStateAtSlot(any()))
         .thenReturn(SafeFuture.completedFuture(Optional.of(beaconState)));
 
     handler.handle(context);
@@ -237,38 +192,23 @@
 
   @Test
   public void shouldReturnNotFoundWhenQueryByMissingSlot() throws Exception {
-<<<<<<< HEAD
     BeaconStateHandler handler = new BeaconStateHandler(provider, jsonProvider);
+
     when(context.queryParamMap()).thenReturn(Map.of(SLOT, List.of("11223344")));
-=======
-    BeaconStateHandler handler = new BeaconStateHandler(dataProvider, jsonProvider);
-
-    when(dataProvider.isStoreAvailable()).thenReturn(true);
+    when(provider.isStoreAvailable()).thenReturn(true);
+    when(provider.getStateAtSlot(any())).thenReturn(SafeFuture.completedFuture(Optional.empty()));
+
+    handler.handle(context);
+
+    verify(context).status(SC_NOT_FOUND);
+  }
+
+  @Test
+  public void shouldReturnNoContentIfStoreNotDefined() throws Exception {
+    final BeaconStateHandler handler = new BeaconStateHandler(provider, jsonProvider);
+
     when(context.queryParamMap()).thenReturn(Map.of(SLOT, List.of("11223344")));
-    when(dataProvider.getStateAtSlot(any(), any()))
-        .thenReturn(SafeFuture.completedFuture(Optional.empty()));
-
->>>>>>> dd0f2384
-    handler.handle(context);
-    verify(context).status(SC_NOT_FOUND);
-  }
-
-  @Test
-  public void shouldReturnNoContentIfStoreNotDefined() throws Exception {
-<<<<<<< HEAD
-    ChainStorageClient client = mock(ChainStorageClient.class);
-    CombinedChainDataClient combinedClient =
-        new CombinedChainDataClient(client, historicalChainData);
-    ChainDataProvider provider1 = new ChainDataProvider(client, combinedClient);
-    final BeaconStateHandler handler = new BeaconStateHandler(provider1, jsonProvider);
-    when(client.getStore()).thenReturn(null);
-    when(context.queryParamMap()).thenReturn(Map.of(SLOT, List.of("11223344")));
-=======
-    final BeaconStateHandler handler = new BeaconStateHandler(dataProvider, jsonProvider);
-
-    doReturn(false).when(dataProvider).isStoreAvailable();
-    doReturn(Map.of(SLOT, List.of("11223344"))).when(context).queryParamMap();
->>>>>>> dd0f2384
+    when(provider.isStoreAvailable()).thenReturn(false);
 
     handler.handle(context);
 
