/*
 * Copyright 2020 ConsenSys AG.
 *
 * Licensed under the Apache License, Version 2.0 (the "License"); you may not use this file except in compliance with
 * the License. You may obtain a copy of the License at
 *
 * http://www.apache.org/licenses/LICENSE-2.0
 *
 * Unless required by applicable law or agreed to in writing, software distributed under the License is distributed on
 * an "AS IS" BASIS, WITHOUT WARRANTIES OR CONDITIONS OF ANY KIND, either express or implied. See the License for the
 * specific language governing permissions and limitations under the License.
 */

package tech.pegasys.artemis.beaconrestapi.beaconhandlers;

import static javax.servlet.http.HttpServletResponse.SC_BAD_REQUEST;
import static javax.servlet.http.HttpServletResponse.SC_NOT_FOUND;
import static org.mockito.Mockito.mock;
import static org.mockito.Mockito.verify;
import static org.mockito.Mockito.when;
import static tech.pegasys.artemis.beaconrestapi.beaconhandlers.BeaconStateHandler.ROOT_PARAMETER;
import static tech.pegasys.artemis.beaconrestapi.beaconhandlers.BeaconStateHandler.SLOT_PARAMETER;
import static tech.pegasys.artemis.util.async.SafeFuture.completedFuture;

import com.google.common.eventbus.EventBus;
import com.google.common.primitives.UnsignedLong;
import io.javalin.http.Context;
import java.util.List;
import java.util.Map;
import java.util.Optional;
import org.apache.tuweni.bytes.Bytes;
import org.apache.tuweni.bytes.Bytes32;
import org.junit.jupiter.api.BeforeAll;
import org.junit.jupiter.api.Test;
import tech.pegasys.artemis.datastructures.state.BeaconState;
import tech.pegasys.artemis.datastructures.util.DataStructureUtil;
import tech.pegasys.artemis.provider.JsonProvider;
import tech.pegasys.artemis.storage.ChainStorageClient;
import tech.pegasys.artemis.storage.CombinedChainDataClient;
import tech.pegasys.artemis.storage.HistoricalChainData;

public class BeaconStateHandlerTest {
  private static EventBus localEventBus;
  private static BeaconState beaconState;
  private static ChainStorageClient storageClient;
  private static Bytes32 blockRoot;
  private static UnsignedLong slot;
  private static CombinedChainDataClient combinedChainDataClient;
  private static HistoricalChainData historicalChainData = mock(HistoricalChainData.class);

  private final JsonProvider jsonProvider = new JsonProvider();
  private final Context context = mock(Context.class);
  private final String missingRoot = Bytes32.leftPad(Bytes.fromHexString("0xff")).toHexString();

  @BeforeAll
  public static void setup() {
    localEventBus = new EventBus();
    beaconState = DataStructureUtil.randomBeaconState(11233);
    storageClient = ChainStorageClient.memoryOnlyClient(localEventBus);
    storageClient.initializeFromGenesis(beaconState);
    combinedChainDataClient = new CombinedChainDataClient(storageClient, historicalChainData);
    blockRoot = storageClient.getBestBlockRoot();
    slot = storageClient.getBlockState(blockRoot).get().getSlot();
  }

  @Test
  public void shouldReturnNotFoundWhenQueryAgainstMissingRootObject() throws Exception {
    final Map<String, List<String>> params = Map.of(ROOT_PARAMETER, List.of(missingRoot));
    final BeaconStateHandler handler =
        new BeaconStateHandler(storageClient, combinedChainDataClient, jsonProvider);

    when(context.queryParamMap()).thenReturn(params);
    when(historicalChainData.getFinalizedStateAtBlock(Bytes32.fromHexString(missingRoot)))
        .thenReturn(completedFuture(Optional.empty()));

    handler.handle(context);

    verify(context).status(SC_NOT_FOUND);
  }

  @Test
<<<<<<< HEAD
  public void shouldReturnBeaconStateObjectWhenQueryByRoot() throws Exception {
    final Map<String, List<String>> params =
        Map.of(ROOT_PARAMETER, List.of(blockRoot.toHexString()));
    BeaconStateHandler handler =
        new BeaconStateHandler(storageClient, combinedChainDataClient, jsonProvider);
=======
  public void shouldReturnBadRequestWhenNoParameterSpecified() throws Exception {
    BeaconStateHandler handler = new BeaconStateHandler(storageClient, jsonProvider);

    when(storageClient.getStore()).thenReturn(store);
    when(context.queryParam("root")).thenReturn(null);

    handler.handle(context);

    verify(context).status(SC_BAD_REQUEST);
  }

  @Test
  public void shouldReturnBeaconStateObjectWhenFound() throws Exception {
    BeaconStateHandler handler = new BeaconStateHandler(storageClient, jsonProvider);
>>>>>>> d0848be2

    when(context.queryParamMap()).thenReturn(params);

    handler.handle(context);

    verify(context).result(jsonProvider.objectToJSON(beaconState));
  }

  @Test
  public void shouldReturnBeaconStateObjectWhenQueryBySlot() throws Exception {
    final Map<String, List<String>> params = Map.of(SLOT_PARAMETER, List.of(slot.toString()));
    BeaconStateHandler handler =
        new BeaconStateHandler(storageClient, combinedChainDataClient, jsonProvider);

    when(context.queryParamMap()).thenReturn(params);

    handler.handle(context);

    verify(context).result(jsonProvider.objectToJSON(beaconState));
  }

  @Test
  public void shouldReturnNotFoundWhenQueryByMissingSlot() throws Exception {
    final Map<String, List<String>> params = Map.of(SLOT_PARAMETER, List.of("11223344"));
    BeaconStateHandler handler =
        new BeaconStateHandler(storageClient, combinedChainDataClient, jsonProvider);

    when(context.queryParamMap()).thenReturn(params);

    handler.handle(context);

    verify(context).status(SC_NOT_FOUND);
  }
}<|MERGE_RESOLUTION|>--- conflicted
+++ resolved
@@ -18,8 +18,8 @@
 import static org.mockito.Mockito.mock;
 import static org.mockito.Mockito.verify;
 import static org.mockito.Mockito.when;
-import static tech.pegasys.artemis.beaconrestapi.beaconhandlers.BeaconStateHandler.ROOT_PARAMETER;
-import static tech.pegasys.artemis.beaconrestapi.beaconhandlers.BeaconStateHandler.SLOT_PARAMETER;
+import static tech.pegasys.artemis.beaconrestapi.beaconhandlers.BeaconStateHandler.ROOT;
+import static tech.pegasys.artemis.beaconrestapi.beaconhandlers.BeaconStateHandler.SLOT;
 import static tech.pegasys.artemis.util.async.SafeFuture.completedFuture;
 
 import com.google.common.eventbus.EventBus;
@@ -65,9 +65,9 @@
 
   @Test
   public void shouldReturnNotFoundWhenQueryAgainstMissingRootObject() throws Exception {
-    final Map<String, List<String>> params = Map.of(ROOT_PARAMETER, List.of(missingRoot));
+    final Map<String, List<String>> params = Map.of(ROOT, List.of(missingRoot));
     final BeaconStateHandler handler =
-        new BeaconStateHandler(storageClient, combinedChainDataClient, jsonProvider);
+        new BeaconStateHandler(combinedChainDataClient, jsonProvider);
 
     when(context.queryParamMap()).thenReturn(params);
     when(historicalChainData.getFinalizedStateAtBlock(Bytes32.fromHexString(missingRoot)))
@@ -79,18 +79,11 @@
   }
 
   @Test
-<<<<<<< HEAD
-  public void shouldReturnBeaconStateObjectWhenQueryByRoot() throws Exception {
-    final Map<String, List<String>> params =
-        Map.of(ROOT_PARAMETER, List.of(blockRoot.toHexString()));
-    BeaconStateHandler handler =
-        new BeaconStateHandler(storageClient, combinedChainDataClient, jsonProvider);
-=======
   public void shouldReturnBadRequestWhenNoParameterSpecified() throws Exception {
-    BeaconStateHandler handler = new BeaconStateHandler(storageClient, jsonProvider);
+    final Map<String, List<String>> params = Map.of();
+    BeaconStateHandler handler = new BeaconStateHandler(combinedChainDataClient, jsonProvider);
 
-    when(storageClient.getStore()).thenReturn(store);
-    when(context.queryParam("root")).thenReturn(null);
+    when(context.queryParamMap()).thenReturn(params);
 
     handler.handle(context);
 
@@ -98,9 +91,9 @@
   }
 
   @Test
-  public void shouldReturnBeaconStateObjectWhenFound() throws Exception {
-    BeaconStateHandler handler = new BeaconStateHandler(storageClient, jsonProvider);
->>>>>>> d0848be2
+  public void shouldReturnBeaconStateObjectWhenQueryByRoot() throws Exception {
+    final Map<String, List<String>> params = Map.of(ROOT, List.of(blockRoot.toHexString()));
+    BeaconStateHandler handler = new BeaconStateHandler(combinedChainDataClient, jsonProvider);
 
     when(context.queryParamMap()).thenReturn(params);
 
@@ -110,10 +103,21 @@
   }
 
   @Test
+  public void shouldReturnBadRequestWhenEmptyRootIsSpecified() throws Exception {
+    final Map<String, List<String>> params = Map.of(ROOT, List.of());
+    BeaconStateHandler handler = new BeaconStateHandler(combinedChainDataClient, jsonProvider);
+
+    when(context.queryParamMap()).thenReturn(params);
+
+    handler.handle(context);
+
+    verify(context).status(SC_BAD_REQUEST);
+  }
+
+  @Test
   public void shouldReturnBeaconStateObjectWhenQueryBySlot() throws Exception {
-    final Map<String, List<String>> params = Map.of(SLOT_PARAMETER, List.of(slot.toString()));
-    BeaconStateHandler handler =
-        new BeaconStateHandler(storageClient, combinedChainDataClient, jsonProvider);
+    final Map<String, List<String>> params = Map.of(SLOT, List.of(slot.toString()));
+    BeaconStateHandler handler = new BeaconStateHandler(combinedChainDataClient, jsonProvider);
 
     when(context.queryParamMap()).thenReturn(params);
 
@@ -124,9 +128,8 @@
 
   @Test
   public void shouldReturnNotFoundWhenQueryByMissingSlot() throws Exception {
-    final Map<String, List<String>> params = Map.of(SLOT_PARAMETER, List.of("11223344"));
-    BeaconStateHandler handler =
-        new BeaconStateHandler(storageClient, combinedChainDataClient, jsonProvider);
+    final Map<String, List<String>> params = Map.of(SLOT, List.of("11223344"));
+    BeaconStateHandler handler = new BeaconStateHandler(combinedChainDataClient, jsonProvider);
 
     when(context.queryParamMap()).thenReturn(params);
 
