/*
 * Copyright 2020 ConsenSys AG.
 *
 * Licensed under the Apache License, Version 2.0 (the "License"); you may not use this file except in compliance with
 * the License. You may obtain a copy of the License at
 *
 * http://www.apache.org/licenses/LICENSE-2.0
 *
 * Unless required by applicable law or agreed to in writing, software distributed under the License is distributed on
 * an "AS IS" BASIS, WITHOUT WARRANTIES OR CONDITIONS OF ANY KIND, either express or implied. See the License for the
 * specific language governing permissions and limitations under the License.
 */

package tech.pegasys.artemis.beaconrestapi.networkhandlers;

import static org.mockito.Mockito.mock;
import static org.mockito.Mockito.verify;
import static org.mockito.Mockito.when;

import io.javalin.http.Context;
import org.junit.jupiter.api.Test;
import tech.pegasys.artemis.networking.p2p.network.P2PNetwork;
import tech.pegasys.artemis.provider.JsonProvider;

public class PeerIdHandlerTest {
  private Context context = mock(Context.class);
  private P2PNetwork<?> p2PNetwork = mock(P2PNetwork.class);
  private JsonProvider jsonProvider = new JsonProvider();

  @Test
  public void shouldReturnPeerId() throws Exception {
    final String peerId = "peerId";
    final PeerIdHandler peerIdHandler = new PeerIdHandler(p2PNetwork, jsonProvider);

    when(p2PNetwork.getNodeAddress()).thenReturn(peerId);

<<<<<<< HEAD
    peerIdHandler.handle(mockContext);
    verify(mockContext).result(jsonProvider.objectToJSON(peerId));
=======
    peerIdHandler.handle(context);
    verify(context).result(peerId);
>>>>>>> fb7e06d1
  }
}<|MERGE_RESOLUTION|>--- conflicted
+++ resolved
@@ -33,13 +33,6 @@
     final PeerIdHandler peerIdHandler = new PeerIdHandler(p2PNetwork, jsonProvider);
 
     when(p2PNetwork.getNodeAddress()).thenReturn(peerId);
-
-<<<<<<< HEAD
-    peerIdHandler.handle(mockContext);
-    verify(mockContext).result(jsonProvider.objectToJSON(peerId));
-=======
-    peerIdHandler.handle(context);
-    verify(context).result(peerId);
->>>>>>> fb7e06d1
+    verify(context).result(jsonProvider.objectToJSON(peerId));
   }
 }