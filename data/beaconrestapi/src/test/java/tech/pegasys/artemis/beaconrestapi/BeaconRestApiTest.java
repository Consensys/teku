--- conflicted
+++ resolved
@@ -131,12 +131,12 @@
   }
 
   @Test
-<<<<<<< HEAD
   public void RestApiShouldHaveBeaconValidatorsPostEndpoint() {
     verify(app).post(eq(PostValidators.ROUTE), any(PostValidators.class));
-=======
+  }
+
+  @Test
   public void RestApiShouldHaveValidatorDutiesEndpoint() {
     verify(app).post(eq(PostValidatorDuties.ROUTE), any(PostValidatorDuties.class));
->>>>>>> 8b2cc405
   }
 }