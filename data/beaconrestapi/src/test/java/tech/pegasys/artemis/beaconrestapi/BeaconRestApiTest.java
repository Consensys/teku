--- conflicted
+++ resolved
@@ -34,11 +34,8 @@
 import tech.pegasys.artemis.beaconrestapi.networkhandlers.PeersHandler;
 import tech.pegasys.artemis.storage.ChainStorageClient;
 import tech.pegasys.artemis.storage.CombinedChainDataClient;
-<<<<<<< HEAD
+import tech.pegasys.artemis.sync.SyncService;
 import tech.pegasys.artemis.util.config.ArtemisConfiguration;
-=======
-import tech.pegasys.artemis.sync.SyncService;
->>>>>>> e0462db9
 
 class BeaconRestApiTest {
   private final ChainStorageClient storageClient =
@@ -57,12 +54,7 @@
   public void setup() {
     ArtemisConfiguration config = ArtemisConfiguration.fromString(THE_CONFIG);
     when(app.server()).thenReturn(server);
-<<<<<<< HEAD
-    new BeaconRestApi(storageClient, null, null, combinedChainDataClient, config, app);
-=======
-    new BeaconRestApi(
-        storageClient, null, null, combinedChainDataClient, syncService, THE_PORT, app);
->>>>>>> e0462db9
+    new BeaconRestApi(storageClient, null, null, combinedChainDataClient, syncService, config, app);
   }
 
   @Test
