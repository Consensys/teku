--- conflicted
+++ resolved
@@ -45,18 +45,17 @@
     return Integer.valueOf(stringValue);
   }
 
-<<<<<<< HEAD
   public static UnsignedLong getParameterValueAsUnsignedLong(
       final Map<String, List<String>> parameterMap, final String key)
       throws IllegalArgumentException {
     String stringValue = validateQueryParameter(parameterMap, key);
     return UnsignedLong.valueOf(stringValue);
-=======
+  }
+
   public static long getParameterValueAsLong(
       final Map<String, List<String>> parameterMap, final String key)
       throws IllegalArgumentException {
     String stringValue = validateQueryParameter(parameterMap, key);
     return Long.valueOf(stringValue);
->>>>>>> f31096d4
   }
 }