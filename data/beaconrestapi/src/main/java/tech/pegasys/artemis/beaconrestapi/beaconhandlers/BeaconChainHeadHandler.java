--- conflicted
+++ resolved
@@ -30,15 +30,8 @@
 import io.javalin.plugin.openapi.annotations.OpenApiContent;
 import io.javalin.plugin.openapi.annotations.OpenApiResponse;
 import java.util.Optional;
-<<<<<<< HEAD
-import org.apache.tuweni.bytes.Bytes32;
-import tech.pegasys.artemis.beaconrestapi.schema.BeaconChainHeadResponse;
-import tech.pegasys.artemis.datastructures.state.BeaconState;
-import tech.pegasys.artemis.datastructures.state.Checkpoint;
-=======
 import tech.pegasys.artemis.api.ChainDataProvider;
 import tech.pegasys.artemis.api.schema.BeaconChainHead;
->>>>>>> 8b2cc405
 import tech.pegasys.artemis.provider.JsonProvider;
 
 public class BeaconChainHeadHandler implements Handler {
@@ -66,45 +59,13 @@
         @OpenApiResponse(status = RES_INTERNAL_ERROR)
       })
   @Override
-<<<<<<< HEAD
-  public void handle(Context ctx) throws JsonProcessingException {
-    Optional<Bytes32> headBlockRoot = client.getBestBlockRoot();
-    if (headBlockRoot.isEmpty()) {
-=======
   public void handle(final Context ctx) throws JsonProcessingException {
     ctx.header(Header.CACHE_CONTROL, CACHE_NONE);
     final Optional<BeaconChainHead> beaconChainHead = provider.getHeadState();
     if (beaconChainHead.isPresent()) {
       ctx.result(jsonProvider.objectToJSON(beaconChainHead.get()));
     } else {
->>>>>>> 8b2cc405
       ctx.status(SC_NO_CONTENT);
     }
-<<<<<<< HEAD
-
-    // derive all other state from the head_block_root
-    BeaconState beaconState = client.getStore().getBlockState(headBlockRoot.get());
-    Checkpoint finalizedCheckpoint = beaconState.getFinalized_checkpoint();
-    Checkpoint justifiedCheckpoint = beaconState.getCurrent_justified_checkpoint();
-    Checkpoint previousJustifiedCheckpoint = beaconState.getPrevious_justified_checkpoint();
-
-    BeaconChainHeadResponse chainHeadResponse =
-        new BeaconChainHeadResponse(
-            beaconState.getSlot(),
-            compute_epoch_at_slot(beaconState.getSlot()),
-            headBlockRoot.get(),
-            finalizedCheckpoint.getEpochSlot(),
-            finalizedCheckpoint.getEpoch(),
-            finalizedCheckpoint.getRoot(),
-            justifiedCheckpoint.getEpochSlot(),
-            justifiedCheckpoint.getEpoch(),
-            justifiedCheckpoint.getRoot(),
-            previousJustifiedCheckpoint.getEpochSlot(),
-            previousJustifiedCheckpoint.getEpoch(),
-            previousJustifiedCheckpoint.getRoot());
-
-    ctx.result(jsonProvider.objectToJSON(chainHeadResponse));
-=======
->>>>>>> 8b2cc405
   }
 }