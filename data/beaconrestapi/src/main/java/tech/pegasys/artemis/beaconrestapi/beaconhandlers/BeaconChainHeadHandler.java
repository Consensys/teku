/*
 * Copyright 2019 ConsenSys AG.
 *
 * Licensed under the Apache License, Version 2.0 (the "License"); you may not use this file except in compliance with
 * the License. You may obtain a copy of the License at
 *
 * http://www.apache.org/licenses/LICENSE-2.0
 *
 * Unless required by applicable law or agreed to in writing, software distributed under the License is distributed on
 * an "AS IS" BASIS, WITHOUT WARRANTIES OR CONDITIONS OF ANY KIND, either express or implied. See the License for the
 * specific language governing permissions and limitations under the License.
 */

package tech.pegasys.artemis.beaconrestapi.beaconhandlers;

import static javax.servlet.http.HttpServletResponse.SC_NO_CONTENT;
import static tech.pegasys.artemis.beaconrestapi.CacheControlUtils.CACHE_NONE;
import static tech.pegasys.artemis.beaconrestapi.RestApiConstants.NO_CONTENT_PRE_GENESIS;
import static tech.pegasys.artemis.beaconrestapi.RestApiConstants.RES_INTERNAL_ERROR;
import static tech.pegasys.artemis.beaconrestapi.RestApiConstants.RES_NO_CONTENT;
import static tech.pegasys.artemis.beaconrestapi.RestApiConstants.RES_OK;
import static tech.pegasys.artemis.beaconrestapi.RestApiConstants.TAG_BEACON;

import com.fasterxml.jackson.core.JsonProcessingException;
import io.javalin.core.util.Header;
import io.javalin.http.Context;
import io.javalin.http.Handler;
import io.javalin.plugin.openapi.annotations.HttpMethod;
import io.javalin.plugin.openapi.annotations.OpenApi;
import io.javalin.plugin.openapi.annotations.OpenApiContent;
import io.javalin.plugin.openapi.annotations.OpenApiResponse;
import java.util.Optional;
import tech.pegasys.artemis.api.ChainDataProvider;
import tech.pegasys.artemis.api.schema.BeaconChainHead;
import tech.pegasys.artemis.provider.JsonProvider;

public class BeaconChainHeadHandler implements Handler {

  private final ChainDataProvider provider;
  private final JsonProvider jsonProvider;

  public BeaconChainHeadHandler(final ChainDataProvider provider, final JsonProvider jsonProvider) {
    this.provider = provider;
    this.jsonProvider = jsonProvider;
  }

  public static final String ROUTE = "/beacon/chainhead";

  @OpenApi(
      path = ROUTE,
      method = HttpMethod.GET,
      summary = "Get information about the canonical head from the beacon node.",
      tags = {TAG_BEACON},
      description =
          "Returns information about the head of the beacon chain from the node’s perspective.",
      responses = {
        @OpenApiResponse(status = RES_OK, content = @OpenApiContent(from = BeaconChainHead.class)),
        @OpenApiResponse(status = RES_NO_CONTENT, description = NO_CONTENT_PRE_GENESIS),
        @OpenApiResponse(status = RES_INTERNAL_ERROR)
      })
  @Override
  public void handle(final Context ctx) throws JsonProcessingException {
    ctx.header(Header.CACHE_CONTROL, CACHE_NONE);
    final Optional<BeaconChainHead> beaconChainHead = provider.getHeadState();
    if (beaconChainHead.isPresent()) {
      ctx.result(jsonProvider.objectToJSON(beaconChainHead.get()));
    } else {
      ctx.status(SC_NO_CONTENT);
    }
<<<<<<< HEAD

    // derive all other state from the head_block_root
    BeaconState beaconState = client.getStore().getBlockState(head_block_root);
    Checkpoint finalizedCheckpoint = beaconState.getFinalized_checkpoint();
    Checkpoint justifiedCheckpoint = beaconState.getCurrent_justified_checkpoint();
    Checkpoint previousJustifiedCheckpoint = beaconState.getPrevious_justified_checkpoint();

    BeaconChainHeadResponse chainHeadResponse =
        new BeaconChainHeadResponse(
            beaconState.getSlot(),
            compute_epoch_at_slot(beaconState.getSlot()),
            head_block_root,
            finalizedCheckpoint.getEpochStartSlot(),
            finalizedCheckpoint.getEpoch(),
            finalizedCheckpoint.getRoot(),
            justifiedCheckpoint.getEpochStartSlot(),
            justifiedCheckpoint.getEpoch(),
            justifiedCheckpoint.getRoot(),
            previousJustifiedCheckpoint.getEpochStartSlot(),
            previousJustifiedCheckpoint.getEpoch(),
            previousJustifiedCheckpoint.getRoot());

    ctx.result(jsonProvider.objectToJSON(chainHeadResponse));
=======
>>>>>>> 8b2cc405
  }
}<|MERGE_RESOLUTION|>--- conflicted
+++ resolved
@@ -67,31 +67,5 @@
     } else {
       ctx.status(SC_NO_CONTENT);
     }
-<<<<<<< HEAD
-
-    // derive all other state from the head_block_root
-    BeaconState beaconState = client.getStore().getBlockState(head_block_root);
-    Checkpoint finalizedCheckpoint = beaconState.getFinalized_checkpoint();
-    Checkpoint justifiedCheckpoint = beaconState.getCurrent_justified_checkpoint();
-    Checkpoint previousJustifiedCheckpoint = beaconState.getPrevious_justified_checkpoint();
-
-    BeaconChainHeadResponse chainHeadResponse =
-        new BeaconChainHeadResponse(
-            beaconState.getSlot(),
-            compute_epoch_at_slot(beaconState.getSlot()),
-            head_block_root,
-            finalizedCheckpoint.getEpochStartSlot(),
-            finalizedCheckpoint.getEpoch(),
-            finalizedCheckpoint.getRoot(),
-            justifiedCheckpoint.getEpochStartSlot(),
-            justifiedCheckpoint.getEpoch(),
-            justifiedCheckpoint.getRoot(),
-            previousJustifiedCheckpoint.getEpochStartSlot(),
-            previousJustifiedCheckpoint.getEpoch(),
-            previousJustifiedCheckpoint.getRoot());
-
-    ctx.result(jsonProvider.objectToJSON(chainHeadResponse));
-=======
->>>>>>> 8b2cc405
   }
 }