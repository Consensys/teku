/*
 * Copyright 2019 ConsenSys AG.
 *
 * Licensed under the Apache License, Version 2.0 (the "License"); you may not use this file except in compliance with
 * the License. You may obtain a copy of the License at
 *
 * http://www.apache.org/licenses/LICENSE-2.0
 *
 * Unless required by applicable law or agreed to in writing, software distributed under the License is distributed on
 * an "AS IS" BASIS, WITHOUT WARRANTIES OR CONDITIONS OF ANY KIND, either express or implied. See the License for the
 * specific language governing permissions and limitations under the License.
 */

package tech.pegasys.artemis.beaconrestapi;

import static javax.servlet.http.HttpServletResponse.SC_NOT_FOUND;

import io.javalin.Javalin;
import io.javalin.plugin.openapi.OpenApiOptions;
import io.javalin.plugin.openapi.OpenApiPlugin;
import io.javalin.plugin.openapi.jackson.JacksonModelConverterFactory;
import io.javalin.plugin.openapi.ui.SwaggerOptions;
import io.swagger.v3.oas.models.info.Info;
import io.swagger.v3.oas.models.info.License;
import java.util.ArrayList;
import java.util.List;
import org.apache.commons.lang3.StringUtils;
import tech.pegasys.artemis.beaconrestapi.beaconhandlers.BeaconBlockHandler;
import tech.pegasys.artemis.beaconrestapi.beaconhandlers.BeaconChainHeadHandler;
import tech.pegasys.artemis.beaconrestapi.beaconhandlers.BeaconHeadHandler;
import tech.pegasys.artemis.beaconrestapi.beaconhandlers.BeaconStateHandler;
import tech.pegasys.artemis.beaconrestapi.beaconhandlers.GenesisTimeHandler;
import tech.pegasys.artemis.beaconrestapi.beaconhandlers.VersionHandler;
import tech.pegasys.artemis.beaconrestapi.handlerinterfaces.BeaconRestApiHandler;
import tech.pegasys.artemis.beaconrestapi.handlerinterfaces.BeaconRestApiHandler.RequestParams;
import tech.pegasys.artemis.beaconrestapi.networkhandlers.ENRHandler;
import tech.pegasys.artemis.beaconrestapi.networkhandlers.PeerIdHandler;
import tech.pegasys.artemis.beaconrestapi.networkhandlers.PeersHandler;
import tech.pegasys.artemis.networking.p2p.network.P2PNetwork;
import tech.pegasys.artemis.provider.JsonProvider;
import tech.pegasys.artemis.storage.ChainStorageClient;
import tech.pegasys.artemis.storage.HistoricalChainData;
import tech.pegasys.artemis.util.cli.VersionProvider;

public class BeaconRestApi {

  private List<BeaconRestApiHandler> handlers = new ArrayList<>();
  private Javalin app;
  private JsonProvider jsonProvider = new JsonProvider();

  private void initialise(
      ChainStorageClient chainStorageClient,
      P2PNetwork<?> p2pNetwork,
      HistoricalChainData historicalChainData,
      final int requestedPortNumber) {
    app.server().setServerPort(requestedPortNumber);

    addNodeHandlers(chainStorageClient);
    addBeaconHandlers(chainStorageClient, historicalChainData);
    addNetworkHandlers(p2pNetwork);
    addValidatorHandlers();
  }

  public BeaconRestApi(
      ChainStorageClient chainStorageClient,
      P2PNetwork<?> p2pNetwork,
      HistoricalChainData historicalChainData,
      final int requestedPortNumber) {
    this.app =
        Javalin.create(
            config -> {
              config.registerPlugin(new OpenApiPlugin(getOpenApiOptions(jsonProvider)));
              config.defaultContentType = "application/json";
            });
    initialise(chainStorageClient, p2pNetwork, historicalChainData, requestedPortNumber);
  }

  BeaconRestApi(
      ChainStorageClient chainStorageClient,
      P2PNetwork<?> p2pNetwork,
      HistoricalChainData historicalChainData,
      final int requestedPortNumber,
      Javalin app) {
    this.app = app;
    initialise(chainStorageClient, p2pNetwork, historicalChainData, requestedPortNumber);
  }

  public void start() {
    handlers.forEach(
        handler ->
            app.get(
                handler.getPath(),
                ctx -> {
                  ctx.contentType("application/json");
                  final Object response = handler.handleRequest(new RequestParams(ctx));
                  if (response != null) {
                    ctx.result(jsonProvider.objectToJSON(response));
                  } else {
                    ctx.status(SC_NOT_FOUND).result(jsonProvider.objectToJSON("Not found"));
                  }
                }));

    app.start();
  }

  private static OpenApiOptions getOpenApiOptions(JsonProvider jsonProvider) {
    JacksonModelConverterFactory factory =
        new JacksonModelConverterFactory(jsonProvider.getObjectMapper());

    Info applicationInfo =
        new Info()
            .title(StringUtils.capitalize(VersionProvider.CLIENT_IDENTITY))
            .version(VersionProvider.IMPLEMENTATION_VERSION)
            .description(
                "A minimal API specification for the beacon node, which enables a validator "
                    + "to connect and perform its obligations on the Ethereum 2.0 phase 0 beacon chain.")
            .license(
                new License()
                    .name("Apache 2.0")
                    .url("https://www.apache.org/licenses/LICENSE-2.0.html"));
    OpenApiOptions options =
        new OpenApiOptions(applicationInfo)
            //            .jacksonMapper(factory.getObjectMapper())
            .modelConverterFactory(factory)
            .path("/swagger-docs")
            .swagger(new SwaggerOptions("/swagger-ui"));
    // TODO: allow swagger-ui to be turned off - ideally still leave swagger-docs, just dont add the
    // swagger-ui endpoint
    return options;
  }

  private void addNodeHandlers(ChainStorageClient chainStorageClient) {
    app.get(GenesisTimeHandler.ROUTE, new GenesisTimeHandler(chainStorageClient, jsonProvider));
    app.get(VersionHandler.ROUTE, new VersionHandler(jsonProvider));
    /*
     * TODO:
     *    /node/syncing
     *  Optional:
     *    /node/fork
     */
  }

  private void addBeaconHandlers(
      ChainStorageClient chainStorageClient, HistoricalChainData historicalChainData) {
<<<<<<< HEAD
    app.get(BeaconChainHeadHandler.ROUTE, new BeaconChainHeadHandler(chainStorageClient));
=======
    app.get(
        FinalizedCheckpointHandler.ROUTE,
        new FinalizedCheckpointHandler(chainStorageClient, jsonProvider));
    app.get(
        BeaconChainHeadHandler.ROUTE, new BeaconChainHeadHandler(chainStorageClient, jsonProvider));
>>>>>>> afa9209c
    // TODO: not in Minimal or optional specified set - some are similar to lighthouse
    // implementation
    handlers.add(new BeaconBlockHandler(chainStorageClient, historicalChainData));
    handlers.add(new BeaconHeadHandler(chainStorageClient));
    handlers.add(new BeaconStateHandler(chainStorageClient));
  }

  private void addValidatorHandlers() {
    /*
     * TODO:
     *   reference: https://ethereum.github.io/eth2.0-APIs/#/
     *   /validator/{pubkey}
     *   /validator/duties
     *   /validator/block (GET/POST)
     *   /validator/attestation (GET/POST)
     **/
  }

  private void addNetworkHandlers(P2PNetwork<?> p2pNetwork) {
    app.get(PeerIdHandler.ROUTE, new PeerIdHandler(p2pNetwork, jsonProvider));
    app.get(PeersHandler.ROUTE, new PeersHandler(p2pNetwork, jsonProvider));

    // not in Minimal or optional specified set
    handlers.add(new ENRHandler());
  }

  public void stop() {
    app.stop();
  }
}<|MERGE_RESOLUTION|>--- conflicted
+++ resolved
@@ -142,15 +142,8 @@
 
   private void addBeaconHandlers(
       ChainStorageClient chainStorageClient, HistoricalChainData historicalChainData) {
-<<<<<<< HEAD
-    app.get(BeaconChainHeadHandler.ROUTE, new BeaconChainHeadHandler(chainStorageClient));
-=======
-    app.get(
-        FinalizedCheckpointHandler.ROUTE,
-        new FinalizedCheckpointHandler(chainStorageClient, jsonProvider));
     app.get(
         BeaconChainHeadHandler.ROUTE, new BeaconChainHeadHandler(chainStorageClient, jsonProvider));
->>>>>>> afa9209c
     // TODO: not in Minimal or optional specified set - some are similar to lighthouse
     // implementation
     handlers.add(new BeaconBlockHandler(chainStorageClient, historicalChainData));
