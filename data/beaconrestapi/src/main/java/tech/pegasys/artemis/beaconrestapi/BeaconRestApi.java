--- conflicted
+++ resolved
@@ -39,28 +39,20 @@
 import tech.pegasys.artemis.networking.p2p.network.P2PNetwork;
 import tech.pegasys.artemis.provider.JsonProvider;
 import tech.pegasys.artemis.storage.ChainStorageClient;
-<<<<<<< HEAD
+import tech.pegasys.artemis.storage.HistoricalChainData;
 import tech.pegasys.artemis.util.cli.VersionProvider;
-=======
-import tech.pegasys.artemis.storage.HistoricalChainData;
->>>>>>> 76fc3cf6
 
 public class BeaconRestApi {
 
   private List<BeaconRestApiHandler> handlers = new ArrayList<>();
   private Javalin app;
-  private final ChainStorageClient chainStorageClient;
-  private final P2PNetwork<?> p2pNetwork;
 
   public BeaconRestApi(
       ChainStorageClient chainStorageClient,
       P2PNetwork<?> p2pNetwork,
       HistoricalChainData historicalChainData,
       final int requestedPortNumber) {
-    this.chainStorageClient = chainStorageClient;
-    this.p2pNetwork = p2pNetwork;
 
-<<<<<<< HEAD
     app =
         Javalin.create(
             config -> {
@@ -68,22 +60,10 @@
               config.defaultContentType = "application/json";
             });
     app.server().setServerPort(requestedPortNumber);
-=======
-    handlers.add(new GenesisTimeHandler(chainStorageClient));
-    handlers.add(new BeaconHeadHandler(chainStorageClient));
-    handlers.add(new BeaconChainHeadHandler(chainStorageClient));
-    handlers.add(new BeaconBlockHandler(chainStorageClient, historicalChainData));
-    handlers.add(new BeaconStateHandler(chainStorageClient));
-    handlers.add(new FinalizedCheckpointHandler(chainStorageClient));
-    handlers.add(new PeerIdHandler(p2pNetwork));
-    handlers.add(new PeersHandler(p2pNetwork));
-    handlers.add(new ENRHandler());
-  }
->>>>>>> 76fc3cf6
 
-    addNodeHandlers();
-    addBeaconHandlers();
-    addNetworkHandlers();
+    addNodeHandlers(chainStorageClient);
+    addBeaconHandlers(chainStorageClient, historicalChainData);
+    addNetworkHandlers(p2pNetwork);
     addValidatorHandlers();
   }
 
@@ -126,7 +106,7 @@
     return options;
   }
 
-  private void addNodeHandlers() {
+  private void addNodeHandlers(ChainStorageClient chainStorageClient) {
     app.get(GenesisTimeHandler.ROUTE, new GenesisTimeHandler(chainStorageClient));
     app.get(VersionHandler.ROUTE, new VersionHandler());
     /*
@@ -137,14 +117,15 @@
      */
   }
 
-  private void addBeaconHandlers() {
+  private void addBeaconHandlers(
+      ChainStorageClient chainStorageClient, HistoricalChainData historicalChainData) {
     // TODO: not in Minimal or optional specified set - some are similar to lighthouse
     // implementation
     handlers.add(new BeaconHeadHandler(chainStorageClient));
     handlers.add(new BeaconChainHeadHandler(chainStorageClient));
-    handlers.add(new BeaconBlockHandler(chainStorageClient));
     handlers.add(new BeaconStateHandler(chainStorageClient));
     handlers.add(new FinalizedCheckpointHandler(chainStorageClient));
+    handlers.add(new BeaconBlockHandler(chainStorageClient, historicalChainData));
   }
 
   private void addValidatorHandlers() {
@@ -158,7 +139,7 @@
      **/
   }
 
-  private void addNetworkHandlers() {
+  private void addNetworkHandlers(P2PNetwork<?> p2pNetwork) {
     // not in Minimal or optional specified set
     handlers.add(new PeerIdHandler(p2pNetwork));
     handlers.add(new PeersHandler(p2pNetwork));
