--- conflicted
+++ resolved
@@ -191,12 +191,8 @@
     app.get(GetValidators.ROUTE, new GetValidators(provider, jsonProvider));
     app.get(GetNewBlock.ROUTE, new GetNewBlock(dataProvider, jsonProvider));
 
-<<<<<<< HEAD
+    app.post(PostAttestation.ROUTE, new PostAttestation(dataProvider, jsonProvider));
     app.post(PostDuties.ROUTE, new PostDuties(validatorDataProvider, jsonProvider));
-=======
-    app.post(PostAttestation.ROUTE, new PostAttestation(dataProvider, jsonProvider));
-    app.post(PostDuties.ROUTE, new PostDuties(provider, jsonProvider));
->>>>>>> d4e9eb14
   }
 
   private void addNetworkHandlers(NetworkDataProvider networkDataProvider) {
