--- conflicted
+++ resolved
@@ -167,12 +167,8 @@
   }
 
   private void addNetworkHandlers(P2PNetwork<?> p2pNetwork) {
-<<<<<<< HEAD
     app.get(PeerIdHandler.ROUTE, new PeerIdHandler(p2pNetwork, jsonProvider));
-=======
-    app.get(PeerIdHandler.ROUTE, new PeerIdHandler(p2pNetwork));
-    app.get(PeersHandler.ROUTE, new PeersHandler(p2pNetwork));
->>>>>>> eb50d8f0
+    app.get(PeersHandler.ROUTE, new PeersHandler(p2pNetwork, jsonProvider));
 
     // not in Minimal or optional specified set
     handlers.add(new ENRHandler());
