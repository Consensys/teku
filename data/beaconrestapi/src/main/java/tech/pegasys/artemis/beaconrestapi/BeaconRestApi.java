--- conflicted
+++ resolved
@@ -53,11 +53,11 @@
   private final JsonProvider jsonProvider = new JsonProvider();
 
   private void initialise(
-      ChainStorageClient chainStorageClient,
-      P2PNetwork<?> p2pNetwork,
-      HistoricalChainData historicalChainData,
-      CombinedChainDataClient combinedChainDataClient,
-      SyncService syncService,
+      final ChainStorageClient chainStorageClient,
+      final P2PNetwork<?> p2pNetwork,
+      final HistoricalChainData historicalChainData,
+      final CombinedChainDataClient combinedChainDataClient,
+      final SyncService syncService,
       final int requestedPortNumber) {
     app.server().setServerPort(requestedPortNumber);
 
@@ -68,20 +68,12 @@
   }
 
   public BeaconRestApi(
-<<<<<<< HEAD
       final ChainStorageClient chainStorageClient,
       final P2PNetwork<?> p2pNetwork,
       final HistoricalChainData historicalChainData,
       final CombinedChainDataClient combinedChainDataClient,
+      final SyncService syncService,
       final ArtemisConfiguration configuration) {
-=======
-      ChainStorageClient chainStorageClient,
-      P2PNetwork<?> p2pNetwork,
-      HistoricalChainData historicalChainData,
-      CombinedChainDataClient combinedChainDataClient,
-      SyncService syncService,
-      final int requestedPortNumber) {
->>>>>>> e0462db9
     this.app =
         Javalin.create(
             config -> {
@@ -94,7 +86,7 @@
         p2pNetwork,
         historicalChainData,
         combinedChainDataClient,
-<<<<<<< HEAD
+        syncService,
         configuration.getBeaconRestAPIPortNumber());
   }
 
@@ -103,34 +95,17 @@
       final P2PNetwork<?> p2pNetwork,
       final HistoricalChainData historicalChainData,
       final CombinedChainDataClient combinedChainDataClient,
+      final SyncService syncService,
       final ArtemisConfiguration configuration,
       final Javalin app) {
-=======
-        syncService,
-        requestedPortNumber);
-  }
-
-  BeaconRestApi(
-      ChainStorageClient chainStorageClient,
-      P2PNetwork<?> p2pNetwork,
-      HistoricalChainData historicalChainData,
-      CombinedChainDataClient combinedChainDataClient,
-      SyncService syncService,
-      final int requestedPortNumber,
-      Javalin app) {
->>>>>>> e0462db9
     this.app = app;
     initialise(
         chainStorageClient,
         p2pNetwork,
         historicalChainData,
         combinedChainDataClient,
-<<<<<<< HEAD
+        syncService,
         configuration.getBeaconRestAPIPortNumber());
-=======
-        syncService,
-        requestedPortNumber);
->>>>>>> e0462db9
   }
 
   public void start() {
