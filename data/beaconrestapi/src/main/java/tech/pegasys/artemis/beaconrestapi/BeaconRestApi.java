/*
 * Copyright 2019 ConsenSys AG.
 *
 * Licensed under the Apache License, Version 2.0 (the "License"); you may not use this file except in compliance with
 * the License. You may obtain a copy of the License at
 *
 * http://www.apache.org/licenses/LICENSE-2.0
 *
 * Unless required by applicable law or agreed to in writing, software distributed under the License is distributed on
 * an "AS IS" BASIS, WITHOUT WARRANTIES OR CONDITIONS OF ANY KIND, either express or implied. See the License for the
 * specific language governing permissions and limitations under the License.
 */

package tech.pegasys.artemis.beaconrestapi;

import io.javalin.Javalin;
import io.javalin.plugin.openapi.OpenApiOptions;
import io.javalin.plugin.openapi.OpenApiPlugin;
import io.javalin.plugin.openapi.jackson.JacksonModelConverterFactory;
import io.javalin.plugin.openapi.ui.SwaggerOptions;
import io.swagger.v3.oas.models.info.Info;
import io.swagger.v3.oas.models.info.License;
import org.apache.commons.lang3.StringUtils;
import tech.pegasys.artemis.api.ChainDataProvider;
import tech.pegasys.artemis.api.DataProvider;
import tech.pegasys.artemis.api.NetworkDataProvider;
import tech.pegasys.artemis.beaconrestapi.beaconhandlers.BeaconBlockHandler;
import tech.pegasys.artemis.beaconrestapi.beaconhandlers.BeaconChainHeadHandler;
import tech.pegasys.artemis.beaconrestapi.beaconhandlers.BeaconCommitteesHandler;
import tech.pegasys.artemis.beaconrestapi.beaconhandlers.BeaconHeadHandler;
import tech.pegasys.artemis.beaconrestapi.beaconhandlers.BeaconStateHandler;
import tech.pegasys.artemis.beaconrestapi.beaconhandlers.BeaconStateRootHandler;
import tech.pegasys.artemis.beaconrestapi.beaconhandlers.BeaconValidatorsHandler;
import tech.pegasys.artemis.beaconrestapi.beaconhandlers.GenesisTimeHandler;
import tech.pegasys.artemis.beaconrestapi.beaconhandlers.NodeSyncingHandler;
import tech.pegasys.artemis.beaconrestapi.beaconhandlers.VersionHandler;
import tech.pegasys.artemis.beaconrestapi.networkhandlers.ENRHandler;
import tech.pegasys.artemis.beaconrestapi.networkhandlers.PeerIdHandler;
import tech.pegasys.artemis.beaconrestapi.networkhandlers.PeersHandler;
import tech.pegasys.artemis.networking.p2p.network.P2PNetwork;
import tech.pegasys.artemis.provider.JsonProvider;
import tech.pegasys.artemis.storage.ChainStorageClient;
import tech.pegasys.artemis.storage.CombinedChainDataClient;
import tech.pegasys.artemis.util.cli.VersionProvider;
import tech.pegasys.artemis.util.config.ArtemisConfiguration;

public class BeaconRestApi {
  private final Javalin app;
  private final JsonProvider jsonProvider = new JsonProvider();

  private void initialise(DataProvider dataProvider, final int requestedPortNumber) {
    initialise(
        dataProvider.getChainStorageClient(),
        dataProvider.getP2pNetwork(),
        dataProvider.getCombinedChainDataClient(),
        requestedPortNumber);

    addNodeHandlers(dataProvider);
    addValidatorHandlers(dataProvider);
  }

  private void initialise(
      final ChainStorageClient chainStorageClient,
      final P2PNetwork<?> p2pNetwork,
      final CombinedChainDataClient combinedChainDataClient,
      final int requestedPortNumber) {
    app.server().setServerPort(requestedPortNumber);
    addBeaconHandlers(chainStorageClient, combinedChainDataClient);
    addNetworkHandlers(new NetworkDataProvider(p2pNetwork));
  }

  public BeaconRestApi(final DataProvider dataProvider, final ArtemisConfiguration configuration) {
    this.app =
        Javalin.create(
            config -> {
              config.registerPlugin(
                  new OpenApiPlugin(getOpenApiOptions(jsonProvider, configuration)));
              config.defaultContentType = "application/json";
            });
    initialise(dataProvider, configuration.getBeaconRestAPIPortNumber());
  }

  BeaconRestApi(
      final DataProvider dataProvider,
      final ArtemisConfiguration configuration,
      final Javalin app) {
    this.app = app;
    initialise(dataProvider, configuration.getBeaconRestAPIPortNumber());
  }

  public void start() {
    app.start();
  }

  private static OpenApiOptions getOpenApiOptions(
      JsonProvider jsonProvider, ArtemisConfiguration config) {
    JacksonModelConverterFactory factory =
        new JacksonModelConverterFactory(jsonProvider.getObjectMapper());

    Info applicationInfo =
        new Info()
            .title(StringUtils.capitalize(VersionProvider.CLIENT_IDENTITY))
            .version(VersionProvider.IMPLEMENTATION_VERSION)
            .description(
                "A minimal API specification for the beacon node, which enables a validator "
                    + "to connect and perform its obligations on the Ethereum 2.0 phase 0 beacon chain.")
            .license(
                new License()
                    .name("Apache 2.0")
                    .url("https://www.apache.org/licenses/LICENSE-2.0.html"));
    final OpenApiOptions options =
        new OpenApiOptions(applicationInfo).modelConverterFactory(factory);
    if (config.getBeaconRestAPIEnableSwagger()) {
      options.path("/swagger-docs").swagger(new SwaggerOptions("/swagger-ui"));
    }
    return options;
  }

  private void addNodeHandlers(DataProvider provider) {
    app.get(
        GenesisTimeHandler.ROUTE,
        new GenesisTimeHandler(provider.getChainDataProvider(), jsonProvider));
    app.get(VersionHandler.ROUTE, new VersionHandler(jsonProvider));
    app.get(
        NodeSyncingHandler.ROUTE,
        new NodeSyncingHandler(provider.getSyncDataProvider(), jsonProvider));
  }

  private void addBeaconHandlers(
      ChainStorageClient chainStorageClient, CombinedChainDataClient combinedChainDataClient) {
    ChainDataProvider provider = new ChainDataProvider(chainStorageClient, combinedChainDataClient);
    app.get(BeaconBlockHandler.ROUTE, new BeaconBlockHandler(provider, jsonProvider));
    app.get(
        BeaconChainHeadHandler.ROUTE, new BeaconChainHeadHandler(chainStorageClient, jsonProvider));
    app.get(BeaconHeadHandler.ROUTE, new BeaconHeadHandler(provider, jsonProvider));
    app.get(BeaconCommitteesHandler.ROUTE, new BeaconCommitteesHandler(provider, jsonProvider));
<<<<<<< HEAD
    app.get(BeaconStateHandler.ROUTE, new BeaconStateHandler(provider, jsonProvider));
    app.get(
        BeaconStateRootHandler.ROUTE,
        new BeaconStateRootHandler(combinedChainDataClient, jsonProvider));
=======
    app.get(
        BeaconStateHandler.ROUTE, new BeaconStateHandler(combinedChainDataClient, jsonProvider));
    app.get(BeaconStateRootHandler.ROUTE, new BeaconStateRootHandler(provider, jsonProvider));
>>>>>>> f3789274
  }

  private void addValidatorHandlers(DataProvider dataProvider) {
    app.get(
        BeaconValidatorsHandler.ROUTE,
        new BeaconValidatorsHandler(dataProvider.getChainDataProvider(), jsonProvider));
  }

  private void addNetworkHandlers(NetworkDataProvider networkDataProvider) {
    app.get(ENRHandler.ROUTE, new ENRHandler(networkDataProvider, jsonProvider));
    app.get(PeerIdHandler.ROUTE, new PeerIdHandler(networkDataProvider, jsonProvider));
    app.get(PeersHandler.ROUTE, new PeersHandler(networkDataProvider, jsonProvider));
  }

  public void stop() {
    app.stop();
  }
}<|MERGE_RESOLUTION|>--- conflicted
+++ resolved
@@ -134,16 +134,8 @@
         BeaconChainHeadHandler.ROUTE, new BeaconChainHeadHandler(chainStorageClient, jsonProvider));
     app.get(BeaconHeadHandler.ROUTE, new BeaconHeadHandler(provider, jsonProvider));
     app.get(BeaconCommitteesHandler.ROUTE, new BeaconCommitteesHandler(provider, jsonProvider));
-<<<<<<< HEAD
     app.get(BeaconStateHandler.ROUTE, new BeaconStateHandler(provider, jsonProvider));
-    app.get(
-        BeaconStateRootHandler.ROUTE,
-        new BeaconStateRootHandler(combinedChainDataClient, jsonProvider));
-=======
-    app.get(
-        BeaconStateHandler.ROUTE, new BeaconStateHandler(combinedChainDataClient, jsonProvider));
     app.get(BeaconStateRootHandler.ROUTE, new BeaconStateRootHandler(provider, jsonProvider));
->>>>>>> f3789274
   }
 
   private void addValidatorHandlers(DataProvider dataProvider) {
