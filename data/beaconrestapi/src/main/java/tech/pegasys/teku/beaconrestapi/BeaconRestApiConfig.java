--- conflicted
+++ resolved
@@ -42,11 +42,8 @@
       final Eth1Address eth1DepositContractAddress,
       final int maxUrlLength,
       final int maxPendingEvents,
-<<<<<<< HEAD
+      final int validatorThreads,
       final boolean beaconLivenessTrackingEnabled) {
-=======
-      final int validatorThreads) {
->>>>>>> f5ae9348
     this.restApiPort = restApiPort;
     this.restApiDocsEnabled = restApiDocsEnabled;
     this.restApiEnabled = restApiEnabled;
@@ -56,11 +53,8 @@
     this.eth1DepositContractAddress = eth1DepositContractAddress;
     this.maxUrlLength = maxUrlLength;
     this.maxPendingEvents = maxPendingEvents;
-<<<<<<< HEAD
+    this.validatorThreads = validatorThreads;
     this.beaconLivenessTrackingEnabled = beaconLivenessTrackingEnabled;
-=======
-    this.validatorThreads = validatorThreads;
->>>>>>> f5ae9348
   }
 
   public int getRestApiPort() {
@@ -171,14 +165,14 @@
       return this;
     }
 
-<<<<<<< HEAD
     public BeaconRestApiConfigBuilder beaconLivenessTrackingEnabled(
         final boolean beaconLivenessTrackingEnabled) {
       this.beaconLivenessTrackingEnabled = beaconLivenessTrackingEnabled;
-=======
+      return this;
+    }
+
     public BeaconRestApiConfigBuilder validatorThreads(final int validatorThreads) {
       this.validatorThreads = validatorThreads;
->>>>>>> f5ae9348
       return this;
     }
 
@@ -193,11 +187,8 @@
           eth1DepositContractAddress,
           maxUrlLength,
           maxPendingEvents,
-<<<<<<< HEAD
+          validatorThreads,
           beaconLivenessTrackingEnabled);
-=======
-          validatorThreads);
->>>>>>> f5ae9348
     }
 
     public BeaconRestApiConfigBuilder maxUrlLength(final int maxUrlLength) {
