/*
 * Copyright 2020 ConsenSys AG.
 *
 * Licensed under the Apache License, Version 2.0 (the "License"); you may not use this file except in compliance with
 * the License. You may obtain a copy of the License at
 *
 * http://www.apache.org/licenses/LICENSE-2.0
 *
 * Unless required by applicable law or agreed to in writing, software distributed under the License is distributed on
 * an "AS IS" BASIS, WITHOUT WARRANTIES OR CONDITIONS OF ANY KIND, either express or implied. See the License for the
 * specific language governing permissions and limitations under the License.
 */

package tech.pegasys.teku.beaconrestapi;

public class RestApiConstants {
  public static final String STATE_ROOT = "stateRoot";
  public static final String ROOT = "root";
  public static final String SLOT = "slot";
  public static final String EPOCH = "epoch";
  public static final String ACTIVE = "active";
  public static final String PAGE_SIZE = "pageSize";
  public static final String PAGE_TOKEN = "pageToken";
  public static final String COMMITTEE_INDEX = "committee_index";
  public static final String RANDAO_REVEAL = "randao_reveal";
  public static final String GRAFFITI = "graffiti";
  public static final String ATTESTATION_DATA_ROOT = "attestation_data_root";
  public static final String INDEX = "index";

  public static final String TAG_ADMIN = "Admin";
  public static final String TAG_BEACON = "Beacon";
  public static final String TAG_NODE = "Node";
  public static final String TAG_NETWORK = "Network";
  public static final String TAG_VALIDATOR = "Validator";

  public static final String TAG_V1_NODE = "Node V1";
  public static final String TAG_V1_VALIDATOR = "Validator V1";
  public static final String TAG_V1_BEACON = "Beacon V1";
  public static final String TAG_VALIDATOR_REQUIRED = "Validator Required Api";

  public static final String RES_OK = "200"; // SC_OK
  public static final String RES_ACCEPTED = "202"; // SC_ACCEPTED
  public static final String RES_NO_CONTENT = "204"; // SC_NO_CONTENT
  public static final String RES_PARTIAL_CONTENT = "206"; // SC_PARTIAL_CONTENT
  public static final String RES_BAD_REQUEST = "400"; // SC_BAD_REQUEST
  public static final String RES_FORBIDDEN = "403"; // SC_FORBIDDEN
  public static final String RES_NOT_FOUND = "404"; // SC_NOT_FOUND
  public static final String RES_CONFLICT = "406"; // SC_CONFLICT
  public static final String RES_INTERNAL_ERROR = "500"; // SC_INTERNAL_SERVER_ERROR
  public static final String RES_SERVICE_UNAVAILABLE = "503"; // SC_SERVICE_UNAVAILABLE

  public static final String NO_CONTENT_PRE_GENESIS =
      "No content may be returned if the genesis block has not been set, meaning that there is no head to query.";
  public static final String INVALID_BODY_SUPPLIED = "Invalid body supplied.";

  public static final String EPOCH_QUERY_DESCRIPTION = "`uint64` Epoch number to query.";
  public static final String SLOT_QUERY_DESCRIPTION =
      "`UInt64` Slot to query in the canonical chain.";
  public static final String ROOT_QUERY_DESCRIPTION = "`Bytes32 Hex` Block root to query.";
  public static final String STATE_ROOT_QUERY_DESCRIPTION = "`Bytes32 Hex` Block root to query.";

  public static final String PARAM_STATE_ID = "state_id";
  public static final String PARAM_STATE_ID_DESCRIPTION =
      "State identifier. Can be one of: "
          + "\"head\" (canonical head in node's view), "
          + "\"genesis\", "
          + "\"finalized\", "
          + "\"justified\", "
          + "&lt;slot&gt;, "
          + "&lt;hex encoded stateRoot with 0x prefix&gt;.";
<<<<<<< HEAD
=======

  public static final String PARAM_VALIDATOR_ID = "validator_id";
  public static final String PARAM_VALIDATOR_DESCRIPTION =
      "Either hex encoded public key (with 0x prefix) or validator index";
>>>>>>> 9b0402d7
}<|MERGE_RESOLUTION|>--- conflicted
+++ resolved
@@ -68,11 +68,8 @@
           + "\"justified\", "
           + "&lt;slot&gt;, "
           + "&lt;hex encoded stateRoot with 0x prefix&gt;.";
-<<<<<<< HEAD
-=======
 
   public static final String PARAM_VALIDATOR_ID = "validator_id";
   public static final String PARAM_VALIDATOR_DESCRIPTION =
       "Either hex encoded public key (with 0x prefix) or validator index";
->>>>>>> 9b0402d7
 }