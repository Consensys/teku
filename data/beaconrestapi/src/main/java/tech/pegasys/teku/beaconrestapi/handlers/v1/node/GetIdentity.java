/*
 * Copyright Consensys Software Inc., 2025
 *
 * Licensed under the Apache License, Version 2.0 (the "License"); you may not use this file except in compliance with
 * the License. You may obtain a copy of the License at
 *
 * http://www.apache.org/licenses/LICENSE-2.0
 *
 * Unless required by applicable law or agreed to in writing, software distributed under the License is distributed on
 * an "AS IS" BASIS, WITHOUT WARRANTIES OR CONDITIONS OF ANY KIND, either express or implied. See the License for the
 * specific language governing permissions and limitations under the License.
 */

package tech.pegasys.teku.beaconrestapi.handlers.v1.node;

import static tech.pegasys.teku.infrastructure.http.HttpStatusCodes.SC_OK;
import static tech.pegasys.teku.infrastructure.http.RestApiConstants.TAG_NODE;
import static tech.pegasys.teku.infrastructure.json.types.CoreTypes.UINT64_TYPE;
import static tech.pegasys.teku.infrastructure.json.types.CoreTypes.string;
import static tech.pegasys.teku.infrastructure.json.types.DeserializableTypeDefinition.listOf;
import static tech.pegasys.teku.infrastructure.restapi.endpoints.CacheLength.NO_CACHE;

import com.fasterxml.jackson.core.JsonProcessingException;
import java.util.List;
import java.util.Objects;
import java.util.Optional;
import java.util.function.Function;
import tech.pegasys.teku.api.DataProvider;
import tech.pegasys.teku.api.NetworkDataProvider;
import tech.pegasys.teku.infrastructure.json.types.SerializableTypeDefinition;
import tech.pegasys.teku.infrastructure.restapi.endpoints.EndpointMetadata;
import tech.pegasys.teku.infrastructure.restapi.endpoints.RestApiEndpoint;
import tech.pegasys.teku.infrastructure.restapi.endpoints.RestApiRequest;
import tech.pegasys.teku.infrastructure.ssz.schema.collections.SszBitvectorSchema;
import tech.pegasys.teku.spec.config.NetworkingSpecConfig;
import tech.pegasys.teku.spec.constants.NetworkConstants;
import tech.pegasys.teku.spec.datastructures.networking.libp2p.rpc.metadata.MetadataMessage;

public class GetIdentity extends RestApiEndpoint {
  public static final String ROUTE = "/eth/v1/node/identity";

  private final NetworkDataProvider network;

  public GetIdentity(final DataProvider provider, final NetworkingSpecConfig networkingSpecConfig) {
    this(provider.getNetworkDataProvider(), networkingSpecConfig);
  }

  GetIdentity(final NetworkDataProvider provider, final NetworkingSpecConfig networkingConfig) {
    super(
        EndpointMetadata.get(ROUTE)
            .operationId("getNetworkIdentity")
            .summary("Get node network identity")
            .description("Retrieves data about the node's network presence")
            .tags(TAG_NODE)
            .response(SC_OK, "Request successful", createIdentityResponseType(networkingConfig))
            .build());
    this.network = provider;
  }

  @Override
  public void handleRequest(final RestApiRequest request) throws JsonProcessingException {
    final IdentityData networkIdentity =
        new IdentityData(
            network.getNodeIdAsBase58(),
            network.getEnr(),
            network.getListeningAddresses(),
            network.getDiscoveryAddresses(),
            network.getMetadata());

    request.respondOk(networkIdentity, NO_CACHE);
  }

  private static SerializableTypeDefinition<IdentityData> createIdentityResponseType(
      final NetworkingSpecConfig networkingConfig) {
    return SerializableTypeDefinition.object(IdentityData.class)
        .name("GetNetworkIdentityResponse")
        .withField("data", createIdentityDataType(networkingConfig), Function.identity())
        .build();
  }

  private static SerializableTypeDefinition<IdentityData> createIdentityDataType(
      final NetworkingSpecConfig networkingConfig) {
    return SerializableTypeDefinition.object(IdentityData.class)
        .name("NetworkIdentity")
        .withField(
            "peer_id",
            string(
                "Cryptographic hash of a peer’s public key. "
                    + "[Read more](https://docs.libp2p.io/concepts/peer-id/)",
                "QmYyQSo1c1Ym7orWxLYvCrM2EmxFTANf8wXmmE7DWjhx5N"),
            IdentityData::getPeerId)
        .withOptionalField(
            "enr",
            string(
                "Ethereum node record. [Read more](https://eips.ethereum.org/EIPS/eip-778)",
                "enr:-IS4QHCYrYZbAKWCBRlAy5zzaDZXJBGkcnh4MHcBFZntXNFrdvJjX04jRzjzCBOonrkTfj499SZuOh8R33Ls8RRcy5wBgmlkgnY0gmlwhH8AAAGJc2VjcDI1NmsxoQPKY0yuDUmstAHYpMa2_oxVtw0RW_QAdpzBQA8yWM0xOIN1ZHCCdl8"),
            IdentityData::getEnr)
        .withField(
            "p2p_addresses",
            listOf(
                string(
                    "Node's addresses on which eth2 rpc requests are served. "
                        + "[Read more](https://docs.libp2p.io/reference/glossary/#multiaddr)",
                    "/ip4/7.7.7.7/tcp/4242/p2p/QmYyQSo1c1Ym7orWxLYvCrM2EmxFTANf8wXmmE7DWjhx5N")),
            IdentityData::getListeningAddresses)
        .withField(
            "discovery_addresses",
            listOf(
                string(
                    "Node's addresses on which is listening for discv5 requests. "
                        + "[Read more](https://docs.libp2p.io/reference/glossary/#multiaddr)",
                    "/ip4/7.7.7.7/udp/30303/p2p/QmYyQSo1c1Ym7orWxLYvCrM2EmxFTANf8wXmmE7DWjhx5N")),
            IdentityData::getDiscoveryAddresses)
        .withField("metadata", createMetadataType(networkingConfig), IdentityData::getMetadata)
        .build();
  }

  private static SerializableTypeDefinition<MetadataMessage> createMetadataType(
      final NetworkingSpecConfig networkingConfig) {
    return SerializableTypeDefinition.object(MetadataMessage.class)
        .name("MetaData")
        .withField(
            "seq_number",
            UINT64_TYPE.withDescription(
                "Uint64 starting at 0 used to version the node's metadata. "
                    + "If any other field in the local MetaData changes, the node MUST increment seq_number by 1."),
            MetadataMessage::getSeqNumber)
        .withField(
            "attnets",
            SszBitvectorSchema.create(networkingConfig.getAttestationSubnetCount())
                .getJsonTypeDefinition()
                .withDescription(
                    "Bitvector representing the node's persistent attestation subnet subscriptions."),
            MetadataMessage::getAttnets)
        .withOptionalField(
            "syncnets",
            SszBitvectorSchema.create(NetworkConstants.SYNC_COMMITTEE_SUBNET_COUNT)
                .getJsonTypeDefinition()
                .withDescription(
                    "Bitvector representing the node's persistent sync committee subnet subscriptions."),
            MetadataMessage::getOptionalSyncnets)
        .withOptionalField(
            "custody_group_count",
<<<<<<< HEAD
            UINT64_TYPE.withDescription("PeerDAS custody group count."),
=======
            UINT64_TYPE.withDescription(
                "Uint64 representing the node's custody group count. The metadata is present from the Fulu fork."),
>>>>>>> 40e78390
            MetadataMessage::getOptionalCustodyGroupCount)
        .build();
  }

  static class IdentityData {
    private final String peerId;
    private final Optional<String> enr;
    private final List<String> listeningAddresses;
    private final List<String> discoveryAddresses;
    private final MetadataMessage metadata;

    IdentityData(
        final String peerId,
        final Optional<String> enr,
        final List<String> listeningAddresses,
        final List<String> discoveryAddresses,
        final MetadataMessage metadata) {
      this.peerId = peerId;
      this.enr = enr;
      this.listeningAddresses = listeningAddresses;
      this.discoveryAddresses = discoveryAddresses;
      this.metadata = metadata;
    }

    public String getPeerId() {
      return peerId;
    }

    public Optional<String> getEnr() {
      return enr;
    }

    public List<String> getListeningAddresses() {
      return listeningAddresses;
    }

    public List<String> getDiscoveryAddresses() {
      return discoveryAddresses;
    }

    public MetadataMessage getMetadata() {
      return metadata;
    }

    @Override
    public boolean equals(final Object o) {
      if (this == o) {
        return true;
      }
      if (o == null || getClass() != o.getClass()) {
        return false;
      }
      final IdentityData that = (IdentityData) o;
      return Objects.equals(peerId, that.peerId)
          && Objects.equals(enr, that.enr)
          && Objects.equals(listeningAddresses, that.listeningAddresses)
          && Objects.equals(discoveryAddresses, that.discoveryAddresses)
          && Objects.equals(metadata, that.metadata);
    }

    @Override
    public int hashCode() {
      return Objects.hash(peerId, enr, listeningAddresses, discoveryAddresses, metadata);
    }
  }
}<|MERGE_RESOLUTION|>--- conflicted
+++ resolved
@@ -141,12 +141,8 @@
             MetadataMessage::getOptionalSyncnets)
         .withOptionalField(
             "custody_group_count",
-<<<<<<< HEAD
-            UINT64_TYPE.withDescription("PeerDAS custody group count."),
-=======
             UINT64_TYPE.withDescription(
                 "Uint64 representing the node's custody group count. The metadata is present from the Fulu fork."),
->>>>>>> 40e78390
             MetadataMessage::getOptionalCustodyGroupCount)
         .build();
   }
