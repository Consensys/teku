/*
 * Copyright Consensys Software Inc., 2023
 *
 * Licensed under the Apache License, Version 2.0 (the "License"); you may not use this file except in compliance with
 * the License. You may obtain a copy of the License at
 *
 * http://www.apache.org/licenses/LICENSE-2.0
 *
 * Unless required by applicable law or agreed to in writing, software distributed under the License is distributed on
 * an "AS IS" BASIS, WITHOUT WARRANTIES OR CONDITIONS OF ANY KIND, either express or implied. See the License for the
 * specific language governing permissions and limitations under the License.
 */

package tech.pegasys.teku.beaconrestapi.handlers.v3.validator;

import static tech.pegasys.teku.beaconrestapi.BeaconRestApiTypes.BUILDER_BOOST_FACTOR_PARAMETER;
import static tech.pegasys.teku.beaconrestapi.BeaconRestApiTypes.GRAFFITI_PARAMETER;
import static tech.pegasys.teku.beaconrestapi.BeaconRestApiTypes.RANDAO_PARAMETER;
import static tech.pegasys.teku.beaconrestapi.BeaconRestApiTypes.SKIP_RANDAO_VERIFICATION_PARAMETER;
import static tech.pegasys.teku.beaconrestapi.BeaconRestApiTypes.SLOT_PARAMETER;
import static tech.pegasys.teku.beaconrestapi.handlers.v1.beacon.MilestoneDependentTypesUtil.getMultipleSchemaDefinitionFromMilestone;
import static tech.pegasys.teku.ethereum.json.types.EthereumTypes.ETH_CONSENSUS_HEADER_TYPE;
import static tech.pegasys.teku.ethereum.json.types.EthereumTypes.ETH_HEADER_CONSENSUS_BLOCK_VALUE_TYPE;
import static tech.pegasys.teku.ethereum.json.types.EthereumTypes.ETH_HEADER_EXECUTION_PAYLOAD_BLINDED_TYPE;
import static tech.pegasys.teku.ethereum.json.types.EthereumTypes.ETH_HEADER_EXECUTION_PAYLOAD_VALUE_TYPE;
import static tech.pegasys.teku.ethereum.json.types.EthereumTypes.MILESTONE_TYPE;
import static tech.pegasys.teku.ethereum.json.types.EthereumTypes.blockContainerAndMetaDataSszResponseType;
import static tech.pegasys.teku.infrastructure.http.HttpStatusCodes.SC_INTERNAL_SERVER_ERROR;
import static tech.pegasys.teku.infrastructure.http.HttpStatusCodes.SC_OK;
import static tech.pegasys.teku.infrastructure.http.RestApiConstants.CONSENSUS_BLOCK_VALUE;
import static tech.pegasys.teku.infrastructure.http.RestApiConstants.EXECUTION_PAYLOAD_BLINDED;
import static tech.pegasys.teku.infrastructure.http.RestApiConstants.EXECUTION_PAYLOAD_VALUE;
import static tech.pegasys.teku.infrastructure.http.RestApiConstants.HEADER_CONSENSUS_BLOCK_VALUE;
import static tech.pegasys.teku.infrastructure.http.RestApiConstants.HEADER_CONSENSUS_VERSION;
import static tech.pegasys.teku.infrastructure.http.RestApiConstants.HEADER_EXECUTION_PAYLOAD_BLINDED;
import static tech.pegasys.teku.infrastructure.http.RestApiConstants.HEADER_EXECUTION_PAYLOAD_VALUE;
import static tech.pegasys.teku.infrastructure.http.RestApiConstants.SLOT_PATH_DESCRIPTION;
import static tech.pegasys.teku.infrastructure.http.RestApiConstants.TAG_VALIDATOR;
import static tech.pegasys.teku.infrastructure.http.RestApiConstants.TAG_VALIDATOR_REQUIRED;
import static tech.pegasys.teku.infrastructure.json.types.CoreTypes.BOOLEAN_TYPE;
import static tech.pegasys.teku.infrastructure.json.types.CoreTypes.UINT256_TYPE;

import com.fasterxml.jackson.core.JsonProcessingException;
import java.util.ArrayList;
import java.util.List;
import java.util.Optional;
import org.apache.tuweni.bytes.Bytes32;
import tech.pegasys.teku.api.DataProvider;
import tech.pegasys.teku.api.ValidatorDataProvider;
import tech.pegasys.teku.api.schema.Version;
import tech.pegasys.teku.beaconrestapi.handlers.v1.beacon.MilestoneDependentTypesUtil;
import tech.pegasys.teku.bls.BLSSignature;
import tech.pegasys.teku.infrastructure.async.SafeFuture;
import tech.pegasys.teku.infrastructure.json.types.SerializableTypeDefinition;
import tech.pegasys.teku.infrastructure.restapi.endpoints.AsyncApiResponse;
import tech.pegasys.teku.infrastructure.restapi.endpoints.EndpointMetadata;
import tech.pegasys.teku.infrastructure.restapi.endpoints.RestApiEndpoint;
import tech.pegasys.teku.infrastructure.restapi.endpoints.RestApiRequest;
import tech.pegasys.teku.infrastructure.unsigned.UInt64;
import tech.pegasys.teku.spec.SpecMilestone;
import tech.pegasys.teku.spec.datastructures.blocks.BlockContainer;
import tech.pegasys.teku.spec.datastructures.metadata.BlockContainerAndMetaData;
import tech.pegasys.teku.spec.schemas.SchemaDefinitionCache;
import tech.pegasys.teku.spec.schemas.SchemaDefinitions;

public class GetNewBlockV3 extends RestApiEndpoint {

  public static final String ROUTE = "/eth/v3/validator/blocks/{slot}";

  protected final ValidatorDataProvider validatorDataProvider;

  public GetNewBlockV3(
      final DataProvider dataProvider, final SchemaDefinitionCache schemaDefinitionCache) {
    this(dataProvider.getValidatorDataProvider(), schemaDefinitionCache);
  }

  public GetNewBlockV3(
      final ValidatorDataProvider validatorDataProvider,
      final SchemaDefinitionCache schemaDefinitionCache) {
    super(getEndpointMetaData(schemaDefinitionCache));
    this.validatorDataProvider = validatorDataProvider;
  }

  private static EndpointMetadata getEndpointMetaData(
      final SchemaDefinitionCache schemaDefinitionCache) {
    return EndpointMetadata.get(ROUTE)
        .operationId("produceBlockV3")
        .summary("Produce a new block, without signature.")
        .description(
            "Requests a beacon node to produce a valid block, which can then be signed by a validator. The\n"
                + "returned block may be blinded or unblinded, depending on the current state of the network as\n"
                + "decided by the execution and beacon nodes.\n"
                + "The beacon node must return an unblinded block if it obtains the execution payload from its\n"
                + "paired execution node. It must only return a blinded block if it obtains the execution payload\n"
                + "header from an MEV relay.\n"
                + "Metadata in the response indicates the type of block produced, and the supported types of block\n"
                + "will be added to as forks progress.")
        .tags(TAG_VALIDATOR, TAG_VALIDATOR_REQUIRED)
        .pathParam(SLOT_PARAMETER.withDescription(SLOT_PATH_DESCRIPTION))
        .queryParamRequired(RANDAO_PARAMETER)
        .queryParam(GRAFFITI_PARAMETER)
        .queryParamAllowsEmpty(SKIP_RANDAO_VERIFICATION_PARAMETER)
        .queryParam(BUILDER_BOOST_FACTOR_PARAMETER)
        .response(
            SC_OK,
            "Request successful",
            getResponseType(schemaDefinitionCache),
<<<<<<< HEAD
            blockContainerAndMetaDataSszResponseType(),
            getHeaders())
=======
            blockContainerAndMetaDataSszResponseType())
        .withChainDataResponses()
>>>>>>> 989a4158
        .build();
  }

  @Override
  public void handleRequest(final RestApiRequest request) throws JsonProcessingException {
    final UInt64 slot =
        request.getPathParameter(SLOT_PARAMETER.withDescription(SLOT_PATH_DESCRIPTION));
    final BLSSignature randao = request.getQueryParameter(RANDAO_PARAMETER);
    final Optional<Bytes32> graffiti = request.getOptionalQueryParameter(GRAFFITI_PARAMETER);
    final Optional<UInt64> requestedBuilderBoostFactor =
        request.getOptionalQueryParameter(BUILDER_BOOST_FACTOR_PARAMETER);
    final SafeFuture<Optional<BlockContainerAndMetaData>> result =
        validatorDataProvider.produceBlock(slot, randao, graffiti, requestedBuilderBoostFactor);
    request.respondAsync(
        result.thenApply(
            maybeBlock ->
                maybeBlock
                    .map(
                        blockContainerAndMetaData -> {
                          request.header(
                              HEADER_CONSENSUS_VERSION,
                              Version.fromMilestone(blockContainerAndMetaData.specMilestone())
                                  .name());
                          request.header(
                              HEADER_EXECUTION_PAYLOAD_BLINDED,
                              Boolean.toString(
                                  blockContainerAndMetaData
                                      .blockContainer()
                                      .getBlock()
                                      .isBlinded()));
                          request.header(
                              HEADER_EXECUTION_PAYLOAD_VALUE,
                              blockContainerAndMetaData.executionPayloadValue().toDecimalString());
                          request.header(
                              HEADER_CONSENSUS_BLOCK_VALUE,
                              blockContainerAndMetaData.consensusBlockValue().toDecimalString());
                          return AsyncApiResponse.respondOk(blockContainerAndMetaData);
                        })
                    .orElseGet(
                        () ->
                            AsyncApiResponse.respondWithError(
                                SC_INTERNAL_SERVER_ERROR, "Unable to produce a block"))));
  }

  private static SerializableTypeDefinition<BlockContainerAndMetaData> getResponseType(
      final SchemaDefinitionCache schemaDefinitionCache) {

    final List<MilestoneDependentTypesUtil.ConditionalSchemaGetter<BlockContainer>> schemaGetters =
        generateBlockContainerSchemaGetters(schemaDefinitionCache);

    final SerializableTypeDefinition<BlockContainer> blockContainerType =
        getMultipleSchemaDefinitionFromMilestone(schemaDefinitionCache, "Block", schemaGetters);

    return SerializableTypeDefinition.<BlockContainerAndMetaData>object()
        .name("ProduceBlockV3Response")
        .withField("version", MILESTONE_TYPE, BlockContainerAndMetaData::specMilestone)
        .withField(
            EXECUTION_PAYLOAD_BLINDED,
            BOOLEAN_TYPE,
            blockContainerAndMetaData -> blockContainerAndMetaData.blockContainer().isBlinded())
        .withField(
            EXECUTION_PAYLOAD_VALUE, UINT256_TYPE, BlockContainerAndMetaData::executionPayloadValue)
        .withField(
            CONSENSUS_BLOCK_VALUE, UINT256_TYPE, BlockContainerAndMetaData::consensusBlockValue)
        .withField("data", blockContainerType, BlockContainerAndMetaData::blockContainer)
        .build();
  }

  private static List<MilestoneDependentTypesUtil.ConditionalSchemaGetter<BlockContainer>>
      generateBlockContainerSchemaGetters(final SchemaDefinitionCache schemaDefinitionCache) {
    final List<MilestoneDependentTypesUtil.ConditionalSchemaGetter<BlockContainer>>
        schemaGetterList = new ArrayList<>();

    schemaGetterList.add(
        new MilestoneDependentTypesUtil.ConditionalSchemaGetter<>(
            (blockContainer, milestone) ->
                schemaDefinitionCache.milestoneAtSlot(blockContainer.getSlot()).equals(milestone)
                    && !blockContainer.isBlinded(),
            SpecMilestone.PHASE0,
            SchemaDefinitions::getBlockContainerSchema));

    schemaGetterList.add(
        new MilestoneDependentTypesUtil.ConditionalSchemaGetter<>(
            (blockContainer, milestone) ->
                schemaDefinitionCache.milestoneAtSlot(blockContainer.getSlot()).equals(milestone)
                    && milestone.isGreaterThanOrEqualTo(SpecMilestone.BELLATRIX)
                    && blockContainer.isBlinded(),
            SpecMilestone.BELLATRIX,
            SchemaDefinitions::getBlindedBlockContainerSchema));
    return schemaGetterList;
  }

  private static List<SerializableTypeDefinition<?>> getHeaders() {
    List<SerializableTypeDefinition<?>> headers = new ArrayList<>();
    headers.add(ETH_CONSENSUS_HEADER_TYPE);
    headers.add(ETH_HEADER_EXECUTION_PAYLOAD_BLINDED_TYPE);
    headers.add(ETH_HEADER_EXECUTION_PAYLOAD_VALUE_TYPE);
    headers.add(ETH_HEADER_CONSENSUS_BLOCK_VALUE_TYPE);
    return headers;
  }
}<|MERGE_RESOLUTION|>--- conflicted
+++ resolved
@@ -105,13 +105,9 @@
             SC_OK,
             "Request successful",
             getResponseType(schemaDefinitionCache),
-<<<<<<< HEAD
             blockContainerAndMetaDataSszResponseType(),
             getHeaders())
-=======
-            blockContainerAndMetaDataSszResponseType())
         .withChainDataResponses()
->>>>>>> 989a4158
         .build();
   }
 
