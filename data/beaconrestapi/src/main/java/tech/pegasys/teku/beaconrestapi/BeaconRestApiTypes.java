/*
 * Copyright 2022 ConsenSys AG.
 *
 * Licensed under the Apache License, Version 2.0 (the "License"); you may not use this file except in compliance with
 * the License. You may obtain a copy of the License at
 *
 * http://www.apache.org/licenses/LICENSE-2.0
 *
 * Unless required by applicable law or agreed to in writing, software distributed under the License is distributed on
 * an "AS IS" BASIS, WITHOUT WARRANTIES OR CONDITIONS OF ANY KIND, either express or implied. See the License for the
 * specific language governing permissions and limitations under the License.
 */

package tech.pegasys.teku.beaconrestapi;

import static tech.pegasys.teku.infrastructure.http.RestApiConstants.PARAM_BLOCK_ID;
import static tech.pegasys.teku.infrastructure.http.RestApiConstants.PARAM_BLOCK_ID_DESCRIPTION;
import static tech.pegasys.teku.infrastructure.http.RestApiConstants.PARAM_STATE_ID;
import static tech.pegasys.teku.infrastructure.http.RestApiConstants.PARAM_STATE_ID_DESCRIPTION;
import static tech.pegasys.teku.infrastructure.http.RestApiConstants.PARAM_VALIDATOR_DESCRIPTION;
import static tech.pegasys.teku.infrastructure.http.RestApiConstants.PARAM_VALIDATOR_ID;

import tech.pegasys.teku.infrastructure.json.types.CoreTypes;
import tech.pegasys.teku.infrastructure.restapi.endpoints.ParameterMetadata;

public class BeaconRestApiTypes {
  public static final ParameterMetadata<String> PARAMETER_STATE_ID =
      new ParameterMetadata<>(PARAM_STATE_ID, CoreTypes.string(PARAM_STATE_ID_DESCRIPTION, "head"));

  public static final ParameterMetadata<String> PARAMETER_VALIDATOR_ID =
      new ParameterMetadata<>(
<<<<<<< HEAD
          PARAM_VALIDATOR_ID, CoreTypes.string(PARAM_VALIDATOR_DESCRIPTION, "head"));

  public static final ParameterMetadata<String> PARAMETER_BLOCK_ID =
      new ParameterMetadata<>(PARAM_BLOCK_ID, CoreTypes.string(PARAM_BLOCK_ID_DESCRIPTION, "head"));
=======
          PARAM_VALIDATOR_ID, CoreTypes.string(PARAM_VALIDATOR_DESCRIPTION, "1"));
>>>>>>> 4081da41
}<|MERGE_RESOLUTION|>--- conflicted
+++ resolved
@@ -29,12 +29,8 @@
 
   public static final ParameterMetadata<String> PARAMETER_VALIDATOR_ID =
       new ParameterMetadata<>(
-<<<<<<< HEAD
-          PARAM_VALIDATOR_ID, CoreTypes.string(PARAM_VALIDATOR_DESCRIPTION, "head"));
+          PARAM_VALIDATOR_ID, CoreTypes.string(PARAM_VALIDATOR_DESCRIPTION, "1"));
 
   public static final ParameterMetadata<String> PARAMETER_BLOCK_ID =
       new ParameterMetadata<>(PARAM_BLOCK_ID, CoreTypes.string(PARAM_BLOCK_ID_DESCRIPTION, "head"));
-=======
-          PARAM_VALIDATOR_ID, CoreTypes.string(PARAM_VALIDATOR_DESCRIPTION, "1"));
->>>>>>> 4081da41
 }