--- conflicted
+++ resolved
@@ -398,14 +398,8 @@
 
   private void addValidatorHandlers(final DataProvider dataProvider, final Spec spec) {
     app.post(PostAttesterDuties.ROUTE, new PostAttesterDuties(dataProvider, jsonProvider));
-<<<<<<< HEAD
     addMigratedEndpoint(new GetProposerDuties(dataProvider));
-    app.get(
-        tech.pegasys.teku.beaconrestapi.handlers.v1.validator.GetNewBlock.ROUTE,
-=======
-    app.get(GetProposerDuties.ROUTE, new GetProposerDuties(dataProvider, jsonProvider));
     addMigratedEndpoint(
->>>>>>> c5761a74
         new tech.pegasys.teku.beaconrestapi.handlers.v1.validator.GetNewBlock(
             dataProvider, schemaCache));
     addMigratedEndpoint(new GetNewBlock(dataProvider, spec, schemaCache));
