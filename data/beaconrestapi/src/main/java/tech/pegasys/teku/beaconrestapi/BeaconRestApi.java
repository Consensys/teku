/*
 * Copyright 2019 ConsenSys AG.
 *
 * Licensed under the Apache License, Version 2.0 (the "License"); you may not use this file except in compliance with
 * the License. You may obtain a copy of the License at
 *
 * http://www.apache.org/licenses/LICENSE-2.0
 *
 * Unless required by applicable law or agreed to in writing, software distributed under the License is distributed on
 * an "AS IS" BASIS, WITHOUT WARRANTIES OR CONDITIONS OF ANY KIND, either express or implied. See the License for the
 * specific language governing permissions and limitations under the License.
 */

package tech.pegasys.teku.beaconrestapi;

import static tech.pegasys.teku.infrastructure.http.HostAllowlistUtils.isHostAuthorized;
import static tech.pegasys.teku.infrastructure.http.HttpStatusCodes.SC_BAD_REQUEST;
import static tech.pegasys.teku.infrastructure.http.HttpStatusCodes.SC_NO_CONTENT;
import static tech.pegasys.teku.infrastructure.http.HttpStatusCodes.SC_SERVICE_UNAVAILABLE;
import static tech.pegasys.teku.infrastructure.http.HttpStatusCodes.SC_UNSUPPORTED_MEDIA_TYPE;

import com.fasterxml.jackson.core.JsonProcessingException;
import com.google.common.base.Throwables;
import io.javalin.Javalin;
import io.javalin.http.Context;
import io.javalin.http.ForbiddenResponse;
import io.javalin.plugin.openapi.OpenApiOptions;
import io.javalin.plugin.openapi.OpenApiPlugin;
import io.javalin.plugin.openapi.jackson.JacksonModelConverterFactory;
import io.javalin.plugin.openapi.ui.SwaggerOptions;
import io.swagger.v3.oas.models.info.Info;
import io.swagger.v3.oas.models.info.License;
import java.net.BindException;
import org.apache.commons.lang3.StringUtils;
import org.apache.logging.log4j.LogManager;
import org.apache.logging.log4j.Logger;
import org.eclipse.jetty.server.Connector;
import org.eclipse.jetty.server.HttpConfiguration;
import org.eclipse.jetty.server.HttpConnectionFactory;
import org.eclipse.jetty.server.Server;
import tech.pegasys.teku.api.DataProvider;
import tech.pegasys.teku.api.exceptions.BadRequestException;
import tech.pegasys.teku.api.exceptions.ServiceUnavailableException;
import tech.pegasys.teku.beaconrestapi.handlers.tekuv1.admin.Liveness;
import tech.pegasys.teku.beaconrestapi.handlers.tekuv1.admin.PutLogLevel;
import tech.pegasys.teku.beaconrestapi.handlers.tekuv1.admin.Readiness;
import tech.pegasys.teku.beaconrestapi.handlers.tekuv1.beacon.GetAllBlocksAtSlot;
import tech.pegasys.teku.beaconrestapi.handlers.tekuv1.beacon.GetDeposits;
import tech.pegasys.teku.beaconrestapi.handlers.tekuv1.beacon.GetEth1Data;
import tech.pegasys.teku.beaconrestapi.handlers.tekuv1.beacon.GetEth1VotingSummary;
import tech.pegasys.teku.beaconrestapi.handlers.tekuv1.beacon.GetProposersData;
import tech.pegasys.teku.beaconrestapi.handlers.tekuv1.beacon.GetProtoArray;
import tech.pegasys.teku.beaconrestapi.handlers.tekuv1.beacon.GetStateByBlockRoot;
import tech.pegasys.teku.beaconrestapi.handlers.tekuv1.node.GetPeersScore;
import tech.pegasys.teku.beaconrestapi.handlers.v1.beacon.GetAttestations;
import tech.pegasys.teku.beaconrestapi.handlers.v1.beacon.GetAttesterSlashings;
import tech.pegasys.teku.beaconrestapi.handlers.v1.beacon.GetBlock;
import tech.pegasys.teku.beaconrestapi.handlers.v1.beacon.GetBlockAttestations;
import tech.pegasys.teku.beaconrestapi.handlers.v1.beacon.GetBlockHeader;
import tech.pegasys.teku.beaconrestapi.handlers.v1.beacon.GetBlockHeaders;
import tech.pegasys.teku.beaconrestapi.handlers.v1.beacon.GetBlockRoot;
import tech.pegasys.teku.beaconrestapi.handlers.v1.beacon.GetGenesis;
import tech.pegasys.teku.beaconrestapi.handlers.v1.beacon.GetProposerSlashings;
import tech.pegasys.teku.beaconrestapi.handlers.v1.beacon.GetStateCommittees;
import tech.pegasys.teku.beaconrestapi.handlers.v1.beacon.GetStateFinalityCheckpoints;
import tech.pegasys.teku.beaconrestapi.handlers.v1.beacon.GetStateFork;
import tech.pegasys.teku.beaconrestapi.handlers.v1.beacon.GetStateRoot;
import tech.pegasys.teku.beaconrestapi.handlers.v1.beacon.GetStateSyncCommittees;
import tech.pegasys.teku.beaconrestapi.handlers.v1.beacon.GetStateValidator;
import tech.pegasys.teku.beaconrestapi.handlers.v1.beacon.GetStateValidatorBalances;
import tech.pegasys.teku.beaconrestapi.handlers.v1.beacon.GetStateValidators;
import tech.pegasys.teku.beaconrestapi.handlers.v1.beacon.GetVoluntaryExits;
import tech.pegasys.teku.beaconrestapi.handlers.v1.beacon.PostAttestation;
import tech.pegasys.teku.beaconrestapi.handlers.v1.beacon.PostAttesterSlashing;
import tech.pegasys.teku.beaconrestapi.handlers.v1.beacon.PostBlindedBlock;
import tech.pegasys.teku.beaconrestapi.handlers.v1.beacon.PostBlock;
import tech.pegasys.teku.beaconrestapi.handlers.v1.beacon.PostProposerSlashing;
import tech.pegasys.teku.beaconrestapi.handlers.v1.beacon.PostSyncCommittees;
import tech.pegasys.teku.beaconrestapi.handlers.v1.beacon.PostVoluntaryExit;
import tech.pegasys.teku.beaconrestapi.handlers.v1.config.GetDepositContract;
import tech.pegasys.teku.beaconrestapi.handlers.v1.config.GetForkSchedule;
import tech.pegasys.teku.beaconrestapi.handlers.v1.config.GetSpec;
import tech.pegasys.teku.beaconrestapi.handlers.v1.debug.GetChainHeadsV1;
import tech.pegasys.teku.beaconrestapi.handlers.v1.events.GetEvents;
import tech.pegasys.teku.beaconrestapi.handlers.v1.node.GetHealth;
import tech.pegasys.teku.beaconrestapi.handlers.v1.node.GetIdentity;
import tech.pegasys.teku.beaconrestapi.handlers.v1.node.GetPeerById;
import tech.pegasys.teku.beaconrestapi.handlers.v1.node.GetPeerCount;
import tech.pegasys.teku.beaconrestapi.handlers.v1.node.GetPeers;
import tech.pegasys.teku.beaconrestapi.handlers.v1.node.GetSyncing;
import tech.pegasys.teku.beaconrestapi.handlers.v1.node.GetVersion;
import tech.pegasys.teku.beaconrestapi.handlers.v1.validator.GetAggregateAttestation;
import tech.pegasys.teku.beaconrestapi.handlers.v1.validator.GetAttestationData;
import tech.pegasys.teku.beaconrestapi.handlers.v1.validator.GetNewBlindedBlock;
import tech.pegasys.teku.beaconrestapi.handlers.v1.validator.GetProposerDuties;
import tech.pegasys.teku.beaconrestapi.handlers.v1.validator.GetSyncCommitteeContribution;
import tech.pegasys.teku.beaconrestapi.handlers.v1.validator.PostAggregateAndProofs;
import tech.pegasys.teku.beaconrestapi.handlers.v1.validator.PostAttesterDuties;
import tech.pegasys.teku.beaconrestapi.handlers.v1.validator.PostContributionAndProofs;
import tech.pegasys.teku.beaconrestapi.handlers.v1.validator.PostPrepareBeaconProposer;
import tech.pegasys.teku.beaconrestapi.handlers.v1.validator.PostRegisterValidator;
import tech.pegasys.teku.beaconrestapi.handlers.v1.validator.PostSubscribeToBeaconCommitteeSubnet;
import tech.pegasys.teku.beaconrestapi.handlers.v1.validator.PostSyncCommitteeSubscriptions;
import tech.pegasys.teku.beaconrestapi.handlers.v1.validator.PostSyncDuties;
import tech.pegasys.teku.beaconrestapi.handlers.v1.validator.PostValidatorLiveness;
import tech.pegasys.teku.beaconrestapi.handlers.v2.debug.GetChainHeadsV2;
import tech.pegasys.teku.beaconrestapi.handlers.v2.debug.GetState;
import tech.pegasys.teku.beaconrestapi.handlers.v2.validator.GetNewBlock;
import tech.pegasys.teku.beaconrestapi.schema.BadRequest;
import tech.pegasys.teku.infrastructure.async.AsyncRunner;
import tech.pegasys.teku.infrastructure.async.ExceptionThrowingSupplier;
import tech.pegasys.teku.infrastructure.events.EventChannels;
import tech.pegasys.teku.infrastructure.exceptions.InvalidConfigurationException;
import tech.pegasys.teku.infrastructure.http.ContentTypeNotSupportedException;
import tech.pegasys.teku.infrastructure.restapi.DefaultExceptionHandler;
import tech.pegasys.teku.infrastructure.restapi.openapi.OpenApiDocBuilder;
import tech.pegasys.teku.infrastructure.time.TimeProvider;
import tech.pegasys.teku.infrastructure.version.VersionProvider;
import tech.pegasys.teku.provider.JsonProvider;
import tech.pegasys.teku.spec.Spec;
import tech.pegasys.teku.spec.datastructures.eth1.Eth1Address;
import tech.pegasys.teku.spec.schemas.SchemaDefinitionCache;
import tech.pegasys.teku.storage.client.ChainDataUnavailableException;
import tech.pegasys.teku.validator.api.NodeSyncingException;
import tech.pegasys.teku.validator.coordinator.Eth1DataProvider;

public class BeaconRestApi {

  private Server jettyServer;
  private final Javalin app;
  private final JsonProvider jsonProvider = new JsonProvider();
  private static final Logger LOG = LogManager.getLogger();
  private OpenApiDocBuilder openApiDocBuilder;
  private String migratedOpenApi;
  private SchemaDefinitionCache schemaCache;

  private void initialize(
      final DataProvider dataProvider,
      final Eth1DataProvider eth1DataProvider,
      final BeaconRestApiConfig configuration,
      final EventChannels eventChannels,
      final AsyncRunner asyncRunner,
      final TimeProvider timeProvider,
      final Spec spec) {
    final Info applicationInfo = createApplicationInfo();
    openApiDocBuilder =
        new OpenApiDocBuilder()
            .title(applicationInfo.getTitle())
            .version(applicationInfo.getVersion())
            .description(applicationInfo.getDescription())
            .license(applicationInfo.getLicense().getName(), applicationInfo.getLicense().getUrl());
    if (app._conf != null) {
      // the beaconRestApi test mocks the app object, and will skip this
      app._conf.server(
          () -> {
            jettyServer = new Server(configuration.getRestApiPort());
            LOG.debug("Setting Max URL length to {}", configuration.getMaxUrlLength());
            for (Connector c : jettyServer.getConnectors()) {
              final HttpConfiguration httpConfiguration =
                  c.getConnectionFactory(HttpConnectionFactory.class).getHttpConfiguration();

              if (httpConfiguration != null) {
                httpConfiguration.setRequestHeaderSize(configuration.getMaxUrlLength());
              }
            }
            return jettyServer;
          });
    }
    schemaCache = new SchemaDefinitionCache(spec);
    app.jettyServer().setServerHost(configuration.getRestApiInterface());
    app.jettyServer().setServerPort(configuration.getRestApiPort());

    addHostAllowlistHandler(configuration);

    addExceptionHandlers();
    addStandardApiHandlers(
        dataProvider, spec, eventChannels, asyncRunner, timeProvider, configuration);
    addTekuSpecificHandlers(dataProvider, eth1DataProvider);
    migratedOpenApi = openApiDocBuilder.build();
  }

  public String getMigratedOpenApi() {
    return migratedOpenApi;
  }

  private void addStandardApiHandlers(
      final DataProvider dataProvider,
      final Spec spec,
      final EventChannels eventChannels,
      final AsyncRunner asyncRunner,
      final TimeProvider timeProvider,
      final BeaconRestApiConfig configuration) {
    addBeaconHandlers(dataProvider, spec);
    addEventHandler(dataProvider, eventChannels, asyncRunner, timeProvider, configuration);
    addNodeHandlers(dataProvider);
    addValidatorHandlers(dataProvider, spec);
    addConfigHandlers(dataProvider, configuration.getEth1DepositContractAddress());
    addDebugHandlers(dataProvider, spec);
  }

  private void addConfigHandlers(
      final DataProvider dataProvider, final Eth1Address depositAddress) {
    addMigratedEndpoint(new GetDepositContract(depositAddress, dataProvider.getConfigProvider()));
    addMigratedEndpoint(new GetForkSchedule(dataProvider));
    addMigratedEndpoint(new GetSpec(dataProvider));
  }

  private void addDebugHandlers(final DataProvider dataProvider, final Spec spec) {
    addMigratedEndpoint(new GetChainHeadsV1(dataProvider));
    addMigratedEndpoint(new GetChainHeadsV2(dataProvider));
    addMigratedEndpoint(
        new tech.pegasys.teku.beaconrestapi.handlers.v1.debug.GetState(
            dataProvider, spec, schemaCache));
    addMigratedEndpoint(new GetState(dataProvider, schemaCache));
  }

  private void addHostAllowlistHandler(final BeaconRestApiConfig configuration) {
    app.before(
        (ctx) -> {
          String header = ctx.host();
          if (!isHostAuthorized(configuration.getRestApiHostAllowlist(), header)) {
            LOG.debug("Host not authorized " + header);
            throw new ForbiddenResponse("Host not authorized");
          }
        });
  }

  private void addExceptionHandlers() {
    app.exception(ChainDataUnavailableException.class, (e, ctx) -> ctx.status(SC_NO_CONTENT));
    app.exception(NodeSyncingException.class, this::serviceUnavailable);
    app.exception(ServiceUnavailableException.class, this::serviceUnavailable);
    app.exception(ContentTypeNotSupportedException.class, this::unsupportedContentType);
    app.exception(BadRequestException.class, this::badRequest);
    app.exception(JsonProcessingException.class, this::badRequest);
    app.exception(IllegalArgumentException.class, this::badRequest);
    app.exception(Exception.class, new DefaultExceptionHandler<>());
  }

  private void unsupportedContentType(final Throwable throwable, final Context context) {
    context.status(SC_UNSUPPORTED_MEDIA_TYPE);
    setErrorBody(
        context,
        () ->
            BadRequest.serialize(jsonProvider, SC_UNSUPPORTED_MEDIA_TYPE, throwable.getMessage()));
  }

  private void serviceUnavailable(final Throwable throwable, final Context context) {
    context.status(SC_SERVICE_UNAVAILABLE);
    setErrorBody(context, () -> BadRequest.serviceUnavailable(jsonProvider));
  }

  private void badRequest(final Throwable throwable, final Context context) {
    context.status(SC_BAD_REQUEST);
    setErrorBody(context, () -> BadRequest.badRequest(jsonProvider, throwable.getMessage()));
  }

  private void setErrorBody(final Context ctx, final ExceptionThrowingSupplier<String> body) {
    try {
      ctx.json(body.get());
    } catch (final Throwable e) {
      LOG.error("Failed to serialize internal server error response", e);
    }
  }

  public BeaconRestApi(
      final DataProvider dataProvider,
      final Eth1DataProvider eth1DataProvider,
      final BeaconRestApiConfig configuration,
      final EventChannels eventChannels,
      final AsyncRunner asyncRunner,
      final TimeProvider timeProvider,
      final Spec spec) {
    this.app =
        Javalin.create(
            config -> {
              config.registerPlugin(
                  new OpenApiPlugin(getOpenApiOptions(jsonProvider, configuration)));
              config.defaultContentType = "application/json";
              config.showJavalinBanner = false;
              if (configuration.getRestApiCorsAllowedOrigins() != null
                  && !configuration.getRestApiCorsAllowedOrigins().isEmpty()) {
                if (configuration.getRestApiCorsAllowedOrigins().contains("*")) {
                  config.enableCorsForAllOrigins();
                } else {
                  config.enableCorsForOrigin(
                      configuration.getRestApiCorsAllowedOrigins().toArray(new String[0]));
                }
              }
            });
    initialize(
        dataProvider,
        eth1DataProvider,
        configuration,
        eventChannels,
        asyncRunner,
        timeProvider,
        spec);
  }

  BeaconRestApi(
      final DataProvider dataProvider,
      final Eth1DataProvider eth1DataProvider,
      final BeaconRestApiConfig configuration,
      final EventChannels eventChannels,
      final AsyncRunner asyncRunner,
      final TimeProvider timeProvider,
      final Javalin app,
      final Spec spec) {
    this.app = app;
    initialize(
        dataProvider,
        eth1DataProvider,
        configuration,
        eventChannels,
        asyncRunner,
        timeProvider,
        spec);
  }

  public void start() {
    try {
      app.start();
    } catch (RuntimeException ex) {
      if (Throwables.getRootCause(ex) instanceof BindException) {
        throw new InvalidConfigurationException(
            String.format(
                "TCP Port %d is already in use. "
                    + "You may need to stop another process or change the HTTP port for this process.",
                getListenPort()));
      }
    }
  }

  public int getListenPort() {
    return app.jettyServer().getServerPort();
  }

  private static OpenApiOptions getOpenApiOptions(
      final JsonProvider jsonProvider, final BeaconRestApiConfig config) {
    final JacksonModelConverterFactory factory =
        new JacksonModelConverterFactory(jsonProvider.getObjectMapper());

    final Info applicationInfo = createApplicationInfo();
    final OpenApiOptions options =
        new OpenApiOptions(applicationInfo).modelConverterFactory(factory);
    if (config.isRestApiDocsEnabled()) {
      options.path("/swagger-docs").swagger(new SwaggerOptions("/swagger-ui"));
    }
    return options;
  }

  private static Info createApplicationInfo() {
    return new Info()
        .title(StringUtils.capitalize(VersionProvider.CLIENT_IDENTITY))
        .version(VersionProvider.IMPLEMENTATION_VERSION)
        .description(
            "A minimal API specification for the beacon node, which enables a validator "
                + "to connect and perform its obligations on the Ethereum beacon chain.")
        .license(
            new License()
                .name("Apache 2.0")
                .url("https://www.apache.org/licenses/LICENSE-2.0.html"));
  }

  private void addTekuSpecificHandlers(
      final DataProvider provider, final Eth1DataProvider eth1DataProvider) {
    app.put(PutLogLevel.ROUTE, new PutLogLevel(jsonProvider));
    app.get(GetStateByBlockRoot.ROUTE, new GetStateByBlockRoot(provider, jsonProvider));
    addMigratedEndpoint(new Liveness(provider));
    app.get(Readiness.ROUTE, new Readiness(provider, jsonProvider));
    app.get(GetAllBlocksAtSlot.ROUTE, new GetAllBlocksAtSlot(provider, jsonProvider));
    app.get(GetPeersScore.ROUTE, new GetPeersScore(provider, jsonProvider));
    app.get(GetProtoArray.ROUTE, new GetProtoArray(provider, jsonProvider));
    app.get(GetProposersData.ROUTE, new GetProposersData(provider, jsonProvider));
    addMigratedEndpoint(new GetDeposits(eth1DataProvider));
    addMigratedEndpoint(new GetEth1Data(provider, eth1DataProvider));
    addMigratedEndpoint(new GetEth1VotingSummary(provider, eth1DataProvider));
  }

  private void addNodeHandlers(final DataProvider provider) {
    addMigratedEndpoint(new GetHealth(provider));
    addMigratedEndpoint(new GetIdentity(provider));
    addMigratedEndpoint(new GetPeers(provider));
    addMigratedEndpoint(new GetPeerCount(provider));
    addMigratedEndpoint(new GetPeerById(provider));
    addMigratedEndpoint(new GetSyncing(provider));
    addMigratedEndpoint(new GetVersion());
  }

  private void addMigratedEndpoint(final MigratingEndpointAdapter endpoint) {
    endpoint.addEndpoint(app);
    openApiDocBuilder.endpoint(endpoint);
  }

  private void addValidatorHandlers(final DataProvider dataProvider, final Spec spec) {
    addMigratedEndpoint(new PostAttesterDuties(dataProvider));
    addMigratedEndpoint(new GetProposerDuties(dataProvider));
    addMigratedEndpoint(
        new tech.pegasys.teku.beaconrestapi.handlers.v1.validator.GetNewBlock(
            dataProvider, schemaCache));
    addMigratedEndpoint(new GetNewBlock(dataProvider, spec, schemaCache));
    addMigratedEndpoint(new GetNewBlindedBlock(dataProvider, spec, schemaCache));
    addMigratedEndpoint(new GetAttestationData(dataProvider));
    addMigratedEndpoint(new GetAggregateAttestation(dataProvider, spec));
    addMigratedEndpoint(
        new PostAggregateAndProofs(dataProvider, spec.getGenesisSchemaDefinitions()));
    addMigratedEndpoint(new PostSubscribeToBeaconCommitteeSubnet(dataProvider));
    addMigratedEndpoint(new PostSyncDuties(dataProvider));
    addMigratedEndpoint(new GetSyncCommitteeContribution(dataProvider, schemaCache));
<<<<<<< HEAD
    addMigratedEndpoint(new PostSyncCommitteeSubscriptions(dataProvider));
    app.post(
        PostContributionAndProofs.ROUTE, new PostContributionAndProofs(dataProvider, jsonProvider));
=======
    app.post(
        PostSyncCommitteeSubscriptions.ROUTE,
        new PostSyncCommitteeSubscriptions(dataProvider, jsonProvider));
    addMigratedEndpoint(new PostContributionAndProofs(dataProvider, schemaCache));
>>>>>>> 5cd7d1e2
    addMigratedEndpoint(new PostPrepareBeaconProposer(dataProvider));
    addMigratedEndpoint(new PostRegisterValidator(dataProvider));
  }

  private void addBeaconHandlers(final DataProvider dataProvider, final Spec spec) {
    addMigratedEndpoint(new GetGenesis(dataProvider));
    addMigratedEndpoint(new GetStateRoot(dataProvider));
    addMigratedEndpoint(new GetStateFork(dataProvider));
    addMigratedEndpoint(new GetStateFinalityCheckpoints(dataProvider));
    addMigratedEndpoint(new GetStateValidators(dataProvider));
    addMigratedEndpoint(new GetStateValidator(dataProvider));
    addMigratedEndpoint(new GetStateValidatorBalances(dataProvider));
    addMigratedEndpoint(new GetStateCommittees(dataProvider));
    addMigratedEndpoint(new GetStateSyncCommittees(dataProvider));

    addMigratedEndpoint(new GetBlockHeaders(dataProvider));
    addMigratedEndpoint(new GetBlockHeader(dataProvider));

    addMigratedEndpoint(new PostBlock(dataProvider, spec, schemaCache));
    addMigratedEndpoint(new PostBlindedBlock(dataProvider, spec, schemaCache));

    addMigratedEndpoint(new GetBlock(dataProvider, schemaCache));
    addMigratedEndpoint(
        new tech.pegasys.teku.beaconrestapi.handlers.v2.beacon.GetBlock(dataProvider, schemaCache));

    addMigratedEndpoint(new GetBlockRoot(dataProvider));
    addMigratedEndpoint(new GetBlockAttestations(dataProvider, spec));

    addMigratedEndpoint(new GetAttestations(dataProvider, spec));
    addMigratedEndpoint(new PostAttestation(dataProvider, schemaCache));

    addMigratedEndpoint(new GetAttesterSlashings(dataProvider, spec));
    addMigratedEndpoint(new PostAttesterSlashing(dataProvider, spec));
    addMigratedEndpoint(new GetProposerSlashings(dataProvider));
    addMigratedEndpoint(new PostProposerSlashing(dataProvider));
    addMigratedEndpoint(new GetVoluntaryExits(dataProvider));
    addMigratedEndpoint(new PostVoluntaryExit(dataProvider));
    addMigratedEndpoint(new PostSyncCommittees(dataProvider));
    app.post(PostValidatorLiveness.ROUTE, new PostValidatorLiveness(dataProvider, jsonProvider));
  }

  private void addEventHandler(
      final DataProvider dataProvider,
      final EventChannels eventChannels,
      final AsyncRunner asyncRunner,
      final TimeProvider timeProvider,
      final BeaconRestApiConfig configuration) {
    app.get(
        GetEvents.ROUTE,
        new GetEvents(
            dataProvider,
            eventChannels,
            asyncRunner,
            timeProvider,
            configuration.getMaxPendingEvents()));
  }

  public void stop() {
    try {
      if (jettyServer != null) {
        jettyServer.stop();
      }
    } catch (Exception ex) {
      LOG.error(ex);
    }
    app.stop();
  }
}<|MERGE_RESOLUTION|>--- conflicted
+++ resolved
@@ -407,16 +407,8 @@
     addMigratedEndpoint(new PostSubscribeToBeaconCommitteeSubnet(dataProvider));
     addMigratedEndpoint(new PostSyncDuties(dataProvider));
     addMigratedEndpoint(new GetSyncCommitteeContribution(dataProvider, schemaCache));
-<<<<<<< HEAD
     addMigratedEndpoint(new PostSyncCommitteeSubscriptions(dataProvider));
-    app.post(
-        PostContributionAndProofs.ROUTE, new PostContributionAndProofs(dataProvider, jsonProvider));
-=======
-    app.post(
-        PostSyncCommitteeSubscriptions.ROUTE,
-        new PostSyncCommitteeSubscriptions(dataProvider, jsonProvider));
     addMigratedEndpoint(new PostContributionAndProofs(dataProvider, schemaCache));
->>>>>>> 5cd7d1e2
     addMigratedEndpoint(new PostPrepareBeaconProposer(dataProvider));
     addMigratedEndpoint(new PostRegisterValidator(dataProvider));
   }
