/*
 * Copyright 2019 ConsenSys AG.
 *
 * Licensed under the Apache License, Version 2.0 (the "License"); you may not use this file except in compliance with
 * the License. You may obtain a copy of the License at
 *
 * http://www.apache.org/licenses/LICENSE-2.0
 *
 * Unless required by applicable law or agreed to in writing, software distributed under the License is distributed on
 * an "AS IS" BASIS, WITHOUT WARRANTIES OR CONDITIONS OF ANY KIND, either express or implied. See the License for the
 * specific language governing permissions and limitations under the License.
 */

package tech.pegasys.teku.beaconrestapi;

import static tech.pegasys.teku.infrastructure.http.HostAllowlistUtils.isHostAuthorized;
import static tech.pegasys.teku.infrastructure.http.HttpStatusCodes.SC_BAD_REQUEST;
import static tech.pegasys.teku.infrastructure.http.HttpStatusCodes.SC_INTERNAL_SERVER_ERROR;
import static tech.pegasys.teku.infrastructure.http.HttpStatusCodes.SC_NO_CONTENT;
import static tech.pegasys.teku.infrastructure.http.HttpStatusCodes.SC_SERVICE_UNAVAILABLE;

import com.google.common.base.Throwables;
import io.javalin.Javalin;
import io.javalin.http.Context;
import io.javalin.http.ForbiddenResponse;
import io.javalin.plugin.openapi.OpenApiOptions;
import io.javalin.plugin.openapi.OpenApiPlugin;
import io.javalin.plugin.openapi.jackson.JacksonModelConverterFactory;
import io.javalin.plugin.openapi.ui.SwaggerOptions;
import io.swagger.v3.oas.models.info.Info;
import io.swagger.v3.oas.models.info.License;
import java.net.BindException;
import org.apache.commons.lang3.StringUtils;
import org.apache.logging.log4j.LogManager;
import org.apache.logging.log4j.Logger;
import org.eclipse.jetty.server.Connector;
import org.eclipse.jetty.server.HttpConfiguration;
import org.eclipse.jetty.server.HttpConnectionFactory;
import org.eclipse.jetty.server.Server;
import tech.pegasys.teku.api.DataProvider;
import tech.pegasys.teku.api.exceptions.BadRequestException;
import tech.pegasys.teku.api.exceptions.ServiceUnavailableException;
import tech.pegasys.teku.beaconrestapi.handlers.tekuv1.admin.Liveness;
import tech.pegasys.teku.beaconrestapi.handlers.tekuv1.admin.PutLogLevel;
import tech.pegasys.teku.beaconrestapi.handlers.tekuv1.admin.Readiness;
import tech.pegasys.teku.beaconrestapi.handlers.tekuv1.beacon.GetAllBlocksAtSlot;
import tech.pegasys.teku.beaconrestapi.handlers.tekuv1.beacon.GetPreparedBeaconProposers;
import tech.pegasys.teku.beaconrestapi.handlers.tekuv1.beacon.GetProtoArray;
import tech.pegasys.teku.beaconrestapi.handlers.tekuv1.beacon.GetSszState;
import tech.pegasys.teku.beaconrestapi.handlers.tekuv1.beacon.GetStateByBlockRoot;
import tech.pegasys.teku.beaconrestapi.handlers.tekuv1.node.GetPeersScore;
import tech.pegasys.teku.beaconrestapi.handlers.v1.beacon.GetAttestations;
import tech.pegasys.teku.beaconrestapi.handlers.v1.beacon.GetAttesterSlashings;
import tech.pegasys.teku.beaconrestapi.handlers.v1.beacon.GetBlock;
import tech.pegasys.teku.beaconrestapi.handlers.v1.beacon.GetBlockAttestations;
import tech.pegasys.teku.beaconrestapi.handlers.v1.beacon.GetBlockHeader;
import tech.pegasys.teku.beaconrestapi.handlers.v1.beacon.GetBlockHeaders;
import tech.pegasys.teku.beaconrestapi.handlers.v1.beacon.GetBlockRoot;
import tech.pegasys.teku.beaconrestapi.handlers.v1.beacon.GetGenesis;
import tech.pegasys.teku.beaconrestapi.handlers.v1.beacon.GetProposerSlashings;
import tech.pegasys.teku.beaconrestapi.handlers.v1.beacon.GetStateCommittees;
import tech.pegasys.teku.beaconrestapi.handlers.v1.beacon.GetStateFinalityCheckpoints;
import tech.pegasys.teku.beaconrestapi.handlers.v1.beacon.GetStateFork;
import tech.pegasys.teku.beaconrestapi.handlers.v1.beacon.GetStateRoot;
import tech.pegasys.teku.beaconrestapi.handlers.v1.beacon.GetStateSyncCommittees;
import tech.pegasys.teku.beaconrestapi.handlers.v1.beacon.GetStateValidator;
import tech.pegasys.teku.beaconrestapi.handlers.v1.beacon.GetStateValidatorBalances;
import tech.pegasys.teku.beaconrestapi.handlers.v1.beacon.GetStateValidators;
import tech.pegasys.teku.beaconrestapi.handlers.v1.beacon.GetVoluntaryExits;
import tech.pegasys.teku.beaconrestapi.handlers.v1.beacon.PostAttestation;
import tech.pegasys.teku.beaconrestapi.handlers.v1.beacon.PostAttesterSlashing;
import tech.pegasys.teku.beaconrestapi.handlers.v1.beacon.PostBlindedBlock;
import tech.pegasys.teku.beaconrestapi.handlers.v1.beacon.PostBlock;
import tech.pegasys.teku.beaconrestapi.handlers.v1.beacon.PostProposerSlashing;
import tech.pegasys.teku.beaconrestapi.handlers.v1.beacon.PostSyncCommittees;
import tech.pegasys.teku.beaconrestapi.handlers.v1.beacon.PostVoluntaryExit;
import tech.pegasys.teku.beaconrestapi.handlers.v1.config.GetDepositContract;
import tech.pegasys.teku.beaconrestapi.handlers.v1.config.GetForkSchedule;
import tech.pegasys.teku.beaconrestapi.handlers.v1.config.GetSpec;
import tech.pegasys.teku.beaconrestapi.handlers.v1.debug.GetChainHeadsV1;
import tech.pegasys.teku.beaconrestapi.handlers.v1.events.GetEvents;
import tech.pegasys.teku.beaconrestapi.handlers.v1.node.GetHealth;
import tech.pegasys.teku.beaconrestapi.handlers.v1.node.GetIdentity;
import tech.pegasys.teku.beaconrestapi.handlers.v1.node.GetPeerById;
import tech.pegasys.teku.beaconrestapi.handlers.v1.node.GetPeerCount;
import tech.pegasys.teku.beaconrestapi.handlers.v1.node.GetPeers;
import tech.pegasys.teku.beaconrestapi.handlers.v1.node.GetSyncing;
import tech.pegasys.teku.beaconrestapi.handlers.v1.node.GetVersion;
import tech.pegasys.teku.beaconrestapi.handlers.v1.validator.GetAggregateAttestation;
import tech.pegasys.teku.beaconrestapi.handlers.v1.validator.GetAttestationData;
import tech.pegasys.teku.beaconrestapi.handlers.v1.validator.GetNewBlindedBlock;
import tech.pegasys.teku.beaconrestapi.handlers.v1.validator.GetProposerDuties;
import tech.pegasys.teku.beaconrestapi.handlers.v1.validator.GetSyncCommitteeContribution;
import tech.pegasys.teku.beaconrestapi.handlers.v1.validator.PostAggregateAndProofs;
import tech.pegasys.teku.beaconrestapi.handlers.v1.validator.PostAttesterDuties;
import tech.pegasys.teku.beaconrestapi.handlers.v1.validator.PostContributionAndProofs;
import tech.pegasys.teku.beaconrestapi.handlers.v1.validator.PostPrepareBeaconProposer;
import tech.pegasys.teku.beaconrestapi.handlers.v1.validator.PostSubscribeToBeaconCommitteeSubnet;
import tech.pegasys.teku.beaconrestapi.handlers.v1.validator.PostSyncCommitteeSubscriptions;
import tech.pegasys.teku.beaconrestapi.handlers.v1.validator.PostSyncDuties;
import tech.pegasys.teku.beaconrestapi.handlers.v1.validator.PostValidatorLiveness;
import tech.pegasys.teku.beaconrestapi.handlers.v2.debug.GetChainHeadsV2;
import tech.pegasys.teku.beaconrestapi.handlers.v2.debug.GetState;
import tech.pegasys.teku.beaconrestapi.handlers.v2.validator.GetNewBlock;
import tech.pegasys.teku.beaconrestapi.schema.BadRequest;
import tech.pegasys.teku.infrastructure.async.AsyncRunner;
import tech.pegasys.teku.infrastructure.async.ExceptionThrowingSupplier;
import tech.pegasys.teku.infrastructure.events.EventChannels;
import tech.pegasys.teku.infrastructure.exceptions.InvalidConfigurationException;
import tech.pegasys.teku.infrastructure.restapi.openapi.OpenApiDocBuilder;
import tech.pegasys.teku.infrastructure.time.TimeProvider;
import tech.pegasys.teku.infrastructure.version.VersionProvider;
import tech.pegasys.teku.provider.JsonProvider;
import tech.pegasys.teku.spec.Spec;
import tech.pegasys.teku.spec.datastructures.eth1.Eth1Address;
import tech.pegasys.teku.spec.schemas.SchemaDefinitionCache;
import tech.pegasys.teku.storage.client.ChainDataUnavailableException;
import tech.pegasys.teku.validator.api.NodeSyncingException;

public class BeaconRestApi {

  private Server jettyServer;
  private final Javalin app;
  private final JsonProvider jsonProvider = new JsonProvider();
  private static final Logger LOG = LogManager.getLogger();
  private OpenApiDocBuilder openApiDocBuilder;
  private String migratedOpenApi;
  private SchemaDefinitionCache schemaCache;

  private void initialize(
      final DataProvider dataProvider,
      final BeaconRestApiConfig configuration,
      final EventChannels eventChannels,
      final AsyncRunner asyncRunner,
      final TimeProvider timeProvider,
      final Spec spec) {
    final Info applicationInfo = createApplicationInfo();
    openApiDocBuilder =
        new OpenApiDocBuilder()
            .title(applicationInfo.getTitle())
            .version(applicationInfo.getVersion())
            .description(applicationInfo.getDescription())
            .license(applicationInfo.getLicense().getName(), applicationInfo.getLicense().getUrl());
    if (app._conf != null) {
      // the beaconRestApi test mocks the app object, and will skip this
      app._conf.server(
          () -> {
            jettyServer = new Server(configuration.getRestApiPort());
            LOG.debug("Setting Max URL length to {}", configuration.getMaxUrlLength());
            for (Connector c : jettyServer.getConnectors()) {
              final HttpConfiguration httpConfiguration =
                  c.getConnectionFactory(HttpConnectionFactory.class).getHttpConfiguration();

              if (httpConfiguration != null) {
                httpConfiguration.setRequestHeaderSize(configuration.getMaxUrlLength());
              }
            }
            return jettyServer;
          });
    }
    schemaCache = new SchemaDefinitionCache(spec);
    app.jettyServer().setServerHost(configuration.getRestApiInterface());
    app.jettyServer().setServerPort(configuration.getRestApiPort());

    addHostAllowlistHandler(configuration);

    addExceptionHandlers();
    addStandardApiHandlers(
        dataProvider, spec, eventChannels, asyncRunner, timeProvider, configuration);
    addTekuSpecificHandlers(dataProvider);
    migratedOpenApi = openApiDocBuilder.build();
  }

  public String getMigratedOpenApi() {
    return migratedOpenApi;
  }

  private void addStandardApiHandlers(
      final DataProvider dataProvider,
      final Spec spec,
      final EventChannels eventChannels,
      final AsyncRunner asyncRunner,
      final TimeProvider timeProvider,
      final BeaconRestApiConfig configuration) {
    addBeaconHandlers(dataProvider, spec);
    addEventHandler(dataProvider, eventChannels, asyncRunner, timeProvider, configuration);
    addNodeHandlers(dataProvider);
    addValidatorHandlers(dataProvider, spec);
    addConfigHandlers(dataProvider, configuration.getEth1DepositContractAddress());
    addDebugHandlers(dataProvider);
  }

  private void addConfigHandlers(
      final DataProvider dataProvider, final Eth1Address depositAddress) {
    addMigratedEndpoint(new GetDepositContract(depositAddress, dataProvider.getConfigProvider()));
    addMigratedEndpoint(new GetForkSchedule(dataProvider));
    addMigratedEndpoint(new GetSpec(dataProvider));
  }

  private void addDebugHandlers(final DataProvider dataProvider) {
    addMigratedEndpoint(new GetChainHeadsV1(dataProvider));
    addMigratedEndpoint(new GetChainHeadsV2(dataProvider));
    app.get(
        tech.pegasys.teku.beaconrestapi.handlers.v1.debug.GetState.ROUTE,
        new tech.pegasys.teku.beaconrestapi.handlers.v1.debug.GetState(dataProvider, jsonProvider));
    app.get(GetState.ROUTE, new GetState(dataProvider, jsonProvider));
  }

  private void addHostAllowlistHandler(final BeaconRestApiConfig configuration) {
    app.before(
        (ctx) -> {
          String header = ctx.host();
          if (!isHostAuthorized(configuration.getRestApiHostAllowlist(), header)) {
            LOG.debug("Host not authorized " + header);
            throw new ForbiddenResponse("Host not authorized");
          }
        });
  }

  private void addExceptionHandlers() {
    app.exception(ChainDataUnavailableException.class, (e, ctx) -> ctx.status(SC_NO_CONTENT));
    app.exception(NodeSyncingException.class, this::serviceUnavailable);
    app.exception(ServiceUnavailableException.class, this::serviceUnavailable);
    app.exception(BadRequestException.class, this::badRequest);
    app.exception(IllegalArgumentException.class, this::badRequest);
    // Add catch-all handler
    app.exception(
        Exception.class,
        (e, ctx) -> {
          LOG.error("Failed to process request to URL {}", ctx.url(), e);
          ctx.status(SC_INTERNAL_SERVER_ERROR);
          setErrorBody(
              ctx, () -> BadRequest.internalError(jsonProvider, "An unexpected error occurred"));
        });
  }

  private void serviceUnavailable(final Throwable throwable, final Context context) {
    context.status(SC_SERVICE_UNAVAILABLE);
    setErrorBody(context, () -> BadRequest.serviceUnavailable(jsonProvider));
  }

  private void badRequest(final Throwable throwable, final Context context) {
    context.status(SC_BAD_REQUEST);
    setErrorBody(context, () -> BadRequest.badRequest(jsonProvider, throwable.getMessage()));
  }

  private void setErrorBody(final Context ctx, final ExceptionThrowingSupplier<String> body) {
    try {
      ctx.json(body.get());
    } catch (final Throwable e) {
      LOG.error("Failed to serialize internal server error response", e);
    }
  }

  public BeaconRestApi(
      final DataProvider dataProvider,
      final BeaconRestApiConfig configuration,
      final EventChannels eventChannels,
      final AsyncRunner asyncRunner,
      final TimeProvider timeProvider,
      final Spec spec) {
    this.app =
        Javalin.create(
            config -> {
              config.registerPlugin(
                  new OpenApiPlugin(getOpenApiOptions(jsonProvider, configuration)));
              config.defaultContentType = "application/json";
              config.showJavalinBanner = false;
              if (configuration.getRestApiCorsAllowedOrigins() != null
                  && !configuration.getRestApiCorsAllowedOrigins().isEmpty()) {
                if (configuration.getRestApiCorsAllowedOrigins().contains("*")) {
                  config.enableCorsForAllOrigins();
                } else {
                  config.enableCorsForOrigin(
                      configuration.getRestApiCorsAllowedOrigins().toArray(new String[0]));
                }
              }
            });
    initialize(dataProvider, configuration, eventChannels, asyncRunner, timeProvider, spec);
  }

  BeaconRestApi(
      final DataProvider dataProvider,
      final BeaconRestApiConfig configuration,
      final EventChannels eventChannels,
      final AsyncRunner asyncRunner,
      final TimeProvider timeProvider,
      final Javalin app,
      final Spec spec) {
    this.app = app;
    initialize(dataProvider, configuration, eventChannels, asyncRunner, timeProvider, spec);
  }

  public void start() {
    try {
      app.start();
    } catch (RuntimeException ex) {
      if (Throwables.getRootCause(ex) instanceof BindException) {
        throw new InvalidConfigurationException(
            String.format(
                "TCP Port %d is already in use. "
                    + "You may need to stop another process or change the HTTP port for this process.",
                getListenPort()));
      }
    }
  }

  public int getListenPort() {
    return app.jettyServer().getServerPort();
  }

  private static OpenApiOptions getOpenApiOptions(
      final JsonProvider jsonProvider, final BeaconRestApiConfig config) {
    final JacksonModelConverterFactory factory =
        new JacksonModelConverterFactory(jsonProvider.getObjectMapper());

    final Info applicationInfo = createApplicationInfo();
    final OpenApiOptions options =
        new OpenApiOptions(applicationInfo).modelConverterFactory(factory);
    if (config.isRestApiDocsEnabled()) {
      options.path("/swagger-docs").swagger(new SwaggerOptions("/swagger-ui"));
    }
    return options;
  }

  private static Info createApplicationInfo() {
    return new Info()
        .title(StringUtils.capitalize(VersionProvider.CLIENT_IDENTITY))
        .version(VersionProvider.IMPLEMENTATION_VERSION)
        .description(
            "A minimal API specification for the beacon node, which enables a validator "
                + "to connect and perform its obligations on the Ethereum beacon chain.")
        .license(
            new License()
                .name("Apache 2.0")
                .url("https://www.apache.org/licenses/LICENSE-2.0.html"));
  }

  private void addTekuSpecificHandlers(final DataProvider provider) {
    app.put(PutLogLevel.ROUTE, new PutLogLevel(jsonProvider));
    app.get(GetSszState.ROUTE, new GetSszState(provider, jsonProvider));
    app.get(GetStateByBlockRoot.ROUTE, new GetStateByBlockRoot(provider, jsonProvider));
    app.get(Liveness.ROUTE, new Liveness());
    app.get(Readiness.ROUTE, new Readiness(provider, jsonProvider));
    app.get(GetAllBlocksAtSlot.ROUTE, new GetAllBlocksAtSlot(provider, jsonProvider));
    app.get(GetPeersScore.ROUTE, new GetPeersScore(provider, jsonProvider));
    app.get(GetProtoArray.ROUTE, new GetProtoArray(provider, jsonProvider));
    app.get(
        GetPreparedBeaconProposers.ROUTE, new GetPreparedBeaconProposers(provider, jsonProvider));
  }

  private void addNodeHandlers(final DataProvider provider) {
    addMigratedEndpoint(new GetHealth(provider));
    addMigratedEndpoint(new GetIdentity(provider));
    addMigratedEndpoint(new GetPeers(provider));
    addMigratedEndpoint(new GetPeerCount(provider));
    addMigratedEndpoint(new GetPeerById(provider));
    addMigratedEndpoint(new GetSyncing(provider));
    addMigratedEndpoint(new GetVersion());
  }

  private void addMigratedEndpoint(final MigratingEndpointAdapter endpoint) {
    endpoint.addEndpoint(app);
    openApiDocBuilder.endpoint(endpoint);
  }

  private void addValidatorHandlers(final DataProvider dataProvider, final Spec spec) {
    app.post(PostAttesterDuties.ROUTE, new PostAttesterDuties(dataProvider, jsonProvider));
    app.get(GetProposerDuties.ROUTE, new GetProposerDuties(dataProvider, jsonProvider));
    app.get(
        tech.pegasys.teku.beaconrestapi.handlers.v1.validator.GetNewBlock.ROUTE,
        new tech.pegasys.teku.beaconrestapi.handlers.v1.validator.GetNewBlock(
            dataProvider, jsonProvider));
    addMigratedEndpoint(new GetNewBlock(dataProvider, spec, schemaCache));
    addMigratedEndpoint(new GetNewBlindedBlock(dataProvider, spec, schemaCache));
    app.get(GetAttestationData.ROUTE, new GetAttestationData(dataProvider, jsonProvider));
    app.get(GetAggregateAttestation.ROUTE, new GetAggregateAttestation(dataProvider, jsonProvider));
    app.post(PostAggregateAndProofs.ROUTE, new PostAggregateAndProofs(dataProvider, jsonProvider));
    app.post(
        PostSubscribeToBeaconCommitteeSubnet.ROUTE,
        new PostSubscribeToBeaconCommitteeSubnet(dataProvider, jsonProvider));
    app.post(PostSyncDuties.ROUTE, new PostSyncDuties(dataProvider, jsonProvider));
    app.get(
        GetSyncCommitteeContribution.ROUTE,
        new GetSyncCommitteeContribution(dataProvider, jsonProvider));
    app.post(
        PostSyncCommitteeSubscriptions.ROUTE,
        new PostSyncCommitteeSubscriptions(dataProvider, jsonProvider));
    app.post(
        PostContributionAndProofs.ROUTE, new PostContributionAndProofs(dataProvider, jsonProvider));
    addMigratedEndpoint(new PostPrepareBeaconProposer(dataProvider));
  }

  private void addBeaconHandlers(final DataProvider dataProvider, final Spec spec) {
    addMigratedEndpoint(new GetGenesis(dataProvider));
    addMigratedEndpoint(new GetStateRoot(dataProvider));
    addMigratedEndpoint(new GetStateFork(dataProvider));
    addMigratedEndpoint(new GetStateFinalityCheckpoints(dataProvider));
    app.get(GetStateValidators.ROUTE, new GetStateValidators(dataProvider, jsonProvider));
    addMigratedEndpoint(new GetStateValidator(dataProvider));
    app.get(
        GetStateValidatorBalances.ROUTE, new GetStateValidatorBalances(dataProvider, jsonProvider));
<<<<<<< HEAD
    app.get(GetStateCommittees.ROUTE, new GetStateCommittees(dataProvider, jsonProvider));
    addMigratedEndpoint(new GetStateSyncCommittees(dataProvider));
=======
    addMigratedEndpoint(new GetStateCommittees(dataProvider));
    app.get(GetStateSyncCommittees.ROUTE, new GetStateSyncCommittees(dataProvider, jsonProvider));
>>>>>>> 95e94dca

    addMigratedEndpoint(new GetBlockHeaders(dataProvider));
    addMigratedEndpoint(new GetBlockHeader(dataProvider));

    addMigratedEndpoint(new PostBlock(dataProvider, spec, schemaCache));
    addMigratedEndpoint(new PostBlindedBlock(dataProvider, spec, schemaCache));

    addMigratedEndpoint(new GetBlock(dataProvider, schemaCache));
    app.get(
        tech.pegasys.teku.beaconrestapi.handlers.v2.beacon.GetBlock.ROUTE,
        new tech.pegasys.teku.beaconrestapi.handlers.v2.beacon.GetBlock(
            dataProvider, jsonProvider));

    addMigratedEndpoint(new GetBlockRoot(dataProvider));
    addMigratedEndpoint(new GetBlockAttestations(dataProvider, spec));

    addMigratedEndpoint(new GetAttestations(dataProvider, spec));
    app.post(PostAttestation.ROUTE, new PostAttestation(dataProvider, jsonProvider));

    addMigratedEndpoint(new GetAttesterSlashings(dataProvider, spec));
    app.post(PostAttesterSlashing.ROUTE, new PostAttesterSlashing(dataProvider, jsonProvider));
    addMigratedEndpoint(new GetProposerSlashings(dataProvider));
    app.post(PostProposerSlashing.ROUTE, new PostProposerSlashing(dataProvider, jsonProvider));
    addMigratedEndpoint(new GetVoluntaryExits(dataProvider));
    app.post(PostVoluntaryExit.ROUTE, new PostVoluntaryExit(dataProvider, jsonProvider));
    app.post(PostSyncCommittees.ROUTE, new PostSyncCommittees(dataProvider, jsonProvider));
    app.post(PostValidatorLiveness.ROUTE, new PostValidatorLiveness(dataProvider, jsonProvider));
  }

  private void addEventHandler(
      final DataProvider dataProvider,
      final EventChannels eventChannels,
      final AsyncRunner asyncRunner,
      final TimeProvider timeProvider,
      final BeaconRestApiConfig configuration) {
    app.get(
        GetEvents.ROUTE,
        new GetEvents(
            dataProvider,
            eventChannels,
            asyncRunner,
            timeProvider,
            configuration.getMaxPendingEvents()));
  }

  public void stop() {
    try {
      if (jettyServer != null) {
        jettyServer.stop();
      }
    } catch (Exception ex) {
      LOG.error(ex);
    }
    app.stop();
  }
}<|MERGE_RESOLUTION|>--- conflicted
+++ resolved
@@ -400,13 +400,8 @@
     addMigratedEndpoint(new GetStateValidator(dataProvider));
     app.get(
         GetStateValidatorBalances.ROUTE, new GetStateValidatorBalances(dataProvider, jsonProvider));
-<<<<<<< HEAD
-    app.get(GetStateCommittees.ROUTE, new GetStateCommittees(dataProvider, jsonProvider));
+    addMigratedEndpoint(new GetStateCommittees(dataProvider));
     addMigratedEndpoint(new GetStateSyncCommittees(dataProvider));
-=======
-    addMigratedEndpoint(new GetStateCommittees(dataProvider));
-    app.get(GetStateSyncCommittees.ROUTE, new GetStateSyncCommittees(dataProvider, jsonProvider));
->>>>>>> 95e94dca
 
     addMigratedEndpoint(new GetBlockHeaders(dataProvider));
     addMigratedEndpoint(new GetBlockHeader(dataProvider));
