--- conflicted
+++ resolved
@@ -369,13 +369,8 @@
     app.put(PutLogLevel.ROUTE, new PutLogLevel(jsonProvider));
     app.get(GetStateByBlockRoot.ROUTE, new GetStateByBlockRoot(provider, jsonProvider));
     addMigratedEndpoint(new Liveness(provider));
-<<<<<<< HEAD
-    app.get(Readiness.ROUTE, new Readiness(provider, jsonProvider));
+    addMigratedEndpoint(new Readiness(provider));
     addMigratedEndpoint(new GetAllBlocksAtSlot(provider, schemaCache));
-=======
-    addMigratedEndpoint(new Readiness(provider));
-    app.get(GetAllBlocksAtSlot.ROUTE, new GetAllBlocksAtSlot(provider, jsonProvider));
->>>>>>> e93785af
     app.get(GetPeersScore.ROUTE, new GetPeersScore(provider, jsonProvider));
     app.get(GetProtoArray.ROUTE, new GetProtoArray(provider, jsonProvider));
     addMigratedEndpoint(new GetProposersData(provider));
