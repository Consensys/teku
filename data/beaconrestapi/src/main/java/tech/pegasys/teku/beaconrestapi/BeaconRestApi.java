/*
 * Copyright 2019 ConsenSys AG.
 *
 * Licensed under the Apache License, Version 2.0 (the "License"); you may not use this file except in compliance with
 * the License. You may obtain a copy of the License at
 *
 * http://www.apache.org/licenses/LICENSE-2.0
 *
 * Unless required by applicable law or agreed to in writing, software distributed under the License is distributed on
 * an "AS IS" BASIS, WITHOUT WARRANTIES OR CONDITIONS OF ANY KIND, either express or implied. See the License for the
 * specific language governing permissions and limitations under the License.
 */

package tech.pegasys.teku.beaconrestapi;

import static tech.pegasys.teku.infrastructure.http.HostAllowlistUtils.isHostAuthorized;
import static tech.pegasys.teku.infrastructure.http.HttpStatusCodes.SC_BAD_REQUEST;
import static tech.pegasys.teku.infrastructure.http.HttpStatusCodes.SC_NO_CONTENT;
import static tech.pegasys.teku.infrastructure.http.HttpStatusCodes.SC_SERVICE_UNAVAILABLE;
import static tech.pegasys.teku.infrastructure.http.HttpStatusCodes.SC_UNSUPPORTED_MEDIA_TYPE;

import com.fasterxml.jackson.core.JsonProcessingException;
import com.google.common.base.Throwables;
import io.javalin.Javalin;
import io.javalin.http.Context;
import io.javalin.http.ForbiddenResponse;
import io.javalin.plugin.openapi.OpenApiOptions;
import io.javalin.plugin.openapi.OpenApiPlugin;
import io.javalin.plugin.openapi.jackson.JacksonModelConverterFactory;
import io.javalin.plugin.openapi.ui.SwaggerOptions;
import io.swagger.v3.oas.models.info.Info;
import io.swagger.v3.oas.models.info.License;
import java.net.BindException;
import org.apache.commons.lang3.StringUtils;
import org.apache.logging.log4j.LogManager;
import org.apache.logging.log4j.Logger;
import org.eclipse.jetty.server.Connector;
import org.eclipse.jetty.server.HttpConfiguration;
import org.eclipse.jetty.server.HttpConnectionFactory;
import org.eclipse.jetty.server.Server;
import tech.pegasys.teku.api.DataProvider;
import tech.pegasys.teku.api.exceptions.BadRequestException;
import tech.pegasys.teku.api.exceptions.ServiceUnavailableException;
import tech.pegasys.teku.beaconrestapi.handlers.tekuv1.admin.Liveness;
import tech.pegasys.teku.beaconrestapi.handlers.tekuv1.admin.PutLogLevel;
import tech.pegasys.teku.beaconrestapi.handlers.tekuv1.admin.Readiness;
import tech.pegasys.teku.beaconrestapi.handlers.tekuv1.beacon.GetAllBlocksAtSlot;
import tech.pegasys.teku.beaconrestapi.handlers.tekuv1.beacon.GetDeposits;
import tech.pegasys.teku.beaconrestapi.handlers.tekuv1.beacon.GetEth1Data;
import tech.pegasys.teku.beaconrestapi.handlers.tekuv1.beacon.GetEth1VotingSummary;
import tech.pegasys.teku.beaconrestapi.handlers.tekuv1.beacon.GetProposersData;
import tech.pegasys.teku.beaconrestapi.handlers.tekuv1.beacon.GetProtoArray;
import tech.pegasys.teku.beaconrestapi.handlers.tekuv1.beacon.GetStateByBlockRoot;
import tech.pegasys.teku.beaconrestapi.handlers.tekuv1.node.GetPeersScore;
import tech.pegasys.teku.beaconrestapi.handlers.v1.beacon.GetAttestations;
import tech.pegasys.teku.beaconrestapi.handlers.v1.beacon.GetAttesterSlashings;
import tech.pegasys.teku.beaconrestapi.handlers.v1.beacon.GetBlock;
import tech.pegasys.teku.beaconrestapi.handlers.v1.beacon.GetBlockAttestations;
import tech.pegasys.teku.beaconrestapi.handlers.v1.beacon.GetBlockHeader;
import tech.pegasys.teku.beaconrestapi.handlers.v1.beacon.GetBlockHeaders;
import tech.pegasys.teku.beaconrestapi.handlers.v1.beacon.GetBlockRoot;
import tech.pegasys.teku.beaconrestapi.handlers.v1.beacon.GetGenesis;
import tech.pegasys.teku.beaconrestapi.handlers.v1.beacon.GetProposerSlashings;
import tech.pegasys.teku.beaconrestapi.handlers.v1.beacon.GetStateCommittees;
import tech.pegasys.teku.beaconrestapi.handlers.v1.beacon.GetStateFinalityCheckpoints;
import tech.pegasys.teku.beaconrestapi.handlers.v1.beacon.GetStateFork;
import tech.pegasys.teku.beaconrestapi.handlers.v1.beacon.GetStateRoot;
import tech.pegasys.teku.beaconrestapi.handlers.v1.beacon.GetStateSyncCommittees;
import tech.pegasys.teku.beaconrestapi.handlers.v1.beacon.GetStateValidator;
import tech.pegasys.teku.beaconrestapi.handlers.v1.beacon.GetStateValidatorBalances;
import tech.pegasys.teku.beaconrestapi.handlers.v1.beacon.GetStateValidators;
import tech.pegasys.teku.beaconrestapi.handlers.v1.beacon.GetVoluntaryExits;
import tech.pegasys.teku.beaconrestapi.handlers.v1.beacon.PostAttestation;
import tech.pegasys.teku.beaconrestapi.handlers.v1.beacon.PostAttesterSlashing;
import tech.pegasys.teku.beaconrestapi.handlers.v1.beacon.PostBlindedBlock;
import tech.pegasys.teku.beaconrestapi.handlers.v1.beacon.PostBlock;
import tech.pegasys.teku.beaconrestapi.handlers.v1.beacon.PostProposerSlashing;
import tech.pegasys.teku.beaconrestapi.handlers.v1.beacon.PostSyncCommittees;
import tech.pegasys.teku.beaconrestapi.handlers.v1.beacon.PostVoluntaryExit;
import tech.pegasys.teku.beaconrestapi.handlers.v1.config.GetDepositContract;
import tech.pegasys.teku.beaconrestapi.handlers.v1.config.GetForkSchedule;
import tech.pegasys.teku.beaconrestapi.handlers.v1.config.GetSpec;
import tech.pegasys.teku.beaconrestapi.handlers.v1.debug.GetChainHeadsV1;
import tech.pegasys.teku.beaconrestapi.handlers.v1.events.GetEvents;
import tech.pegasys.teku.beaconrestapi.handlers.v1.node.GetHealth;
import tech.pegasys.teku.beaconrestapi.handlers.v1.node.GetIdentity;
import tech.pegasys.teku.beaconrestapi.handlers.v1.node.GetPeerById;
import tech.pegasys.teku.beaconrestapi.handlers.v1.node.GetPeerCount;
import tech.pegasys.teku.beaconrestapi.handlers.v1.node.GetPeers;
import tech.pegasys.teku.beaconrestapi.handlers.v1.node.GetSyncing;
import tech.pegasys.teku.beaconrestapi.handlers.v1.node.GetVersion;
import tech.pegasys.teku.beaconrestapi.handlers.v1.validator.GetAggregateAttestation;
import tech.pegasys.teku.beaconrestapi.handlers.v1.validator.GetAttestationData;
import tech.pegasys.teku.beaconrestapi.handlers.v1.validator.GetNewBlindedBlock;
import tech.pegasys.teku.beaconrestapi.handlers.v1.validator.GetProposerDuties;
import tech.pegasys.teku.beaconrestapi.handlers.v1.validator.GetSyncCommitteeContribution;
import tech.pegasys.teku.beaconrestapi.handlers.v1.validator.PostAggregateAndProofs;
import tech.pegasys.teku.beaconrestapi.handlers.v1.validator.PostAttesterDuties;
import tech.pegasys.teku.beaconrestapi.handlers.v1.validator.PostContributionAndProofs;
import tech.pegasys.teku.beaconrestapi.handlers.v1.validator.PostPrepareBeaconProposer;
import tech.pegasys.teku.beaconrestapi.handlers.v1.validator.PostRegisterValidator;
import tech.pegasys.teku.beaconrestapi.handlers.v1.validator.PostSubscribeToBeaconCommitteeSubnet;
import tech.pegasys.teku.beaconrestapi.handlers.v1.validator.PostSyncCommitteeSubscriptions;
import tech.pegasys.teku.beaconrestapi.handlers.v1.validator.PostSyncDuties;
import tech.pegasys.teku.beaconrestapi.handlers.v1.validator.PostValidatorLiveness;
import tech.pegasys.teku.beaconrestapi.handlers.v2.debug.GetChainHeadsV2;
import tech.pegasys.teku.beaconrestapi.handlers.v2.debug.GetState;
import tech.pegasys.teku.beaconrestapi.handlers.v2.validator.GetNewBlock;
import tech.pegasys.teku.beaconrestapi.schema.BadRequest;
import tech.pegasys.teku.infrastructure.async.AsyncRunner;
import tech.pegasys.teku.infrastructure.async.ExceptionThrowingSupplier;
import tech.pegasys.teku.infrastructure.events.EventChannels;
import tech.pegasys.teku.infrastructure.exceptions.InvalidConfigurationException;
import tech.pegasys.teku.infrastructure.http.ContentTypeNotSupportedException;
import tech.pegasys.teku.infrastructure.restapi.DefaultExceptionHandler;
import tech.pegasys.teku.infrastructure.restapi.openapi.OpenApiDocBuilder;
import tech.pegasys.teku.infrastructure.time.TimeProvider;
import tech.pegasys.teku.infrastructure.version.VersionProvider;
import tech.pegasys.teku.provider.JsonProvider;
import tech.pegasys.teku.spec.Spec;
import tech.pegasys.teku.spec.datastructures.eth1.Eth1Address;
import tech.pegasys.teku.spec.schemas.SchemaDefinitionCache;
import tech.pegasys.teku.storage.client.ChainDataUnavailableException;
import tech.pegasys.teku.validator.api.NodeSyncingException;
import tech.pegasys.teku.validator.coordinator.Eth1DataProvider;

public class BeaconRestApi {

  private Server jettyServer;
  private final Javalin app;
  private final JsonProvider jsonProvider = new JsonProvider();
  private static final Logger LOG = LogManager.getLogger();
  private OpenApiDocBuilder openApiDocBuilder;
  private String migratedOpenApi;
  private SchemaDefinitionCache schemaCache;

  private void initialize(
      final DataProvider dataProvider,
      final Eth1DataProvider eth1DataProvider,
      final BeaconRestApiConfig configuration,
      final EventChannels eventChannels,
      final AsyncRunner asyncRunner,
      final TimeProvider timeProvider,
      final Spec spec) {
    final Info applicationInfo = createApplicationInfo();
    openApiDocBuilder =
        new OpenApiDocBuilder()
            .title(applicationInfo.getTitle())
            .version(applicationInfo.getVersion())
            .description(applicationInfo.getDescription())
            .license(applicationInfo.getLicense().getName(), applicationInfo.getLicense().getUrl());
    if (app._conf != null) {
      // the beaconRestApi test mocks the app object, and will skip this
      app._conf.server(
          () -> {
            jettyServer = new Server(configuration.getRestApiPort());
            LOG.debug("Setting Max URL length to {}", configuration.getMaxUrlLength());
            for (Connector c : jettyServer.getConnectors()) {
              final HttpConfiguration httpConfiguration =
                  c.getConnectionFactory(HttpConnectionFactory.class).getHttpConfiguration();

              if (httpConfiguration != null) {
                httpConfiguration.setRequestHeaderSize(configuration.getMaxUrlLength());
              }
            }
            return jettyServer;
          });
    }
    schemaCache = new SchemaDefinitionCache(spec);
    app.jettyServer().setServerHost(configuration.getRestApiInterface());
    app.jettyServer().setServerPort(configuration.getRestApiPort());

    addHostAllowlistHandler(configuration);

    addExceptionHandlers();
    addStandardApiHandlers(
        dataProvider, spec, eventChannels, asyncRunner, timeProvider, configuration);
    addTekuSpecificHandlers(dataProvider, eth1DataProvider);
    migratedOpenApi = openApiDocBuilder.build();
  }

  public String getMigratedOpenApi() {
    return migratedOpenApi;
  }

  private void addStandardApiHandlers(
      final DataProvider dataProvider,
      final Spec spec,
      final EventChannels eventChannels,
      final AsyncRunner asyncRunner,
      final TimeProvider timeProvider,
      final BeaconRestApiConfig configuration) {
    addBeaconHandlers(dataProvider, spec);
    addEventHandler(dataProvider, eventChannels, asyncRunner, timeProvider, configuration);
    addNodeHandlers(dataProvider);
    addValidatorHandlers(dataProvider, spec);
    addConfigHandlers(dataProvider, configuration.getEth1DepositContractAddress());
    addDebugHandlers(dataProvider, spec);
  }

  private void addConfigHandlers(
      final DataProvider dataProvider, final Eth1Address depositAddress) {
    addMigratedEndpoint(new GetDepositContract(depositAddress, dataProvider.getConfigProvider()));
    addMigratedEndpoint(new GetForkSchedule(dataProvider));
    addMigratedEndpoint(new GetSpec(dataProvider));
  }

  private void addDebugHandlers(final DataProvider dataProvider, final Spec spec) {
    addMigratedEndpoint(new GetChainHeadsV1(dataProvider));
    addMigratedEndpoint(new GetChainHeadsV2(dataProvider));
    addMigratedEndpoint(
        new tech.pegasys.teku.beaconrestapi.handlers.v1.debug.GetState(
            dataProvider, spec, schemaCache));
    addMigratedEndpoint(new GetState(dataProvider, schemaCache));
  }

  private void addHostAllowlistHandler(final BeaconRestApiConfig configuration) {
    app.before(
        (ctx) -> {
          String header = ctx.host();
          if (!isHostAuthorized(configuration.getRestApiHostAllowlist(), header)) {
            LOG.debug("Host not authorized " + header);
            throw new ForbiddenResponse("Host not authorized");
          }
        });
  }

  private void addExceptionHandlers() {
    app.exception(ChainDataUnavailableException.class, (e, ctx) -> ctx.status(SC_NO_CONTENT));
    app.exception(NodeSyncingException.class, this::serviceUnavailable);
    app.exception(ServiceUnavailableException.class, this::serviceUnavailable);
    app.exception(ContentTypeNotSupportedException.class, this::unsupportedContentType);
    app.exception(BadRequestException.class, this::badRequest);
    app.exception(JsonProcessingException.class, this::badRequest);
    app.exception(IllegalArgumentException.class, this::badRequest);
    app.exception(Exception.class, new DefaultExceptionHandler<>());
  }

  private void unsupportedContentType(final Throwable throwable, final Context context) {
    context.status(SC_UNSUPPORTED_MEDIA_TYPE);
    setErrorBody(
        context,
        () ->
            BadRequest.serialize(jsonProvider, SC_UNSUPPORTED_MEDIA_TYPE, throwable.getMessage()));
  }

  private void serviceUnavailable(final Throwable throwable, final Context context) {
    context.status(SC_SERVICE_UNAVAILABLE);
    setErrorBody(context, () -> BadRequest.serviceUnavailable(jsonProvider));
  }

  private void badRequest(final Throwable throwable, final Context context) {
    context.status(SC_BAD_REQUEST);
    setErrorBody(context, () -> BadRequest.badRequest(jsonProvider, throwable.getMessage()));
  }

  private void setErrorBody(final Context ctx, final ExceptionThrowingSupplier<String> body) {
    try {
      ctx.json(body.get());
    } catch (final Throwable e) {
      LOG.error("Failed to serialize internal server error response", e);
    }
  }

  public BeaconRestApi(
      final DataProvider dataProvider,
      final Eth1DataProvider eth1DataProvider,
      final BeaconRestApiConfig configuration,
      final EventChannels eventChannels,
      final AsyncRunner asyncRunner,
      final TimeProvider timeProvider,
      final Spec spec) {
    this.app =
        Javalin.create(
            config -> {
              config.registerPlugin(
                  new OpenApiPlugin(getOpenApiOptions(jsonProvider, configuration)));
              config.defaultContentType = "application/json";
              config.showJavalinBanner = false;
              if (configuration.getRestApiCorsAllowedOrigins() != null
                  && !configuration.getRestApiCorsAllowedOrigins().isEmpty()) {
                if (configuration.getRestApiCorsAllowedOrigins().contains("*")) {
                  config.enableCorsForAllOrigins();
                } else {
                  config.enableCorsForOrigin(
                      configuration.getRestApiCorsAllowedOrigins().toArray(new String[0]));
                }
              }
            });
    initialize(
        dataProvider,
        eth1DataProvider,
        configuration,
        eventChannels,
        asyncRunner,
        timeProvider,
        spec);
  }

  BeaconRestApi(
      final DataProvider dataProvider,
      final Eth1DataProvider eth1DataProvider,
      final BeaconRestApiConfig configuration,
      final EventChannels eventChannels,
      final AsyncRunner asyncRunner,
      final TimeProvider timeProvider,
      final Javalin app,
      final Spec spec) {
    this.app = app;
    initialize(
        dataProvider,
        eth1DataProvider,
        configuration,
        eventChannels,
        asyncRunner,
        timeProvider,
        spec);
  }

  public void start() {
    try {
      app.start();
    } catch (RuntimeException ex) {
      if (Throwables.getRootCause(ex) instanceof BindException) {
        throw new InvalidConfigurationException(
            String.format(
                "TCP Port %d is already in use. "
                    + "You may need to stop another process or change the HTTP port for this process.",
                getListenPort()));
      }
    }
  }

  public int getListenPort() {
    return app.jettyServer().getServerPort();
  }

  private static OpenApiOptions getOpenApiOptions(
      final JsonProvider jsonProvider, final BeaconRestApiConfig config) {
    final JacksonModelConverterFactory factory =
        new JacksonModelConverterFactory(jsonProvider.getObjectMapper());

    final Info applicationInfo = createApplicationInfo();
    final OpenApiOptions options =
        new OpenApiOptions(applicationInfo).modelConverterFactory(factory);
    if (config.isRestApiDocsEnabled()) {
      options.path("/swagger-docs").swagger(new SwaggerOptions("/swagger-ui"));
    }
    return options;
  }

  private static Info createApplicationInfo() {
    return new Info()
        .title(StringUtils.capitalize(VersionProvider.CLIENT_IDENTITY))
        .version(VersionProvider.IMPLEMENTATION_VERSION)
        .description(
            "A minimal API specification for the beacon node, which enables a validator "
                + "to connect and perform its obligations on the Ethereum beacon chain.")
        .license(
            new License()
                .name("Apache 2.0")
                .url("https://www.apache.org/licenses/LICENSE-2.0.html"));
  }

  private void addTekuSpecificHandlers(
      final DataProvider provider, final Eth1DataProvider eth1DataProvider) {
    app.put(PutLogLevel.ROUTE, new PutLogLevel(jsonProvider));
    app.get(GetStateByBlockRoot.ROUTE, new GetStateByBlockRoot(provider, jsonProvider));
    addMigratedEndpoint(new Liveness(provider));
    app.get(Readiness.ROUTE, new Readiness(provider, jsonProvider));
    app.get(GetAllBlocksAtSlot.ROUTE, new GetAllBlocksAtSlot(provider, jsonProvider));
    app.get(GetPeersScore.ROUTE, new GetPeersScore(provider, jsonProvider));
    app.get(GetProtoArray.ROUTE, new GetProtoArray(provider, jsonProvider));
    app.get(GetProposersData.ROUTE, new GetProposersData(provider, jsonProvider));
    addMigratedEndpoint(new GetDeposits(eth1DataProvider));
    addMigratedEndpoint(new GetEth1Data(provider, eth1DataProvider));
    addMigratedEndpoint(new GetEth1VotingSummary(provider, eth1DataProvider));
  }

  private void addNodeHandlers(final DataProvider provider) {
    addMigratedEndpoint(new GetHealth(provider));
    addMigratedEndpoint(new GetIdentity(provider));
    addMigratedEndpoint(new GetPeers(provider));
    addMigratedEndpoint(new GetPeerCount(provider));
    addMigratedEndpoint(new GetPeerById(provider));
    addMigratedEndpoint(new GetSyncing(provider));
    addMigratedEndpoint(new GetVersion());
  }

  private void addMigratedEndpoint(final MigratingEndpointAdapter endpoint) {
    endpoint.addEndpoint(app);
    openApiDocBuilder.endpoint(endpoint);
  }

  private void addValidatorHandlers(final DataProvider dataProvider, final Spec spec) {
    addMigratedEndpoint(new PostAttesterDuties(dataProvider));
    addMigratedEndpoint(new GetProposerDuties(dataProvider));
    addMigratedEndpoint(
        new tech.pegasys.teku.beaconrestapi.handlers.v1.validator.GetNewBlock(
            dataProvider, schemaCache));
    addMigratedEndpoint(new GetNewBlock(dataProvider, spec, schemaCache));
    addMigratedEndpoint(new GetNewBlindedBlock(dataProvider, spec, schemaCache));
    addMigratedEndpoint(new GetAttestationData(dataProvider));
    addMigratedEndpoint(new GetAggregateAttestation(dataProvider, spec));
    addMigratedEndpoint(
        new PostAggregateAndProofs(dataProvider, spec.getGenesisSchemaDefinitions()));
<<<<<<< HEAD
    app.post(
        PostSubscribeToBeaconCommitteeSubnet.ROUTE,
        new PostSubscribeToBeaconCommitteeSubnet(dataProvider, jsonProvider));
    addMigratedEndpoint(new PostSyncDuties(dataProvider));
=======
    addMigratedEndpoint(new PostSubscribeToBeaconCommitteeSubnet(dataProvider));
    app.post(PostSyncDuties.ROUTE, new PostSyncDuties(dataProvider, jsonProvider));
>>>>>>> 45fb7647
    addMigratedEndpoint(new GetSyncCommitteeContribution(dataProvider, schemaCache));
    app.post(
        PostSyncCommitteeSubscriptions.ROUTE,
        new PostSyncCommitteeSubscriptions(dataProvider, jsonProvider));
    app.post(
        PostContributionAndProofs.ROUTE, new PostContributionAndProofs(dataProvider, jsonProvider));
    addMigratedEndpoint(new PostPrepareBeaconProposer(dataProvider));
    addMigratedEndpoint(new PostRegisterValidator(dataProvider));
  }

  private void addBeaconHandlers(final DataProvider dataProvider, final Spec spec) {
    addMigratedEndpoint(new GetGenesis(dataProvider));
    addMigratedEndpoint(new GetStateRoot(dataProvider));
    addMigratedEndpoint(new GetStateFork(dataProvider));
    addMigratedEndpoint(new GetStateFinalityCheckpoints(dataProvider));
    addMigratedEndpoint(new GetStateValidators(dataProvider));
    addMigratedEndpoint(new GetStateValidator(dataProvider));
    addMigratedEndpoint(new GetStateValidatorBalances(dataProvider));
    addMigratedEndpoint(new GetStateCommittees(dataProvider));
    addMigratedEndpoint(new GetStateSyncCommittees(dataProvider));

    addMigratedEndpoint(new GetBlockHeaders(dataProvider));
    addMigratedEndpoint(new GetBlockHeader(dataProvider));

    addMigratedEndpoint(new PostBlock(dataProvider, spec, schemaCache));
    addMigratedEndpoint(new PostBlindedBlock(dataProvider, spec, schemaCache));

    addMigratedEndpoint(new GetBlock(dataProvider, schemaCache));
    addMigratedEndpoint(
        new tech.pegasys.teku.beaconrestapi.handlers.v2.beacon.GetBlock(dataProvider, schemaCache));

    addMigratedEndpoint(new GetBlockRoot(dataProvider));
    addMigratedEndpoint(new GetBlockAttestations(dataProvider, spec));

    addMigratedEndpoint(new GetAttestations(dataProvider, spec));
    addMigratedEndpoint(new PostAttestation(dataProvider, schemaCache));

    addMigratedEndpoint(new GetAttesterSlashings(dataProvider, spec));
    addMigratedEndpoint(new PostAttesterSlashing(dataProvider, spec));
    addMigratedEndpoint(new GetProposerSlashings(dataProvider));
    addMigratedEndpoint(new PostProposerSlashing(dataProvider));
    addMigratedEndpoint(new GetVoluntaryExits(dataProvider));
    addMigratedEndpoint(new PostVoluntaryExit(dataProvider));
    addMigratedEndpoint(new PostSyncCommittees(dataProvider));
    app.post(PostValidatorLiveness.ROUTE, new PostValidatorLiveness(dataProvider, jsonProvider));
  }

  private void addEventHandler(
      final DataProvider dataProvider,
      final EventChannels eventChannels,
      final AsyncRunner asyncRunner,
      final TimeProvider timeProvider,
      final BeaconRestApiConfig configuration) {
    app.get(
        GetEvents.ROUTE,
        new GetEvents(
            dataProvider,
            eventChannels,
            asyncRunner,
            timeProvider,
            configuration.getMaxPendingEvents()));
  }

  public void stop() {
    try {
      if (jettyServer != null) {
        jettyServer.stop();
      }
    } catch (Exception ex) {
      LOG.error(ex);
    }
    app.stop();
  }
}<|MERGE_RESOLUTION|>--- conflicted
+++ resolved
@@ -404,15 +404,8 @@
     addMigratedEndpoint(new GetAggregateAttestation(dataProvider, spec));
     addMigratedEndpoint(
         new PostAggregateAndProofs(dataProvider, spec.getGenesisSchemaDefinitions()));
-<<<<<<< HEAD
-    app.post(
-        PostSubscribeToBeaconCommitteeSubnet.ROUTE,
-        new PostSubscribeToBeaconCommitteeSubnet(dataProvider, jsonProvider));
+    addMigratedEndpoint(new PostSubscribeToBeaconCommitteeSubnet(dataProvider));
     addMigratedEndpoint(new PostSyncDuties(dataProvider));
-=======
-    addMigratedEndpoint(new PostSubscribeToBeaconCommitteeSubnet(dataProvider));
-    app.post(PostSyncDuties.ROUTE, new PostSyncDuties(dataProvider, jsonProvider));
->>>>>>> 45fb7647
     addMigratedEndpoint(new GetSyncCommitteeContribution(dataProvider, schemaCache));
     app.post(
         PostSyncCommitteeSubscriptions.ROUTE,
