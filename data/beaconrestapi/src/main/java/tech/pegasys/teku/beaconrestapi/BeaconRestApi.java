/*
 * Copyright 2019 ConsenSys AG.
 *
 * Licensed under the Apache License, Version 2.0 (the "License"); you may not use this file except in compliance with
 * the License. You may obtain a copy of the License at
 *
 * http://www.apache.org/licenses/LICENSE-2.0
 *
 * Unless required by applicable law or agreed to in writing, software distributed under the License is distributed on
 * an "AS IS" BASIS, WITHOUT WARRANTIES OR CONDITIONS OF ANY KIND, either express or implied. See the License for the
 * specific language governing permissions and limitations under the License.
 */

package tech.pegasys.teku.beaconrestapi;

import static tech.pegasys.teku.infrastructure.http.HostAllowlistUtils.isHostAuthorized;
import static tech.pegasys.teku.infrastructure.http.HttpStatusCodes.SC_BAD_REQUEST;
import static tech.pegasys.teku.infrastructure.http.HttpStatusCodes.SC_INTERNAL_SERVER_ERROR;
import static tech.pegasys.teku.infrastructure.http.HttpStatusCodes.SC_NO_CONTENT;
import static tech.pegasys.teku.infrastructure.http.HttpStatusCodes.SC_SERVICE_UNAVAILABLE;
import static tech.pegasys.teku.infrastructure.http.HttpStatusCodes.SC_UNSUPPORTED_MEDIA_TYPE;

import com.fasterxml.jackson.core.JsonProcessingException;
import com.google.common.base.Throwables;
import io.javalin.Javalin;
import io.javalin.http.Context;
import io.javalin.http.ForbiddenResponse;
import io.javalin.plugin.openapi.OpenApiOptions;
import io.javalin.plugin.openapi.OpenApiPlugin;
import io.javalin.plugin.openapi.jackson.JacksonModelConverterFactory;
import io.javalin.plugin.openapi.ui.SwaggerOptions;
import io.swagger.v3.oas.models.info.Info;
import io.swagger.v3.oas.models.info.License;
import java.net.BindException;
import org.apache.commons.lang3.StringUtils;
import org.apache.logging.log4j.LogManager;
import org.apache.logging.log4j.Logger;
import org.eclipse.jetty.server.Connector;
import org.eclipse.jetty.server.HttpConfiguration;
import org.eclipse.jetty.server.HttpConnectionFactory;
import org.eclipse.jetty.server.Server;
import tech.pegasys.teku.api.DataProvider;
import tech.pegasys.teku.api.exceptions.BadRequestException;
import tech.pegasys.teku.api.exceptions.ServiceUnavailableException;
import tech.pegasys.teku.beaconrestapi.handlers.tekuv1.admin.Liveness;
import tech.pegasys.teku.beaconrestapi.handlers.tekuv1.admin.PutLogLevel;
import tech.pegasys.teku.beaconrestapi.handlers.tekuv1.admin.Readiness;
import tech.pegasys.teku.beaconrestapi.handlers.tekuv1.beacon.GetAllBlocksAtSlot;
import tech.pegasys.teku.beaconrestapi.handlers.tekuv1.beacon.GetProposersData;
import tech.pegasys.teku.beaconrestapi.handlers.tekuv1.beacon.GetProtoArray;
import tech.pegasys.teku.beaconrestapi.handlers.tekuv1.beacon.GetSszState;
import tech.pegasys.teku.beaconrestapi.handlers.tekuv1.beacon.GetStateByBlockRoot;
import tech.pegasys.teku.beaconrestapi.handlers.tekuv1.node.GetPeersScore;
import tech.pegasys.teku.beaconrestapi.handlers.v1.beacon.GetAttestations;
import tech.pegasys.teku.beaconrestapi.handlers.v1.beacon.GetAttesterSlashings;
import tech.pegasys.teku.beaconrestapi.handlers.v1.beacon.GetBlock;
import tech.pegasys.teku.beaconrestapi.handlers.v1.beacon.GetBlockAttestations;
import tech.pegasys.teku.beaconrestapi.handlers.v1.beacon.GetBlockHeader;
import tech.pegasys.teku.beaconrestapi.handlers.v1.beacon.GetBlockHeaders;
import tech.pegasys.teku.beaconrestapi.handlers.v1.beacon.GetBlockRoot;
import tech.pegasys.teku.beaconrestapi.handlers.v1.beacon.GetGenesis;
import tech.pegasys.teku.beaconrestapi.handlers.v1.beacon.GetProposerSlashings;
import tech.pegasys.teku.beaconrestapi.handlers.v1.beacon.GetStateCommittees;
import tech.pegasys.teku.beaconrestapi.handlers.v1.beacon.GetStateFinalityCheckpoints;
import tech.pegasys.teku.beaconrestapi.handlers.v1.beacon.GetStateFork;
import tech.pegasys.teku.beaconrestapi.handlers.v1.beacon.GetStateRoot;
import tech.pegasys.teku.beaconrestapi.handlers.v1.beacon.GetStateSyncCommittees;
import tech.pegasys.teku.beaconrestapi.handlers.v1.beacon.GetStateValidator;
import tech.pegasys.teku.beaconrestapi.handlers.v1.beacon.GetStateValidatorBalances;
import tech.pegasys.teku.beaconrestapi.handlers.v1.beacon.GetStateValidators;
import tech.pegasys.teku.beaconrestapi.handlers.v1.beacon.GetVoluntaryExits;
import tech.pegasys.teku.beaconrestapi.handlers.v1.beacon.PostAttestation;
import tech.pegasys.teku.beaconrestapi.handlers.v1.beacon.PostAttesterSlashing;
import tech.pegasys.teku.beaconrestapi.handlers.v1.beacon.PostBlindedBlock;
import tech.pegasys.teku.beaconrestapi.handlers.v1.beacon.PostBlock;
import tech.pegasys.teku.beaconrestapi.handlers.v1.beacon.PostProposerSlashing;
import tech.pegasys.teku.beaconrestapi.handlers.v1.beacon.PostSyncCommittees;
import tech.pegasys.teku.beaconrestapi.handlers.v1.beacon.PostVoluntaryExit;
import tech.pegasys.teku.beaconrestapi.handlers.v1.config.GetDepositContract;
import tech.pegasys.teku.beaconrestapi.handlers.v1.config.GetForkSchedule;
import tech.pegasys.teku.beaconrestapi.handlers.v1.config.GetSpec;
import tech.pegasys.teku.beaconrestapi.handlers.v1.debug.GetChainHeadsV1;
import tech.pegasys.teku.beaconrestapi.handlers.v1.events.GetEvents;
import tech.pegasys.teku.beaconrestapi.handlers.v1.node.GetHealth;
import tech.pegasys.teku.beaconrestapi.handlers.v1.node.GetIdentity;
import tech.pegasys.teku.beaconrestapi.handlers.v1.node.GetPeerById;
import tech.pegasys.teku.beaconrestapi.handlers.v1.node.GetPeerCount;
import tech.pegasys.teku.beaconrestapi.handlers.v1.node.GetPeers;
import tech.pegasys.teku.beaconrestapi.handlers.v1.node.GetSyncing;
import tech.pegasys.teku.beaconrestapi.handlers.v1.node.GetVersion;
import tech.pegasys.teku.beaconrestapi.handlers.v1.validator.GetAggregateAttestation;
import tech.pegasys.teku.beaconrestapi.handlers.v1.validator.GetAttestationData;
import tech.pegasys.teku.beaconrestapi.handlers.v1.validator.GetNewBlindedBlock;
import tech.pegasys.teku.beaconrestapi.handlers.v1.validator.GetProposerDuties;
import tech.pegasys.teku.beaconrestapi.handlers.v1.validator.GetSyncCommitteeContribution;
import tech.pegasys.teku.beaconrestapi.handlers.v1.validator.PostAggregateAndProofs;
import tech.pegasys.teku.beaconrestapi.handlers.v1.validator.PostAttesterDuties;
import tech.pegasys.teku.beaconrestapi.handlers.v1.validator.PostContributionAndProofs;
import tech.pegasys.teku.beaconrestapi.handlers.v1.validator.PostPrepareBeaconProposer;
import tech.pegasys.teku.beaconrestapi.handlers.v1.validator.PostRegisterValidator;
import tech.pegasys.teku.beaconrestapi.handlers.v1.validator.PostSubscribeToBeaconCommitteeSubnet;
import tech.pegasys.teku.beaconrestapi.handlers.v1.validator.PostSyncCommitteeSubscriptions;
import tech.pegasys.teku.beaconrestapi.handlers.v1.validator.PostSyncDuties;
import tech.pegasys.teku.beaconrestapi.handlers.v1.validator.PostValidatorLiveness;
import tech.pegasys.teku.beaconrestapi.handlers.v2.debug.GetChainHeadsV2;
import tech.pegasys.teku.beaconrestapi.handlers.v2.debug.GetState;
import tech.pegasys.teku.beaconrestapi.handlers.v2.validator.GetNewBlock;
import tech.pegasys.teku.beaconrestapi.schema.BadRequest;
import tech.pegasys.teku.infrastructure.async.AsyncRunner;
import tech.pegasys.teku.infrastructure.async.ExceptionThrowingSupplier;
import tech.pegasys.teku.infrastructure.events.EventChannels;
import tech.pegasys.teku.infrastructure.exceptions.InvalidConfigurationException;
import tech.pegasys.teku.infrastructure.json.exceptions.ContentTypeNotSupportedException;
import tech.pegasys.teku.infrastructure.restapi.openapi.OpenApiDocBuilder;
import tech.pegasys.teku.infrastructure.time.TimeProvider;
import tech.pegasys.teku.infrastructure.version.VersionProvider;
import tech.pegasys.teku.provider.JsonProvider;
import tech.pegasys.teku.spec.Spec;
import tech.pegasys.teku.spec.datastructures.eth1.Eth1Address;
import tech.pegasys.teku.spec.schemas.SchemaDefinitionCache;
import tech.pegasys.teku.storage.client.ChainDataUnavailableException;
import tech.pegasys.teku.validator.api.NodeSyncingException;

public class BeaconRestApi {

  private Server jettyServer;
  private final Javalin app;
  private final JsonProvider jsonProvider = new JsonProvider();
  private static final Logger LOG = LogManager.getLogger();
  private OpenApiDocBuilder openApiDocBuilder;
  private String migratedOpenApi;
  private SchemaDefinitionCache schemaCache;

  private void initialize(
      final DataProvider dataProvider,
      final BeaconRestApiConfig configuration,
      final EventChannels eventChannels,
      final AsyncRunner asyncRunner,
      final TimeProvider timeProvider,
      final Spec spec) {
    final Info applicationInfo = createApplicationInfo();
    openApiDocBuilder =
        new OpenApiDocBuilder()
            .title(applicationInfo.getTitle())
            .version(applicationInfo.getVersion())
            .description(applicationInfo.getDescription())
            .license(applicationInfo.getLicense().getName(), applicationInfo.getLicense().getUrl());
    if (app._conf != null) {
      // the beaconRestApi test mocks the app object, and will skip this
      app._conf.server(
          () -> {
            jettyServer = new Server(configuration.getRestApiPort());
            LOG.debug("Setting Max URL length to {}", configuration.getMaxUrlLength());
            for (Connector c : jettyServer.getConnectors()) {
              final HttpConfiguration httpConfiguration =
                  c.getConnectionFactory(HttpConnectionFactory.class).getHttpConfiguration();

              if (httpConfiguration != null) {
                httpConfiguration.setRequestHeaderSize(configuration.getMaxUrlLength());
              }
            }
            return jettyServer;
          });
    }
    schemaCache = new SchemaDefinitionCache(spec);
    app.jettyServer().setServerHost(configuration.getRestApiInterface());
    app.jettyServer().setServerPort(configuration.getRestApiPort());

    addHostAllowlistHandler(configuration);

    addExceptionHandlers();
    addStandardApiHandlers(
        dataProvider, spec, eventChannels, asyncRunner, timeProvider, configuration);
    addTekuSpecificHandlers(dataProvider);
    migratedOpenApi = openApiDocBuilder.build();
  }

  public String getMigratedOpenApi() {
    return migratedOpenApi;
  }

  private void addStandardApiHandlers(
      final DataProvider dataProvider,
      final Spec spec,
      final EventChannels eventChannels,
      final AsyncRunner asyncRunner,
      final TimeProvider timeProvider,
      final BeaconRestApiConfig configuration) {
    addBeaconHandlers(dataProvider, spec);
    addEventHandler(dataProvider, eventChannels, asyncRunner, timeProvider, configuration);
    addNodeHandlers(dataProvider);
    addValidatorHandlers(dataProvider, spec);
    addConfigHandlers(dataProvider, configuration.getEth1DepositContractAddress());
    addDebugHandlers(dataProvider, spec);
  }

  private void addConfigHandlers(
      final DataProvider dataProvider, final Eth1Address depositAddress) {
    addMigratedEndpoint(new GetDepositContract(depositAddress, dataProvider.getConfigProvider()));
    addMigratedEndpoint(new GetForkSchedule(dataProvider));
    addMigratedEndpoint(new GetSpec(dataProvider));
  }

  private void addDebugHandlers(final DataProvider dataProvider, final Spec spec) {
    addMigratedEndpoint(new GetChainHeadsV1(dataProvider));
    addMigratedEndpoint(new GetChainHeadsV2(dataProvider));
    addMigratedEndpoint(
        new tech.pegasys.teku.beaconrestapi.handlers.v1.debug.GetState(
            dataProvider, spec, schemaCache));
    addMigratedEndpoint(new GetState(dataProvider, schemaCache));
  }

  private void addHostAllowlistHandler(final BeaconRestApiConfig configuration) {
    app.before(
        (ctx) -> {
          String header = ctx.host();
          if (!isHostAuthorized(configuration.getRestApiHostAllowlist(), header)) {
            LOG.debug("Host not authorized " + header);
            throw new ForbiddenResponse("Host not authorized");
          }
        });
  }

  private void addExceptionHandlers() {
    app.exception(ChainDataUnavailableException.class, (e, ctx) -> ctx.status(SC_NO_CONTENT));
    app.exception(NodeSyncingException.class, this::serviceUnavailable);
    app.exception(ServiceUnavailableException.class, this::serviceUnavailable);
    app.exception(ContentTypeNotSupportedException.class, this::unsupportedContentType);
    app.exception(BadRequestException.class, this::badRequest);
    app.exception(JsonProcessingException.class, this::badRequest);
    app.exception(IllegalArgumentException.class, this::badRequest);
    // Add catch-all handler
    app.exception(
        Exception.class,
        (e, ctx) -> {
          LOG.error("Failed to process request to URL {}", ctx.url(), e);
          ctx.status(SC_INTERNAL_SERVER_ERROR);
          setErrorBody(
              ctx, () -> BadRequest.internalError(jsonProvider, "An unexpected error occurred"));
        });
  }

  private void unsupportedContentType(final Throwable throwable, final Context context) {
    context.status(SC_UNSUPPORTED_MEDIA_TYPE);
    setErrorBody(
        context,
        () ->
            BadRequest.serialize(jsonProvider, SC_UNSUPPORTED_MEDIA_TYPE, throwable.getMessage()));
  }

  private void serviceUnavailable(final Throwable throwable, final Context context) {
    context.status(SC_SERVICE_UNAVAILABLE);
    setErrorBody(context, () -> BadRequest.serviceUnavailable(jsonProvider));
  }

  private void badRequest(final Throwable throwable, final Context context) {
    context.status(SC_BAD_REQUEST);
    setErrorBody(context, () -> BadRequest.badRequest(jsonProvider, throwable.getMessage()));
  }

  private void setErrorBody(final Context ctx, final ExceptionThrowingSupplier<String> body) {
    try {
      ctx.json(body.get());
    } catch (final Throwable e) {
      LOG.error("Failed to serialize internal server error response", e);
    }
  }

  public BeaconRestApi(
      final DataProvider dataProvider,
      final BeaconRestApiConfig configuration,
      final EventChannels eventChannels,
      final AsyncRunner asyncRunner,
      final TimeProvider timeProvider,
      final Spec spec) {
    this.app =
        Javalin.create(
            config -> {
              config.registerPlugin(
                  new OpenApiPlugin(getOpenApiOptions(jsonProvider, configuration)));
              config.defaultContentType = "application/json";
              config.showJavalinBanner = false;
              if (configuration.getRestApiCorsAllowedOrigins() != null
                  && !configuration.getRestApiCorsAllowedOrigins().isEmpty()) {
                if (configuration.getRestApiCorsAllowedOrigins().contains("*")) {
                  config.enableCorsForAllOrigins();
                } else {
                  config.enableCorsForOrigin(
                      configuration.getRestApiCorsAllowedOrigins().toArray(new String[0]));
                }
              }
            });
    initialize(dataProvider, configuration, eventChannels, asyncRunner, timeProvider, spec);
  }

  BeaconRestApi(
      final DataProvider dataProvider,
      final BeaconRestApiConfig configuration,
      final EventChannels eventChannels,
      final AsyncRunner asyncRunner,
      final TimeProvider timeProvider,
      final Javalin app,
      final Spec spec) {
    this.app = app;
    initialize(dataProvider, configuration, eventChannels, asyncRunner, timeProvider, spec);
  }

  public void start() {
    try {
      app.start();
    } catch (RuntimeException ex) {
      if (Throwables.getRootCause(ex) instanceof BindException) {
        throw new InvalidConfigurationException(
            String.format(
                "TCP Port %d is already in use. "
                    + "You may need to stop another process or change the HTTP port for this process.",
                getListenPort()));
      }
    }
  }

  public int getListenPort() {
    return app.jettyServer().getServerPort();
  }

  private static OpenApiOptions getOpenApiOptions(
      final JsonProvider jsonProvider, final BeaconRestApiConfig config) {
    final JacksonModelConverterFactory factory =
        new JacksonModelConverterFactory(jsonProvider.getObjectMapper());

    final Info applicationInfo = createApplicationInfo();
    final OpenApiOptions options =
        new OpenApiOptions(applicationInfo).modelConverterFactory(factory);
    if (config.isRestApiDocsEnabled()) {
      options.path("/swagger-docs").swagger(new SwaggerOptions("/swagger-ui"));
    }
    return options;
  }

  private static Info createApplicationInfo() {
    return new Info()
        .title(StringUtils.capitalize(VersionProvider.CLIENT_IDENTITY))
        .version(VersionProvider.IMPLEMENTATION_VERSION)
        .description(
            "A minimal API specification for the beacon node, which enables a validator "
                + "to connect and perform its obligations on the Ethereum beacon chain.")
        .license(
            new License()
                .name("Apache 2.0")
                .url("https://www.apache.org/licenses/LICENSE-2.0.html"));
  }

  private void addTekuSpecificHandlers(final DataProvider provider) {
    app.put(PutLogLevel.ROUTE, new PutLogLevel(jsonProvider));
    app.get(GetSszState.ROUTE, new GetSszState(provider, jsonProvider));
    app.get(GetStateByBlockRoot.ROUTE, new GetStateByBlockRoot(provider, jsonProvider));
    app.get(Liveness.ROUTE, new Liveness());
    app.get(Readiness.ROUTE, new Readiness(provider, jsonProvider));
    app.get(GetAllBlocksAtSlot.ROUTE, new GetAllBlocksAtSlot(provider, jsonProvider));
    app.get(GetPeersScore.ROUTE, new GetPeersScore(provider, jsonProvider));
    app.get(GetProtoArray.ROUTE, new GetProtoArray(provider, jsonProvider));
    app.get(GetProposersData.ROUTE, new GetProposersData(provider, jsonProvider));
  }

  private void addNodeHandlers(final DataProvider provider) {
    addMigratedEndpoint(new GetHealth(provider));
    addMigratedEndpoint(new GetIdentity(provider));
    addMigratedEndpoint(new GetPeers(provider));
    addMigratedEndpoint(new GetPeerCount(provider));
    addMigratedEndpoint(new GetPeerById(provider));
    addMigratedEndpoint(new GetSyncing(provider));
    addMigratedEndpoint(new GetVersion());
  }

  private void addMigratedEndpoint(final MigratingEndpointAdapter endpoint) {
    endpoint.addEndpoint(app);
    openApiDocBuilder.endpoint(endpoint);
  }

  private void addValidatorHandlers(final DataProvider dataProvider, final Spec spec) {
    app.post(PostAttesterDuties.ROUTE, new PostAttesterDuties(dataProvider, jsonProvider));
    app.get(GetProposerDuties.ROUTE, new GetProposerDuties(dataProvider, jsonProvider));
    app.get(
        tech.pegasys.teku.beaconrestapi.handlers.v1.validator.GetNewBlock.ROUTE,
        new tech.pegasys.teku.beaconrestapi.handlers.v1.validator.GetNewBlock(
            dataProvider, jsonProvider));
    addMigratedEndpoint(new GetNewBlock(dataProvider, spec, schemaCache));
    addMigratedEndpoint(new GetNewBlindedBlock(dataProvider, spec, schemaCache));
<<<<<<< HEAD
    addMigratedEndpoint(new GetAttestationData(dataProvider));
    app.get(GetAggregateAttestation.ROUTE, new GetAggregateAttestation(dataProvider, jsonProvider));
=======
    app.get(GetAttestationData.ROUTE, new GetAttestationData(dataProvider, jsonProvider));
    addMigratedEndpoint(new GetAggregateAttestation(dataProvider, spec));
>>>>>>> 0691c3bb
    app.post(PostAggregateAndProofs.ROUTE, new PostAggregateAndProofs(dataProvider, jsonProvider));
    app.post(
        PostSubscribeToBeaconCommitteeSubnet.ROUTE,
        new PostSubscribeToBeaconCommitteeSubnet(dataProvider, jsonProvider));
    app.post(PostSyncDuties.ROUTE, new PostSyncDuties(dataProvider, jsonProvider));
    app.get(
        GetSyncCommitteeContribution.ROUTE,
        new GetSyncCommitteeContribution(dataProvider, jsonProvider));
    app.post(
        PostSyncCommitteeSubscriptions.ROUTE,
        new PostSyncCommitteeSubscriptions(dataProvider, jsonProvider));
    app.post(
        PostContributionAndProofs.ROUTE, new PostContributionAndProofs(dataProvider, jsonProvider));
    addMigratedEndpoint(new PostPrepareBeaconProposer(dataProvider));
    addMigratedEndpoint(new PostRegisterValidator(dataProvider));
  }

  private void addBeaconHandlers(final DataProvider dataProvider, final Spec spec) {
    addMigratedEndpoint(new GetGenesis(dataProvider));
    addMigratedEndpoint(new GetStateRoot(dataProvider));
    addMigratedEndpoint(new GetStateFork(dataProvider));
    addMigratedEndpoint(new GetStateFinalityCheckpoints(dataProvider));
    addMigratedEndpoint(new GetStateValidators(dataProvider));
    addMigratedEndpoint(new GetStateValidator(dataProvider));
    addMigratedEndpoint(new GetStateValidatorBalances(dataProvider));
    addMigratedEndpoint(new GetStateCommittees(dataProvider));
    addMigratedEndpoint(new GetStateSyncCommittees(dataProvider));

    addMigratedEndpoint(new GetBlockHeaders(dataProvider));
    addMigratedEndpoint(new GetBlockHeader(dataProvider));

    addMigratedEndpoint(new PostBlock(dataProvider, spec, schemaCache));
    addMigratedEndpoint(new PostBlindedBlock(dataProvider, spec, schemaCache));

    addMigratedEndpoint(new GetBlock(dataProvider, schemaCache));
    addMigratedEndpoint(
        new tech.pegasys.teku.beaconrestapi.handlers.v2.beacon.GetBlock(dataProvider, schemaCache));

    addMigratedEndpoint(new GetBlockRoot(dataProvider));
    addMigratedEndpoint(new GetBlockAttestations(dataProvider, spec));

    addMigratedEndpoint(new GetAttestations(dataProvider, spec));
    app.post(PostAttestation.ROUTE, new PostAttestation(dataProvider, jsonProvider));

    addMigratedEndpoint(new GetAttesterSlashings(dataProvider, spec));
    app.post(PostAttesterSlashing.ROUTE, new PostAttesterSlashing(dataProvider, jsonProvider));
    addMigratedEndpoint(new GetProposerSlashings(dataProvider));
    app.post(PostProposerSlashing.ROUTE, new PostProposerSlashing(dataProvider, jsonProvider));
    addMigratedEndpoint(new GetVoluntaryExits(dataProvider));
    app.post(PostVoluntaryExit.ROUTE, new PostVoluntaryExit(dataProvider, jsonProvider));
    app.post(PostSyncCommittees.ROUTE, new PostSyncCommittees(dataProvider, jsonProvider));
    app.post(PostValidatorLiveness.ROUTE, new PostValidatorLiveness(dataProvider, jsonProvider));
  }

  private void addEventHandler(
      final DataProvider dataProvider,
      final EventChannels eventChannels,
      final AsyncRunner asyncRunner,
      final TimeProvider timeProvider,
      final BeaconRestApiConfig configuration) {
    app.get(
        GetEvents.ROUTE,
        new GetEvents(
            dataProvider,
            eventChannels,
            asyncRunner,
            timeProvider,
            configuration.getMaxPendingEvents()));
  }

  public void stop() {
    try {
      if (jettyServer != null) {
        jettyServer.stop();
      }
    } catch (Exception ex) {
      LOG.error(ex);
    }
    app.stop();
  }
}<|MERGE_RESOLUTION|>--- conflicted
+++ resolved
@@ -386,13 +386,8 @@
             dataProvider, jsonProvider));
     addMigratedEndpoint(new GetNewBlock(dataProvider, spec, schemaCache));
     addMigratedEndpoint(new GetNewBlindedBlock(dataProvider, spec, schemaCache));
-<<<<<<< HEAD
     addMigratedEndpoint(new GetAttestationData(dataProvider));
-    app.get(GetAggregateAttestation.ROUTE, new GetAggregateAttestation(dataProvider, jsonProvider));
-=======
-    app.get(GetAttestationData.ROUTE, new GetAttestationData(dataProvider, jsonProvider));
     addMigratedEndpoint(new GetAggregateAttestation(dataProvider, spec));
->>>>>>> 0691c3bb
     app.post(PostAggregateAndProofs.ROUTE, new PostAggregateAndProofs(dataProvider, jsonProvider));
     app.post(
         PostSubscribeToBeaconCommitteeSubnet.ROUTE,
