/*
 * Copyright 2019 ConsenSys AG.
 *
 * Licensed under the Apache License, Version 2.0 (the "License"); you may not use this file except in compliance with
 * the License. You may obtain a copy of the License at
 *
 * http://www.apache.org/licenses/LICENSE-2.0
 *
 * Unless required by applicable law or agreed to in writing, software distributed under the License is distributed on
 * an "AS IS" BASIS, WITHOUT WARRANTIES OR CONDITIONS OF ANY KIND, either express or implied. See the License for the
 * specific language governing permissions and limitations under the License.
 */

package tech.pegasys.teku.beaconrestapi;

import static tech.pegasys.teku.infrastructure.http.HostAllowlistUtils.isHostAuthorized;
import static tech.pegasys.teku.infrastructure.http.HttpStatusCodes.SC_BAD_REQUEST;
import static tech.pegasys.teku.infrastructure.http.HttpStatusCodes.SC_INTERNAL_SERVER_ERROR;
import static tech.pegasys.teku.infrastructure.http.HttpStatusCodes.SC_NO_CONTENT;
import static tech.pegasys.teku.infrastructure.http.HttpStatusCodes.SC_SERVICE_UNAVAILABLE;

import com.google.common.base.Throwables;
import io.javalin.Javalin;
import io.javalin.http.Context;
import io.javalin.http.ForbiddenResponse;
import io.javalin.plugin.openapi.OpenApiOptions;
import io.javalin.plugin.openapi.OpenApiPlugin;
import io.javalin.plugin.openapi.jackson.JacksonModelConverterFactory;
import io.javalin.plugin.openapi.ui.SwaggerOptions;
import io.swagger.v3.oas.models.info.Info;
import io.swagger.v3.oas.models.info.License;
import java.net.BindException;
import org.apache.commons.lang3.StringUtils;
import org.apache.logging.log4j.LogManager;
import org.apache.logging.log4j.Logger;
import org.eclipse.jetty.server.Connector;
import org.eclipse.jetty.server.HttpConfiguration;
import org.eclipse.jetty.server.HttpConnectionFactory;
import org.eclipse.jetty.server.Server;
import tech.pegasys.teku.api.DataProvider;
import tech.pegasys.teku.api.exceptions.BadRequestException;
import tech.pegasys.teku.api.exceptions.ServiceUnavailableException;
import tech.pegasys.teku.beaconrestapi.handlers.tekuv1.admin.Liveness;
import tech.pegasys.teku.beaconrestapi.handlers.tekuv1.admin.PutLogLevel;
import tech.pegasys.teku.beaconrestapi.handlers.tekuv1.admin.Readiness;
import tech.pegasys.teku.beaconrestapi.handlers.tekuv1.beacon.GetAllBlocksAtSlot;
import tech.pegasys.teku.beaconrestapi.handlers.tekuv1.beacon.GetPreparedBeaconProposers;
import tech.pegasys.teku.beaconrestapi.handlers.tekuv1.beacon.GetProtoArray;
import tech.pegasys.teku.beaconrestapi.handlers.tekuv1.beacon.GetSszState;
import tech.pegasys.teku.beaconrestapi.handlers.tekuv1.beacon.GetStateByBlockRoot;
import tech.pegasys.teku.beaconrestapi.handlers.tekuv1.node.GetPeersScore;
import tech.pegasys.teku.beaconrestapi.handlers.v1.beacon.GetAttestations;
import tech.pegasys.teku.beaconrestapi.handlers.v1.beacon.GetAttesterSlashings;
import tech.pegasys.teku.beaconrestapi.handlers.v1.beacon.GetBlock;
import tech.pegasys.teku.beaconrestapi.handlers.v1.beacon.GetBlockAttestations;
import tech.pegasys.teku.beaconrestapi.handlers.v1.beacon.GetBlockHeader;
import tech.pegasys.teku.beaconrestapi.handlers.v1.beacon.GetBlockHeaders;
import tech.pegasys.teku.beaconrestapi.handlers.v1.beacon.GetBlockRoot;
import tech.pegasys.teku.beaconrestapi.handlers.v1.beacon.GetGenesis;
import tech.pegasys.teku.beaconrestapi.handlers.v1.beacon.GetProposerSlashings;
import tech.pegasys.teku.beaconrestapi.handlers.v1.beacon.GetStateCommittees;
import tech.pegasys.teku.beaconrestapi.handlers.v1.beacon.GetStateFinalityCheckpoints;
import tech.pegasys.teku.beaconrestapi.handlers.v1.beacon.GetStateFork;
import tech.pegasys.teku.beaconrestapi.handlers.v1.beacon.GetStateRoot;
import tech.pegasys.teku.beaconrestapi.handlers.v1.beacon.GetStateSyncCommittees;
import tech.pegasys.teku.beaconrestapi.handlers.v1.beacon.GetStateValidator;
import tech.pegasys.teku.beaconrestapi.handlers.v1.beacon.GetStateValidatorBalances;
import tech.pegasys.teku.beaconrestapi.handlers.v1.beacon.GetStateValidators;
import tech.pegasys.teku.beaconrestapi.handlers.v1.beacon.GetVoluntaryExits;
import tech.pegasys.teku.beaconrestapi.handlers.v1.beacon.PostAttestation;
import tech.pegasys.teku.beaconrestapi.handlers.v1.beacon.PostAttesterSlashing;
import tech.pegasys.teku.beaconrestapi.handlers.v1.beacon.PostBlock;
import tech.pegasys.teku.beaconrestapi.handlers.v1.beacon.PostProposerSlashing;
import tech.pegasys.teku.beaconrestapi.handlers.v1.beacon.PostSyncCommittees;
import tech.pegasys.teku.beaconrestapi.handlers.v1.beacon.PostVoluntaryExit;
import tech.pegasys.teku.beaconrestapi.handlers.v1.config.GetDepositContract;
import tech.pegasys.teku.beaconrestapi.handlers.v1.config.GetForkSchedule;
import tech.pegasys.teku.beaconrestapi.handlers.v1.config.GetSpec;
import tech.pegasys.teku.beaconrestapi.handlers.v1.debug.GetChainHeadsV1;
import tech.pegasys.teku.beaconrestapi.handlers.v1.events.GetEvents;
import tech.pegasys.teku.beaconrestapi.handlers.v1.node.GetHealth;
import tech.pegasys.teku.beaconrestapi.handlers.v1.node.GetIdentity;
import tech.pegasys.teku.beaconrestapi.handlers.v1.node.GetPeerById;
import tech.pegasys.teku.beaconrestapi.handlers.v1.node.GetPeerCount;
import tech.pegasys.teku.beaconrestapi.handlers.v1.node.GetPeers;
import tech.pegasys.teku.beaconrestapi.handlers.v1.node.GetSyncing;
import tech.pegasys.teku.beaconrestapi.handlers.v1.node.GetVersion;
import tech.pegasys.teku.beaconrestapi.handlers.v1.validator.GetAggregateAttestation;
import tech.pegasys.teku.beaconrestapi.handlers.v1.validator.GetAttestationData;
import tech.pegasys.teku.beaconrestapi.handlers.v1.validator.GetNewBlindedBlock;
import tech.pegasys.teku.beaconrestapi.handlers.v1.validator.GetProposerDuties;
import tech.pegasys.teku.beaconrestapi.handlers.v1.validator.GetSyncCommitteeContribution;
import tech.pegasys.teku.beaconrestapi.handlers.v1.validator.PostAggregateAndProofs;
import tech.pegasys.teku.beaconrestapi.handlers.v1.validator.PostAttesterDuties;
import tech.pegasys.teku.beaconrestapi.handlers.v1.validator.PostContributionAndProofs;
import tech.pegasys.teku.beaconrestapi.handlers.v1.validator.PostPrepareBeaconProposer;
import tech.pegasys.teku.beaconrestapi.handlers.v1.validator.PostSubscribeToBeaconCommitteeSubnet;
import tech.pegasys.teku.beaconrestapi.handlers.v1.validator.PostSyncCommitteeSubscriptions;
import tech.pegasys.teku.beaconrestapi.handlers.v1.validator.PostSyncDuties;
import tech.pegasys.teku.beaconrestapi.handlers.v1.validator.PostValidatorLiveness;
import tech.pegasys.teku.beaconrestapi.handlers.v2.debug.GetChainHeadsV2;
import tech.pegasys.teku.beaconrestapi.handlers.v2.debug.GetState;
import tech.pegasys.teku.beaconrestapi.schema.BadRequest;
import tech.pegasys.teku.infrastructure.async.AsyncRunner;
import tech.pegasys.teku.infrastructure.async.ExceptionThrowingSupplier;
import tech.pegasys.teku.infrastructure.events.EventChannels;
import tech.pegasys.teku.infrastructure.exceptions.InvalidConfigurationException;
import tech.pegasys.teku.infrastructure.restapi.openapi.OpenApiDocBuilder;
import tech.pegasys.teku.infrastructure.version.VersionProvider;
import tech.pegasys.teku.provider.JsonProvider;
import tech.pegasys.teku.spec.datastructures.eth1.Eth1Address;
import tech.pegasys.teku.storage.client.ChainDataUnavailableException;
import tech.pegasys.teku.validator.api.NodeSyncingException;

public class BeaconRestApi {

  private Server jettyServer;
  private final Javalin app;
  private final JsonProvider jsonProvider = new JsonProvider();
  private static final Logger LOG = LogManager.getLogger();
  private OpenApiDocBuilder openApiDocBuilder;
  private String migratedOpenApi;

  private void initialize(
      final DataProvider dataProvider,
      final BeaconRestApiConfig configuration,
      final EventChannels eventChannels,
      final AsyncRunner asyncRunner) {
    final Info applicationInfo = createApplicationInfo();
    openApiDocBuilder =
        new OpenApiDocBuilder()
            .title(applicationInfo.getTitle())
            .version(applicationInfo.getVersion())
            .description(applicationInfo.getDescription())
            .license(applicationInfo.getLicense().getName(), applicationInfo.getLicense().getUrl());
    if (app._conf != null) {
      // the beaconRestApi test mocks the app object, and will skip this
      app._conf.server(
          () -> {
            jettyServer = new Server(configuration.getRestApiPort());
            LOG.debug("Setting Max URL length to {}", configuration.getMaxUrlLength());
            for (Connector c : jettyServer.getConnectors()) {
              final HttpConfiguration httpConfiguration =
                  c.getConnectionFactory(HttpConnectionFactory.class).getHttpConfiguration();

              if (httpConfiguration != null) {
                httpConfiguration.setRequestHeaderSize(configuration.getMaxUrlLength());
              }
            }
            return jettyServer;
          });
    }
    app.jettyServer().setServerHost(configuration.getRestApiInterface());
    app.jettyServer().setServerPort(configuration.getRestApiPort());

    addHostAllowlistHandler(configuration);

    addExceptionHandlers();
    addStandardApiHandlers(dataProvider, eventChannels, asyncRunner, configuration);
    addTekuSpecificHandlers(dataProvider);
    migratedOpenApi = openApiDocBuilder.build();
  }

  public String getMigratedOpenApi() {
    return migratedOpenApi;
  }

  private void addStandardApiHandlers(
      final DataProvider dataProvider,
      final EventChannels eventChannels,
      final AsyncRunner asyncRunner,
      final BeaconRestApiConfig configuration) {
    addBeaconHandlers(dataProvider);
    addEventHandler(dataProvider, eventChannels, asyncRunner, configuration);
    addNodeHandlers(dataProvider);
    addValidatorHandlers(dataProvider);
    addConfigHandlers(dataProvider, configuration.getEth1DepositContractAddress());
    addDebugHandlers(dataProvider);
  }

  private void addConfigHandlers(
      final DataProvider dataProvider, final Eth1Address depositAddress) {
    app.get(
        GetDepositContract.ROUTE,
        new GetDepositContract(depositAddress, jsonProvider, dataProvider.getConfigProvider()));
    app.get(GetForkSchedule.ROUTE, new GetForkSchedule(dataProvider, jsonProvider));
    app.get(GetSpec.ROUTE, new GetSpec(dataProvider, jsonProvider));
  }

  private void addDebugHandlers(final DataProvider dataProvider) {
    addMigratedEndpoint(new GetChainHeadsV1(dataProvider));
    addMigratedEndpoint(new GetChainHeadsV2(dataProvider));
    app.get(
        tech.pegasys.teku.beaconrestapi.handlers.v1.debug.GetState.ROUTE,
        new tech.pegasys.teku.beaconrestapi.handlers.v1.debug.GetState(dataProvider, jsonProvider));
    app.get(GetState.ROUTE, new GetState(dataProvider, jsonProvider));
  }

  private void addHostAllowlistHandler(final BeaconRestApiConfig configuration) {
    app.before(
        (ctx) -> {
          String header = ctx.host();
          if (!isHostAuthorized(configuration.getRestApiHostAllowlist(), header)) {
            LOG.debug("Host not authorized " + header);
            throw new ForbiddenResponse("Host not authorized");
          }
        });
  }

  private void addExceptionHandlers() {
    app.exception(ChainDataUnavailableException.class, (e, ctx) -> ctx.status(SC_NO_CONTENT));
    app.exception(NodeSyncingException.class, this::serviceUnavailable);
    app.exception(ServiceUnavailableException.class, this::serviceUnavailable);
    app.exception(BadRequestException.class, this::badRequest);
    // Add catch-all handler
    app.exception(
        Exception.class,
        (e, ctx) -> {
          LOG.error("Failed to process request to URL {}", ctx.url(), e);
          ctx.status(SC_INTERNAL_SERVER_ERROR);
          setErrorBody(
              ctx, () -> BadRequest.internalError(jsonProvider, "An unexpected error occurred"));
        });
  }

  private void serviceUnavailable(final Throwable throwable, final Context context) {
    context.status(SC_SERVICE_UNAVAILABLE);
    setErrorBody(context, () -> BadRequest.serviceUnavailable(jsonProvider));
  }

  private void badRequest(final Throwable throwable, final Context context) {
    context.status(SC_BAD_REQUEST);
    setErrorBody(context, () -> BadRequest.badRequest(jsonProvider, throwable.getMessage()));
  }

  private void setErrorBody(final Context ctx, final ExceptionThrowingSupplier<String> body) {
    try {
      ctx.json(body.get());
    } catch (final Throwable e) {
      LOG.error("Failed to serialize internal server error response", e);
    }
  }

  public BeaconRestApi(
      final DataProvider dataProvider,
      final BeaconRestApiConfig configuration,
      final EventChannels eventChannels,
      final AsyncRunner asyncRunner) {
    this.app =
        Javalin.create(
            config -> {
              config.registerPlugin(
                  new OpenApiPlugin(getOpenApiOptions(jsonProvider, configuration)));
              config.defaultContentType = "application/json";
              config.showJavalinBanner = false;
              if (configuration.getRestApiCorsAllowedOrigins() != null
                  && !configuration.getRestApiCorsAllowedOrigins().isEmpty()) {
                if (configuration.getRestApiCorsAllowedOrigins().contains("*")) {
                  config.enableCorsForAllOrigins();
                } else {
                  config.enableCorsForOrigin(
                      configuration.getRestApiCorsAllowedOrigins().toArray(new String[0]));
                }
              }
            });
    initialize(dataProvider, configuration, eventChannels, asyncRunner);
  }

  BeaconRestApi(
      final DataProvider dataProvider,
      final BeaconRestApiConfig configuration,
      final EventChannels eventChannels,
      final AsyncRunner asyncRunner,
      final Javalin app) {
    this.app = app;
    initialize(dataProvider, configuration, eventChannels, asyncRunner);
  }

  public void start() {
    try {
      app.start();
    } catch (RuntimeException ex) {
      if (Throwables.getRootCause(ex) instanceof BindException) {
        throw new InvalidConfigurationException(
            String.format(
                "TCP Port %d is already in use. "
                    + "You may need to stop another process or change the HTTP port for this process.",
                getListenPort()));
      }
    }
  }

  public int getListenPort() {
    return app.jettyServer().getServerPort();
  }

  private static OpenApiOptions getOpenApiOptions(
      final JsonProvider jsonProvider, final BeaconRestApiConfig config) {
    final JacksonModelConverterFactory factory =
        new JacksonModelConverterFactory(jsonProvider.getObjectMapper());

    final Info applicationInfo = createApplicationInfo();
    final OpenApiOptions options =
        new OpenApiOptions(applicationInfo).modelConverterFactory(factory);
    if (config.isRestApiDocsEnabled()) {
      options.path("/swagger-docs").swagger(new SwaggerOptions("/swagger-ui"));
    }
    return options;
  }

  private static Info createApplicationInfo() {
    return new Info()
        .title(StringUtils.capitalize(VersionProvider.CLIENT_IDENTITY))
        .version(VersionProvider.IMPLEMENTATION_VERSION)
        .description(
            "A minimal API specification for the beacon node, which enables a validator "
                + "to connect and perform its obligations on the Ethereum beacon chain.")
        .license(
            new License()
                .name("Apache 2.0")
                .url("https://www.apache.org/licenses/LICENSE-2.0.html"));
  }

  private void addTekuSpecificHandlers(final DataProvider provider) {
    app.put(PutLogLevel.ROUTE, new PutLogLevel(jsonProvider));
    app.get(GetSszState.ROUTE, new GetSszState(provider, jsonProvider));
    app.get(GetStateByBlockRoot.ROUTE, new GetStateByBlockRoot(provider, jsonProvider));
    app.get(Liveness.ROUTE, new Liveness());
    app.get(Readiness.ROUTE, new Readiness(provider, jsonProvider));
    app.get(GetAllBlocksAtSlot.ROUTE, new GetAllBlocksAtSlot(provider, jsonProvider));
    app.get(GetPeersScore.ROUTE, new GetPeersScore(provider, jsonProvider));
    app.get(GetProtoArray.ROUTE, new GetProtoArray(provider, jsonProvider));
    app.get(
        GetPreparedBeaconProposers.ROUTE, new GetPreparedBeaconProposers(provider, jsonProvider));
  }

  private void addNodeHandlers(final DataProvider provider) {
    addMigratedEndpoint(new GetHealth(provider));
    addMigratedEndpoint(new GetIdentity(provider));
    addMigratedEndpoint(new GetPeers(provider));
    addMigratedEndpoint(new GetPeerCount(provider));
<<<<<<< HEAD
    app.get(GetPeerById.ROUTE, new GetPeerById(provider, jsonProvider));
    addMigratedEndpoint(new GetSyncing(provider));
=======
    addMigratedEndpoint(new GetPeerById(provider));
    app.get(
        tech.pegasys.teku.beaconrestapi.handlers.v1.node.GetSyncing.ROUTE,
        new tech.pegasys.teku.beaconrestapi.handlers.v1.node.GetSyncing(provider, jsonProvider));
>>>>>>> 589bd8e6
    addMigratedEndpoint(new GetVersion());
  }

  private void addMigratedEndpoint(final MigratingEndpointAdapter endpoint) {
    endpoint.addEndpoint(app);
    openApiDocBuilder.endpoint(endpoint);
  }

  private void addValidatorHandlers(final DataProvider dataProvider) {
    app.post(PostAttesterDuties.ROUTE, new PostAttesterDuties(dataProvider, jsonProvider));
    app.get(GetProposerDuties.ROUTE, new GetProposerDuties(dataProvider, jsonProvider));
    app.get(
        tech.pegasys.teku.beaconrestapi.handlers.v1.validator.GetNewBlock.ROUTE,
        new tech.pegasys.teku.beaconrestapi.handlers.v1.validator.GetNewBlock(
            dataProvider, jsonProvider));
    app.get(
        tech.pegasys.teku.beaconrestapi.handlers.v2.validator.GetNewBlock.ROUTE,
        new tech.pegasys.teku.beaconrestapi.handlers.v2.validator.GetNewBlock(
            dataProvider, jsonProvider));
    app.get(GetNewBlindedBlock.ROUTE, new GetNewBlindedBlock(dataProvider, jsonProvider));
    app.get(GetAttestationData.ROUTE, new GetAttestationData(dataProvider, jsonProvider));
    app.get(GetAggregateAttestation.ROUTE, new GetAggregateAttestation(dataProvider, jsonProvider));
    app.post(PostAggregateAndProofs.ROUTE, new PostAggregateAndProofs(dataProvider, jsonProvider));
    app.post(
        PostSubscribeToBeaconCommitteeSubnet.ROUTE,
        new PostSubscribeToBeaconCommitteeSubnet(dataProvider, jsonProvider));
    app.post(PostSyncDuties.ROUTE, new PostSyncDuties(dataProvider, jsonProvider));
    app.get(
        GetSyncCommitteeContribution.ROUTE,
        new GetSyncCommitteeContribution(dataProvider, jsonProvider));
    app.post(
        PostSyncCommitteeSubscriptions.ROUTE,
        new PostSyncCommitteeSubscriptions(dataProvider, jsonProvider));
    app.post(
        PostContributionAndProofs.ROUTE, new PostContributionAndProofs(dataProvider, jsonProvider));
    app.post(
        PostPrepareBeaconProposer.ROUTE, new PostPrepareBeaconProposer(dataProvider, jsonProvider));
  }

  private void addBeaconHandlers(final DataProvider dataProvider) {
    app.get(GetGenesis.ROUTE, new GetGenesis(dataProvider, jsonProvider));
    app.get(GetStateRoot.ROUTE, new GetStateRoot(dataProvider, jsonProvider));
    addMigratedEndpoint(new GetStateFork(dataProvider));
    app.get(
        GetStateFinalityCheckpoints.ROUTE,
        new GetStateFinalityCheckpoints(dataProvider, jsonProvider));
    app.get(GetStateValidators.ROUTE, new GetStateValidators(dataProvider, jsonProvider));
    app.get(GetStateValidator.ROUTE, new GetStateValidator(dataProvider, jsonProvider));
    app.get(
        GetStateValidatorBalances.ROUTE, new GetStateValidatorBalances(dataProvider, jsonProvider));
    app.get(GetStateCommittees.ROUTE, new GetStateCommittees(dataProvider, jsonProvider));
    app.get(GetStateSyncCommittees.ROUTE, new GetStateSyncCommittees(dataProvider, jsonProvider));

    app.get(GetBlockHeaders.ROUTE, new GetBlockHeaders(dataProvider, jsonProvider));
    app.get(GetBlockHeader.ROUTE, new GetBlockHeader(dataProvider, jsonProvider));

    app.post(PostBlock.ROUTE, new PostBlock(dataProvider, jsonProvider));

    app.get(GetBlock.ROUTE, new GetBlock(dataProvider, jsonProvider));
    app.get(
        tech.pegasys.teku.beaconrestapi.handlers.v2.beacon.GetBlock.ROUTE,
        new tech.pegasys.teku.beaconrestapi.handlers.v2.beacon.GetBlock(
            dataProvider, jsonProvider));

    app.get(GetBlockRoot.ROUTE, new GetBlockRoot(dataProvider, jsonProvider));
    app.get(GetBlockAttestations.ROUTE, new GetBlockAttestations(dataProvider, jsonProvider));

    app.get(GetAttestations.ROUTE, new GetAttestations(dataProvider, jsonProvider));
    app.post(PostAttestation.ROUTE, new PostAttestation(dataProvider, jsonProvider));

    app.get(GetAttesterSlashings.ROUTE, new GetAttesterSlashings(dataProvider, jsonProvider));
    app.post(PostAttesterSlashing.ROUTE, new PostAttesterSlashing(dataProvider, jsonProvider));
    app.get(GetProposerSlashings.ROUTE, new GetProposerSlashings(dataProvider, jsonProvider));
    app.post(PostProposerSlashing.ROUTE, new PostProposerSlashing(dataProvider, jsonProvider));
    app.get(GetVoluntaryExits.ROUTE, new GetVoluntaryExits(dataProvider, jsonProvider));
    app.post(PostVoluntaryExit.ROUTE, new PostVoluntaryExit(dataProvider, jsonProvider));
    app.post(PostSyncCommittees.ROUTE, new PostSyncCommittees(dataProvider, jsonProvider));
    app.post(PostValidatorLiveness.ROUTE, new PostValidatorLiveness(dataProvider, jsonProvider));
  }

  private void addEventHandler(
      final DataProvider dataProvider,
      final EventChannels eventChannels,
      final AsyncRunner asyncRunner,
      final BeaconRestApiConfig configuration) {
    app.get(
        GetEvents.ROUTE,
        new GetEvents(
            dataProvider,
            jsonProvider,
            eventChannels,
            asyncRunner,
            configuration.getMaxPendingEvents()));
  }

  public void stop() {
    try {
      if (jettyServer != null) {
        jettyServer.stop();
      }
    } catch (Exception ex) {
      LOG.error(ex);
    }
    app.stop();
  }
}<|MERGE_RESOLUTION|>--- conflicted
+++ resolved
@@ -339,15 +339,8 @@
     addMigratedEndpoint(new GetIdentity(provider));
     addMigratedEndpoint(new GetPeers(provider));
     addMigratedEndpoint(new GetPeerCount(provider));
-<<<<<<< HEAD
-    app.get(GetPeerById.ROUTE, new GetPeerById(provider, jsonProvider));
+    addMigratedEndpoint(new GetPeerById(provider));
     addMigratedEndpoint(new GetSyncing(provider));
-=======
-    addMigratedEndpoint(new GetPeerById(provider));
-    app.get(
-        tech.pegasys.teku.beaconrestapi.handlers.v1.node.GetSyncing.ROUTE,
-        new tech.pegasys.teku.beaconrestapi.handlers.v1.node.GetSyncing(provider, jsonProvider));
->>>>>>> 589bd8e6
     addMigratedEndpoint(new GetVersion());
   }
 
