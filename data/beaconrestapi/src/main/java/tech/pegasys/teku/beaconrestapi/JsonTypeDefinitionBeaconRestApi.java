--- conflicted
+++ resolved
@@ -275,11 +275,6 @@
             // Validator Handlers
             .endpoint(new PostAttesterDuties(dataProvider))
             .endpoint(new GetProposerDuties(dataProvider))
-<<<<<<< HEAD
-            .endpoint(new GetNewBlindedBlock(dataProvider, spec, schemaCache))
-=======
-            .endpoint(new GetNewBlock(dataProvider, spec, schemaCache))
->>>>>>> 8034a264
             .endpoint(new GetNewBlockV3(dataProvider, schemaCache))
             .endpoint(new GetAttestationData(dataProvider))
             .endpoint(new GetAggregateAttestation(dataProvider, spec))
