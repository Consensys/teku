--- conflicted
+++ resolved
@@ -90,11 +90,8 @@
 import tech.pegasys.teku.beaconrestapi.handlers.v1.rewards.GetSyncCommitteeRewards;
 import tech.pegasys.teku.beaconrestapi.handlers.v1.validator.GetAggregateAttestation;
 import tech.pegasys.teku.beaconrestapi.handlers.v1.validator.GetAttestationData;
-<<<<<<< HEAD
 import tech.pegasys.teku.beaconrestapi.handlers.v1.validator.GetInclusionList;
-=======
 import tech.pegasys.teku.beaconrestapi.handlers.v1.validator.GetInclusionListCommitteeDuties;
->>>>>>> 559147d0
 import tech.pegasys.teku.beaconrestapi.handlers.v1.validator.GetProposerDuties;
 import tech.pegasys.teku.beaconrestapi.handlers.v1.validator.GetSyncCommitteeContribution;
 import tech.pegasys.teku.beaconrestapi.handlers.v1.validator.PostAggregateAndProofs;
@@ -302,12 +299,9 @@
             .endpoint(new PostContributionAndProofs(dataProvider, schemaCache))
             .endpoint(new PostPrepareBeaconProposer(dataProvider))
             .endpoint(new PostRegisterValidator(dataProvider))
-<<<<<<< HEAD
             .endpoint(new GetInclusionList(dataProvider, spec))
-=======
             .endpoint(new PostInclusionList(dataProvider, schemaCache))
             .endpoint(new GetInclusionListCommitteeDuties(dataProvider))
->>>>>>> 559147d0
             // Obol DVT Methods
             .endpoint(new PostBeaconCommitteeSelections())
             .endpoint(new PostSyncCommitteeSelections())
