--- conflicted
+++ resolved
@@ -265,12 +265,8 @@
             .endpoint(new GetVersion())
             // Rewards Handlers
             .endpoint(new GetSyncCommitteeRewards(dataProvider))
-<<<<<<< HEAD
             .endpoint(new GetBlockRewards(dataProvider))
-=======
-            .endpoint(new GetBlockRewards())
             .endpoint(new GetAttestationRewards())
->>>>>>> c4783a73
             // Validator Handlers
             .endpoint(new PostAttesterDuties(dataProvider))
             .endpoint(new GetProposerDuties(dataProvider))
