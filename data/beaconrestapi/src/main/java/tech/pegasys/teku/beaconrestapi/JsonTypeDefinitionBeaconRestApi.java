--- conflicted
+++ resolved
@@ -242,12 +242,8 @@
             .endpoint(new PostAttestation(dataProvider, schemaCache))
             .endpoint(new GetAttesterSlashings(dataProvider, spec))
             .endpoint(new GetAttesterSlashingsV2(dataProvider, schemaCache))
-<<<<<<< HEAD
-            .endpoint(new PostAttesterSlashing(dataProvider, spec))
+            .endpoint(new PostAttesterSlashing(dataProvider, schemaCache))
             .endpoint(new PostAttesterSlashingV2(dataProvider, schemaCache))
-=======
-            .endpoint(new PostAttesterSlashing(dataProvider, schemaCache))
->>>>>>> 728fad77
             .endpoint(new GetProposerSlashings(dataProvider))
             .endpoint(new PostProposerSlashing(dataProvider))
             .endpoint(new GetVoluntaryExits(dataProvider))
