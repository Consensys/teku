/*
 * Copyright 2019 ConsenSys AG.
 *
 * Licensed under the Apache License, Version 2.0 (the "License"); you may not use this file except in compliance with
 * the License. You may obtain a copy of the License at
 *
 * http://www.apache.org/licenses/LICENSE-2.0
 *
 * Unless required by applicable law or agreed to in writing, software distributed under the License is distributed on
 * an "AS IS" BASIS, WITHOUT WARRANTIES OR CONDITIONS OF ANY KIND, either express or implied. See the License for the
 * specific language governing permissions and limitations under the License.
 */

package tech.pegasys.artemis.data;

import com.google.gson.Gson;
import com.google.gson.GsonBuilder;
import com.google.gson.JsonElement;
import com.google.gson.JsonObject;
import com.google.gson.JsonSerializationContext;
import com.google.gson.JsonSerializer;
import com.google.gson.reflect.TypeToken;
import java.lang.reflect.Type;
import java.util.List;
import net.consensys.cava.bytes.Bytes32;
import tech.pegasys.artemis.util.bls.BLSPublicKey;
import tech.pegasys.artemis.util.bls.BLSSignature;

public class TimeSeriesRecord implements IRecordAdapter {

  private long index;
  private long slot;
  private long epoch;
<<<<<<< HEAD
  private String headBlockRoot;
  private String headStateRoot;
  private String parentHeadBlockRoot;
  private long numValidators;
  private String justifiedBlockRoot;
  private String justifiedStateRoot;
  private String finalizedBlockRoot;
  private String finalizedStateRoot;

  public TimeSeriesRecord() {
    // new Hello(1, 1, Bytes32.random(), UInt64.valueOf(0), Bytes32.random(), UInt64.valueOf(0))
    this.index = -1;
    this.slot = -1;
    this.epoch = -1;
    this.headBlockRoot = Bytes32.ZERO.toHexString();
    this.headStateRoot = Bytes32.ZERO.toHexString();
    this.parentHeadBlockRoot = Bytes32.ZERO.toHexString();
    this.numValidators = -1;
    this.justifiedBlockRoot = Bytes32.ZERO.toHexString();
    this.justifiedStateRoot = Bytes32.ZERO.toHexString();
    this.finalizedBlockRoot = Bytes32.ZERO.toHexString();
    this.finalizedStateRoot = Bytes32.ZERO.toHexString();
  }

  public TimeSeriesRecord(
      long index,
      long slot,
      long epoch,
      String headBlockRoot,
      String headStateRoot,
      String parentHeadBlockRoot,
      long numValidators,
      String justifiedBlockRoot,
      String justifiedStateRoot,
      String finalizedBlockRoot,
      String finalizedStateRoot) {
    this.index = index;
    this.slot = slot;
    this.epoch = epoch;
    this.headBlockRoot = headBlockRoot;
    this.headStateRoot = headStateRoot;
    this.parentHeadBlockRoot = parentHeadBlockRoot;
    this.numValidators = numValidators;
    this.justifiedBlockRoot = justifiedBlockRoot;
    this.justifiedStateRoot = justifiedStateRoot;
    this.finalizedBlockRoot = finalizedBlockRoot;
    this.finalizedStateRoot = finalizedStateRoot;
  }

  public long getIndex() {
    return this.index;
=======

  private String block_root;
  private String block_parent_root;
  private String block_body;

  private String lastJustifiedBlockRoot;
  private String lastJustifiedStateRoot;
  private String lastFinalizedBlockRoot;
  private String lastFinalizedStateRoot;

  private List<ValidatorJoin> validators;

  public TimeSeriesRecord() {
    // new Hello(1, 1, Bytes32.random(), UInt64.valueOf(0), Bytes32.random(), UInt64.valueOf(0))
    this.index = Long.MAX_VALUE;
    this.slot = Long.MAX_VALUE;
    this.epoch = Long.MAX_VALUE;

    this.block_root = Bytes32.random().toHexString();
    this.block_parent_root = Bytes32.random().toHexString();

    this.lastJustifiedBlockRoot = Bytes32.random().toHexString();
    this.lastJustifiedStateRoot = Bytes32.random().toHexString();
    this.lastFinalizedBlockRoot = Bytes32.random().toHexString();
    this.lastFinalizedStateRoot = Bytes32.random().toHexString();
>>>>>>> 17819699
  }

  public TimeSeriesRecord(
      long index,
      long slot,
      long epoch,
      String block_root,
      String block_parent_root,
      String block_body,
      String lastJustifiedBlockRoot,
      String lastJustifiedStateRoot,
      String lastFinalizedBlockRoot,
      String lastFinalizedStateRoot,
      List<ValidatorJoin> validators) {
    this.index = index;
<<<<<<< HEAD
  }

  public long getSlot() {
    return this.slot;
  }

  public void setSlot(Long slot) {
    this.slot = slot;
  }

  public long getEpoch() {
    return this.epoch;
  }

  public void setEpoch(Long epoch) {
=======
    this.slot = slot;
>>>>>>> 17819699
    this.epoch = epoch;
    this.block_root = block_root;
    this.block_parent_root = block_parent_root;
    this.block_body = block_body;
    this.lastJustifiedBlockRoot = lastJustifiedBlockRoot;
    this.lastJustifiedStateRoot = lastJustifiedStateRoot;
    this.lastFinalizedBlockRoot = lastFinalizedBlockRoot;
    this.lastFinalizedStateRoot = lastFinalizedStateRoot;
    this.validators = validators;
  }

  @Override
  public String toJSON() {
    Gson gson = new GsonBuilder().create();
    GsonBuilder gsonBuilder = new GsonBuilder();

    Type bytes32Type = new TypeToken<Bytes32>() {}.getType();
    JsonSerializer<Bytes32> serializer =
        (src, typeOfSrc, context) -> {
          JsonObject obj = new JsonObject();
          obj.addProperty("Bytes32", src.toHexString());
          return obj;
        };

    Type blsSignatureType = new TypeToken<BLSSignature>() {}.getType();
    JsonSerializer<BLSSignature> blsSerializer =
        (src, typeOfSrc, context) -> {
          JsonObject obj = new JsonObject();
          obj.addProperty("BLSSignature", src.toString());
          return obj;
        };

    Type blsPublicKeyType = new TypeToken<BLSPublicKey>() {}.getType();
    JsonSerializer<BLSPublicKey> blsPubKeySerializer =
        (src, typeOfSrc, context) -> {
          JsonObject obj = new JsonObject();
          obj.addProperty("BLSPublicKey", src.toString());
          return obj;
        };

    Type validatorJoinType = new TypeToken<ValidatorJoin>() {}.getType();
    JsonSerializer<ValidatorJoin> validatorJoinJsonSerializer =
        new JsonSerializer<ValidatorJoin>() {
          @Override
          public JsonElement serialize(
              ValidatorJoin src, Type typeOfSrc, JsonSerializationContext context) {
            JsonObject obj = new JsonObject();
            obj.addProperty("pubkey", src.getValidator().getPubkey().toString());
            obj.addProperty("balance", src.getBalance().toString());
            return obj;
          }
        };
    gsonBuilder.registerTypeAdapter(validatorJoinType, validatorJoinJsonSerializer);

    Gson customGson = gsonBuilder.setPrettyPrinting().create();
    return customGson.toJson(this);
  }

<<<<<<< HEAD
  public long getNumValidators() {
    return this.numValidators;
  }

  public void setNumValidators(long numValidators) {
    this.numValidators = numValidators;
=======
  @Override
  public String toCSV() {
    return null;
  }

  public long getIndex() {
    return index;
>>>>>>> 17819699
  }

  public void setIndex(long index) {
    this.index = index;
  }

  public long getSlot() {
    return slot;
  }

  public void setSlot(long slot) {
    this.slot = slot;
  }

  public long getEpoch() {
    return epoch;
  }

  public void setEpoch(long epoch) {
    this.epoch = epoch;
  }

  public String getBlock_root() {
    return block_root;
  }

  public void setBlock_root(String block_root) {
    this.block_root = block_root;
  }

  public String getBlock_parent_root() {
    return block_parent_root;
  }

<<<<<<< HEAD
  public TimeSeriesRecord index(long index) {
    this.index = index;
    return this;
  }

  public TimeSeriesRecord slot(long slot) {
    this.slot = slot;
    return this;
  }

  public TimeSeriesRecord epoch(long epoch) {
    this.epoch = epoch;
    return this;
=======
  public void setBlock_parent_root(String block_parent_root) {
    this.block_parent_root = block_parent_root;
  }

  public String getBlock_body() {
    return block_body;
  }

  public void setBlock_body(String block_body) {
    this.block_body = block_body;
>>>>>>> 17819699
  }

  public String getLastJustifiedBlockRoot() {
    return lastJustifiedBlockRoot;
  }

  public void setLastJustifiedBlockRoot(String lastJustifiedBlockRoot) {
    this.lastJustifiedBlockRoot = lastJustifiedBlockRoot;
  }

  public String getLastJustifiedStateRoot() {
    return lastJustifiedStateRoot;
  }

<<<<<<< HEAD
  public TimeSeriesRecord numValidators(long numValidators) {
    this.numValidators = numValidators;
    return this;
=======
  public void setLastJustifiedStateRoot(String lastJustifiedStateRoot) {
    this.lastJustifiedStateRoot = lastJustifiedStateRoot;
>>>>>>> 17819699
  }

  public String getLastFinalizedBlockRoot() {
    return lastFinalizedBlockRoot;
  }

  public void setLastFinalizedBlockRoot(String lastFinalizedBlockRoot) {
    this.lastFinalizedBlockRoot = lastFinalizedBlockRoot;
  }

  public String getLastFinalizedStateRoot() {
    return lastFinalizedStateRoot;
  }

  public void setLastFinalizedStateRoot(String lastFinalizedStateRoot) {
    this.lastFinalizedStateRoot = lastFinalizedStateRoot;
  }

  public List<ValidatorJoin> getValidators() {
    return validators;
  }

  public void setValidators(List<ValidatorJoin> validators) {
    this.validators = validators;
  }
}<|MERGE_RESOLUTION|>--- conflicted
+++ resolved
@@ -31,59 +31,6 @@
   private long index;
   private long slot;
   private long epoch;
-<<<<<<< HEAD
-  private String headBlockRoot;
-  private String headStateRoot;
-  private String parentHeadBlockRoot;
-  private long numValidators;
-  private String justifiedBlockRoot;
-  private String justifiedStateRoot;
-  private String finalizedBlockRoot;
-  private String finalizedStateRoot;
-
-  public TimeSeriesRecord() {
-    // new Hello(1, 1, Bytes32.random(), UInt64.valueOf(0), Bytes32.random(), UInt64.valueOf(0))
-    this.index = -1;
-    this.slot = -1;
-    this.epoch = -1;
-    this.headBlockRoot = Bytes32.ZERO.toHexString();
-    this.headStateRoot = Bytes32.ZERO.toHexString();
-    this.parentHeadBlockRoot = Bytes32.ZERO.toHexString();
-    this.numValidators = -1;
-    this.justifiedBlockRoot = Bytes32.ZERO.toHexString();
-    this.justifiedStateRoot = Bytes32.ZERO.toHexString();
-    this.finalizedBlockRoot = Bytes32.ZERO.toHexString();
-    this.finalizedStateRoot = Bytes32.ZERO.toHexString();
-  }
-
-  public TimeSeriesRecord(
-      long index,
-      long slot,
-      long epoch,
-      String headBlockRoot,
-      String headStateRoot,
-      String parentHeadBlockRoot,
-      long numValidators,
-      String justifiedBlockRoot,
-      String justifiedStateRoot,
-      String finalizedBlockRoot,
-      String finalizedStateRoot) {
-    this.index = index;
-    this.slot = slot;
-    this.epoch = epoch;
-    this.headBlockRoot = headBlockRoot;
-    this.headStateRoot = headStateRoot;
-    this.parentHeadBlockRoot = parentHeadBlockRoot;
-    this.numValidators = numValidators;
-    this.justifiedBlockRoot = justifiedBlockRoot;
-    this.justifiedStateRoot = justifiedStateRoot;
-    this.finalizedBlockRoot = finalizedBlockRoot;
-    this.finalizedStateRoot = finalizedStateRoot;
-  }
-
-  public long getIndex() {
-    return this.index;
-=======
 
   private String block_root;
   private String block_parent_root;
@@ -109,7 +56,6 @@
     this.lastJustifiedStateRoot = Bytes32.random().toHexString();
     this.lastFinalizedBlockRoot = Bytes32.random().toHexString();
     this.lastFinalizedStateRoot = Bytes32.random().toHexString();
->>>>>>> 17819699
   }
 
   public TimeSeriesRecord(
@@ -125,25 +71,7 @@
       String lastFinalizedStateRoot,
       List<ValidatorJoin> validators) {
     this.index = index;
-<<<<<<< HEAD
-  }
-
-  public long getSlot() {
-    return this.slot;
-  }
-
-  public void setSlot(Long slot) {
     this.slot = slot;
-  }
-
-  public long getEpoch() {
-    return this.epoch;
-  }
-
-  public void setEpoch(Long epoch) {
-=======
-    this.slot = slot;
->>>>>>> 17819699
     this.epoch = epoch;
     this.block_root = block_root;
     this.block_parent_root = block_parent_root;
@@ -202,14 +130,6 @@
     return customGson.toJson(this);
   }
 
-<<<<<<< HEAD
-  public long getNumValidators() {
-    return this.numValidators;
-  }
-
-  public void setNumValidators(long numValidators) {
-    this.numValidators = numValidators;
-=======
   @Override
   public String toCSV() {
     return null;
@@ -217,7 +137,6 @@
 
   public long getIndex() {
     return index;
->>>>>>> 17819699
   }
 
   public void setIndex(long index) {
@@ -251,22 +170,6 @@
   public String getBlock_parent_root() {
     return block_parent_root;
   }
-
-<<<<<<< HEAD
-  public TimeSeriesRecord index(long index) {
-    this.index = index;
-    return this;
-  }
-
-  public TimeSeriesRecord slot(long slot) {
-    this.slot = slot;
-    return this;
-  }
-
-  public TimeSeriesRecord epoch(long epoch) {
-    this.epoch = epoch;
-    return this;
-=======
   public void setBlock_parent_root(String block_parent_root) {
     this.block_parent_root = block_parent_root;
   }
@@ -277,7 +180,6 @@
 
   public void setBlock_body(String block_body) {
     this.block_body = block_body;
->>>>>>> 17819699
   }
 
   public String getLastJustifiedBlockRoot() {
@@ -292,14 +194,8 @@
     return lastJustifiedStateRoot;
   }
 
-<<<<<<< HEAD
-  public TimeSeriesRecord numValidators(long numValidators) {
-    this.numValidators = numValidators;
-    return this;
-=======
   public void setLastJustifiedStateRoot(String lastJustifiedStateRoot) {
     this.lastJustifiedStateRoot = lastJustifiedStateRoot;
->>>>>>> 17819699
   }
 
   public String getLastFinalizedBlockRoot() {
