/*
 * Copyright 2021 ConsenSys AG.
 *
 * Licensed under the Apache License, Version 2.0 (the "License"); you may not use this file except in compliance with
 * the License. You may obtain a copy of the License at
 *
 * http://www.apache.org/licenses/LICENSE-2.0
 *
 * Unless required by applicable law or agreed to in writing, software distributed under the License is distributed on
 * an "AS IS" BASIS, WITHOUT WARRANTIES OR CONDITIONS OF ANY KIND, either express or implied. See the License for the
 * specific language governing permissions and limitations under the License.
 */

package tech.pegasys.teku.api.schema.altair;

import static tech.pegasys.teku.api.schema.SchemaConstants.EXAMPLE_UINT64;
import static tech.pegasys.teku.api.schema.SchemaConstants.EXAMPLE_UINT8;

import com.fasterxml.jackson.annotation.JsonCreator;
import com.fasterxml.jackson.annotation.JsonProperty;
import io.swagger.v3.oas.annotations.media.ArraySchema;
import io.swagger.v3.oas.annotations.media.Schema;
import java.util.Arrays;
import java.util.List;
import java.util.Objects;
import org.apache.tuweni.bytes.Bytes;
import org.apache.tuweni.bytes.Bytes32;
import tech.pegasys.teku.api.schema.BeaconBlockHeader;
import tech.pegasys.teku.api.schema.BeaconState;
import tech.pegasys.teku.api.schema.Checkpoint;
import tech.pegasys.teku.api.schema.Eth1Data;
import tech.pegasys.teku.api.schema.Fork;
import tech.pegasys.teku.api.schema.Validator;
import tech.pegasys.teku.api.schema.interfaces.State;
import tech.pegasys.teku.infrastructure.unsigned.UInt64;
import tech.pegasys.teku.spec.datastructures.state.beaconstate.MutableBeaconState;
import tech.pegasys.teku.spec.datastructures.state.beaconstate.versions.altair.BeaconStateSchemaAltair;
import tech.pegasys.teku.ssz.SszList;
import tech.pegasys.teku.ssz.collections.SszBitvector;
import tech.pegasys.teku.ssz.primitive.SszByte;

public class BeaconStateAltair extends BeaconState implements State {
  @ArraySchema(schema = @Schema(type = "string", example = EXAMPLE_UINT8))
  public final byte[] previous_epoch_participation;

  @ArraySchema(schema = @Schema(type = "string", example = EXAMPLE_UINT8))
  public final byte[] current_epoch_participation;

  @JsonProperty("inactivity_scores")
  @ArraySchema(schema = @Schema(type = "string", example = EXAMPLE_UINT64))
  public final List<UInt64> inactivity_scores;

  public final SyncCommittee current_sync_committee;
  public final SyncCommittee next_sync_committee;

  @JsonCreator
  public BeaconStateAltair(
      @JsonProperty("genesis_time") final UInt64 genesis_time,
      @JsonProperty("genesis_validators_root") final Bytes32 genesis_validators_root,
      @JsonProperty("slot") final UInt64 slot,
      @JsonProperty("fork") final Fork fork,
      @JsonProperty("latest_block_header") final BeaconBlockHeader latest_block_header,
      @JsonProperty("block_roots") final List<Bytes32> block_roots,
      @JsonProperty("state_roots") final List<Bytes32> state_roots,
      @JsonProperty("historical_roots") final List<Bytes32> historical_roots,
      @JsonProperty("eth1_data") final Eth1Data eth1_data,
      @JsonProperty("eth1_data_votes") final List<Eth1Data> eth1_data_votes,
      @JsonProperty("eth1_deposit_index") final UInt64 eth1_deposit_index,
      @JsonProperty("validators") final List<Validator> validators,
      @JsonProperty("balances") final List<UInt64> balances,
      @JsonProperty("randao_mixes") final List<Bytes32> randao_mixes,
      @JsonProperty("slashings") final List<UInt64> slashings,
      @JsonProperty("previous_epoch_participation") final byte[] previous_epoch_participation,
      @JsonProperty("current_epoch_participation") final byte[] current_epoch_participation,
      @JsonProperty("justification_bits") final SszBitvector justification_bits,
      @JsonProperty("previous_justified_checkpoint") final Checkpoint previous_justified_checkpoint,
      @JsonProperty("current_justified_checkpoint") final Checkpoint current_justified_checkpoint,
      @JsonProperty("finalized_checkpoint") final Checkpoint finalized_checkpoint,
      @JsonProperty("inactivity_scores") final List<UInt64> inactivity_scores,
      @JsonProperty("current_sync_committee") final SyncCommittee current_sync_committee,
      @JsonProperty("next_sync_committee") final SyncCommittee next_sync_committee) {
    super(
        genesis_time,
        genesis_validators_root,
        slot,
        fork,
        latest_block_header,
        block_roots,
        state_roots,
        historical_roots,
        eth1_data,
        eth1_data_votes,
        eth1_deposit_index,
        validators,
        balances,
        randao_mixes,
        slashings,
        justification_bits,
        previous_justified_checkpoint,
        current_justified_checkpoint,
        finalized_checkpoint);
    this.previous_epoch_participation = previous_epoch_participation;
    this.current_epoch_participation = current_epoch_participation;
    this.inactivity_scores = inactivity_scores;
    this.current_sync_committee = current_sync_committee;
    this.next_sync_committee = next_sync_committee;
  }

  public BeaconStateAltair(
      final tech.pegasys.teku.spec.datastructures.state.beaconstate.BeaconState beaconState) {
    super(beaconState);
    final tech.pegasys.teku.spec.datastructures.state.beaconstate.versions.altair.BeaconStateAltair
        altair = beaconState.toVersionAltair().orElseThrow();
    this.previous_epoch_participation = toByteArray(altair.getPreviousEpochParticipation());
    this.current_epoch_participation = toByteArray(altair.getCurrentEpochParticipation());
    this.inactivity_scores = altair.getInactivityScores().asListUnboxed();
    this.current_sync_committee = new SyncCommittee(altair.getCurrentSyncCommittee());
    this.next_sync_committee = new SyncCommittee(altair.getNextSyncCommittee());
  }

  @Override
  protected void applyAdditionalFields(final MutableBeaconState state) {
    state
        .toMutableVersionAltair()
        .ifPresent(
            beaconStateAltair -> {
              final tech.pegasys.teku.spec.datastructures.state.SyncCommittee.SyncCommitteeSchema
                  syncCommitteeSchema =
<<<<<<< HEAD
                      beaconStateAltair
                          .getBeaconStateSchemaAltair()
=======
                      BeaconStateSchemaAltair.required(beaconStateAltair.getBeaconStateSchema())
>>>>>>> 2ec93c64
                          .getCurrentSyncCommitteeSchema();
              final SszList<SszByte> previousEpochParticipation =
                  beaconStateAltair
                      .getPreviousEpochParticipation()
                      .getSchema()
                      .sszDeserialize(Bytes.wrap(previous_epoch_participation));
              final SszList<SszByte> currentEpochParticipation =
                  beaconStateAltair
                      .getCurrentEpochParticipation()
                      .getSchema()
                      .sszDeserialize(Bytes.wrap(current_epoch_participation));

              beaconStateAltair.setPreviousEpochParticipation(previousEpochParticipation);
              beaconStateAltair.setCurrentEpochParticipation(currentEpochParticipation);
              beaconStateAltair
                  .getInactivityScores()
                  .createWritableCopy()
                  .setAllElements(inactivity_scores);

              beaconStateAltair.setCurrentSyncCommittee(
                  current_sync_committee.asInternalSyncCommittee(syncCommitteeSchema));
              beaconStateAltair.setNextSyncCommittee(
                  next_sync_committee.asInternalSyncCommittee(syncCommitteeSchema));
            });
  }

  @Override
  public boolean equals(final Object o) {
    if (this == o) return true;
    if (o == null || getClass() != o.getClass()) return false;
    final BeaconStateAltair that = (BeaconStateAltair) o;
    return Arrays.equals(previous_epoch_participation, that.previous_epoch_participation)
        && Arrays.equals(current_epoch_participation, that.current_epoch_participation)
        && Objects.equals(inactivity_scores, that.inactivity_scores)
        && Objects.equals(current_sync_committee, that.current_sync_committee)
        && Objects.equals(next_sync_committee, that.next_sync_committee);
  }

  @Override
  public int hashCode() {
    int result = Objects.hash(inactivity_scores, current_sync_committee, next_sync_committee);
    result = 31 * result + Arrays.hashCode(previous_epoch_participation);
    result = 31 * result + Arrays.hashCode(current_epoch_participation);
    return result;
  }

  private byte[] toByteArray(final SszList<SszByte> byteList) {
    final byte[] array = new byte[byteList.size()];
    for (int i = 0; i < array.length; i++) {
      array[i] = byteList.get(i).get();
    }
    return array;
  }
}<|MERGE_RESOLUTION|>--- conflicted
+++ resolved
@@ -126,12 +126,7 @@
             beaconStateAltair -> {
               final tech.pegasys.teku.spec.datastructures.state.SyncCommittee.SyncCommitteeSchema
                   syncCommitteeSchema =
-<<<<<<< HEAD
-                      beaconStateAltair
-                          .getBeaconStateSchemaAltair()
-=======
                       BeaconStateSchemaAltair.required(beaconStateAltair.getBeaconStateSchema())
->>>>>>> 2ec93c64
                           .getCurrentSyncCommitteeSchema();
               final SszList<SszByte> previousEpochParticipation =
                   beaconStateAltair
