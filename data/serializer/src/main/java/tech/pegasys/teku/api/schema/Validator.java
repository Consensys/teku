--- conflicted
+++ resolved
@@ -93,13 +93,8 @@
     this.withdrawable_epoch = withdrawable_epoch;
   }
 
-<<<<<<< HEAD
-  public Validator(final tech.pegasys.teku.datastructures.state.Validator validator) {
+  public Validator(final tech.pegasys.teku.spec.datastructures.state.Validator validator) {
     this.pubkey = new BLSPubKey(validator.getPubkeyBytes());
-=======
-  public Validator(final tech.pegasys.teku.spec.datastructures.state.Validator validator) {
-    this.pubkey = new BLSPubKey(validator.getPubkey());
->>>>>>> b4c4c181
     this.withdrawal_credentials = validator.getWithdrawal_credentials();
     this.effective_balance = validator.getEffective_balance();
     this.slashed = validator.isSlashed();
