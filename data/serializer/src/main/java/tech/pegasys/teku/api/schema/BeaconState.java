/*
 * Copyright 2020 ConsenSys AG.
 *
 * Licensed under the Apache License, Version 2.0 (the "License"); you may not use this file except in compliance with
 * the License. You may obtain a copy of the License at
 *
 * http://www.apache.org/licenses/LICENSE-2.0
 *
 * Unless required by applicable law or agreed to in writing, software distributed under the License is distributed on
 * an "AS IS" BASIS, WITHOUT WARRANTIES OR CONDITIONS OF ANY KIND, either express or implied. See the License for the
 * specific language governing permissions and limitations under the License.
 */

package tech.pegasys.teku.api.schema;

import static tech.pegasys.teku.api.schema.SchemaConstants.DESCRIPTION_BYTES32;
import static tech.pegasys.teku.api.schema.SchemaConstants.DESCRIPTION_BYTES_SSZ;

import com.fasterxml.jackson.annotation.JsonCreator;
import com.fasterxml.jackson.annotation.JsonProperty;
import io.swagger.v3.oas.annotations.media.ArraySchema;
import io.swagger.v3.oas.annotations.media.Schema;
import java.util.List;
import java.util.Optional;
import java.util.stream.Collectors;
import org.apache.tuweni.bytes.Bytes32;
import tech.pegasys.teku.infrastructure.unsigned.UInt64;
import tech.pegasys.teku.spec.Spec;
import tech.pegasys.teku.spec.datastructures.blocks.BeaconBlockAndState;
<<<<<<< HEAD
import tech.pegasys.teku.spec.datastructures.state.beaconstate.BeaconStateSchema;
=======
import tech.pegasys.teku.spec.datastructures.state.beaconstate.versions.phase0.BeaconStatePhase0;
import tech.pegasys.teku.ssz.SSZTypes.SSZList;
import tech.pegasys.teku.ssz.SSZTypes.SSZVector;
>>>>>>> 3afc2894
import tech.pegasys.teku.ssz.backing.collections.SszBitvector;

public class BeaconState {
  @Schema(type = "string", format = "uint64")
  public final UInt64 genesis_time;

  public final Bytes32 genesis_validators_root;

  @Schema(type = "string", format = "uint64")
  public final UInt64 slot;

  public final Fork fork;
  public final BeaconBlockHeader latest_block_header;

  @ArraySchema(
      schema = @Schema(type = "string", format = "byte", description = DESCRIPTION_BYTES32))
  public final List<Bytes32> block_roots;

  @ArraySchema(
      schema = @Schema(type = "string", format = "byte", description = DESCRIPTION_BYTES32))
  public final List<Bytes32> state_roots;

  @ArraySchema(
      schema = @Schema(type = "string", format = "byte", description = DESCRIPTION_BYTES32))
  public final List<Bytes32> historical_roots;

  public final Eth1Data eth1_data;
  public final List<Eth1Data> eth1_data_votes;

  @Schema(type = "string", format = "uint64")
  public final UInt64 eth1_deposit_index;

  public final List<Validator> validators;

  @ArraySchema(schema = @Schema(type = "string", format = "uint64"))
  public final List<UInt64> balances;

  @ArraySchema(
      schema = @Schema(type = "string", format = "byte", description = DESCRIPTION_BYTES32))
  public final List<Bytes32> randao_mixes;

  @ArraySchema(schema = @Schema(type = "string", format = "uint64"))
  public final List<UInt64> slashings;

  public final List<PendingAttestation> previous_epoch_attestations;
  public final List<PendingAttestation> current_epoch_attestations;

  @Schema(type = "string", format = "byte", description = DESCRIPTION_BYTES_SSZ)
  public final SszBitvector justification_bits;

  public final Checkpoint previous_justified_checkpoint;
  public final Checkpoint current_justified_checkpoint;
  public final Checkpoint finalized_checkpoint;

  @JsonCreator
  public BeaconState(
      @JsonProperty("genesis_time") final UInt64 genesis_time,
      @JsonProperty("genesis_validators_root") final Bytes32 genesis_validators_root,
      @JsonProperty("slot") final UInt64 slot,
      @JsonProperty("fork") final Fork fork,
      @JsonProperty("latest_block_header") final BeaconBlockHeader latest_block_header,
      @JsonProperty("block_roots") final List<Bytes32> block_roots,
      @JsonProperty("state_roots") final List<Bytes32> state_roots,
      @JsonProperty("historical_roots") final List<Bytes32> historical_roots,
      @JsonProperty("eth1_data") final Eth1Data eth1_data,
      @JsonProperty("eth1_data_votes") final List<Eth1Data> eth1_data_votes,
      @JsonProperty("eth1_deposit_index") final UInt64 eth1_deposit_index,
      @JsonProperty("validators") final List<Validator> validators,
      @JsonProperty("balances") final List<UInt64> balances,
      @JsonProperty("randao_mixes") final List<Bytes32> randao_mixes,
      @JsonProperty("slashings") final List<UInt64> slashings,
      @JsonProperty("previous_epoch_attestations")
          final List<PendingAttestation> previous_epoch_attestations,
      @JsonProperty("current_epoch_attestations")
          final List<PendingAttestation> current_epoch_attestations,
      @JsonProperty("justification_bits") final SszBitvector justification_bits,
      @JsonProperty("previous_justified_checkpoint") final Checkpoint previous_justified_checkpoint,
      @JsonProperty("current_justified_checkpoint") final Checkpoint current_justified_checkpoint,
      @JsonProperty("finalized_checkpoint") final Checkpoint finalized_checkpoint) {
    this.genesis_time = genesis_time;
    this.genesis_validators_root = genesis_validators_root;
    this.slot = slot;
    this.fork = fork;
    this.latest_block_header = latest_block_header;
    this.block_roots = block_roots;
    this.state_roots = state_roots;
    this.historical_roots = historical_roots;
    this.eth1_data = eth1_data;
    this.eth1_data_votes = eth1_data_votes;
    this.eth1_deposit_index = eth1_deposit_index;
    this.validators = validators;
    this.balances = balances;
    this.randao_mixes = randao_mixes;
    this.slashings = slashings;
    this.previous_epoch_attestations = previous_epoch_attestations;
    this.current_epoch_attestations = current_epoch_attestations;
    this.justification_bits = justification_bits;
    this.previous_justified_checkpoint = previous_justified_checkpoint;
    this.current_justified_checkpoint = current_justified_checkpoint;
    this.finalized_checkpoint = finalized_checkpoint;
  }

  public BeaconState(final BeaconBlockAndState blockAndState) {
    this(blockAndState.getState());
  }

  public BeaconState(
      final tech.pegasys.teku.spec.datastructures.state.beaconstate.BeaconState beaconState) {
    this.genesis_time = beaconState.getGenesis_time();
    this.genesis_validators_root = beaconState.getGenesis_validators_root();
    this.slot = beaconState.getSlot();
    this.fork = new Fork(beaconState.getFork());
    this.latest_block_header = new BeaconBlockHeader(beaconState.getLatest_block_header());
    this.block_roots = beaconState.getBlock_roots().asListUnboxed();
    this.state_roots = beaconState.getState_roots().asListUnboxed();
    this.historical_roots = beaconState.getHistorical_roots().asListUnboxed();
    this.eth1_data = new Eth1Data(beaconState.getEth1_data());
    this.eth1_data_votes =
        beaconState.getEth1_data_votes().stream().map(Eth1Data::new).collect(Collectors.toList());
    this.eth1_deposit_index = beaconState.getEth1_deposit_index();
    this.validators =
        beaconState.getValidators().stream().map(Validator::new).collect(Collectors.toList());
<<<<<<< HEAD
    this.balances = beaconState.getBalances().asListUnboxed();
    this.randao_mixes = beaconState.getRandao_mixes().asListUnboxed();
    this.slashings = beaconState.getSlashings().asListUnboxed();
    this.previous_epoch_attestations =
        beaconState.getPrevious_epoch_attestations().stream()
            .map(PendingAttestation::new)
            .collect(Collectors.toList());
    this.current_epoch_attestations =
        beaconState.getCurrent_epoch_attestations().stream()
            .map(PendingAttestation::new)
            .collect(Collectors.toList());
=======
    this.balances = beaconState.getBalances().stream().collect(Collectors.toList());
    this.randao_mixes = beaconState.getRandao_mixes().stream().collect(Collectors.toList());
    this.slashings = beaconState.getSlashings().stream().collect(Collectors.toList());
>>>>>>> 3afc2894
    this.justification_bits = beaconState.getJustification_bits();
    this.previous_justified_checkpoint =
        new Checkpoint(beaconState.getPrevious_justified_checkpoint());
    this.current_justified_checkpoint =
        new Checkpoint(beaconState.getCurrent_justified_checkpoint());
    this.finalized_checkpoint = new Checkpoint(beaconState.getFinalized_checkpoint());

    // Optionally set phase0-specific versioned fields
    final Optional<BeaconStatePhase0> maybePhase0State = beaconState.toVersionPhase0();
    if (maybePhase0State.isPresent()) {
      final BeaconStatePhase0 genesisState = maybePhase0State.get();
      this.previous_epoch_attestations =
          genesisState.getPrevious_epoch_attestations().stream()
              .map(PendingAttestation::new)
              .collect(Collectors.toList());
      this.current_epoch_attestations =
          genesisState.getCurrent_epoch_attestations().stream()
              .map(PendingAttestation::new)
              .collect(Collectors.toList());
    } else {
      this.previous_epoch_attestations = null;
      this.current_epoch_attestations = null;
    }
  }

  public tech.pegasys.teku.spec.datastructures.state.beaconstate.BeaconState asInternalBeaconState(
      final Spec spec) {
<<<<<<< HEAD
    BeaconStateSchema schema = spec.atSlot(slot).getSchemaDefinitions().getBeaconStateSchema();
    return schema.create(
        genesis_time,
        genesis_validators_root,
        slot,
        fork.asInternalFork(),
        latest_block_header.asInternalBeaconBlockHeader(),
        schema.getBlockRootsSchema().of(block_roots),
        schema.getStateRootsSchema().of(state_roots),
        schema.getHistoricalRootsSchema().of(historical_roots),
        eth1_data.asInternalEth1Data(),
        eth1_data_votes.stream()
            .map(Eth1Data::asInternalEth1Data)
            .collect(schema.getEth1DataVotesSchema().collector()),
        eth1_deposit_index,
        validators.stream()
            .map(Validator::asInternalValidator)
            .collect(schema.getValidatorsSchema().collector()),
        schema.getBalancesSchema().of(balances),
        schema.getRandaoMixesSchema().of(randao_mixes),
        schema.getSlashingsSchema().of(slashings),
        previous_epoch_attestations.stream()
            .map(PendingAttestation::asInternalPendingAttestation)
            .collect(schema.getPreviousEpochAttestationsSchema().collector()),
        current_epoch_attestations.stream()
            .map(PendingAttestation::asInternalPendingAttestation)
            .collect(schema.getCurrentEpochAttestationsSchema().collector()),
        schema.getJustificationBitsSchema().ofBits(justification_bits.getAllSetBits()),
        previous_justified_checkpoint.asInternalCheckpoint(),
        current_justified_checkpoint.asInternalCheckpoint(),
        finalized_checkpoint.asInternalCheckpoint());
=======
    return spec.atSlot(slot)
        .getSchemaDefinitions()
        .getBeaconStateSchema()
        .createEmpty()
        .updated(
            state -> {
              state.setGenesis_time(genesis_time);
              state.setGenesis_validators_root(genesis_validators_root);
              state.setSlot(slot);
              state.setFork(fork.asInternalFork());
              state.setLatest_block_header(latest_block_header.asInternalBeaconBlockHeader());
              state.getBlock_roots().setAll(SSZVector.createMutable(block_roots, Bytes32.class));
              state.getState_roots().setAll(SSZVector.createMutable(state_roots, Bytes32.class));
              state
                  .getHistorical_roots()
                  .setAll(
                      SSZList.createMutable(
                          historical_roots, HISTORICAL_ROOTS_LIMIT, Bytes32.class));
              state.setEth1_data(eth1_data.asInternalEth1Data());
              state
                  .getEth1_data_votes()
                  .setAll(
                      SSZList.createMutable(
                          eth1_data_votes.stream()
                              .map(Eth1Data::asInternalEth1Data)
                              .collect(Collectors.toList()),
                          EPOCHS_PER_ETH1_VOTING_PERIOD,
                          tech.pegasys.teku.spec.datastructures.blocks.Eth1Data.class));
              state.setEth1_deposit_index(eth1_deposit_index);
              state
                  .getValidators()
                  .setAll(
                      SSZList.createMutable(
                          validators.stream()
                              .map(Validator::asInternalValidator)
                              .collect(Collectors.toList()),
                          Constants.VALIDATOR_REGISTRY_LIMIT,
                          tech.pegasys.teku.spec.datastructures.state.Validator.class));
              state
                  .getBalances()
                  .setAll(SSZList.createMutable(balances, VALIDATOR_REGISTRY_LIMIT, UInt64.class));
              state.getRandao_mixes().setAll(SSZVector.createMutable(randao_mixes, Bytes32.class));
              state.getSlashings().setAll(SSZVector.createMutable(slashings, UInt64.class));
              state.setJustification_bits(justification_bits);
              state.setPrevious_justified_checkpoint(
                  previous_justified_checkpoint.asInternalCheckpoint());
              state.setCurrent_justified_checkpoint(
                  current_justified_checkpoint.asInternalCheckpoint());
              state.setFinalized_checkpoint(finalized_checkpoint.asInternalCheckpoint());

              state
                  .toMutableVersionPhase0()
                  .ifPresent(
                      genesisState -> {
                        genesisState
                            .getPrevious_epoch_attestations()
                            .setAll(
                                SSZList.createMutable(
                                    previous_epoch_attestations.stream()
                                        .map(PendingAttestation::asInternalPendingAttestation)
                                        .collect(Collectors.toList()),
                                    MAX_ATTESTATIONS,
                                    tech.pegasys.teku.spec.datastructures.state.PendingAttestation
                                        .class));
                        genesisState
                            .getCurrent_epoch_attestations()
                            .setAll(
                                SSZList.createMutable(
                                    current_epoch_attestations.stream()
                                        .map(PendingAttestation::asInternalPendingAttestation)
                                        .collect(Collectors.toList()),
                                    MAX_ATTESTATIONS,
                                    tech.pegasys.teku.spec.datastructures.state.PendingAttestation
                                        .class));
                      });
            });
>>>>>>> 3afc2894
  }
}<|MERGE_RESOLUTION|>--- conflicted
+++ resolved
@@ -27,13 +27,10 @@
 import tech.pegasys.teku.infrastructure.unsigned.UInt64;
 import tech.pegasys.teku.spec.Spec;
 import tech.pegasys.teku.spec.datastructures.blocks.BeaconBlockAndState;
-<<<<<<< HEAD
 import tech.pegasys.teku.spec.datastructures.state.beaconstate.BeaconStateSchema;
-=======
 import tech.pegasys.teku.spec.datastructures.state.beaconstate.versions.phase0.BeaconStatePhase0;
 import tech.pegasys.teku.ssz.SSZTypes.SSZList;
 import tech.pegasys.teku.ssz.SSZTypes.SSZVector;
->>>>>>> 3afc2894
 import tech.pegasys.teku.ssz.backing.collections.SszBitvector;
 
 public class BeaconState {
@@ -156,23 +153,9 @@
     this.eth1_deposit_index = beaconState.getEth1_deposit_index();
     this.validators =
         beaconState.getValidators().stream().map(Validator::new).collect(Collectors.toList());
-<<<<<<< HEAD
-    this.balances = beaconState.getBalances().asListUnboxed();
-    this.randao_mixes = beaconState.getRandao_mixes().asListUnboxed();
-    this.slashings = beaconState.getSlashings().asListUnboxed();
-    this.previous_epoch_attestations =
-        beaconState.getPrevious_epoch_attestations().stream()
-            .map(PendingAttestation::new)
-            .collect(Collectors.toList());
-    this.current_epoch_attestations =
-        beaconState.getCurrent_epoch_attestations().stream()
-            .map(PendingAttestation::new)
-            .collect(Collectors.toList());
-=======
     this.balances = beaconState.getBalances().stream().collect(Collectors.toList());
     this.randao_mixes = beaconState.getRandao_mixes().stream().collect(Collectors.toList());
     this.slashings = beaconState.getSlashings().stream().collect(Collectors.toList());
->>>>>>> 3afc2894
     this.justification_bits = beaconState.getJustification_bits();
     this.previous_justified_checkpoint =
         new Checkpoint(beaconState.getPrevious_justified_checkpoint());
@@ -200,39 +183,6 @@
 
   public tech.pegasys.teku.spec.datastructures.state.beaconstate.BeaconState asInternalBeaconState(
       final Spec spec) {
-<<<<<<< HEAD
-    BeaconStateSchema schema = spec.atSlot(slot).getSchemaDefinitions().getBeaconStateSchema();
-    return schema.create(
-        genesis_time,
-        genesis_validators_root,
-        slot,
-        fork.asInternalFork(),
-        latest_block_header.asInternalBeaconBlockHeader(),
-        schema.getBlockRootsSchema().of(block_roots),
-        schema.getStateRootsSchema().of(state_roots),
-        schema.getHistoricalRootsSchema().of(historical_roots),
-        eth1_data.asInternalEth1Data(),
-        eth1_data_votes.stream()
-            .map(Eth1Data::asInternalEth1Data)
-            .collect(schema.getEth1DataVotesSchema().collector()),
-        eth1_deposit_index,
-        validators.stream()
-            .map(Validator::asInternalValidator)
-            .collect(schema.getValidatorsSchema().collector()),
-        schema.getBalancesSchema().of(balances),
-        schema.getRandaoMixesSchema().of(randao_mixes),
-        schema.getSlashingsSchema().of(slashings),
-        previous_epoch_attestations.stream()
-            .map(PendingAttestation::asInternalPendingAttestation)
-            .collect(schema.getPreviousEpochAttestationsSchema().collector()),
-        current_epoch_attestations.stream()
-            .map(PendingAttestation::asInternalPendingAttestation)
-            .collect(schema.getCurrentEpochAttestationsSchema().collector()),
-        schema.getJustificationBitsSchema().ofBits(justification_bits.getAllSetBits()),
-        previous_justified_checkpoint.asInternalCheckpoint(),
-        current_justified_checkpoint.asInternalCheckpoint(),
-        finalized_checkpoint.asInternalCheckpoint());
-=======
     return spec.atSlot(slot)
         .getSchemaDefinitions()
         .getBeaconStateSchema()
@@ -309,6 +259,5 @@
                                         .class));
                       });
             });
->>>>>>> 3afc2894
   }
 }