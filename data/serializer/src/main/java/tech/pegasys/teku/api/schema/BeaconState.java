--- conflicted
+++ resolved
@@ -184,31 +184,19 @@
             .of(state_roots),
         SSZList.createMutable(historical_roots, HISTORICAL_ROOTS_LIMIT, Bytes32.class),
         eth1_data.asInternalEth1Data(),
-<<<<<<< HEAD
         eth1_data_votes.stream()
             .map(Eth1Data::asInternalEth1Data)
             .collect(
-                tech.pegasys.teku.datastructures.state.BeaconState.ETH1_DATA_VOTES_FIELD_SCHEMA
+                tech.pegasys.teku.spec.datastructures.state.BeaconState.ETH1_DATA_VOTES_FIELD_SCHEMA
                     .get()
                     .collector()),
         eth1_deposit_index,
         validators.stream()
             .map(Validator::asInternalValidator)
             .collect(
-                tech.pegasys.teku.datastructures.state.BeaconState.VALIDATORS_FIELD_SCHEMA
+                tech.pegasys.teku.spec.datastructures.state.BeaconState.VALIDATORS_FIELD_SCHEMA
                     .get()
                     .collector()),
-=======
-        SSZList.createMutable(
-            eth1_data_votes.stream().map(Eth1Data::asInternalEth1Data).collect(Collectors.toList()),
-            EPOCHS_PER_ETH1_VOTING_PERIOD,
-            tech.pegasys.teku.spec.datastructures.blocks.Eth1Data.class),
-        eth1_deposit_index,
-        SSZList.createMutable(
-            validators.stream().map(Validator::asInternalValidator).collect(Collectors.toList()),
-            Constants.VALIDATOR_REGISTRY_LIMIT,
-            tech.pegasys.teku.spec.datastructures.state.Validator.class),
->>>>>>> b4c4c181
         SSZList.createMutable(balances, VALIDATOR_REGISTRY_LIMIT, UInt64.class),
         tech.pegasys.teku.datastructures.state.BeaconState.RANDAO_MIXES_FIELD_SCHEMA
             .get()
