--- conflicted
+++ resolved
@@ -28,12 +28,7 @@
 import tech.pegasys.teku.spec.Spec;
 import tech.pegasys.teku.spec.datastructures.blocks.BeaconBlockAndState;
 import tech.pegasys.teku.spec.datastructures.state.beaconstate.BeaconStateSchema;
-<<<<<<< HEAD
-import tech.pegasys.teku.spec.datastructures.state.beaconstate.versions.phase0.BeaconStatePhase0;
-import tech.pegasys.teku.spec.datastructures.state.beaconstate.versions.rayonism.BeaconStateRayonism;
-=======
 import tech.pegasys.teku.spec.datastructures.state.beaconstate.MutableBeaconState;
->>>>>>> 584a25b7
 import tech.pegasys.teku.ssz.collections.SszBitvector;
 
 public abstract class BeaconState implements State {
@@ -47,7 +42,6 @@
 
   public final Fork fork;
   public final BeaconBlockHeader latest_block_header;
-  public final ExecutionPayloadHeader latest_execution_payload_header;
 
   @ArraySchema(
       schema = @Schema(type = "string", format = "byte", description = DESCRIPTION_BYTES32))
@@ -93,8 +87,6 @@
       @JsonProperty("slot") final UInt64 slot,
       @JsonProperty("fork") final Fork fork,
       @JsonProperty("latest_block_header") final BeaconBlockHeader latest_block_header,
-      @JsonProperty("latest_execution_payload_header")
-          final ExecutionPayloadHeader latest_execution_payload_header,
       @JsonProperty("block_roots") final List<Bytes32> block_roots,
       @JsonProperty("state_roots") final List<Bytes32> state_roots,
       @JsonProperty("historical_roots") final List<Bytes32> historical_roots,
@@ -114,7 +106,6 @@
     this.slot = slot;
     this.fork = fork;
     this.latest_block_header = latest_block_header;
-    this.latest_execution_payload_header = latest_execution_payload_header;
     this.block_roots = block_roots;
     this.state_roots = state_roots;
     this.historical_roots = historical_roots;
@@ -160,35 +151,6 @@
     this.current_justified_checkpoint =
         new Checkpoint(beaconState.getCurrent_justified_checkpoint());
     this.finalized_checkpoint = new Checkpoint(beaconState.getFinalized_checkpoint());
-<<<<<<< HEAD
-
-    // Optionally set phase0-specific versioned fields
-    final Optional<BeaconStatePhase0> maybePhase0State = beaconState.toVersionPhase0();
-    if (maybePhase0State.isPresent()) {
-      final BeaconStatePhase0 genesisState = maybePhase0State.get();
-      this.previous_epoch_attestations =
-          genesisState.getPrevious_epoch_attestations().stream()
-              .map(PendingAttestation::new)
-              .collect(Collectors.toList());
-      this.current_epoch_attestations =
-          genesisState.getCurrent_epoch_attestations().stream()
-              .map(PendingAttestation::new)
-              .collect(Collectors.toList());
-    } else {
-      this.previous_epoch_attestations = null;
-      this.current_epoch_attestations = null;
-    }
-
-    final Optional<BeaconStateRayonism> maybeRayonismState = beaconState.toVersionRayonism();
-    if (maybeRayonismState.isPresent()) {
-      final BeaconStateRayonism rayonismState = maybeRayonismState.get();
-      this.latest_execution_payload_header =
-          new ExecutionPayloadHeader(rayonismState.getLatest_execution_payload_header());
-    } else {
-      this.latest_execution_payload_header = null;
-    }
-=======
->>>>>>> 584a25b7
   }
 
   public tech.pegasys.teku.spec.datastructures.state.beaconstate.BeaconState asInternalBeaconState(
@@ -233,35 +195,7 @@
                   current_justified_checkpoint.asInternalCheckpoint());
               state.setFinalized_checkpoint(finalized_checkpoint.asInternalCheckpoint());
 
-<<<<<<< HEAD
-              state
-                  .toMutableVersionPhase0()
-                  .ifPresent(
-                      genesisState -> {
-                        genesisState
-                            .getPrevious_epoch_attestations()
-                            .setAll(
-                                previous_epoch_attestations.stream()
-                                    .map(PendingAttestation::asInternalPendingAttestation)
-                                    .collect(Collectors.toList()));
-                        genesisState
-                            .getCurrent_epoch_attestations()
-                            .setAll(
-                                current_epoch_attestations.stream()
-                                    .map(PendingAttestation::asInternalPendingAttestation)
-                                    .collect(Collectors.toList()));
-                      });
-
-              state
-                  .toMutableVersionRayonism()
-                  .ifPresent(
-                      rayonismState -> {
-                        rayonismState.setLatestExecutionPayloadHeader(
-                            latest_execution_payload_header.asInternalExecutionPayloadHeader());
-                      });
-=======
               applyAdditionalFields(state);
->>>>>>> 584a25b7
             });
   }
 
