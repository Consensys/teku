--- conflicted
+++ resolved
@@ -79,53 +79,10 @@
   }
 
   @Override
-<<<<<<< HEAD
   protected ExecutionPayloadBuilder applyToBuilder(
       final ExecutionPayloadSchema<?> executionPayloadSchema,
       final ExecutionPayloadBuilder builder) {
-    return super.applyToBuilder(executionPayloadSchema, builder).excessBlobs(() -> excessBlobs);
-=======
-  public Optional<tech.pegasys.teku.spec.datastructures.execution.ExecutionPayload>
-      asInternalExecutionPayload(final Spec spec, final UInt64 slot) {
-
-    final Optional<SchemaDefinitionsEip4844> maybeSchema =
-        spec.atSlot(slot).getSchemaDefinitions().toVersionEip4844();
-
-    if (maybeSchema.isEmpty()) {
-      final String message =
-          String.format("Could not create execution payload at non-EIP4844 slot %s", slot);
-      throw new IllegalArgumentException(message);
-    }
-
-    return maybeSchema.map(
-        schemaDefinitionsEip4844 ->
-            schemaDefinitionsEip4844
-                .getExecutionPayloadSchema()
-                .toVersionEip4844()
-                .orElseThrow()
-                .create(
-                    parentHash,
-                    feeRecipient,
-                    stateRoot,
-                    receiptsRoot,
-                    logsBloom,
-                    prevRandao,
-                    blockNumber,
-                    gasLimit,
-                    gasUsed,
-                    timestamp,
-                    extraData,
-                    baseFeePerGas,
-                    excessDataGas,
-                    blockHash,
-                    transactions,
-                    withdrawals.stream()
-                        .map(
-                            withdrawal ->
-                                withdrawal.asInternalWithdrawal(
-                                    schemaDefinitionsEip4844.getWithdrawalSchema()))
-                        .collect(toList())));
->>>>>>> e2f9ba88
+    return super.applyToBuilder(executionPayloadSchema, builder).excessDataGas(() -> excessDataGas);
   }
 
   @Override
