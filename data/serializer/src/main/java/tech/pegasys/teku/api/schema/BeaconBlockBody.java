/*
 * Copyright 2020 ConsenSys AG.
 *
 * Licensed under the Apache License, Version 2.0 (the "License"); you may not use this file except in compliance with
 * the License. You may obtain a copy of the License at
 *
 * http://www.apache.org/licenses/LICENSE-2.0
 *
 * Unless required by applicable law or agreed to in writing, software distributed under the License is distributed on
 * an "AS IS" BASIS, WITHOUT WARRANTIES OR CONDITIONS OF ANY KIND, either express or implied. See the License for the
 * specific language governing permissions and limitations under the License.
 */

package tech.pegasys.teku.api.schema;

import static tech.pegasys.teku.api.schema.SchemaConstants.DESCRIPTION_BYTES32;
import static tech.pegasys.teku.api.schema.SchemaConstants.DESCRIPTION_BYTES96;

import com.fasterxml.jackson.annotation.JsonCreator;
import com.fasterxml.jackson.annotation.JsonProperty;
import io.swagger.v3.oas.annotations.media.Schema;
import java.util.List;
import java.util.Objects;
import java.util.stream.Collectors;
import org.apache.tuweni.bytes.Bytes32;
<<<<<<< HEAD
=======
import tech.pegasys.teku.spec.SpecVersion;
import tech.pegasys.teku.spec.constants.SpecConstants;
import tech.pegasys.teku.ssz.SSZTypes.SSZList;
>>>>>>> b4439196

public class BeaconBlockBody {
  @Schema(type = "string", format = "byte", description = DESCRIPTION_BYTES96)
  public final BLSSignature randao_reveal;

  public final Eth1Data eth1_data;

  @Schema(type = "string", format = "byte", description = DESCRIPTION_BYTES32)
  public final Bytes32 graffiti;

  public final List<ProposerSlashing> proposer_slashings;
  public final List<AttesterSlashing> attester_slashings;
  public final List<Attestation> attestations;
  public final List<Deposit> deposits;
  public final List<SignedVoluntaryExit> voluntary_exits;

  @JsonCreator
  public BeaconBlockBody(
      @JsonProperty("randao_reveal") final BLSSignature randao_reveal,
      @JsonProperty("eth1_data") final Eth1Data eth1_data,
      @JsonProperty("graffiti") final Bytes32 graffiti,
      @JsonProperty("proposer_slashings") final List<ProposerSlashing> proposer_slashings,
      @JsonProperty("attester_slashings") final List<AttesterSlashing> attester_slashings,
      @JsonProperty("attestations") final List<Attestation> attestations,
      @JsonProperty("deposits") final List<Deposit> deposits,
      @JsonProperty("voluntary_exits") final List<SignedVoluntaryExit> voluntary_exits) {
    this.randao_reveal = randao_reveal;
    this.eth1_data = eth1_data;
    this.graffiti = graffiti;
    this.proposer_slashings = proposer_slashings;
    this.attester_slashings = attester_slashings;
    this.attestations = attestations;
    this.deposits = deposits;
    this.voluntary_exits = voluntary_exits;
  }

  public BeaconBlockBody(
      tech.pegasys.teku.spec.datastructures.blocks.blockbody.BeaconBlockBody body) {
    this.randao_reveal = new BLSSignature(body.getRandao_reveal().toSSZBytes());
    this.eth1_data = new Eth1Data(body.getEth1_data());
    this.graffiti = body.getGraffiti();
    this.proposer_slashings =
        body.getProposer_slashings().stream()
            .map(ProposerSlashing::new)
            .collect(Collectors.toList());
    this.attester_slashings =
        body.getAttester_slashings().stream()
            .map(AttesterSlashing::new)
            .collect(Collectors.toList());
    this.attestations =
        body.getAttestations().stream().map(Attestation::new).collect(Collectors.toList());
    this.deposits = body.getDeposits().stream().map(Deposit::new).collect(Collectors.toList());
    this.voluntary_exits =
        body.getVoluntary_exits().stream()
            .map(SignedVoluntaryExit::new)
            .collect(Collectors.toList());
  }

<<<<<<< HEAD
  public tech.pegasys.teku.spec.datastructures.blocks.BeaconBlockBody asInternalBeaconBlockBody() {
    return new tech.pegasys.teku.spec.datastructures.blocks.BeaconBlockBody(
        randao_reveal.asInternalBLSSignature(),
        new tech.pegasys.teku.spec.datastructures.blocks.Eth1Data(
            eth1_data.deposit_root, eth1_data.deposit_count, eth1_data.block_hash),
        graffiti,
        proposer_slashings.stream()
            .map(ProposerSlashing::asInternalProposerSlashing)
            .collect(
                tech.pegasys.teku.spec.datastructures.blocks.BeaconBlockBody.getSszSchema()
                    .getProposerSlashingsSchema()
                    .collector()),
        attester_slashings.stream()
            .map(AttesterSlashing::asInternalAttesterSlashing)
            .collect(
                tech.pegasys.teku.spec.datastructures.blocks.BeaconBlockBody.getSszSchema()
                    .getAttesterSlashingsSchema()
                    .collector()),
        attestations.stream()
            .map(Attestation::asInternalAttestation)
            .collect(
                tech.pegasys.teku.spec.datastructures.blocks.BeaconBlockBody.getSszSchema()
                    .getAttestationsSchema()
                    .collector()),
        deposits.stream()
            .map(Deposit::asInternalDeposit)
            .collect(
                tech.pegasys.teku.spec.datastructures.blocks.BeaconBlockBody.getSszSchema()
                    .getDepositsSchema()
                    .collector()),
        voluntary_exits.stream()
            .map(SignedVoluntaryExit::asInternalSignedVoluntaryExit)
            .collect(
                tech.pegasys.teku.spec.datastructures.blocks.BeaconBlockBody.getSszSchema()
                    .getVoluntaryExitsSchema()
                    .collector()));
=======
  public tech.pegasys.teku.spec.datastructures.blocks.blockbody.BeaconBlockBody
      asInternalBeaconBlockBody(final SpecVersion spec) {
    final SpecConstants constants = spec.getConstants();
    return spec.getSchemaDefinitions()
        .getBeaconBlockBodySchema()
        .createBlockBody(
            randao_reveal.asInternalBLSSignature(),
            new tech.pegasys.teku.spec.datastructures.blocks.Eth1Data(
                eth1_data.deposit_root, eth1_data.deposit_count, eth1_data.block_hash),
            graffiti,
            SSZList.createMutable(
                proposer_slashings.stream().map(ProposerSlashing::asInternalProposerSlashing),
                constants.getMaxProposerSlashings(),
                tech.pegasys.teku.spec.datastructures.operations.ProposerSlashing.class),
            SSZList.createMutable(
                attester_slashings.stream().map(AttesterSlashing::asInternalAttesterSlashing),
                constants.getMaxAttesterSlashings(),
                tech.pegasys.teku.spec.datastructures.operations.AttesterSlashing.class),
            SSZList.createMutable(
                attestations.stream().map(Attestation::asInternalAttestation),
                constants.getMaxAttestations(),
                tech.pegasys.teku.spec.datastructures.operations.Attestation.class),
            SSZList.createMutable(
                deposits.stream().map(Deposit::asInternalDeposit),
                constants.getMaxDeposits(),
                tech.pegasys.teku.spec.datastructures.operations.Deposit.class),
            SSZList.createMutable(
                voluntary_exits.stream().map(SignedVoluntaryExit::asInternalSignedVoluntaryExit),
                constants.getMaxVoluntaryExits(),
                tech.pegasys.teku.spec.datastructures.operations.SignedVoluntaryExit.class));
>>>>>>> b4439196
  }

  @Override
  public boolean equals(Object o) {
    if (this == o) return true;
    if (!(o instanceof BeaconBlockBody)) return false;
    BeaconBlockBody that = (BeaconBlockBody) o;
    return Objects.equals(randao_reveal, that.randao_reveal)
        && Objects.equals(eth1_data, that.eth1_data)
        && Objects.equals(graffiti, that.graffiti)
        && Objects.equals(proposer_slashings, that.proposer_slashings)
        && Objects.equals(attester_slashings, that.attester_slashings)
        && Objects.equals(attestations, that.attestations)
        && Objects.equals(deposits, that.deposits)
        && Objects.equals(voluntary_exits, that.voluntary_exits);
  }

  @Override
  public int hashCode() {
    return Objects.hash(
        randao_reveal,
        eth1_data,
        graffiti,
        proposer_slashings,
        attester_slashings,
        attestations,
        deposits,
        voluntary_exits);
  }
}<|MERGE_RESOLUTION|>--- conflicted
+++ resolved
@@ -23,12 +23,8 @@
 import java.util.Objects;
 import java.util.stream.Collectors;
 import org.apache.tuweni.bytes.Bytes32;
-<<<<<<< HEAD
-=======
 import tech.pegasys.teku.spec.SpecVersion;
 import tech.pegasys.teku.spec.constants.SpecConstants;
-import tech.pegasys.teku.ssz.SSZTypes.SSZList;
->>>>>>> b4439196
 
 public class BeaconBlockBody {
   @Schema(type = "string", format = "byte", description = DESCRIPTION_BYTES96)
@@ -87,9 +83,12 @@
             .collect(Collectors.toList());
   }
 
-<<<<<<< HEAD
-  public tech.pegasys.teku.spec.datastructures.blocks.BeaconBlockBody asInternalBeaconBlockBody() {
-    return new tech.pegasys.teku.spec.datastructures.blocks.BeaconBlockBody(
+  public tech.pegasys.teku.spec.datastructures.blocks.blockbody.BeaconBlockBody
+      asInternalBeaconBlockBody(final SpecVersion spec) {
+    final SpecConstants constants = spec.getConstants();
+    BeaconBlockBodySchema schema = spec.getSchemaDefinitions()
+        .getBeaconBlockBodySchema();
+    return  schema.createBlockBody(
         randao_reveal.asInternalBLSSignature(),
         new tech.pegasys.teku.spec.datastructures.blocks.Eth1Data(
             eth1_data.deposit_root, eth1_data.deposit_count, eth1_data.block_hash),
@@ -97,65 +96,33 @@
         proposer_slashings.stream()
             .map(ProposerSlashing::asInternalProposerSlashing)
             .collect(
-                tech.pegasys.teku.spec.datastructures.blocks.BeaconBlockBody.getSszSchema()
+                schema.
                     .getProposerSlashingsSchema()
                     .collector()),
         attester_slashings.stream()
             .map(AttesterSlashing::asInternalAttesterSlashing)
             .collect(
-                tech.pegasys.teku.spec.datastructures.blocks.BeaconBlockBody.getSszSchema()
+                schema.
                     .getAttesterSlashingsSchema()
                     .collector()),
         attestations.stream()
             .map(Attestation::asInternalAttestation)
             .collect(
-                tech.pegasys.teku.spec.datastructures.blocks.BeaconBlockBody.getSszSchema()
+                schema.
                     .getAttestationsSchema()
                     .collector()),
         deposits.stream()
             .map(Deposit::asInternalDeposit)
             .collect(
-                tech.pegasys.teku.spec.datastructures.blocks.BeaconBlockBody.getSszSchema()
+                schema.
                     .getDepositsSchema()
                     .collector()),
         voluntary_exits.stream()
             .map(SignedVoluntaryExit::asInternalSignedVoluntaryExit)
             .collect(
-                tech.pegasys.teku.spec.datastructures.blocks.BeaconBlockBody.getSszSchema()
+                schema.
                     .getVoluntaryExitsSchema()
                     .collector()));
-=======
-  public tech.pegasys.teku.spec.datastructures.blocks.blockbody.BeaconBlockBody
-      asInternalBeaconBlockBody(final SpecVersion spec) {
-    final SpecConstants constants = spec.getConstants();
-    return spec.getSchemaDefinitions()
-        .getBeaconBlockBodySchema()
-        .createBlockBody(
-            randao_reveal.asInternalBLSSignature(),
-            new tech.pegasys.teku.spec.datastructures.blocks.Eth1Data(
-                eth1_data.deposit_root, eth1_data.deposit_count, eth1_data.block_hash),
-            graffiti,
-            SSZList.createMutable(
-                proposer_slashings.stream().map(ProposerSlashing::asInternalProposerSlashing),
-                constants.getMaxProposerSlashings(),
-                tech.pegasys.teku.spec.datastructures.operations.ProposerSlashing.class),
-            SSZList.createMutable(
-                attester_slashings.stream().map(AttesterSlashing::asInternalAttesterSlashing),
-                constants.getMaxAttesterSlashings(),
-                tech.pegasys.teku.spec.datastructures.operations.AttesterSlashing.class),
-            SSZList.createMutable(
-                attestations.stream().map(Attestation::asInternalAttestation),
-                constants.getMaxAttestations(),
-                tech.pegasys.teku.spec.datastructures.operations.Attestation.class),
-            SSZList.createMutable(
-                deposits.stream().map(Deposit::asInternalDeposit),
-                constants.getMaxDeposits(),
-                tech.pegasys.teku.spec.datastructures.operations.Deposit.class),
-            SSZList.createMutable(
-                voluntary_exits.stream().map(SignedVoluntaryExit::asInternalSignedVoluntaryExit),
-                constants.getMaxVoluntaryExits(),
-                tech.pegasys.teku.spec.datastructures.operations.SignedVoluntaryExit.class));
->>>>>>> b4439196
   }
 
   @Override
