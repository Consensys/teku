/*
 * Copyright 2020 ConsenSys AG.
 *
 * Licensed under the Apache License, Version 2.0 (the "License"); you may not use this file except in compliance with
 * the License. You may obtain a copy of the License at
 *
 * http://www.apache.org/licenses/LICENSE-2.0
 *
 * Unless required by applicable law or agreed to in writing, software distributed under the License is distributed on
 * an "AS IS" BASIS, WITHOUT WARRANTIES OR CONDITIONS OF ANY KIND, either express or implied. See the License for the
 * specific language governing permissions and limitations under the License.
 */

package tech.pegasys.teku.api.schema;

import static tech.pegasys.teku.api.schema.SchemaConstants.DESCRIPTION_BYTES32;
import static tech.pegasys.teku.api.schema.SchemaConstants.DESCRIPTION_BYTES96;

import com.fasterxml.jackson.annotation.JsonCreator;
import com.fasterxml.jackson.annotation.JsonProperty;
import io.swagger.v3.oas.annotations.media.Schema;
import java.util.List;
import java.util.Objects;
import java.util.stream.Collectors;
import org.apache.tuweni.bytes.Bytes32;

public class BeaconBlockBody {
  @Schema(type = "string", format = "byte", description = DESCRIPTION_BYTES96)
  public final BLSSignature randao_reveal;

  public final Eth1Data eth1_data;

  @Schema(type = "string", format = "byte", description = DESCRIPTION_BYTES32)
  public final Bytes32 graffiti;

  public final List<ProposerSlashing> proposer_slashings;
  public final List<AttesterSlashing> attester_slashings;
  public final List<Attestation> attestations;
  public final List<Deposit> deposits;
  public final List<SignedVoluntaryExit> voluntary_exits;

  @JsonCreator
  public BeaconBlockBody(
      @JsonProperty("randao_reveal") final BLSSignature randao_reveal,
      @JsonProperty("eth1_data") final Eth1Data eth1_data,
      @JsonProperty("graffiti") final Bytes32 graffiti,
      @JsonProperty("proposer_slashings") final List<ProposerSlashing> proposer_slashings,
      @JsonProperty("attester_slashings") final List<AttesterSlashing> attester_slashings,
      @JsonProperty("attestations") final List<Attestation> attestations,
      @JsonProperty("deposits") final List<Deposit> deposits,
      @JsonProperty("voluntary_exits") final List<SignedVoluntaryExit> voluntary_exits) {
    this.randao_reveal = randao_reveal;
    this.eth1_data = eth1_data;
    this.graffiti = graffiti;
    this.proposer_slashings = proposer_slashings;
    this.attester_slashings = attester_slashings;
    this.attestations = attestations;
    this.deposits = deposits;
    this.voluntary_exits = voluntary_exits;
  }

  public BeaconBlockBody(tech.pegasys.teku.spec.datastructures.blocks.BeaconBlockBody body) {
    this.randao_reveal = new BLSSignature(body.getRandao_reveal().toSSZBytes());
    this.eth1_data = new Eth1Data(body.getEth1_data());
    this.graffiti = body.getGraffiti();
    this.proposer_slashings =
        body.getProposer_slashings().stream()
            .map(ProposerSlashing::new)
            .collect(Collectors.toList());
    this.attester_slashings =
        body.getAttester_slashings().stream()
            .map(AttesterSlashing::new)
            .collect(Collectors.toList());
    this.attestations =
        body.getAttestations().stream().map(Attestation::new).collect(Collectors.toList());
    this.deposits = body.getDeposits().stream().map(Deposit::new).collect(Collectors.toList());
    this.voluntary_exits =
        body.getVoluntary_exits().stream()
            .map(SignedVoluntaryExit::new)
            .collect(Collectors.toList());
  }

  public tech.pegasys.teku.spec.datastructures.blocks.BeaconBlockBody asInternalBeaconBlockBody() {
    return new tech.pegasys.teku.spec.datastructures.blocks.BeaconBlockBody(
        randao_reveal.asInternalBLSSignature(),
        new tech.pegasys.teku.spec.datastructures.blocks.Eth1Data(
            eth1_data.deposit_root, eth1_data.deposit_count, eth1_data.block_hash),
        graffiti,
<<<<<<< HEAD
        proposer_slashings.stream()
            .map(ProposerSlashing::asInternalProposerSlashing)
            .collect(
                tech.pegasys.teku.datastructures.blocks.BeaconBlockBody.getSszSchema()
                    .getProposerSlashingsSchema()
                    .collector()),
        attester_slashings.stream()
            .map(AttesterSlashing::asInternalAttesterSlashing)
            .collect(
                tech.pegasys.teku.datastructures.blocks.BeaconBlockBody.getSszSchema()
                    .getAttesterSlashingsSchema()
                    .collector()),
        attestations.stream()
            .map(Attestation::asInternalAttestation)
            .collect(
                tech.pegasys.teku.datastructures.blocks.BeaconBlockBody.getSszSchema()
                    .getAttestationsSchema()
                    .collector()),
        deposits.stream()
            .map(Deposit::asInternalDeposit)
            .collect(
                tech.pegasys.teku.datastructures.blocks.BeaconBlockBody.getSszSchema()
                    .getDepositsSchema()
                    .collector()),
        voluntary_exits.stream()
            .map(SignedVoluntaryExit::asInternalSignedVoluntaryExit)
            .collect(
                tech.pegasys.teku.datastructures.blocks.BeaconBlockBody.getSszSchema()
                    .getVoluntaryExitsSchema()
                    .collector()));
=======
        SSZList.createMutable(
            proposer_slashings.stream().map(ProposerSlashing::asInternalProposerSlashing),
            MAX_PROPOSER_SLASHINGS,
            tech.pegasys.teku.spec.datastructures.operations.ProposerSlashing.class),
        SSZList.createMutable(
            attester_slashings.stream().map(AttesterSlashing::asInternalAttesterSlashing),
            MAX_ATTESTER_SLASHINGS,
            tech.pegasys.teku.spec.datastructures.operations.AttesterSlashing.class),
        SSZList.createMutable(
            attestations.stream().map(Attestation::asInternalAttestation),
            MAX_ATTESTATIONS,
            tech.pegasys.teku.spec.datastructures.operations.Attestation.class),
        SSZList.createMutable(
            deposits.stream().map(Deposit::asInternalDeposit),
            MAX_DEPOSITS,
            tech.pegasys.teku.spec.datastructures.operations.Deposit.class),
        SSZList.createMutable(
            voluntary_exits.stream().map(SignedVoluntaryExit::asInternalSignedVoluntaryExit),
            MAX_VOLUNTARY_EXITS,
            tech.pegasys.teku.spec.datastructures.operations.SignedVoluntaryExit.class));
>>>>>>> b4c4c181
  }

  @Override
  public boolean equals(Object o) {
    if (this == o) return true;
    if (!(o instanceof BeaconBlockBody)) return false;
    BeaconBlockBody that = (BeaconBlockBody) o;
    return Objects.equals(randao_reveal, that.randao_reveal)
        && Objects.equals(eth1_data, that.eth1_data)
        && Objects.equals(graffiti, that.graffiti)
        && Objects.equals(proposer_slashings, that.proposer_slashings)
        && Objects.equals(attester_slashings, that.attester_slashings)
        && Objects.equals(attestations, that.attestations)
        && Objects.equals(deposits, that.deposits)
        && Objects.equals(voluntary_exits, that.voluntary_exits);
  }

  @Override
  public int hashCode() {
    return Objects.hash(
        randao_reveal,
        eth1_data,
        graffiti,
        proposer_slashings,
        attester_slashings,
        attestations,
        deposits,
        voluntary_exits);
  }
}<|MERGE_RESOLUTION|>--- conflicted
+++ resolved
@@ -86,59 +86,36 @@
         new tech.pegasys.teku.spec.datastructures.blocks.Eth1Data(
             eth1_data.deposit_root, eth1_data.deposit_count, eth1_data.block_hash),
         graffiti,
-<<<<<<< HEAD
         proposer_slashings.stream()
             .map(ProposerSlashing::asInternalProposerSlashing)
             .collect(
-                tech.pegasys.teku.datastructures.blocks.BeaconBlockBody.getSszSchema()
+                tech.pegasys.teku.spec.datastructures.blocks.BeaconBlockBody.getSszSchema()
                     .getProposerSlashingsSchema()
                     .collector()),
         attester_slashings.stream()
             .map(AttesterSlashing::asInternalAttesterSlashing)
             .collect(
-                tech.pegasys.teku.datastructures.blocks.BeaconBlockBody.getSszSchema()
+                tech.pegasys.teku.spec.datastructures.blocks.BeaconBlockBody.getSszSchema()
                     .getAttesterSlashingsSchema()
                     .collector()),
         attestations.stream()
             .map(Attestation::asInternalAttestation)
             .collect(
-                tech.pegasys.teku.datastructures.blocks.BeaconBlockBody.getSszSchema()
+                tech.pegasys.teku.spec.datastructures.blocks.BeaconBlockBody.getSszSchema()
                     .getAttestationsSchema()
                     .collector()),
         deposits.stream()
             .map(Deposit::asInternalDeposit)
             .collect(
-                tech.pegasys.teku.datastructures.blocks.BeaconBlockBody.getSszSchema()
+                tech.pegasys.teku.spec.datastructures.blocks.BeaconBlockBody.getSszSchema()
                     .getDepositsSchema()
                     .collector()),
         voluntary_exits.stream()
             .map(SignedVoluntaryExit::asInternalSignedVoluntaryExit)
             .collect(
-                tech.pegasys.teku.datastructures.blocks.BeaconBlockBody.getSszSchema()
+                tech.pegasys.teku.spec.datastructures.blocks.BeaconBlockBody.getSszSchema()
                     .getVoluntaryExitsSchema()
                     .collector()));
-=======
-        SSZList.createMutable(
-            proposer_slashings.stream().map(ProposerSlashing::asInternalProposerSlashing),
-            MAX_PROPOSER_SLASHINGS,
-            tech.pegasys.teku.spec.datastructures.operations.ProposerSlashing.class),
-        SSZList.createMutable(
-            attester_slashings.stream().map(AttesterSlashing::asInternalAttesterSlashing),
-            MAX_ATTESTER_SLASHINGS,
-            tech.pegasys.teku.spec.datastructures.operations.AttesterSlashing.class),
-        SSZList.createMutable(
-            attestations.stream().map(Attestation::asInternalAttestation),
-            MAX_ATTESTATIONS,
-            tech.pegasys.teku.spec.datastructures.operations.Attestation.class),
-        SSZList.createMutable(
-            deposits.stream().map(Deposit::asInternalDeposit),
-            MAX_DEPOSITS,
-            tech.pegasys.teku.spec.datastructures.operations.Deposit.class),
-        SSZList.createMutable(
-            voluntary_exits.stream().map(SignedVoluntaryExit::asInternalSignedVoluntaryExit),
-            MAX_VOLUNTARY_EXITS,
-            tech.pegasys.teku.spec.datastructures.operations.SignedVoluntaryExit.class));
->>>>>>> b4c4c181
   }
 
   @Override
