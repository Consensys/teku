/*
 * Copyright 2020 ConsenSys AG.
 *
 * Licensed under the Apache License, Version 2.0 (the "License"); you may not use this file except in compliance with
 * the License. You may obtain a copy of the License at
 *
 * http://www.apache.org/licenses/LICENSE-2.0
 *
 * Unless required by applicable law or agreed to in writing, software distributed under the License is distributed on
 * an "AS IS" BASIS, WITHOUT WARRANTIES OR CONDITIONS OF ANY KIND, either express or implied. See the License for the
 * specific language governing permissions and limitations under the License.
 */

package tech.pegasys.teku.api.schema;

import static tech.pegasys.teku.api.schema.SchemaConstants.DESCRIPTION_BYTES32;
import static tech.pegasys.teku.api.schema.SchemaConstants.DESCRIPTION_BYTES96;

import com.fasterxml.jackson.annotation.JsonCreator;
import com.fasterxml.jackson.annotation.JsonProperty;
import io.swagger.v3.oas.annotations.media.Schema;
import java.util.List;
import java.util.Objects;
import java.util.function.Consumer;
import java.util.stream.Collectors;
import org.apache.tuweni.bytes.Bytes32;
import tech.pegasys.teku.spec.SpecVersion;
import tech.pegasys.teku.spec.datastructures.blocks.blockbody.BeaconBlockBodyBuilder;
import tech.pegasys.teku.spec.datastructures.blocks.blockbody.BeaconBlockBodySchema;
import tech.pegasys.teku.spec.datastructures.blocks.blockbody.versions.rayonism.BeaconBlockBodyRayonism;

public class BeaconBlockBody {
  @Schema(type = "string", format = "byte", description = DESCRIPTION_BYTES96)
  public final BLSSignature randao_reveal;

  public final Eth1Data eth1_data;

  @Schema(type = "string", format = "byte", description = DESCRIPTION_BYTES32)
  public final Bytes32 graffiti;

  public final List<ProposerSlashing> proposer_slashings;
  public final List<AttesterSlashing> attester_slashings;
  public final List<Attestation> attestations;
  public final List<Deposit> deposits;
  public final List<SignedVoluntaryExit> voluntary_exits;
  public final ExecutionPayload execution_payload;

  @JsonCreator
  public BeaconBlockBody(
      @JsonProperty("randao_reveal") final BLSSignature randao_reveal,
      @JsonProperty("eth1_data") final Eth1Data eth1_data,
      @JsonProperty("graffiti") final Bytes32 graffiti,
      @JsonProperty("proposer_slashings") final List<ProposerSlashing> proposer_slashings,
      @JsonProperty("attester_slashings") final List<AttesterSlashing> attester_slashings,
      @JsonProperty("attestations") final List<Attestation> attestations,
      @JsonProperty("deposits") final List<Deposit> deposits,
      @JsonProperty("voluntary_exits") final List<SignedVoluntaryExit> voluntary_exits,
      @JsonProperty("execution_payload") final ExecutionPayload execution_payload) {
    this.randao_reveal = randao_reveal;
    this.eth1_data = eth1_data;
    this.graffiti = graffiti;
    this.proposer_slashings = proposer_slashings;
    this.attester_slashings = attester_slashings;
    this.attestations = attestations;
    this.deposits = deposits;
    this.voluntary_exits = voluntary_exits;
    this.execution_payload = execution_payload;
  }

  public BeaconBlockBody(
      tech.pegasys.teku.spec.datastructures.blocks.blockbody.BeaconBlockBody body) {
    this.randao_reveal = new BLSSignature(body.getRandao_reveal().toSSZBytes());
    this.eth1_data = new Eth1Data(body.getEth1_data());
    this.graffiti = body.getGraffiti();
    this.proposer_slashings =
        body.getProposer_slashings().stream()
            .map(ProposerSlashing::new)
            .collect(Collectors.toList());
    this.attester_slashings =
        body.getAttester_slashings().stream()
            .map(AttesterSlashing::new)
            .collect(Collectors.toList());
    this.attestations =
        body.getAttestations().stream().map(Attestation::new).collect(Collectors.toList());
    this.deposits = body.getDeposits().stream().map(Deposit::new).collect(Collectors.toList());
    this.voluntary_exits =
        body.getVoluntary_exits().stream()
            .map(SignedVoluntaryExit::new)
            .collect(Collectors.toList());
    this.execution_payload =
        body.toVersionRayonism()
            .map(BeaconBlockBodyRayonism::getExecution_payload)
            .map(ExecutionPayload::new)
            .orElse(null);
  }

  public tech.pegasys.teku.spec.datastructures.blocks.blockbody.BeaconBlockBody
      asInternalBeaconBlockBody(
          final SpecVersion spec, Consumer<BeaconBlockBodyBuilder> builderRef) {
    BeaconBlockBodySchema<?> schema = spec.getSchemaDefinitions().getBeaconBlockBodySchema();
    return schema.createBlockBody(
        builder -> {
<<<<<<< HEAD
=======
          builderRef.accept(builder);
>>>>>>> 584a25b7
          builder
              .randaoReveal(randao_reveal.asInternalBLSSignature())
              .eth1Data(
                  new tech.pegasys.teku.spec.datastructures.blocks.Eth1Data(
                      eth1_data.deposit_root, eth1_data.deposit_count, eth1_data.block_hash))
              .graffiti(graffiti)
              .attestations(
                  attestations.stream()
                      .map(Attestation::asInternalAttestation)
                      .collect(schema.getAttestationsSchema().collector()))
              .proposerSlashings(
                  proposer_slashings.stream()
                      .map(ProposerSlashing::asInternalProposerSlashing)
                      .collect(schema.getProposerSlashingsSchema().collector()))
              .attesterSlashings(
                  attester_slashings.stream()
                      .map(AttesterSlashing::asInternalAttesterSlashing)
                      .collect(schema.getAttesterSlashingsSchema().collector()))
              .deposits(
                  deposits.stream()
                      .map(Deposit::asInternalDeposit)
                      .collect(schema.getDepositsSchema().collector()))
              .voluntaryExits(
                  voluntary_exits.stream()
                      .map(SignedVoluntaryExit::asInternalSignedVoluntaryExit)
                      .collect(schema.getVoluntaryExitsSchema().collector()));
<<<<<<< HEAD
          if (execution_payload != null) {
            schema
                .toVersionRayonism()
                .ifPresent(
                    schemaMerge ->
                        builder.executionPayload(execution_payload::asInternalExecutionPayload));
          }
        });
=======
        });
  }

  public tech.pegasys.teku.spec.datastructures.blocks.blockbody.BeaconBlockBody
      asInternalBeaconBlockBody(final SpecVersion spec) {
    return asInternalBeaconBlockBody(spec, (builder) -> {});
>>>>>>> 584a25b7
  }

  @Override
  public boolean equals(Object o) {
    if (this == o) return true;
    if (!(o instanceof BeaconBlockBody)) return false;
    BeaconBlockBody that = (BeaconBlockBody) o;
    return Objects.equals(randao_reveal, that.randao_reveal)
        && Objects.equals(eth1_data, that.eth1_data)
        && Objects.equals(graffiti, that.graffiti)
        && Objects.equals(proposer_slashings, that.proposer_slashings)
        && Objects.equals(attester_slashings, that.attester_slashings)
        && Objects.equals(attestations, that.attestations)
        && Objects.equals(deposits, that.deposits)
        && Objects.equals(voluntary_exits, that.voluntary_exits);
  }

  @Override
  public int hashCode() {
    return Objects.hash(
        randao_reveal,
        eth1_data,
        graffiti,
        proposer_slashings,
        attester_slashings,
        attestations,
        deposits,
        voluntary_exits);
  }
}<|MERGE_RESOLUTION|>--- conflicted
+++ resolved
@@ -27,7 +27,6 @@
 import tech.pegasys.teku.spec.SpecVersion;
 import tech.pegasys.teku.spec.datastructures.blocks.blockbody.BeaconBlockBodyBuilder;
 import tech.pegasys.teku.spec.datastructures.blocks.blockbody.BeaconBlockBodySchema;
-import tech.pegasys.teku.spec.datastructures.blocks.blockbody.versions.rayonism.BeaconBlockBodyRayonism;
 
 public class BeaconBlockBody {
   @Schema(type = "string", format = "byte", description = DESCRIPTION_BYTES96)
@@ -43,7 +42,6 @@
   public final List<Attestation> attestations;
   public final List<Deposit> deposits;
   public final List<SignedVoluntaryExit> voluntary_exits;
-  public final ExecutionPayload execution_payload;
 
   @JsonCreator
   public BeaconBlockBody(
@@ -54,8 +52,7 @@
       @JsonProperty("attester_slashings") final List<AttesterSlashing> attester_slashings,
       @JsonProperty("attestations") final List<Attestation> attestations,
       @JsonProperty("deposits") final List<Deposit> deposits,
-      @JsonProperty("voluntary_exits") final List<SignedVoluntaryExit> voluntary_exits,
-      @JsonProperty("execution_payload") final ExecutionPayload execution_payload) {
+      @JsonProperty("voluntary_exits") final List<SignedVoluntaryExit> voluntary_exits) {
     this.randao_reveal = randao_reveal;
     this.eth1_data = eth1_data;
     this.graffiti = graffiti;
@@ -64,7 +61,6 @@
     this.attestations = attestations;
     this.deposits = deposits;
     this.voluntary_exits = voluntary_exits;
-    this.execution_payload = execution_payload;
   }
 
   public BeaconBlockBody(
@@ -87,11 +83,6 @@
         body.getVoluntary_exits().stream()
             .map(SignedVoluntaryExit::new)
             .collect(Collectors.toList());
-    this.execution_payload =
-        body.toVersionRayonism()
-            .map(BeaconBlockBodyRayonism::getExecution_payload)
-            .map(ExecutionPayload::new)
-            .orElse(null);
   }
 
   public tech.pegasys.teku.spec.datastructures.blocks.blockbody.BeaconBlockBody
@@ -100,10 +91,7 @@
     BeaconBlockBodySchema<?> schema = spec.getSchemaDefinitions().getBeaconBlockBodySchema();
     return schema.createBlockBody(
         builder -> {
-<<<<<<< HEAD
-=======
           builderRef.accept(builder);
->>>>>>> 584a25b7
           builder
               .randaoReveal(randao_reveal.asInternalBLSSignature())
               .eth1Data(
@@ -130,23 +118,12 @@
                   voluntary_exits.stream()
                       .map(SignedVoluntaryExit::asInternalSignedVoluntaryExit)
                       .collect(schema.getVoluntaryExitsSchema().collector()));
-<<<<<<< HEAD
-          if (execution_payload != null) {
-            schema
-                .toVersionRayonism()
-                .ifPresent(
-                    schemaMerge ->
-                        builder.executionPayload(execution_payload::asInternalExecutionPayload));
-          }
-        });
-=======
         });
   }
 
   public tech.pegasys.teku.spec.datastructures.blocks.blockbody.BeaconBlockBody
       asInternalBeaconBlockBody(final SpecVersion spec) {
     return asInternalBeaconBlockBody(spec, (builder) -> {});
->>>>>>> 584a25b7
   }
 
   @Override
