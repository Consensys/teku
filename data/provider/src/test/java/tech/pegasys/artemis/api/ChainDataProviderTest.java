--- conflicted
+++ resolved
@@ -423,119 +423,6 @@
         .isEqualTo(new ValidatorWithIndex(beaconState.validators.get(99), beaconState));
   }
 
-  @Test
-<<<<<<< HEAD
-=======
-  void getCommitteeIndex_shouldReturnNotFoundIfNotFound() {
-    ChainDataProvider provider =
-        new ChainDataProvider(chainStorageClient, mockCombinedChainDataClient);
-    Integer committeeIndex = provider.getCommitteeIndex(List.of(), 99);
-    assertThat(committeeIndex).isEqualTo(null);
-  }
-
-  @Test
-  void getCommitteeIndex_shouldReturnIndexIfFound() {
-    ChainDataProvider provider =
-        new ChainDataProvider(chainStorageClient, mockCombinedChainDataClient);
-    UnsignedLong committeeIndex = dataStructureUtil.randomUnsignedLong();
-    CommitteeAssignment committeeAssignment1 =
-        new CommitteeAssignment(List.of(4, 5, 6), committeeIndex, slot);
-    CommitteeAssignment committeeAssignment2 =
-        new CommitteeAssignment(List.of(3, 2, 1), committeeIndex, slot);
-    int validatorCommitteeIndex =
-        provider.getCommitteeIndex(List.of(committeeAssignment1, committeeAssignment2), 1);
-    assertThat(validatorCommitteeIndex).isEqualTo(1);
-  }
-
-  @Test
-  void getValidatorDutiesFromState() {
-    tech.pegasys.artemis.datastructures.state.BeaconState beaconStateInternal =
-        dataStructureUtil.randomBeaconState();
-    ChainDataProvider provider =
-        new ChainDataProvider(chainStorageClient, mockCombinedChainDataClient);
-    BLSPublicKey pubKey1 = dataStructureUtil.randomPublicKey();
-    BLSPublicKey pubKey2 = dataStructureUtil.randomPublicKey();
-    List<ValidatorDuties> dutiesList =
-        provider.getValidatorDutiesFromState(
-            beaconStateInternal,
-            List.of(pubKey1, pubKey2).stream().map(BLSPubKey::new).collect(Collectors.toList()));
-    assertThat(dutiesList.size()).isEqualTo(2);
-  }
-
-  @Test
-  void getValidatorsDutiesByRequest_shouldIncludeMissingValidators()
-      throws ExecutionException, InterruptedException {
-    ChainDataProvider provider =
-        new ChainDataProvider(chainStorageClient, mockCombinedChainDataClient);
-    final BLSPubKey publicKey = new BLSPubKey(dataStructureUtil.randomPublicKey());
-    ValidatorDutiesRequest smallRequest =
-        new ValidatorDutiesRequest(compute_epoch_at_slot(beaconState.slot), List.of(publicKey));
-    when(mockCombinedChainDataClient.isStoreAvailable()).thenReturn(true);
-    when(mockCombinedChainDataClient.getBestBlockRoot()).thenReturn(Optional.of(blockRoot));
-    when(mockCombinedChainDataClient.getStateAtSlot(any(), any()))
-        .thenReturn(completedFuture(Optional.of(beaconStateInternal)));
-    when(mockCombinedChainDataClient.getCommitteesFromState(any(), eq(beaconState.slot)))
-        .thenReturn(List.of());
-
-    SafeFuture<List<ValidatorDuties>> future = provider.getValidatorDutiesByRequest(smallRequest);
-    List<ValidatorDuties> validatorDuties = future.get();
-
-    assertThat(validatorDuties.size()).isEqualTo(1);
-    ValidatorDuties expected = new ValidatorDuties(publicKey, null, null);
-    assertThat(validatorDuties.get(0)).isEqualToComparingFieldByField(expected);
-  }
-
-  @Test
-  void getValidatorDutiesByRequest_shouldIncludeValidatorDuties()
-      throws ExecutionException, InterruptedException {
-    // add a validator with a different pubkey since by default they are all the same
-    tech.pegasys.artemis.datastructures.state.BeaconState alteredInternalState =
-        addValidator(beaconStateInternal);
-    BeaconState alteredState = new BeaconState(alteredInternalState);
-    int addedValidatorIndex = alteredState.validators.size() - 1;
-
-    ChainDataProvider provider =
-        new ChainDataProvider(chainStorageClient, mockCombinedChainDataClient);
-    ValidatorDutiesRequest validatorDutiesByRequest =
-        new ValidatorDutiesRequest(
-            compute_epoch_at_slot(beaconState.slot),
-            List.of(
-                alteredState.validators.get(0).pubkey,
-                alteredState.validators.get(11).pubkey,
-                alteredState.validators.get(addedValidatorIndex).pubkey));
-    CommitteeAssignment ca1 = new CommitteeAssignment(List.of(3, 2, 1, 0), ZERO, alteredState.slot);
-    CommitteeAssignment ca2 =
-        new CommitteeAssignment(List.of(11, 22, 33, addedValidatorIndex), ZERO, alteredState.slot);
-    List<CommitteeAssignment> committeeAssignments = List.of(ca1, ca2);
-    when(mockCombinedChainDataClient.isStoreAvailable()).thenReturn(true);
-    when(mockCombinedChainDataClient.getBestBlockRoot()).thenReturn(Optional.of(blockRoot));
-    when(mockCombinedChainDataClient.getStateAtSlot(any(), any()))
-        .thenReturn(completedFuture(Optional.of(alteredInternalState)));
-    when(mockCombinedChainDataClient.getCommitteesFromState(
-            any(), eq(alteredInternalState.getSlot())))
-        .thenReturn(committeeAssignments);
-
-    SafeFuture<List<ValidatorDuties>> future =
-        provider.getValidatorDutiesByRequest(validatorDutiesByRequest);
-
-    List<ValidatorDuties> validatorDuties = future.get();
-
-    assertThat(validatorDuties.size()).isEqualTo(3);
-    assertThat(validatorDuties.get(0))
-        .usingRecursiveComparison()
-        .isEqualTo(new ValidatorDuties(alteredState.validators.get(0).pubkey, 0, 0));
-    assertThat(validatorDuties.get(1))
-        .usingRecursiveComparison()
-        .isEqualTo(new ValidatorDuties(alteredState.validators.get(11).pubkey, 11, 1));
-    assertThat(validatorDuties.get(2))
-        .usingRecursiveComparison()
-        .isEqualTo(
-            new ValidatorDuties(
-                alteredState.validators.get(addedValidatorIndex).pubkey, addedValidatorIndex, 1));
-  }
-
-  @Test
->>>>>>> 9ad20149
   public void getFork_shouldThrowIfNoBlockRoot() {
     ChainDataProvider provider =
         new ChainDataProvider(mockChainStorageClient, mockCombinedChainDataClient);
