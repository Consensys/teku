--- conflicted
+++ resolved
@@ -45,12 +45,9 @@
 import tech.pegasys.artemis.api.schema.BeaconValidators;
 import tech.pegasys.artemis.api.schema.Committee;
 import tech.pegasys.artemis.api.schema.SignedBeaconBlock;
-<<<<<<< HEAD
+import tech.pegasys.artemis.api.schema.ValidatorDuties;
 import tech.pegasys.artemis.api.schema.ValidatorWithIndex;
 import tech.pegasys.artemis.api.schema.ValidatorsRequest;
-=======
-import tech.pegasys.artemis.api.schema.ValidatorDuties;
->>>>>>> 8b2cc405
 import tech.pegasys.artemis.datastructures.state.CommitteeAssignment;
 import tech.pegasys.artemis.datastructures.util.DataStructureUtil;
 import tech.pegasys.artemis.storage.ChainStorageClient;
@@ -384,7 +381,6 @@
   }
 
   @Test
-<<<<<<< HEAD
   void getValidatorsByValidatorsRequest_shouldIncludeMissingValidators()
       throws ExecutionException, InterruptedException {
     ChainDataProvider provider =
@@ -436,7 +432,9 @@
     assertThat(validators.validators.get(2))
         .usingRecursiveComparison()
         .isEqualTo(new ValidatorWithIndex(beaconState.validators.get(99), beaconState));
-=======
+  }
+
+  @Test
   void getValidatorIndex_shouldReturnNotFoundIfNotFound() {
     BLSPubKey pubKey = new BLSPubKey(DataStructureUtil.randomPublicKey(88).toBytes());
     Integer validatorIndex = ChainDataProvider.getValidatorIndex(List.of(), pubKey);
@@ -493,7 +491,6 @@
                 .map(k -> new BLSPubKey(k.toBytes()))
                 .collect(Collectors.toList()));
     assertThat(dutiesList.size()).isEqualTo(2);
->>>>>>> 8b2cc405
   }
 
   private void getUnsignedAttestationAtSlot_throwsIllegalArgumentException(
