/*
 * Copyright 2020 ConsenSys AG.
 *
 * Licensed under the Apache License, Version 2.0 (the "License"); you may not use this file except in compliance with
 * the License. You may obtain a copy of the License at
 *
 * http://www.apache.org/licenses/LICENSE-2.0
 *
 * Unless required by applicable law or agreed to in writing, software distributed under the License is distributed on
 * an "AS IS" BASIS, WITHOUT WARRANTIES OR CONDITIONS OF ANY KIND, either express or implied. See the License for the
 * specific language governing permissions and limitations under the License.
 */

package tech.pegasys.artemis.api;

import static com.google.common.primitives.UnsignedLong.ONE;
import static com.google.common.primitives.UnsignedLong.ZERO;
import static org.assertj.core.api.Assertions.assertThat;
import static org.junit.jupiter.api.Assertions.assertEquals;
import static org.junit.jupiter.api.Assertions.assertThrows;
import static org.junit.jupiter.api.Assertions.assertTrue;
import static org.mockito.ArgumentMatchers.any;
import static org.mockito.Mockito.mock;
import static org.mockito.Mockito.never;
import static org.mockito.Mockito.verify;
import static org.mockito.Mockito.when;
import static tech.pegasys.artemis.util.async.SafeFuture.completedFuture;
import static tech.pegasys.artemis.util.config.Constants.SLOTS_PER_EPOCH;

import com.google.common.eventbus.EventBus;
import com.google.common.primitives.UnsignedLong;
import java.util.List;
import java.util.Optional;
import java.util.concurrent.ExecutionException;
import org.apache.tuweni.bytes.Bytes32;
import org.junit.jupiter.api.BeforeAll;
import org.junit.jupiter.api.Test;
import tech.pegasys.artemis.api.schema.Attestation;
import tech.pegasys.artemis.api.schema.BLSSignature;
import tech.pegasys.artemis.api.schema.BeaconHead;
import tech.pegasys.artemis.api.schema.BeaconState;
import tech.pegasys.artemis.api.schema.Committee;
import tech.pegasys.artemis.api.schema.SignedBeaconBlock;
import tech.pegasys.artemis.datastructures.state.CommitteeAssignment;
import tech.pegasys.artemis.datastructures.util.DataStructureUtil;
import tech.pegasys.artemis.storage.ChainStorageClient;
import tech.pegasys.artemis.storage.CombinedChainDataClient;
import tech.pegasys.artemis.storage.HistoricalChainData;
import tech.pegasys.artemis.util.async.SafeFuture;

public class ChainDataProviderTest {
  private static CombinedChainDataClient combinedChainDataClient;
  private static HistoricalChainData historicalChainData = mock(HistoricalChainData.class);
  private static tech.pegasys.artemis.datastructures.state.BeaconState beaconStateInternal;
  private static BeaconState beaconState;
  private static Bytes32 blockRoot;
  private static UnsignedLong slot;
  private static EventBus localEventBus;
  private static ChainStorageClient chainStorageClient;
  private final tech.pegasys.artemis.datastructures.blocks.SignedBeaconBlock signedBeaconBlock =
      DataStructureUtil.randomSignedBeaconBlock(999, 999);
  private CombinedChainDataClient mockCombinedChainDataClient = mock(CombinedChainDataClient.class);
  private ChainStorageClient mockChainStorageClient = mock(ChainStorageClient.class);

  @BeforeAll
  public static void setup() {
    localEventBus = new EventBus();
    chainStorageClient = ChainStorageClient.memoryOnlyClient(localEventBus);
    beaconStateInternal = DataStructureUtil.randomBeaconState(11233);
    beaconState = new BeaconState(beaconStateInternal);
    chainStorageClient.setGenesisState(beaconStateInternal);
    combinedChainDataClient = new CombinedChainDataClient(chainStorageClient, historicalChainData);
<<<<<<< HEAD
    blockRoot = chainStorageClient.getBestBlockRoot().orElseThrow();
    slot = chainStorageClient.getBlockState(blockRoot).get().getSlot();
=======
    blockRoot = chainStorageClient.getBestBlockRoot();
    slot = chainStorageClient.getBestSlot();
>>>>>>> b5568658
  }

  @Test
  public void getCommitteeAssignmentAtEpoch_shouldReturnEmptyListWhenStateAtSlotIsNotFound()
      throws Exception {
    ChainDataProvider provider = new ChainDataProvider(null, combinedChainDataClient);

    when(historicalChainData.getFinalizedStateAtSlot(ZERO))
        .thenReturn(completedFuture(Optional.empty()));
    SafeFuture<List<Committee>> future = provider.getCommitteesAtEpoch(ZERO);

    verify(historicalChainData).getFinalizedStateAtSlot(ZERO);
    assertEquals(future.get(), List.of());
  }

  @Test
  public void getCommitteeAssignmentAtEpoch_shouldReturnEmptyListWhenAFutureEpochIsRequested()
      throws ExecutionException, InterruptedException {
    ChainDataProvider provider = new ChainDataProvider(chainStorageClient, combinedChainDataClient);
    UnsignedLong futureEpoch = slot.plus(UnsignedLong.valueOf(SLOTS_PER_EPOCH));

    SafeFuture<List<Committee>> future = provider.getCommitteesAtEpoch(futureEpoch);
    assertEquals(future.get(), List.of());
  }

  @Test
  public void getCommitteeAssignmentAtEpoch_shouldReturnAListOfCommittees()
      throws ExecutionException, InterruptedException {
    List<CommitteeAssignment> committeeAssignments =
        List.of(new CommitteeAssignment(List.of(1), ZERO, ONE));
    ChainDataProvider provider =
        new ChainDataProvider(mockChainStorageClient, mockCombinedChainDataClient);

    when(mockCombinedChainDataClient.isStoreAvailable()).thenReturn(true);
    when(mockCombinedChainDataClient.getCommitteeAssignmentAtEpoch(beaconStateInternal.getSlot()))
        .thenReturn(completedFuture(committeeAssignments));
    SafeFuture<List<Committee>> future =
        provider.getCommitteesAtEpoch(beaconStateInternal.getSlot());

    verify(mockCombinedChainDataClient).isStoreAvailable();
    verify(mockCombinedChainDataClient)
        .getCommitteeAssignmentAtEpoch(beaconStateInternal.getSlot());
    Committee result = future.get().get(0);
    assertEquals(ONE, result.slot);
    assertEquals(ZERO, result.index);
    assertEquals(List.of(1), result.committee);
  }

  @Test
  public void getCommitteeAssignmentAtEpoch_shouldReturnEmptyListIfStoreNotAvailable()
      throws ExecutionException, InterruptedException {
    ChainDataProvider provider = new ChainDataProvider(null, mockCombinedChainDataClient);
    when(mockCombinedChainDataClient.isStoreAvailable()).thenReturn(false);
    SafeFuture<List<Committee>> future = provider.getCommitteesAtEpoch(ZERO);
    verify(historicalChainData, never()).getFinalizedStateAtSlot(any());
    assertEquals(future.get(), List.of());
  }

  @Test
  public void getBeaconHead_shouldReturnEmptyIfStoreNotReady() {
    ChainDataProvider provider = new ChainDataProvider(null, mockCombinedChainDataClient);
    when(mockCombinedChainDataClient.isStoreAvailable()).thenReturn(false);
    Optional<BeaconHead> data = provider.getBeaconHead();
    assertTrue(data.isEmpty());
  }

  @Test
  public void getBeaconHead_shouldReturnPopulatedBeaconHead() {
    ChainDataProvider provider = new ChainDataProvider(chainStorageClient, combinedChainDataClient);

    Optional<BeaconHead> optionalBeaconHead = provider.getBeaconHead();

    assertTrue(optionalBeaconHead.isPresent());
    BeaconHead head = optionalBeaconHead.get();
    assertEquals(blockRoot, head.block_root);
    assertEquals(beaconStateInternal.hash_tree_root(), head.state_root);
    assertEquals(chainStorageClient.getBestSlot(), head.slot);
  }

  @Test
  public void getBeaconHead_shouldReturnEmptyIfHeadNotFound() {
    ChainDataProvider provider =
        new ChainDataProvider(mockChainStorageClient, combinedChainDataClient);

    when(mockChainStorageClient.getBestBlockRoot()).thenReturn(Optional.empty());

    Optional<BeaconHead> data = provider.getBeaconHead();
    assertTrue(data.isEmpty());
  }

  @Test
  public void getGenesisTime_shouldReturnEmptyIfStoreNotAvailable() {
    ChainDataProvider provider = new ChainDataProvider(null, mockCombinedChainDataClient);
    when(mockCombinedChainDataClient.isStoreAvailable()).thenReturn(false);

    Optional<UnsignedLong> optionalData = provider.getGenesisTime();
    assertTrue(optionalData.isEmpty());
  }

  @Test
  public void getGenesisTime_shouldReturnValueIfStoreAvailable() {
    UnsignedLong genesis = beaconStateInternal.getGenesis_time();
    ChainDataProvider provider = new ChainDataProvider(chainStorageClient, combinedChainDataClient);

    Optional<UnsignedLong> optionalData = provider.getGenesisTime();
    assertEquals(genesis, optionalData.get());
  }

  @Test
  public void getBlockBySlot_shouldReturnEmptyWhenStoreNotFound()
      throws ExecutionException, InterruptedException {
    ChainDataProvider provider = new ChainDataProvider(null, mockCombinedChainDataClient);

    SafeFuture<Optional<SignedBeaconBlock>> future = provider.getBlockBySlot(ZERO);
    assertTrue(future.get().isEmpty());
  }

  @Test
  public void getBlockBySlot_shouldReturnEmptyWhenSlotNotFound()
      throws ExecutionException, InterruptedException {
    ChainDataProvider provider =
        new ChainDataProvider(chainStorageClient, mockCombinedChainDataClient);

    when(mockCombinedChainDataClient.isStoreAvailable()).thenReturn(true);
    when(mockCombinedChainDataClient.getBlockBySlot(ZERO))
        .thenReturn(completedFuture(Optional.empty()));
    SafeFuture<Optional<SignedBeaconBlock>> future = provider.getBlockBySlot(ZERO);
    assertTrue(future.get().isEmpty());
  }

  @Test
  public void getBlockBySlot_shouldReturnBlockWhenFound()
      throws ExecutionException, InterruptedException {
    ChainDataProvider provider =
        new ChainDataProvider(chainStorageClient, mockCombinedChainDataClient);
    SafeFuture<Optional<tech.pegasys.artemis.datastructures.blocks.SignedBeaconBlock>> data =
        completedFuture(Optional.of(signedBeaconBlock));

    when(mockCombinedChainDataClient.isStoreAvailable()).thenReturn(true);
    when(mockCombinedChainDataClient.getBlockBySlot(ZERO)).thenReturn(data);
    SafeFuture<Optional<SignedBeaconBlock>> future = provider.getBlockBySlot(ZERO);
    verify(mockCombinedChainDataClient).getBlockBySlot(ZERO);

    SignedBeaconBlock result = future.get().get();
    assertThat(result)
        .usingRecursiveComparison()
        .isEqualTo(new SignedBeaconBlock(signedBeaconBlock));
  }

  @Test
  public void getBlockByBlockRoot_shouldReturnEmptyWhenStoreNotFound()
      throws ExecutionException, InterruptedException {
    ChainDataProvider provider = new ChainDataProvider(null, mockCombinedChainDataClient);

    SafeFuture<Optional<SignedBeaconBlock>> future = provider.getBlockByBlockRoot(blockRoot);
    assertTrue(future.get().isEmpty());
  }

  @Test
  public void getBlockByBlockRoot_shouldReturnEmptyWhenBlockNotFound()
      throws ExecutionException, InterruptedException {
    ChainDataProvider provider =
        new ChainDataProvider(chainStorageClient, mockCombinedChainDataClient);

    when(mockCombinedChainDataClient.isStoreAvailable()).thenReturn(true);
    when(mockCombinedChainDataClient.getBlockByBlockRoot(blockRoot))
        .thenReturn(completedFuture(Optional.empty()));
    SafeFuture<Optional<SignedBeaconBlock>> future = provider.getBlockByBlockRoot(blockRoot);
    assertTrue(future.get().isEmpty());
  }

  @Test
  public void getBlockByBlockRoot_shouldReturnBlockWhenFound()
      throws ExecutionException, InterruptedException {
    ChainDataProvider provider =
        new ChainDataProvider(chainStorageClient, mockCombinedChainDataClient);
    SafeFuture<Optional<tech.pegasys.artemis.datastructures.blocks.SignedBeaconBlock>> data =
        completedFuture(Optional.of(signedBeaconBlock));

    when(mockCombinedChainDataClient.isStoreAvailable()).thenReturn(true);
    when(mockCombinedChainDataClient.getBlockByBlockRoot(blockRoot)).thenReturn(data);
    SafeFuture<Optional<SignedBeaconBlock>> future = provider.getBlockByBlockRoot(blockRoot);
    verify(mockCombinedChainDataClient).getBlockByBlockRoot(blockRoot);

    SignedBeaconBlock result = future.get().get();
    assertThat(result)
        .usingRecursiveComparison()
        .isEqualTo(new SignedBeaconBlock(signedBeaconBlock));
  }

  @Test
  public void getStateAtSlot_shouldReturnEmptyWhenStoreNotFound()
      throws ExecutionException, InterruptedException {
    ChainDataProvider provider = new ChainDataProvider(null, mockCombinedChainDataClient);

    SafeFuture<Optional<BeaconState>> future = provider.getStateAtSlot(ZERO);
    assertTrue(future.get().isEmpty());
  }

  @Test
  void getStateBySlot_shouldReturnBeaconStateWhenFound()
      throws ExecutionException, InterruptedException {
    ChainDataProvider provider =
        new ChainDataProvider(chainStorageClient, mockCombinedChainDataClient);

    SafeFuture<Optional<tech.pegasys.artemis.datastructures.state.BeaconState>> futureBeaconState =
        completedFuture(Optional.of(beaconStateInternal));

    when(mockCombinedChainDataClient.isStoreAvailable()).thenReturn(true);
    when(mockCombinedChainDataClient.getStateAtSlot(ZERO)).thenReturn(futureBeaconState);
    SafeFuture<Optional<BeaconState>> future = provider.getStateAtSlot(ZERO);
    verify(mockCombinedChainDataClient).getStateAtSlot(ZERO);

    BeaconState result = future.get().get();
    assertThat(result).usingRecursiveComparison().isEqualTo(beaconState);
  }

  @Test
  public void getStateByBlockRoot_shouldReturnEmptyWhenStoreNotFound()
      throws ExecutionException, InterruptedException {
    ChainDataProvider provider = new ChainDataProvider(null, mockCombinedChainDataClient);

    SafeFuture<Optional<BeaconState>> future = provider.getStateByBlockRoot(blockRoot);
    assertTrue(future.get().isEmpty());
  }

  @Test
  void getStateByBlockRoot_shouldReturnBeaconStateWhenFound()
      throws ExecutionException, InterruptedException {
    ChainDataProvider provider =
        new ChainDataProvider(chainStorageClient, mockCombinedChainDataClient);
    Bytes32 blockRoot = Bytes32.random();

    SafeFuture<Optional<tech.pegasys.artemis.datastructures.state.BeaconState>> futureBeaconState =
        completedFuture(Optional.of(beaconStateInternal));

    when(mockCombinedChainDataClient.isStoreAvailable()).thenReturn(true);
    when(mockCombinedChainDataClient.getStateByBlockRoot(blockRoot)).thenReturn(futureBeaconState);
    SafeFuture<Optional<BeaconState>> future = provider.getStateByBlockRoot(blockRoot);
    verify(mockCombinedChainDataClient).getStateByBlockRoot(blockRoot);

    BeaconState result = future.get().get();
    assertThat(result).usingRecursiveComparison().isEqualTo(beaconState);
  }

  @Test
  void getUnsignedAttestationAtSlot_shouldReturnEmptyIfStoreNotFound() {
    ChainDataProvider provider =
        new ChainDataProvider(chainStorageClient, mockCombinedChainDataClient);
    when(mockCombinedChainDataClient.isStoreAvailable()).thenReturn(false);
    Optional<Attestation> optional = provider.getUnsignedAttestationAtSlot(ZERO, 0);
    verify(mockCombinedChainDataClient).isStoreAvailable();
    assertTrue(optional.isEmpty());
  }

  @Test
  void getUnsignedAttestationAtSlot_shouldReturnEmptyIfSlotIsFinalized() {
    getUnsignedAttestationAtSlot_throwsIllegalArgumentException(0, true);
  }

  @Test
  void getUnsignedAttestationAtSlot_shouldReturnEmptyIfCommitteeBelowRange() {
    getUnsignedAttestationAtSlot_throwsIllegalArgumentException(-1, false);
  }

  @Test
  void getUnsignedAttestationAtSlot_shouldReturnEmptyIfCommitteeAboveRange() {
    getUnsignedAttestationAtSlot_throwsIllegalArgumentException(1, false);
  }

  @Test
  void getUnsignedAttestationAtSlot_shouldReturnEmptyIfBlockNotFound() {
    ChainDataProvider provider =
        new ChainDataProvider(mockChainStorageClient, mockCombinedChainDataClient);
    when(mockCombinedChainDataClient.isStoreAvailable()).thenReturn(true);
    when(mockCombinedChainDataClient.isFinalized(ZERO)).thenReturn(false);
    when(mockChainStorageClient.getBlockBySlot(ZERO)).thenReturn(Optional.empty());
    Optional<Attestation> optional = provider.getUnsignedAttestationAtSlot(ZERO, 0);
    verify(mockChainStorageClient).getBlockBySlot(ZERO);
    assertTrue(optional.isEmpty());
  }

  @Test
  void getUnsignedAttestationAtSlot_shouldReturnAttestation() {
    ChainDataProvider provider =
        new ChainDataProvider(chainStorageClient, mockCombinedChainDataClient);
    when(mockCombinedChainDataClient.isStoreAvailable()).thenReturn(true);
    when(mockCombinedChainDataClient.isFinalized(slot)).thenReturn(false);
    Optional<Attestation> optional = provider.getUnsignedAttestationAtSlot(slot, 0);
    verify(mockCombinedChainDataClient).isStoreAvailable();
    assertTrue(optional.isPresent());
    Attestation attestation = optional.get();
    assertEquals(ZERO, attestation.data.index);
    assertEquals(BLSSignature.empty(), attestation.signature);
    assertEquals(beaconState.slot, attestation.data.slot);
    assertEquals(blockRoot, attestation.data.beacon_block_root);
  }

  private void getUnsignedAttestationAtSlot_throwsIllegalArgumentException(
      int failingBlock, boolean isFinalized) {
    ChainDataProvider provider =
        new ChainDataProvider(chainStorageClient, mockCombinedChainDataClient);
    when(mockCombinedChainDataClient.isStoreAvailable()).thenReturn(true);
    when(mockCombinedChainDataClient.isFinalized(ZERO)).thenReturn(isFinalized);
    assertThrows(
        IllegalArgumentException.class,
        () -> provider.getUnsignedAttestationAtSlot(ZERO, failingBlock));
    verify(mockCombinedChainDataClient).isStoreAvailable();
    verify(mockCombinedChainDataClient).isFinalized(ZERO);
  }
}<|MERGE_RESOLUTION|>--- conflicted
+++ resolved
@@ -70,13 +70,8 @@
     beaconState = new BeaconState(beaconStateInternal);
     chainStorageClient.setGenesisState(beaconStateInternal);
     combinedChainDataClient = new CombinedChainDataClient(chainStorageClient, historicalChainData);
-<<<<<<< HEAD
     blockRoot = chainStorageClient.getBestBlockRoot().orElseThrow();
-    slot = chainStorageClient.getBlockState(blockRoot).get().getSlot();
-=======
-    blockRoot = chainStorageClient.getBestBlockRoot();
     slot = chainStorageClient.getBestSlot();
->>>>>>> b5568658
   }
 
   @Test
