/*
 * Copyright 2019 ConsenSys AG.
 *
 * Licensed under the Apache License, Version 2.0 (the "License"); you may not use this file except in compliance with
 * the License. You may obtain a copy of the License at
 *
 * http://www.apache.org/licenses/LICENSE-2.0
 *
 * Unless required by applicable law or agreed to in writing, software distributed under the License is distributed on
 * an "AS IS" BASIS, WITHOUT WARRANTIES OR CONDITIONS OF ANY KIND, either express or implied. See the License for the
 * specific language governing permissions and limitations under the License.
 */

package tech.pegasys.artemis.provider;

import static org.junit.jupiter.api.Assertions.assertEquals;
import static org.junit.jupiter.api.Assertions.assertTrue;

import com.fasterxml.jackson.core.JsonProcessingException;
import com.google.common.primitives.UnsignedLong;
<<<<<<< HEAD
import java.util.List;
import org.apache.tuweni.bytes.Bytes;
import org.apache.tuweni.bytes.Bytes32;
=======
import org.junit.jupiter.api.Disabled;
>>>>>>> d00fc713
import org.junit.jupiter.api.Test;
import tech.pegasys.artemis.datastructures.state.BeaconState;
import tech.pegasys.artemis.datastructures.util.DataStructureUtil;
import tech.pegasys.artemis.util.SSZTypes.Bitlist;
import tech.pegasys.artemis.util.SSZTypes.SSZList;
import tech.pegasys.artemis.util.SSZTypes.SSZVector;

class JsonProviderTest {
  private final JsonProvider jsonProvider = new JsonProvider();
  private static final String Q = "\"";

  // TODO: fix provider
  @Disabled
  @Test
  public void bytes32ShouldSerializeToJsonAndBack() throws JsonProcessingException {
    Bytes32 data = Bytes32.random();
    String serialized = jsonProvider.objectToJSON(data);
    assertEquals(Q + data.toHexString().toLowerCase() + Q, serialized);

    Bytes32 deserialize = jsonProvider.jsonToObject(serialized, Bytes32.class);
    assertEquals(data, deserialize);
  }

  @Test
  public void unsignedLongShouldSerializeToJson() throws JsonProcessingException {
    UnsignedLong data = DataStructureUtil.randomUnsignedLong(1111);
    String serialized = jsonProvider.objectToJSON(data);
    assertEquals(serialized, data.toString());
  }

  @Test
  public void vectorShouldSerializeToJson() throws JsonProcessingException {
    SSZVector<String> data = SSZVector.create(List.of("One", "Two"), String.class);
    String serialized = jsonProvider.objectToJSON(data);
    assertEquals(serialized, "[" + Q + "One" + Q + "," + Q + "Two" + Q + "]");
  }

  @Test
  public void sszVectorOfUnsignedLongShouldSerializeToJson() throws JsonProcessingException {
    SSZVector<UnsignedLong> data =
        SSZVector.create(List.of(UnsignedLong.ONE, UnsignedLong.MAX_VALUE), UnsignedLong.class);
    String serialized = jsonProvider.objectToJSON(data);
    assertEquals(serialized, "[1,18446744073709551615]");
  }

  @Test
  public void bitListShouldSerializeAndDeserialize() throws JsonProcessingException {
    String hexString = "0xf22e4ec2";
    Bytes bytes = Bytes.fromHexString(hexString);
    Bitlist data = new Bitlist(bytes.toArray(), 64);
    String asJson = jsonProvider.objectToJSON(data);
    assertEquals(Q + hexString + Q, asJson);

    Bitlist asData = jsonProvider.jsonToObject(asJson, Bitlist.class);
    assertEquals(data, asData);
  }

  @Test
  public void sszListOfUnsignedLongShouldSerializeToJson() throws JsonProcessingException {
    SSZList<UnsignedLong> data =
        SSZList.create(List.of(UnsignedLong.ONE, UnsignedLong.MAX_VALUE), 3, UnsignedLong.class);
    String serialized = jsonProvider.objectToJSON(data);
    assertEquals(serialized, "[1,18446744073709551615]");
  }

  @Test
  public void stringShouldSerializeToJson() throws JsonProcessingException {
    String data = "test";
    assertEquals(Q + data + Q, jsonProvider.objectToJSON(data));
  }

  @Test
  void beaconStateJsonTest() throws JsonProcessingException {
    BeaconState state = DataStructureUtil.randomBeaconState(UnsignedLong.valueOf(16), 100);
    String jsonState = jsonProvider.objectToJSON(state);
    assertTrue(jsonState.length() > 0);
  }

  @Disabled
  @Test
  void validatorStateJsonTest() {
    BeaconState state = DataStructureUtil.randomBeaconState(UnsignedLong.valueOf(16), 100);
    String jsonState = JsonProvider.objectToJSON(state.getValidators().get(0));
    assertTrue(jsonState.length() > 0);
  }
}<|MERGE_RESOLUTION|>--- conflicted
+++ resolved
@@ -18,13 +18,10 @@
 
 import com.fasterxml.jackson.core.JsonProcessingException;
 import com.google.common.primitives.UnsignedLong;
-<<<<<<< HEAD
 import java.util.List;
 import org.apache.tuweni.bytes.Bytes;
 import org.apache.tuweni.bytes.Bytes32;
-=======
 import org.junit.jupiter.api.Disabled;
->>>>>>> d00fc713
 import org.junit.jupiter.api.Test;
 import tech.pegasys.artemis.datastructures.state.BeaconState;
 import tech.pegasys.artemis.datastructures.util.DataStructureUtil;
@@ -36,8 +33,6 @@
   private final JsonProvider jsonProvider = new JsonProvider();
   private static final String Q = "\"";
 
-  // TODO: fix provider
-  @Disabled
   @Test
   public void bytes32ShouldSerializeToJsonAndBack() throws JsonProcessingException {
     Bytes32 data = Bytes32.random();
@@ -62,6 +57,8 @@
     assertEquals(serialized, "[" + Q + "One" + Q + "," + Q + "Two" + Q + "]");
   }
 
+  // TODO: fix provider
+  @Disabled
   @Test
   public void sszVectorOfUnsignedLongShouldSerializeToJson() throws JsonProcessingException {
     SSZVector<UnsignedLong> data =
