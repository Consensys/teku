--- conflicted
+++ resolved
@@ -99,7 +99,6 @@
   }
 
   @Test
-<<<<<<< HEAD
   public void stateSelector_shouldReturnEmptyWhenPreForkChoice()
       throws ExecutionException, InterruptedException {
     final StorageQueryChannel historicalChainData = mock(StorageQueryChannel.class);
@@ -112,9 +111,10 @@
     final SafeFuture<Optional<BeaconState>> future =
         factory.defaultStateSelector(ZERO.toString()).getState();
     assertThat(future.get()).isEmpty();
-=======
+  }
+
+  @Test
   public void defaultBlockSelector_shouldThrowBadRequestForBadHexState() {
     assertThrows(BadRequestException.class, () -> factory.defaultStateSelector("0xzz"));
->>>>>>> a051d13d
   }
 }