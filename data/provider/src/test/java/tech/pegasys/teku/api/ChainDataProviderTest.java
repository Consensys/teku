/*
 * Copyright 2020 ConsenSys AG.
 *
 * Licensed under the Apache License, Version 2.0 (the "License"); you may not use this file except in compliance with
 * the License. You may obtain a copy of the License at
 *
 * http://www.apache.org/licenses/LICENSE-2.0
 *
 * Unless required by applicable law or agreed to in writing, software distributed under the License is distributed on
 * an "AS IS" BASIS, WITHOUT WARRANTIES OR CONDITIONS OF ANY KIND, either express or implied. See the License for the
 * specific language governing permissions and limitations under the License.
 */

package tech.pegasys.teku.api;

import static java.util.Collections.emptyList;
import static java.util.Collections.emptySet;
import static java.util.stream.Collectors.toList;
import static org.assertj.core.api.Assertions.assertThat;
import static org.assertj.core.api.Assertions.assertThatThrownBy;
import static org.junit.jupiter.api.Assertions.assertEquals;
import static org.junit.jupiter.api.Assertions.assertThrows;
import static org.mockito.Mockito.mock;
import static org.mockito.Mockito.verify;
import static org.mockito.Mockito.when;
import static tech.pegasys.teku.infrastructure.unsigned.UInt64.ZERO;

import java.util.List;
import java.util.Optional;
import java.util.Set;
import java.util.concurrent.ExecutionException;
import org.apache.tuweni.bytes.Bytes32;
import org.junit.jupiter.api.BeforeEach;
import org.junit.jupiter.api.Test;
import tech.pegasys.teku.api.exceptions.BadRequestException;
import tech.pegasys.teku.api.response.v1.beacon.BlockHeader;
import tech.pegasys.teku.api.response.v1.beacon.FinalityCheckpointsResponse;
import tech.pegasys.teku.api.response.v1.beacon.GenesisData;
import tech.pegasys.teku.api.response.v1.beacon.ValidatorStatus;
import tech.pegasys.teku.api.response.v1.debug.ChainHead;
import tech.pegasys.teku.api.schema.Attestation;
import tech.pegasys.teku.api.schema.BLSSignature;
import tech.pegasys.teku.api.schema.BeaconBlockHeader;
import tech.pegasys.teku.api.schema.BeaconState;
import tech.pegasys.teku.api.schema.Fork;
import tech.pegasys.teku.api.schema.Root;
import tech.pegasys.teku.api.schema.SignedBeaconBlockHeader;
import tech.pegasys.teku.api.schema.Validator;
import tech.pegasys.teku.core.AttestationGenerator;
import tech.pegasys.teku.core.ChainBuilder;
import tech.pegasys.teku.infrastructure.async.SafeFuture;
import tech.pegasys.teku.infrastructure.unsigned.UInt64;
import tech.pegasys.teku.spec.Spec;
import tech.pegasys.teku.spec.SpecFactory;
import tech.pegasys.teku.spec.constants.SpecConstants;
import tech.pegasys.teku.spec.datastructures.blocks.SignedBlockAndState;
import tech.pegasys.teku.spec.util.DataStructureUtil;
import tech.pegasys.teku.ssz.SSZTypes.Bytes4;
import tech.pegasys.teku.storage.client.ChainDataUnavailableException;
import tech.pegasys.teku.storage.client.CombinedChainDataClient;
import tech.pegasys.teku.storage.client.RecentChainData;
import tech.pegasys.teku.storage.server.StateStorageMode;
import tech.pegasys.teku.storage.storageSystem.InMemoryStorageSystemBuilder;
import tech.pegasys.teku.storage.storageSystem.StorageSystem;

public class ChainDataProviderTest {
  private final StorageSystem storageSystem =
      InMemoryStorageSystemBuilder.buildDefault(StateStorageMode.ARCHIVE);
  private CombinedChainDataClient combinedChainDataClient;
  private tech.pegasys.teku.spec.datastructures.state.beaconstate.BeaconState beaconStateInternal;

  private SignedBlockAndState bestBlock;
  private Bytes32 blockRoot;
  private UInt64 slot;
  private RecentChainData recentChainData;
  private final CombinedChainDataClient mockCombinedChainDataClient =
      mock(CombinedChainDataClient.class);
  private UInt64 actualBalance;
  private final DataStructureUtil data = new DataStructureUtil();
  private final Spec spec = SpecFactory.createMinimal();
  private final SpecConstants specConstants = spec.getGenesisSpecConstants();

  @BeforeEach
  public void setup() {
    slot = UInt64.valueOf(specConstants.getSlotsPerEpoch() * 3);
    actualBalance = specConstants.getMaxEffectiveBalance().plus(100000);
    storageSystem.chainUpdater().initializeGenesis(true, actualBalance);
    bestBlock = storageSystem.chainUpdater().advanceChain(slot);
    storageSystem.chainUpdater().updateBestBlock(bestBlock);

    recentChainData = storageSystem.recentChainData();
    beaconStateInternal = bestBlock.getState();

    combinedChainDataClient = storageSystem.combinedChainDataClient();
    blockRoot = bestBlock.getRoot();
  }

  @Test
  public void getChainHeads_shouldReturnChainHeads()
      throws ExecutionException, InterruptedException {
    final ChainDataProvider provider =
        new ChainDataProvider(spec, recentChainData, combinedChainDataClient);
    final SafeFuture<Optional<List<ChainHead>>> future = provider.getChainHeads();
    final Optional<List<ChainHead>> maybeResult = future.get();
    assertThat(maybeResult.orElse(emptyList()))
        .containsExactly(new ChainHead(bestBlock.getSlot(), blockRoot));
  }

  @Test
  public void getGenesisTime_shouldThrowIfStoreNotAvailable() {
    final ChainDataProvider provider =
        new ChainDataProvider(spec, null, mockCombinedChainDataClient);
    when(mockCombinedChainDataClient.isStoreAvailable()).thenReturn(false);
    assertThatThrownBy(provider::getGenesisTime).isInstanceOf(ChainDataUnavailableException.class);
  }

  @Test
  public void getGenesisTime_shouldReturnValueIfStoreAvailable() {
    final UInt64 genesis = beaconStateInternal.getGenesis_time();
    final ChainDataProvider provider =
        new ChainDataProvider(spec, recentChainData, combinedChainDataClient);

    final UInt64 result = provider.getGenesisTime();
    assertEquals(genesis, result);
  }

  @Test
  public void getGenesisData_shouldThrowIfStoreNotAvailable() {
    final ChainDataProvider provider =
        new ChainDataProvider(spec, null, mockCombinedChainDataClient);
    when(mockCombinedChainDataClient.isStoreAvailable()).thenReturn(false);
    assertThatThrownBy(provider::getGenesisData).isInstanceOf(ChainDataUnavailableException.class);
  }

  @Test
  public void getGenesisData_shouldReturnValueIfStoreAvailable() {
    final UInt64 genesisTime = beaconStateInternal.getGenesis_time();
    final Bytes32 genesisValidatorsRoot = beaconStateInternal.getGenesis_validators_root();
    final Bytes4 genesisForkVersion = spec.atEpoch(ZERO).getConstants().getGenesisForkVersion();

    final ChainDataProvider provider =
        new ChainDataProvider(spec, recentChainData, combinedChainDataClient);

    final GenesisData result = provider.getGenesisData();
    assertThat(result)
        .isEqualTo(new GenesisData(genesisTime, genesisValidatorsRoot, genesisForkVersion));
  }

  @Test
  public void getBeaconState_shouldReturnEmptyWhenRootNotFound()
      throws ExecutionException, InterruptedException {
    final ChainDataProvider provider =
        new ChainDataProvider(spec, recentChainData, combinedChainDataClient);
    SafeFuture<Optional<BeaconState>> future =
        provider.getBeaconState(data.randomBytes32().toHexString());
    final Optional<BeaconState> maybeState = future.get();
    assertThat(maybeState).isEmpty();
  }

  @Test
  public void getBeaconState_shouldFindHeadState() throws ExecutionException, InterruptedException {
    final ChainDataProvider provider =
        new ChainDataProvider(spec, recentChainData, combinedChainDataClient);
    SafeFuture<Optional<BeaconState>> future = provider.getBeaconState("head");
    final Optional<BeaconState> maybeState = future.get();
    assertThat(maybeState.get().asInternalBeaconState(spec).hashTreeRoot())
        .isEqualTo(beaconStateInternal.hashTreeRoot());
  }

  @Test
  public void validatorParameterToIndex_shouldThrowWhenStoreNotFound() {
    final ChainDataProvider provider =
        new ChainDataProvider(spec, null, mockCombinedChainDataClient);
    assertThrows(
        ChainDataUnavailableException.class, () -> provider.validatorParameterToIndex("1"));
  }

  @Test
  public void validatorParameterToIndex_shouldAcceptValidatorRoot() {
    final ChainDataProvider provider =
        new ChainDataProvider(spec, recentChainData, combinedChainDataClient);

    Validator validator =
        new Validator(recentChainData.getBestState().get().getValidators().get(1));

    assertThat(provider.validatorParameterToIndex(validator.pubkey.toHexString()))
        .isEqualTo(Optional.of(1));
  }

  @Test
  public void validatorParameterToIndex_shouldAcceptValidatorId() {
    final ChainDataProvider provider =
        new ChainDataProvider(spec, recentChainData, combinedChainDataClient);

    assertThat(provider.validatorParameterToIndex("2")).isEqualTo(Optional.of(2));
  }

  @Test
  public void validatorParameterToIndex_shouldThrowException() {
    final ChainDataProvider provider =
        new ChainDataProvider(spec, recentChainData, combinedChainDataClient);

    assertThrows(BadRequestException.class, () -> provider.validatorParameterToIndex("2a"));
  }

  @Test
  public void validatorParameterToIndex_shouldDetectAboveMaxInt() {
    final ChainDataProvider provider =
        new ChainDataProvider(spec, recentChainData, combinedChainDataClient);

    assertThrows(
        BadRequestException.class,
        () ->
            provider.validatorParameterToIndex(
                UInt64.valueOf(Integer.MAX_VALUE).increment().toString()));
  }

  @Test
  public void validatorParameterToIndex_shouldThrowExceptionWithInvalidPublicKey() {
    final ChainDataProvider provider =
        new ChainDataProvider(spec, recentChainData, combinedChainDataClient);

    assertThrows(
        BadRequestException.class,
        () -> provider.validatorParameterToIndex(Bytes32.EMPTY.toHexString()));
  }

  @Test
  public void getBlockHeaderByBlockId_shouldGetHeadBlock()
      throws ExecutionException, InterruptedException {
    final ChainDataProvider provider =
        new ChainDataProvider(spec, recentChainData, combinedChainDataClient);
    final tech.pegasys.teku.spec.datastructures.blocks.SignedBeaconBlock block =
        combinedChainDataClient.getBestBlock().get();
    BlockHeader result = provider.getBlockHeader("head").get().get();
    final BeaconBlockHeader beaconBlockHeader =
        new BeaconBlockHeader(
            block.getSlot(),
            block.getMessage().getProposerIndex(),
            block.getParentRoot(),
            block.getStateRoot(),
            block.getRoot());
    final BlockHeader expected =
        new BlockHeader(
            block.getRoot(),
            true,
            new SignedBeaconBlockHeader(beaconBlockHeader, new BLSSignature(block.getSignature())));

    assertThat(result).isEqualTo(expected);
  }

  @Test
  public void getStateRoot_shouldGetRootAtGenesis()
      throws ExecutionException, InterruptedException {
    final ChainDataProvider provider =
        new ChainDataProvider(spec, recentChainData, combinedChainDataClient);

    final Optional<tech.pegasys.teku.spec.datastructures.state.beaconstate.BeaconState> state =
        combinedChainDataClient.getStateAtSlotExact(ZERO).get();
    final Optional<Root> maybeStateRoot = provider.getStateRoot("genesis").get();
    assertThat(maybeStateRoot).isPresent();
    assertThat(maybeStateRoot.orElseThrow().root).isEqualTo(state.orElseThrow().hashTreeRoot());
  }

  @Test
  public void getBlockHeaders_shouldGetHeadBlockIfNoParameters()
      throws ExecutionException, InterruptedException {
    final ChainDataProvider provider =
        new ChainDataProvider(spec, recentChainData, combinedChainDataClient);
    final tech.pegasys.teku.spec.datastructures.blocks.SignedBeaconBlock block =
        combinedChainDataClient.getBestBlock().get();
    List<BlockHeader> results = provider.getBlockHeaders(Optional.empty(), Optional.empty()).get();
    assertThat(results.get(0).root).isEqualTo(block.getRoot());
  }

  @Test
  public void getBlockHeaders_shouldGetBlockGivenSlot()
      throws ExecutionException, InterruptedException {
    final ChainDataProvider provider =
        new ChainDataProvider(spec, recentChainData, combinedChainDataClient);
    final UInt64 slot = combinedChainDataClient.getCurrentSlot();
    List<BlockHeader> results = provider.getBlockHeaders(Optional.empty(), Optional.of(slot)).get();
    assertThat(results.get(0).header.message.slot).isEqualTo(slot);
  }

  @Test
  public void shouldGetBlockHeadersOnEmptyChainHeadSlot() {
    final ChainDataProvider provider =
        new ChainDataProvider(spec, recentChainData, combinedChainDataClient);

    final UInt64 headSlot = recentChainData.getHeadSlot();
    storageSystem.chainUpdater().advanceChain(headSlot.plus(1));

    final SafeFuture<List<BlockHeader>> future =
        provider.getBlockHeaders(Optional.empty(), Optional.empty());
    final BlockHeader header = future.join().get(0);
    assertThat(header.header.message.slot).isEqualTo(headSlot);
  }

  @Test
  public void filteredValidatorsList_shouldFilterByValidatorIndex() {

    final tech.pegasys.teku.spec.datastructures.state.beaconstate.BeaconState internalState =
        data.randomBeaconState(1024);
    final ChainDataProvider provider =
        new ChainDataProvider(spec, recentChainData, combinedChainDataClient);
    List<Integer> indexes =
        provider.getFilteredValidatorList(internalState, List.of("1", "33"), emptySet()).stream()
            .map(v -> v.index.intValue())
            .collect(toList());
    assertThat(indexes).containsExactly(1, 33);
  }

  @Test
  public void filteredValidatorsList_shouldFilterByValidatorPubkey() {
    final tech.pegasys.teku.spec.datastructures.state.beaconstate.BeaconState internalState =
        data.randomBeaconState(1024);
    final ChainDataProvider provider =
<<<<<<< HEAD
        new ChainDataProvider(specProvider, recentChainData, combinedChainDataClient);
    final String key = internalState.getValidators().get(12).getPubkeyBytes().toString();
=======
        new ChainDataProvider(spec, recentChainData, combinedChainDataClient);
    final String key = internalState.getValidators().get(12).getPubkey().toString();
>>>>>>> 563f4cb6
    final String missingKey = data.randomPublicKey().toString();
    List<String> pubkeys =
        provider.getFilteredValidatorList(internalState, List.of(key, missingKey), emptySet())
            .stream()
            .map(v -> v.validator.pubkey.toHexString())
            .collect(toList());
    assertThat(pubkeys).containsExactly(key);
  }

  @Test
  public void validatorParameterToIndex_shouldThrowBadRequestExceptionWhenIndexInvalid() {
    final ChainDataProvider provider =
        new ChainDataProvider(spec, recentChainData, combinedChainDataClient);
    assertThrows(BadRequestException.class, () -> provider.validatorParameterToIndex("a"));
  }

  @Test
  public void validatorParameterToIndex_shouldReturnEmptyIfIndexOutOfBounds() {
    final ChainDataProvider provider =
        new ChainDataProvider(spec, recentChainData, combinedChainDataClient);
    assertThat(provider.validatorParameterToIndex("1024000")).isEmpty();
  }

  @Test
  public void validatorParameterToIndex_shouldThrowBadRequestExceptionWhenKeyNotFound() {
    final ChainDataProvider provider =
        new ChainDataProvider(spec, recentChainData, combinedChainDataClient);
    assertThrows(
        BadRequestException.class,
        () -> provider.validatorParameterToIndex(Bytes32.fromHexString("0x00").toHexString()));
  }

  @Test
  public void filteredValidatorsList_shouldFilterByValidatorStatus() {
    final tech.pegasys.teku.spec.datastructures.state.beaconstate.BeaconState internalState =
        data.randomBeaconState(11);
    final ChainDataProvider provider =
        new ChainDataProvider(spec, recentChainData, combinedChainDataClient);

    assertThat(
            provider.getFilteredValidatorList(
                internalState, emptyList(), Set.of(ValidatorStatus.pending_initialized)))
        .hasSize(11);
    assertThat(
            provider.getFilteredValidatorList(
                internalState, emptyList(), Set.of(ValidatorStatus.active_ongoing)))
        .hasSize(0);
  }

  @Test
  public void getStateCommittees_shouldReturnEmptyIfStateNotFound()
      throws ExecutionException, InterruptedException {
    final ChainDataProvider provider =
        new ChainDataProvider(spec, recentChainData, combinedChainDataClient);
    assertThat(
            provider
                .getStateCommittees(
                    data.randomBytes32().toHexString(),
                    Optional.empty(),
                    Optional.empty(),
                    Optional.empty())
                .get())
        .isEmpty();
  }

  @Test
  public void getCommitteesFromState_shouldNotRequireFilters() {
    final tech.pegasys.teku.spec.datastructures.state.beaconstate.BeaconState internalState =
        data.randomBeaconState(64);
    final ChainDataProvider provider =
        new ChainDataProvider(spec, recentChainData, combinedChainDataClient);

    assertThat(
            provider
                .getCommitteesFromState(
                    internalState, Optional.empty(), Optional.empty(), Optional.empty())
                .size())
        .isEqualTo(specConstants.getSlotsPerEpoch());
  }

  @Test
  public void getCommitteesFromState_shouldFilterOnSlot() {
    final tech.pegasys.teku.spec.datastructures.state.beaconstate.BeaconState internalState =
        data.randomBeaconState(64);
    final ChainDataProvider provider =
        new ChainDataProvider(spec, recentChainData, combinedChainDataClient);

    assertThat(
            provider
                .getCommitteesFromState(
                    internalState,
                    Optional.empty(),
                    Optional.empty(),
                    Optional.of(internalState.getSlot()))
                .size())
        .isEqualTo(1);
  }

  @Test
  public void getStateFinalityCheckpoints_shouldGetEmptyCheckpointsBeforeFinalized()
      throws ExecutionException, InterruptedException {
    final ChainDataProvider provider =
        new ChainDataProvider(spec, recentChainData, combinedChainDataClient);

    assertThat(provider.getStateFinalityCheckpoints("genesis").get().get())
        .isEqualTo(
            new FinalityCheckpointsResponse(
                tech.pegasys.teku.api.schema.Checkpoint.EMPTY,
                tech.pegasys.teku.api.schema.Checkpoint.EMPTY,
                tech.pegasys.teku.api.schema.Checkpoint.EMPTY));
  }

  @Test
  public void getStateFinalityCheckpoints_shouldGetCheckpointsAfterFinalized()
      throws ExecutionException, InterruptedException {
    final ChainDataProvider provider =
        new ChainDataProvider(spec, recentChainData, mockCombinedChainDataClient);
    final tech.pegasys.teku.spec.datastructures.state.beaconstate.BeaconState internalState =
        data.randomBeaconState(UInt64.valueOf(42));
    final FinalityCheckpointsResponse expected =
        new FinalityCheckpointsResponse(
            new tech.pegasys.teku.api.schema.Checkpoint(
                internalState.getPrevious_justified_checkpoint()),
            new tech.pegasys.teku.api.schema.Checkpoint(
                internalState.getCurrent_justified_checkpoint()),
            new tech.pegasys.teku.api.schema.Checkpoint(internalState.getFinalized_checkpoint()));

    when(mockCombinedChainDataClient.getBestState()).thenReturn(Optional.of(internalState));
    assertThat(provider.getStateFinalityCheckpoints("head").get().get()).isEqualTo(expected);
    verify(mockCombinedChainDataClient).getBestState();
  }

  @Test
  public void getStateFork_shouldGetForkAtGenesis()
      throws ExecutionException, InterruptedException {
    final ChainDataProvider provider =
        new ChainDataProvider(spec, recentChainData, combinedChainDataClient);

    final Bytes4 bytes4 = Bytes4.fromHexString("0x00000001");
    final Optional<Fork> response = provider.getStateFork("genesis").get();
    assertThat(response).isPresent();
    assertThat(response.get()).isEqualTo(new Fork(bytes4, bytes4, ZERO));
  }

  @Test
  public void getValidatorBalancesFromState_shouldGetBalances() {
    final ChainDataProvider provider =
        new ChainDataProvider(spec, recentChainData, combinedChainDataClient);
    final tech.pegasys.teku.spec.datastructures.state.beaconstate.BeaconState internalState =
        data.randomBeaconState(1024);
    assertThat(provider.getValidatorBalancesFromState(internalState, emptyList())).hasSize(1024);

    assertThat(
            provider.getValidatorBalancesFromState(
                internalState, List.of("0", "100", "1023", "1024", "1024000")))
        .hasSize(3);
  }

  @Test
  public void getForkSchedule() {
    final ChainDataProvider provider =
        new ChainDataProvider(spec, recentChainData, combinedChainDataClient);
    assertThat(provider.getForkSchedule())
        .containsExactly(
            new Fork(recentChainData.getForkInfoAtCurrentTime().orElseThrow().getFork()));
  }

  @Test
  public void getBlockRoot_shouldReturnRootOfBlock() throws Exception {
    final ChainDataProvider provider =
        new ChainDataProvider(spec, recentChainData, combinedChainDataClient);
    final Optional<Root> response = provider.getBlockRoot("head").get();
    assertThat(response).isPresent();
    assertThat(response.get()).isEqualTo(new Root(bestBlock.getRoot()));
  }

  @Test
  public void getBlockAttestations_shouldReturnAttestationsOfBlock() throws Exception {
    final ChainDataProvider provider =
        new ChainDataProvider(spec, recentChainData, combinedChainDataClient);
    ChainBuilder chainBuilder = storageSystem.chainBuilder();

    ChainBuilder.BlockOptions blockOptions = ChainBuilder.BlockOptions.create();
    AttestationGenerator attestationGenerator =
        new AttestationGenerator(spec, chainBuilder.getValidatorKeys());
    tech.pegasys.teku.spec.datastructures.operations.Attestation attestation1 =
        attestationGenerator.validAttestation(bestBlock.toUnsigned(), bestBlock.getSlot());
    tech.pegasys.teku.spec.datastructures.operations.Attestation attestation2 =
        attestationGenerator.validAttestation(
            bestBlock.toUnsigned(), bestBlock.getSlot().increment());
    blockOptions.addAttestation(attestation1);
    blockOptions.addAttestation(attestation2);
    SignedBlockAndState newHead =
        storageSystem
            .chainBuilder()
            .generateBlockAtSlot(bestBlock.getSlot().plus(10), blockOptions);
    storageSystem.chainUpdater().saveBlock(newHead);
    storageSystem.chainUpdater().updateBestBlock(newHead);

    final Optional<List<Attestation>> response = provider.getBlockAttestations("head").get();
    assertThat(response).isPresent();
    assertThat(response.get())
        .containsExactly(new Attestation(attestation1), new Attestation(attestation2));
  }
}<|MERGE_RESOLUTION|>--- conflicted
+++ resolved
@@ -316,13 +316,8 @@
     final tech.pegasys.teku.spec.datastructures.state.beaconstate.BeaconState internalState =
         data.randomBeaconState(1024);
     final ChainDataProvider provider =
-<<<<<<< HEAD
-        new ChainDataProvider(specProvider, recentChainData, combinedChainDataClient);
+        new ChainDataProvider(spec, recentChainData, combinedChainDataClient);
     final String key = internalState.getValidators().get(12).getPubkeyBytes().toString();
-=======
-        new ChainDataProvider(spec, recentChainData, combinedChainDataClient);
-    final String key = internalState.getValidators().get(12).getPubkey().toString();
->>>>>>> 563f4cb6
     final String missingKey = data.randomPublicKey().toString();
     List<String> pubkeys =
         provider.getFilteredValidatorList(internalState, List.of(key, missingKey), emptySet())
