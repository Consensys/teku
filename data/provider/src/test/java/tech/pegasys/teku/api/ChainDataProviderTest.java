/*
 * Copyright 2020 ConsenSys AG.
 *
 * Licensed under the Apache License, Version 2.0 (the "License"); you may not use this file except in compliance with
 * the License. You may obtain a copy of the License at
 *
 * http://www.apache.org/licenses/LICENSE-2.0
 *
 * Unless required by applicable law or agreed to in writing, software distributed under the License is distributed on
 * an "AS IS" BASIS, WITHOUT WARRANTIES OR CONDITIONS OF ANY KIND, either express or implied. See the License for the
 * specific language governing permissions and limitations under the License.
 */

package tech.pegasys.teku.api;

import static java.util.Collections.emptyList;
import static java.util.Collections.emptySet;
import static java.util.stream.Collectors.toList;
import static org.assertj.core.api.Assertions.assertThat;
import static org.assertj.core.api.Assertions.assertThatThrownBy;
import static org.junit.jupiter.api.Assertions.assertEquals;
import static org.junit.jupiter.api.Assertions.assertThrows;
import static org.junit.jupiter.api.Assertions.assertTrue;
import static org.mockito.ArgumentMatchers.any;
import static org.mockito.Mockito.mock;
import static org.mockito.Mockito.never;
import static org.mockito.Mockito.verify;
import static org.mockito.Mockito.when;
import static tech.pegasys.teku.datastructures.util.BeaconStateUtil.compute_epoch_at_slot;
import static tech.pegasys.teku.infrastructure.async.SafeFuture.completedFuture;
import static tech.pegasys.teku.infrastructure.async.SafeFutureAssert.assertThatSafeFuture;
import static tech.pegasys.teku.infrastructure.unsigned.UInt64.ONE;
import static tech.pegasys.teku.infrastructure.unsigned.UInt64.ZERO;
import static tech.pegasys.teku.util.config.Constants.FAR_FUTURE_EPOCH;
import static tech.pegasys.teku.util.config.Constants.SLOTS_PER_EPOCH;

import java.util.List;
import java.util.Optional;
import java.util.Set;
import java.util.concurrent.ExecutionException;
import org.apache.tuweni.bytes.Bytes32;
import org.junit.jupiter.api.BeforeEach;
import org.junit.jupiter.api.Test;
import tech.pegasys.teku.api.exceptions.BadRequestException;
import tech.pegasys.teku.api.response.GetBlockResponse;
import tech.pegasys.teku.api.response.GetForkResponse;
import tech.pegasys.teku.api.response.v1.beacon.BlockHeader;
import tech.pegasys.teku.api.response.v1.beacon.FinalityCheckpointsResponse;
import tech.pegasys.teku.api.response.v1.beacon.ValidatorResponse;
import tech.pegasys.teku.api.response.v1.beacon.ValidatorStatus;
import tech.pegasys.teku.api.schema.BLSPubKey;
import tech.pegasys.teku.api.schema.BLSSignature;
import tech.pegasys.teku.api.schema.BeaconBlockHeader;
import tech.pegasys.teku.api.schema.BeaconHead;
import tech.pegasys.teku.api.schema.BeaconState;
import tech.pegasys.teku.api.schema.BeaconValidators;
import tech.pegasys.teku.api.schema.Committee;
import tech.pegasys.teku.api.schema.Fork;
import tech.pegasys.teku.api.schema.Root;
import tech.pegasys.teku.api.schema.SignedBeaconBlock;
import tech.pegasys.teku.api.schema.SignedBeaconBlockHeader;
import tech.pegasys.teku.api.schema.Validator;
import tech.pegasys.teku.api.schema.ValidatorWithIndex;
import tech.pegasys.teku.api.schema.ValidatorsRequest;
import tech.pegasys.teku.core.stategenerator.CheckpointStateGenerator;
import tech.pegasys.teku.datastructures.blocks.BeaconBlockAndState;
import tech.pegasys.teku.datastructures.blocks.SignedBlockAndState;
import tech.pegasys.teku.datastructures.state.Checkpoint;
import tech.pegasys.teku.datastructures.state.CheckpointState;
import tech.pegasys.teku.datastructures.state.CommitteeAssignment;
import tech.pegasys.teku.datastructures.util.DataStructureUtil;
import tech.pegasys.teku.infrastructure.async.SafeFuture;
import tech.pegasys.teku.infrastructure.unsigned.UInt64;
import tech.pegasys.teku.ssz.SSZTypes.Bytes4;
import tech.pegasys.teku.storage.api.StorageQueryChannel;
import tech.pegasys.teku.storage.client.ChainDataUnavailableException;
import tech.pegasys.teku.storage.client.CombinedChainDataClient;
import tech.pegasys.teku.storage.client.RecentChainData;
import tech.pegasys.teku.storage.storageSystem.InMemoryStorageSystemBuilder;
import tech.pegasys.teku.storage.storageSystem.StorageSystem;
import tech.pegasys.teku.util.config.Constants;
import tech.pegasys.teku.util.config.StateStorageMode;

public class ChainDataProviderTest {
  private final StorageSystem storageSystem =
      InMemoryStorageSystemBuilder.buildDefault(StateStorageMode.ARCHIVE);
  private CombinedChainDataClient combinedChainDataClient;
  private final StorageQueryChannel historicalChainData = mock(StorageQueryChannel.class);
  private tech.pegasys.teku.datastructures.state.BeaconState beaconStateInternal;

  private SignedBlockAndState bestBlock;
  private tech.pegasys.teku.datastructures.blocks.SignedBeaconBlock signedBeaconBlock;
  private BeaconState beaconState;
  private Bytes32 blockRoot;
  private UInt64 slot;
  private RecentChainData recentChainData;
  private final CombinedChainDataClient mockCombinedChainDataClient =
      mock(CombinedChainDataClient.class);
  private final RecentChainData mockRecentChainData = mock(RecentChainData.class);
  private UInt64 actualBalance;
<<<<<<< HEAD
  final DataStructureUtil data = new DataStructureUtil();
=======
  private final DataStructureUtil data = new DataStructureUtil();
>>>>>>> a051d13d

  @BeforeEach
  public void setup() {
    slot = UInt64.valueOf(SLOTS_PER_EPOCH * 3);
    actualBalance = UInt64.valueOf(Constants.MAX_EFFECTIVE_BALANCE + 100000);
    storageSystem.chainUpdater().initializeGenesis(true, actualBalance);
    bestBlock = storageSystem.chainUpdater().advanceChain(slot);
    storageSystem.chainUpdater().updateBestBlock(bestBlock);

    recentChainData = storageSystem.recentChainData();
    beaconStateInternal = bestBlock.getState();

    signedBeaconBlock = bestBlock.getBlock();
    beaconState = new BeaconState(beaconStateInternal);
    combinedChainDataClient = storageSystem.combinedChainDataClient();
    blockRoot = bestBlock.getRoot();
  }

  @Test
  public void getCommitteeAssignmentAtEpoch_shouldReturnEmptyListWhenStateAtSlotIsNotFound()
      throws Exception {
    final ChainDataProvider provider =
        new ChainDataProvider(recentChainData, combinedChainDataClient);
    final SafeFuture<Optional<List<Committee>>> future =
        provider.getCommitteesAtEpoch(UInt64.valueOf(50));
    assertThat(future.get()).isEmpty();
  }

  @Test
  public void getCommitteeAssignmentAtEpoch_shouldReturnEmptyListWhenAFutureEpochIsRequested()
      throws ExecutionException, InterruptedException {
    final ChainDataProvider provider =
        new ChainDataProvider(recentChainData, combinedChainDataClient);
    final UInt64 futureEpoch = slot.plus(SLOTS_PER_EPOCH);

    final SafeFuture<Optional<List<Committee>>> future = provider.getCommitteesAtEpoch(futureEpoch);
    assertThat(future.get()).isEmpty();
  }

  @Test
  public void getCommitteeAssignmentAtEpoch_shouldReturnAListOfCommittees()
      throws ExecutionException, InterruptedException {
    final List<CommitteeAssignment> committeeAssignments =
        List.of(new CommitteeAssignment(List.of(1), ZERO, ONE));
    final UInt64 currentEpoch = compute_epoch_at_slot(bestBlock.getSlot());

    // Setup data
    final UInt64 queryEpoch = currentEpoch.equals(ZERO) ? currentEpoch : currentEpoch.minus(ONE);
    final Checkpoint checkpoint =
        storageSystem.chainBuilder().getCurrentCheckpointForEpoch(queryEpoch);
    final SignedBlockAndState checkpointBlockAndState =
        storageSystem.chainBuilder().getBlockAndState(checkpoint.getRoot()).orElseThrow();
    final CheckpointState checkpointState =
        CheckpointStateGenerator.generate(checkpoint, checkpointBlockAndState);

    final ChainDataProvider provider =
        new ChainDataProvider(mockRecentChainData, mockCombinedChainDataClient);
    when(mockCombinedChainDataClient.isChainDataFullyAvailable()).thenReturn(true);
    when(mockCombinedChainDataClient.getBestBlockRoot())
        .thenReturn(Optional.of(bestBlock.getRoot()));
    when(mockCombinedChainDataClient.getCommitteesFromState(any(), any()))
        .thenReturn(committeeAssignments);
    when(mockRecentChainData.getHeadSlot()).thenReturn(bestBlock.getSlot());
    when(mockCombinedChainDataClient.getCheckpointStateAtEpoch(any()))
        .thenReturn(SafeFuture.completedFuture(Optional.of(checkpointState)));
    final SafeFuture<Optional<List<Committee>>> future =
        provider.getCommitteesAtEpoch(currentEpoch);

    final Committee result = future.get().get().get(0);
    assertEquals(ONE, result.slot);
    assertEquals(ZERO, result.index);
    assertEquals(List.of(1), result.committee);
  }

  @Test
  public void getCommitteeAssignmentAtEpoch_shouldThrowIfStoreNotAvailable() {
    final ChainDataProvider provider = new ChainDataProvider(null, mockCombinedChainDataClient);
    when(mockCombinedChainDataClient.isStoreAvailable()).thenReturn(false);
    final SafeFuture<Optional<List<Committee>>> future = provider.getCommitteesAtEpoch(ZERO);
    verify(historicalChainData, never()).getLatestFinalizedStateAtSlot(any());
    assertThatThrownBy(future::get).hasCauseInstanceOf(ChainDataUnavailableException.class);
  }

  @Test
  public void getBeaconHead_shouldThrowIfStoreNotReady() {
    final ChainDataProvider provider = new ChainDataProvider(null, mockCombinedChainDataClient);
    when(mockCombinedChainDataClient.isStoreAvailable()).thenReturn(false);
    assertThatThrownBy(provider::getBeaconHead).isInstanceOf(ChainDataUnavailableException.class);
  }

  @Test
  public void getBeaconHead_shouldReturnPopulatedBeaconHead() {
    final ChainDataProvider provider =
        new ChainDataProvider(recentChainData, combinedChainDataClient);
    final Optional<BeaconHead> optionalBeaconHead = provider.getBeaconHead();
    assertThat(optionalBeaconHead.isPresent()).isTrue();

    final BeaconHead head = optionalBeaconHead.get();
    assertEquals(blockRoot, head.block_root);
    assertEquals(beaconStateInternal.hash_tree_root(), head.state_root);
    assertEquals(recentChainData.getHeadSlot(), head.slot);
  }

  @Test
  public void getGenesisTime_shouldThrowIfStoreNotAvailable() {
    final ChainDataProvider provider = new ChainDataProvider(null, mockCombinedChainDataClient);
    when(mockCombinedChainDataClient.isStoreAvailable()).thenReturn(false);
    assertThatThrownBy(provider::getGenesisTime).isInstanceOf(ChainDataUnavailableException.class);
  }

  @Test
  public void getGenesisTime_shouldReturnValueIfStoreAvailable() {
    final UInt64 genesis = beaconStateInternal.getGenesis_time();
    final ChainDataProvider provider =
        new ChainDataProvider(recentChainData, combinedChainDataClient);

    final UInt64 result = provider.getGenesisTime();
    assertEquals(genesis, result);
  }

  @Test
  public void getBlockBySlot_shouldThrowWhenStoreNotFound() {
    final ChainDataProvider provider = new ChainDataProvider(null, mockCombinedChainDataClient);

    final SafeFuture<Optional<GetBlockResponse>> future = provider.getBlockBySlot(ZERO);
    assertThatThrownBy(future::get).hasCauseInstanceOf(ChainDataUnavailableException.class);
  }

  @Test
  public void getBlockBySlot_shouldReturnEmptyWhenSlotNotFound()
      throws ExecutionException, InterruptedException {
    final ChainDataProvider provider =
        new ChainDataProvider(recentChainData, mockCombinedChainDataClient);

    when(mockCombinedChainDataClient.isStoreAvailable()).thenReturn(true);
    when(mockCombinedChainDataClient.getBlockInEffectAtSlot(ZERO))
        .thenReturn(completedFuture(Optional.empty()));
    final SafeFuture<Optional<GetBlockResponse>> future = provider.getBlockBySlot(ZERO);
    assertTrue(future.get().isEmpty());
  }

  @Test
  public void getBlockBySlot_shouldReturnBlockWhenFound()
      throws ExecutionException, InterruptedException {
    final ChainDataProvider provider =
        new ChainDataProvider(recentChainData, mockCombinedChainDataClient);
    final SafeFuture<Optional<tech.pegasys.teku.datastructures.blocks.SignedBeaconBlock>> data =
        completedFuture(Optional.of(signedBeaconBlock));

    when(mockCombinedChainDataClient.isStoreAvailable()).thenReturn(true);
    when(mockCombinedChainDataClient.getBlockInEffectAtSlot(ZERO)).thenReturn(data);
    final SafeFuture<Optional<GetBlockResponse>> future = provider.getBlockBySlot(ZERO);
    verify(mockCombinedChainDataClient).getBlockInEffectAtSlot(ZERO);

    final SignedBeaconBlock result = future.get().get().signedBeaconBlock;
    assertThat(result)
        .usingRecursiveComparison()
        .isEqualTo(new SignedBeaconBlock(signedBeaconBlock));
  }

  @Test
  public void getBlockByBlockRoot_shouldThrowWhenStoreNotFound() {
    final ChainDataProvider provider = new ChainDataProvider(null, mockCombinedChainDataClient);
    final SafeFuture<Optional<GetBlockResponse>> future = provider.getBlockByBlockRoot(blockRoot);
    assertThatThrownBy(future::get).hasCauseInstanceOf(ChainDataUnavailableException.class);
  }

  @Test
  public void getBlockByBlockRoot_shouldReturnEmptyWhenBlockNotFound()
      throws ExecutionException, InterruptedException {
    final ChainDataProvider provider =
        new ChainDataProvider(recentChainData, mockCombinedChainDataClient);

    when(mockCombinedChainDataClient.isStoreAvailable()).thenReturn(true);
    when(mockCombinedChainDataClient.getBlockByBlockRoot(blockRoot))
        .thenReturn(completedFuture(Optional.empty()));
    final SafeFuture<Optional<GetBlockResponse>> future = provider.getBlockByBlockRoot(blockRoot);
    assertTrue(future.get().isEmpty());
  }

  @Test
  public void getBlockByBlockRoot_shouldReturnBlockWhenFound()
      throws ExecutionException, InterruptedException {
    final ChainDataProvider provider =
        new ChainDataProvider(recentChainData, mockCombinedChainDataClient);
    final SafeFuture<Optional<tech.pegasys.teku.datastructures.blocks.SignedBeaconBlock>> data =
        completedFuture(Optional.of(signedBeaconBlock));

    when(mockCombinedChainDataClient.isStoreAvailable()).thenReturn(true);
    when(mockCombinedChainDataClient.getBlockByBlockRoot(blockRoot)).thenReturn(data);
    final SafeFuture<Optional<GetBlockResponse>> future = provider.getBlockByBlockRoot(blockRoot);
    verify(mockCombinedChainDataClient).getBlockByBlockRoot(blockRoot);

    final SignedBeaconBlock result = future.get().get().signedBeaconBlock;
    assertThat(result)
        .usingRecursiveComparison()
        .isEqualTo(new SignedBeaconBlock(signedBeaconBlock));
  }

  @Test
  public void getBeaconState_shouldReturnEmptyWhenRootNotFound()
      throws ExecutionException, InterruptedException {
    final ChainDataProvider provider =
        new ChainDataProvider(recentChainData, combinedChainDataClient);
    SafeFuture<Optional<BeaconState>> future =
        provider.getBeaconState(data.randomBytes32().toHexString());
    final Optional<BeaconState> maybeState = future.get();
    assertThat(maybeState).isEmpty();
  }

  @Test
  public void getBeaconState_shouldFindHeadState() throws ExecutionException, InterruptedException {
    final ChainDataProvider provider =
        new ChainDataProvider(recentChainData, combinedChainDataClient);
    SafeFuture<Optional<BeaconState>> future = provider.getBeaconState("head");
    final Optional<BeaconState> maybeState = future.get();
    assertThat(maybeState.get().asInternalBeaconState().hashTreeRoot())
        .isEqualTo(beaconStateInternal.hash_tree_root());
  }

  @Test
  public void getStateByBlockRoot_shouldThrowWhenStoreNotFound() {
    final ChainDataProvider provider = new ChainDataProvider(null, mockCombinedChainDataClient);
    final SafeFuture<Optional<BeaconState>> future = provider.getStateByBlockRoot(blockRoot);
    assertThatThrownBy(future::get).hasCauseInstanceOf(ChainDataUnavailableException.class);
  }

  @Test
  public void validatorParameterToIndex_shouldThrowWhenStoreNotFound() {
    final ChainDataProvider provider = new ChainDataProvider(null, mockCombinedChainDataClient);
    assertThrows(
        ChainDataUnavailableException.class, () -> provider.validatorParameterToIndex("1"));
  }

  @Test
  void getStateByBlockRoot_shouldReturnBeaconStateWhenFound()
      throws ExecutionException, InterruptedException {
    final ChainDataProvider provider =
        new ChainDataProvider(recentChainData, mockCombinedChainDataClient);
    final Bytes32 blockRoot = Bytes32.random();

    final SafeFuture<Optional<tech.pegasys.teku.datastructures.state.BeaconState>>
        futureBeaconState = completedFuture(Optional.of(beaconStateInternal));

    when(mockCombinedChainDataClient.isStoreAvailable()).thenReturn(true);
    when(mockCombinedChainDataClient.getStateByBlockRoot(blockRoot)).thenReturn(futureBeaconState);
    final SafeFuture<Optional<BeaconState>> future = provider.getStateByBlockRoot(blockRoot);
    verify(mockCombinedChainDataClient).getStateByBlockRoot(blockRoot);

    final BeaconState result = future.get().get();
    assertThat(result).usingRecursiveComparison().isEqualTo(beaconState);
  }

  @Test
  void getValidatorsByValidatorsRequest_shouldIncludeMissingValidators()
      throws ExecutionException, InterruptedException {
    final ChainDataProvider provider =
        new ChainDataProvider(recentChainData, mockCombinedChainDataClient);
    final SafeFuture<Optional<BeaconBlockAndState>> safeFuture =
        completedFuture(Optional.of(bestBlock.toUnsigned()));
    final ValidatorsRequest smallRequest =
        new ValidatorsRequest(compute_epoch_at_slot(beaconState.slot), List.of(BLSPubKey.empty()));
    when(mockCombinedChainDataClient.isChainDataFullyAvailable()).thenReturn(true);
    when(mockCombinedChainDataClient.getBlockAndStateInEffectAtSlot(any())).thenReturn(safeFuture);

    final SafeFuture<Optional<BeaconValidators>> future =
        provider.getValidatorsByValidatorsRequest(smallRequest);
    final Optional<BeaconValidators> optionalValidators = future.get();
    final BeaconValidators validators = optionalValidators.get();

    assertThat(validators.validators.size()).isEqualTo(1);
    final ValidatorWithIndex expected = new ValidatorWithIndex(BLSPubKey.empty());
    assertThat(validators.validators.get(0)).isEqualToComparingFieldByField(expected);
  }

  @Test
  void getValidatorsByValidatorsRequest_shouldIncludeValidators()
      throws ExecutionException, InterruptedException {
    final ChainDataProvider provider =
        new ChainDataProvider(recentChainData, mockCombinedChainDataClient);
    final tech.pegasys.teku.datastructures.state.BeaconState state = bestBlock.getState();
    final SafeFuture<Optional<BeaconBlockAndState>> safeFuture =
        completedFuture(Optional.of(bestBlock.toUnsigned()));
    final ValidatorsRequest validatorsRequest =
        new ValidatorsRequest(
            compute_epoch_at_slot(beaconState.slot),
            List.of(beaconState.validators.get(0).pubkey, beaconState.validators.get(2).pubkey));
    when(mockCombinedChainDataClient.isChainDataFullyAvailable()).thenReturn(true);
    when(mockCombinedChainDataClient.getBlockAndStateInEffectAtSlot(any())).thenReturn(safeFuture);
    final SafeFuture<Optional<BeaconValidators>> future =
        provider.getValidatorsByValidatorsRequest(validatorsRequest);

    final Optional<BeaconValidators> optionalValidators = future.get();
    final BeaconValidators validators = optionalValidators.get();

    assertThat(validators.validators.size()).isEqualTo(2);
    assertThat(validators.validators.get(0))
        .usingRecursiveComparison()
        .isEqualTo(new ValidatorWithIndex(state.getValidators().get(0), state));
    assertThat(validators.validators.get(1))
        .usingRecursiveComparison()
        .isEqualTo(new ValidatorWithIndex(state.getValidators().get(2), state));
  }

  @Test
  public void getForkInfo_shouldThrowIfNoBlockRoot() {
    ChainDataProvider provider =
        new ChainDataProvider(mockRecentChainData, mockCombinedChainDataClient);
    when(mockCombinedChainDataClient.isStoreAvailable()).thenReturn(true);
    when(mockRecentChainData.getBestState()).thenReturn(Optional.empty());
    assertThatThrownBy(provider::getForkInfo).isInstanceOf(ChainDataUnavailableException.class);
  }

  @Test
  public void getForkInfo_shouldHaveForkIfBlockRootNotEmpty() {
    final ChainDataProvider provider =
        new ChainDataProvider(mockRecentChainData, mockCombinedChainDataClient);
    when(mockCombinedChainDataClient.isStoreAvailable()).thenReturn(true);
    when(mockRecentChainData.getBestState()).thenReturn(Optional.of(beaconStateInternal));
    final GetForkResponse result = provider.getForkInfo();
    verify(mockCombinedChainDataClient).isStoreAvailable();

    assertThat(result.previous_version).isEqualTo(beaconState.fork.previous_version);
    assertThat(result.current_version).isEqualTo(beaconState.fork.current_version);
    assertThat(result.epoch).isEqualTo(beaconState.fork.epoch);
    assertThat(result.genesis_validators_root).isEqualTo(beaconState.genesis_validators_root);
  }

  @Test
  public void stateParameterToSlot_shouldParseHead() {
    final ChainDataProvider provider =
        new ChainDataProvider(recentChainData, combinedChainDataClient);

    Optional<UInt64> result = provider.stateParameterToSlot("head");
    assertThat(result.isPresent()).isTrue();
    assertThat(result).isEqualTo(recentChainData.getCurrentSlot());
  }

  @Test
  public void stateParameterToSlot_shouldDetectInvalidValues() {
    final ChainDataProvider provider =
        new ChainDataProvider(recentChainData, combinedChainDataClient);

    assertThrows(IllegalArgumentException.class, () -> provider.stateParameterToSlot("hea"));
  }

  @Test
  public void stateParameterToSlot_shouldDetectStatesInFuture() {
    final ChainDataProvider provider =
        new ChainDataProvider(recentChainData, combinedChainDataClient);

    assertThrows(IllegalArgumentException.class, () -> provider.stateParameterToSlot("12345678"));
  }

  @Test
  public void stateParameterToSlot_shouldParseGenesis() {
    final ChainDataProvider provider =
        new ChainDataProvider(recentChainData, combinedChainDataClient);

    Optional<UInt64> result = provider.stateParameterToSlot("genesis");
    assertThat(result.isPresent()).isTrue();
    assertThat(result.get()).isEqualTo(ZERO);
  }

  @Test
  public void stateParameterToSlot_shouldParseFinalized() {
    final Checkpoint finalizedCheckpoint = recentChainData.getFinalizedCheckpoint().get();
    final ChainDataProvider provider =
        new ChainDataProvider(recentChainData, combinedChainDataClient);

    Optional<UInt64> result = provider.stateParameterToSlot("finalized");
    assertThat(result.isPresent()).isTrue();
    assertThat(result.get()).isEqualTo(finalizedCheckpoint.getEpochStartSlot());
  }

  @Test
  public void stateParameterToSlot_shouldParseJustified() {
    final Checkpoint justifiedCheckpoint = recentChainData.getJustifiedCheckpoint().get();
    final ChainDataProvider provider =
        new ChainDataProvider(recentChainData, combinedChainDataClient);

    Optional<UInt64> result = provider.stateParameterToSlot("justified");
    assertThat(result.isPresent()).isTrue();
    assertThat(result.get()).isEqualTo(justifiedCheckpoint.getEpochStartSlot());
  }

  @Test
  public void stateParameterToSlot_shouldParseSlotNumber() {
    final UInt64 slot = UInt64.valueOf(1);
    final ChainDataProvider provider =
        new ChainDataProvider(recentChainData, combinedChainDataClient);

    Optional<UInt64> result = provider.stateParameterToSlot(slot.toString());
    assertThat(result.isPresent()).isTrue();
    assertThat(result.get()).isEqualTo(slot);
  }

  @Test
  public void validatorParameterToIndex_shouldAcceptValidatorRoot() {
    final ChainDataProvider provider =
        new ChainDataProvider(recentChainData, combinedChainDataClient);

    Validator validator =
        new Validator(recentChainData.getBestState().get().getValidators().get(1));

    assertThat(provider.validatorParameterToIndex(validator.pubkey.toHexString()))
        .isEqualTo(Optional.of(1));
  }

  @Test
  public void validatorParameterToIndex_shouldAcceptValidatorId() {
    final ChainDataProvider provider =
        new ChainDataProvider(recentChainData, combinedChainDataClient);

    assertThat(provider.validatorParameterToIndex("2")).isEqualTo(Optional.of(2));
  }

  @Test
  public void validatorParameterToIndex_shouldThrowException() {
    final ChainDataProvider provider =
        new ChainDataProvider(recentChainData, combinedChainDataClient);

    assertThrows(BadRequestException.class, () -> provider.validatorParameterToIndex("2a"));
  }

  @Test
  public void validatorParameterToIndex_shouldDetectAboveMaxInt() {
    final ChainDataProvider provider =
        new ChainDataProvider(recentChainData, combinedChainDataClient);

    assertThrows(
        BadRequestException.class,
        () ->
            provider.validatorParameterToIndex(
                UInt64.valueOf(Integer.MAX_VALUE).increment().toString()));
  }

  @Test
  public void validatorParameterToIndex_shouldThrowExceptionWithInvalidPublicKey() {
    final ChainDataProvider provider =
        new ChainDataProvider(recentChainData, combinedChainDataClient);

    assertThrows(
        BadRequestException.class,
        () -> provider.validatorParameterToIndex(Bytes32.EMPTY.toHexString()));
  }

  @Test
  public void validatorDetails_shouldReturnEmptyForFutureState() {
    final ChainDataProvider provider =
        new ChainDataProvider(recentChainData, combinedChainDataClient);
    final SafeFuture<Optional<ValidatorResponse>> response =
        provider.getValidatorDetailsBySlot(UInt64.valueOf(12345678), Optional.of(1));
    assertThatSafeFuture(response).isCompletedWithEmptyOptional();
  }

  @Test
  public void getValidatorDetails_shouldReturnEmptyFromEmptyValidatorIndex() {
    final ChainDataProvider provider =
        new ChainDataProvider(recentChainData, combinedChainDataClient);
    assertThatSafeFuture(provider.getValidatorDetailsBySlot(ONE, Optional.empty()))
        .isCompletedWithEmptyOptional();
  }

  @Test
  public void validatorDetails_shouldGetResponse() {
    final ChainDataProvider provider =
        new ChainDataProvider(recentChainData, combinedChainDataClient);
    Validator validator =
        new Validator(recentChainData.getBestState().get().getValidators().get(1));
    assertValidatorRespondsWithCorrectValidatorAtHead(provider, validator, 1);
  }

  @Test
  public void validatorsDetails_shouldReturnEmptyForFutureState() {
    final ChainDataProvider provider =
        new ChainDataProvider(recentChainData, combinedChainDataClient);
    SafeFuture<Optional<List<ValidatorResponse>>> response =
        provider.getValidatorsDetailsBySlot(UInt64.valueOf(12345678), List.of(1));
    assertThatSafeFuture(response).isCompletedWithEmptyOptional();
  }

  @Test
  public void validatorsDetails_shouldGetResponse() {
    final ChainDataProvider provider =
        new ChainDataProvider(recentChainData, combinedChainDataClient);
    assertValidatorsRespondsWithCorrectValidatorsAtHead(provider, List.of(0, 1, 2));
  }

  @Test
  public void getValidatorsDetails_shouldReturnEmptyListWhenNoValidatorIndicesProvided() {
    final ChainDataProvider provider =
        new ChainDataProvider(recentChainData, combinedChainDataClient);
    assertThatSafeFuture(provider.getValidatorsDetailsBySlot(ONE, emptyList()))
        .isCompletedWithValue(Optional.of(emptyList()));
  }

  @Test
  public void getForkAtSlot_shouldGetCurrentFork() {
    final ChainDataProvider provider =
        new ChainDataProvider(recentChainData, combinedChainDataClient);
    final Bytes4 FORK_ONE = Bytes4.fromHexString("0x00000001");
    final Optional<Fork> expectedResult = Optional.of(new Fork(FORK_ONE, FORK_ONE, ZERO));
    assertThat(provider.getForkAtSlot(ONE).join()).isEqualTo(expectedResult);
  }

  @Test
  public void blockParameterToSlot_shouldRejectInvalidInput() {
    final ChainDataProvider provider =
        new ChainDataProvider(recentChainData, combinedChainDataClient);
    assertThrows(IllegalArgumentException.class, () -> provider.blockParameterToSlot("headt"));
  }

  @Test
  public void blockParameterToSlot_shouldThrowWhenStoreNotFound() {
    final ChainDataProvider provider = new ChainDataProvider(null, mockCombinedChainDataClient);
    assertThrows(ChainDataUnavailableException.class, () -> provider.blockParameterToSlot("1"));
  }

  @Test
  public void blockParameterToSlot_shouldParseBlockRoot() {
    final Bytes32 blockRoot = recentChainData.getBestBlockRoot().orElse(Bytes32.ZERO);
    final ChainDataProvider provider =
        new ChainDataProvider(recentChainData, combinedChainDataClient);

    Optional<UInt64> result = provider.blockParameterToSlot(blockRoot.toHexString());
    assertThat(result.isPresent()).isTrue();
    assertThat(result.get()).isEqualTo(recentChainData.getHeadBlock().get().getSlot());
  }

  @Test
  public void blockParameterToSlot_shouldFindHeadBlock() {
    final ChainDataProvider provider =
        new ChainDataProvider(recentChainData, combinedChainDataClient);

    Optional<UInt64> result = provider.blockParameterToSlot("head");
    assertThat(result.isPresent()).isTrue();
    assertThat(result.get()).isEqualTo(recentChainData.getHeadBlock().get().getSlot());
  }

  @Test
  public void blockParameterToSlot_shouldFindGenesisBlock() {
    final ChainDataProvider provider =
        new ChainDataProvider(recentChainData, combinedChainDataClient);

    Optional<UInt64> result = provider.blockParameterToSlot("genesis");
    assertThat(result.isPresent()).isTrue();
    assertThat(result.get()).isEqualTo(ZERO);
  }

  @Test
  public void getBlockHeaderByBlockId_shouldGetHeadBlock()
      throws ExecutionException, InterruptedException {
    final ChainDataProvider provider =
        new ChainDataProvider(recentChainData, combinedChainDataClient);
    final tech.pegasys.teku.datastructures.blocks.SignedBeaconBlock block =
        combinedChainDataClient.getBestBlock().get();
    BlockHeader result = provider.getBlockHeader("head").get().get();
    final BeaconBlockHeader beaconBlockHeader =
        new BeaconBlockHeader(
            block.getSlot(),
            block.getMessage().getProposer_index(),
            block.getParent_root(),
            block.getStateRoot(),
            block.getRoot());
    final BlockHeader expected =
        new BlockHeader(
            block.getRoot(),
            true,
            new SignedBeaconBlockHeader(beaconBlockHeader, new BLSSignature(block.getSignature())));

    assertThat(result).isEqualTo(expected);
  }

  @Test
  public void getStateRoot_shouldGetRootAtGenesis()
      throws ExecutionException, InterruptedException {
    final ChainDataProvider provider =
        new ChainDataProvider(recentChainData, combinedChainDataClient);

    final Optional<tech.pegasys.teku.datastructures.state.BeaconState> state =
        combinedChainDataClient.getStateAtSlotExact(ZERO).get();
    final Optional<Root> maybeStateRoot = provider.getStateRoot("genesis").get();
    assertThat(maybeStateRoot).isPresent();
    assertThat(maybeStateRoot.orElseThrow().root).isEqualTo(state.orElseThrow().hash_tree_root());
  }

  @Test
  public void getBlockHeaders_shouldGetHeadBlockIfNoParameters()
      throws ExecutionException, InterruptedException {
    final ChainDataProvider provider =
        new ChainDataProvider(recentChainData, combinedChainDataClient);
    final tech.pegasys.teku.datastructures.blocks.SignedBeaconBlock block =
        combinedChainDataClient.getBestBlock().get();
    List<BlockHeader> results = provider.getBlockHeaders(Optional.empty(), Optional.empty()).get();
    assertThat(results.get(0).root).isEqualTo(block.getRoot());
  }

  @Test
  public void getBlockHeaders_shouldGetBlockGivenSlot()
      throws ExecutionException, InterruptedException {
    final ChainDataProvider provider =
        new ChainDataProvider(recentChainData, combinedChainDataClient);
    final UInt64 slot = combinedChainDataClient.getCurrentSlot();
    List<BlockHeader> results = provider.getBlockHeaders(Optional.empty(), Optional.of(slot)).get();
    assertThat(results.get(0).header.message.slot).isEqualTo(slot);
  }

  @Test
  public void shouldGetBlockHeadersOnEmptyChainHeadSlot() {
    final ChainDataProvider provider =
        new ChainDataProvider(recentChainData, combinedChainDataClient);

    final UInt64 headSlot = recentChainData.getHeadSlot();
    storageSystem.chainUpdater().advanceChain(headSlot.plus(1));

    final SafeFuture<List<BlockHeader>> future =
        provider.getBlockHeaders(Optional.empty(), Optional.empty());
    final BlockHeader header = future.join().get(0);
    assertThat(header.header.message.slot).isEqualTo(headSlot);
  }

  @Test
  public void filteredValidatorsList_shouldFilterByValidatorIndex() {

    final tech.pegasys.teku.datastructures.state.BeaconState internalState =
        data.randomBeaconState(1024);
    final ChainDataProvider provider =
        new ChainDataProvider(recentChainData, combinedChainDataClient);
    List<Integer> indexes =
        provider.getFilteredValidatorList(internalState, List.of("1", "33"), emptySet()).stream()
            .map(v -> v.index.intValue())
            .collect(toList());
    assertThat(indexes).containsExactly(1, 33);
  }

  @Test
  public void filteredValidatorsList_shouldFilterByValidatorPubkey() {
    final tech.pegasys.teku.datastructures.state.BeaconState internalState =
        data.randomBeaconState(1024);
    final ChainDataProvider provider =
        new ChainDataProvider(recentChainData, combinedChainDataClient);
    final String key = internalState.getValidators().get(12).getPubkey().toString();
    List<String> pubkeys =
        provider.getFilteredValidatorList(internalState, List.of(key), emptySet()).stream()
            .map(v -> v.validator.pubkey.toHexString())
            .collect(toList());
    assertThat(pubkeys).containsExactly(key);
  }

  @Test
  public void validatorParameterToIndex_shouldThrowBadRequestExceptionWhenIndexInvalid() {
    final ChainDataProvider provider =
        new ChainDataProvider(recentChainData, combinedChainDataClient);
    assertThrows(BadRequestException.class, () -> provider.validatorParameterToIndex("a"));
  }

  @Test
  public void validatorParameterToIndex_shouldReturnEmptyIfIndexOutOfBounds() {
    final ChainDataProvider provider =
        new ChainDataProvider(recentChainData, combinedChainDataClient);
    assertThat(provider.validatorParameterToIndex("1024000")).isEmpty();
  }

  @Test
  public void validatorParameterToIndex_shouldThrowBadRequestExceptionWhenKeyNotFound() {
    final ChainDataProvider provider =
        new ChainDataProvider(recentChainData, combinedChainDataClient);
    assertThrows(
        BadRequestException.class,
        () -> provider.validatorParameterToIndex(Bytes32.fromHexString("0x00").toHexString()));
  }

  @Test
  public void filteredValidatorsList_shouldFilterByValidatorStatus() {
    final tech.pegasys.teku.datastructures.state.BeaconState internalState =
        data.randomBeaconState(11);
    final ChainDataProvider provider =
        new ChainDataProvider(recentChainData, combinedChainDataClient);

    assertThat(
            provider.getFilteredValidatorList(
                internalState, emptyList(), Set.of(ValidatorStatus.pending_initialized)))
        .hasSize(11);
    assertThat(
            provider.getFilteredValidatorList(
                internalState, emptyList(), Set.of(ValidatorStatus.active_ongoing)))
        .hasSize(0);
  }

  @Test
  public void getStateCommittees_shouldReturnEmptyIfStateNotFound()
      throws ExecutionException, InterruptedException {
    final ChainDataProvider provider =
        new ChainDataProvider(recentChainData, combinedChainDataClient);
    assertThat(
            provider
                .getStateCommittees(
                    data.randomBytes32().toHexString(),
                    Optional.empty(),
                    Optional.empty(),
                    Optional.empty())
                .get())
        .isEmpty();
  }

  @Test
  public void getCommitteesFromState_shouldNotRequireFilters() {
    final tech.pegasys.teku.datastructures.state.BeaconState internalState =
        data.randomBeaconState(64);
    final ChainDataProvider provider =
        new ChainDataProvider(recentChainData, combinedChainDataClient);

    assertThat(
            provider
                .getCommitteesFromState(
                    internalState, Optional.empty(), Optional.empty(), Optional.empty())
                .size())
        .isEqualTo(SLOTS_PER_EPOCH);
  }

  @Test
  public void getCommitteesFromState_shouldFilterOnSlot() {
    final tech.pegasys.teku.datastructures.state.BeaconState internalState =
        data.randomBeaconState(64);
    final ChainDataProvider provider =
        new ChainDataProvider(recentChainData, combinedChainDataClient);

    assertThat(
            provider
                .getCommitteesFromState(
                    internalState,
                    Optional.empty(),
                    Optional.empty(),
                    Optional.of(internalState.getSlot()))
                .size())
        .isEqualTo(1);
  }

  @Test
  public void getStateFinalityCheckpoints_shouldGetEmptyCheckpointsBeforeFinalized()
      throws ExecutionException, InterruptedException {
    final ChainDataProvider provider =
        new ChainDataProvider(recentChainData, combinedChainDataClient);

    assertThat(provider.getStateFinalityCheckpoints("genesis").get().get())
        .isEqualTo(
            new FinalityCheckpointsResponse(
                tech.pegasys.teku.api.schema.Checkpoint.EMPTY,
                tech.pegasys.teku.api.schema.Checkpoint.EMPTY,
                tech.pegasys.teku.api.schema.Checkpoint.EMPTY));
  }

  @Test
  public void getStateFinalityCheckpoints_shouldGetCheckpointsAfterFinalized()
      throws ExecutionException, InterruptedException {
    final ChainDataProvider provider =
        new ChainDataProvider(recentChainData, mockCombinedChainDataClient);
    final tech.pegasys.teku.datastructures.state.BeaconState internalState =
        data.randomBeaconState(UInt64.valueOf(42));
    final FinalityCheckpointsResponse expected =
        new FinalityCheckpointsResponse(
            new tech.pegasys.teku.api.schema.Checkpoint(
                internalState.getPrevious_justified_checkpoint()),
            new tech.pegasys.teku.api.schema.Checkpoint(
                internalState.getCurrent_justified_checkpoint()),
            new tech.pegasys.teku.api.schema.Checkpoint(internalState.getFinalized_checkpoint()));

    when(mockCombinedChainDataClient.getBestState()).thenReturn(Optional.of(internalState));
    assertThat(provider.getStateFinalityCheckpoints("head").get().get()).isEqualTo(expected);
    verify(mockCombinedChainDataClient).getBestState();
  }

  @Test
  public void getStateFork_shouldGetForkAtGenesis()
      throws ExecutionException, InterruptedException {
    final ChainDataProvider provider =
        new ChainDataProvider(recentChainData, combinedChainDataClient);

    final Bytes4 bytes4 = Bytes4.fromHexString("0x00000001");
    final Optional<Fork> response = provider.getStateFork("genesis").get();
    assertThat(response).isPresent();
    assertThat(response.get()).isEqualTo(new Fork(bytes4, bytes4, ZERO));
  }

  @Test
  public void getValidatorBalancesFromState_shouldGetBalances() {
    final ChainDataProvider provider =
        new ChainDataProvider(recentChainData, combinedChainDataClient);
    final tech.pegasys.teku.datastructures.state.BeaconState internalState =
        data.randomBeaconState(1024);
    assertThat(provider.getValidatorBalancesFromState(internalState, emptyList())).hasSize(1024);

    assertThat(
            provider.getValidatorBalancesFromState(
                internalState, List.of("0", "100", "1023", "1024", "1024000")))
        .hasSize(3);
  }

  private void assertValidatorRespondsWithCorrectValidatorAtHead(
      final ChainDataProvider provider, final Validator validator, final Integer validatorId) {
    SafeFuture<Optional<ValidatorResponse>> response =
        provider.getValidatorDetailsBySlot(ZERO, Optional.of(validatorId));
    Optional<ValidatorResponse> maybeValidator = response.join();
    assertThat(maybeValidator.isPresent()).isTrue();
    assertThat(maybeValidator.get())
        .isEqualTo(
            new ValidatorResponse(
                ONE,
                actualBalance,
                ValidatorStatus.active_ongoing,
                new Validator(
                    validator.pubkey,
                    validator.withdrawal_credentials,
                    UInt64.valueOf("32000000000"),
                    false,
                    ZERO,
                    ZERO,
                    FAR_FUTURE_EPOCH,
                    FAR_FUTURE_EPOCH)));
  }

  private void assertValidatorsRespondsWithCorrectValidatorsAtHead(
      final ChainDataProvider provider, final List<Integer> validatorIds) {
    final List<ValidatorResponse> expectedValidators =
        validatorIds.stream()
            .map(id -> ValidatorResponse.fromState(beaconStateInternal, id))
            .flatMap(Optional::stream)
            .collect(toList());
    SafeFuture<Optional<List<ValidatorResponse>>> response =
        provider.getValidatorsDetailsBySlot(slot, validatorIds);
    assertThatSafeFuture(response).isCompletedWithValue(Optional.of(expectedValidators));
  }
}<|MERGE_RESOLUTION|>--- conflicted
+++ resolved
@@ -98,11 +98,7 @@
       mock(CombinedChainDataClient.class);
   private final RecentChainData mockRecentChainData = mock(RecentChainData.class);
   private UInt64 actualBalance;
-<<<<<<< HEAD
-  final DataStructureUtil data = new DataStructureUtil();
-=======
   private final DataStructureUtil data = new DataStructureUtil();
->>>>>>> a051d13d
 
   @BeforeEach
   public void setup() {
