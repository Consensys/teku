--- conflicted
+++ resolved
@@ -847,16 +847,10 @@
   }
 
   @Test
-<<<<<<< HEAD
   public void getStateCommittees_shouldReturnEmptyIfStateNotFound()
-=======
-  public void getStateFinalityCheckpoints_shouldGetEmptyCheckpointsBeforeFinalized()
->>>>>>> 24e73f32
-      throws ExecutionException, InterruptedException {
-    final ChainDataProvider provider =
-        new ChainDataProvider(recentChainData, combinedChainDataClient);
-
-<<<<<<< HEAD
+      throws ExecutionException, InterruptedException {
+    final ChainDataProvider provider =
+        new ChainDataProvider(recentChainData, combinedChainDataClient);
     assertThat(
             provider
                 .getStateCommittees(
@@ -899,7 +893,14 @@
                     Optional.of(internalState.getSlot()))
                 .size())
         .isEqualTo(1);
-=======
+  }
+
+  @Test
+  public void getStateFinalityCheckpoints_shouldGetEmptyCheckpointsBeforeFinalized()
+      throws ExecutionException, InterruptedException {
+    final ChainDataProvider provider =
+        new ChainDataProvider(recentChainData, combinedChainDataClient);
+
     assertThat(provider.getStateFinalityCheckpoints("genesis").get().get())
         .isEqualTo(
             new FinalityCheckpointsResponse(
@@ -954,7 +955,6 @@
             provider.getValidatorBalancesFromState(
                 internalState, List.of("0", "100", "1023", "1024", "1024000")))
         .hasSize(3);
->>>>>>> 24e73f32
   }
 
   private void assertValidatorRespondsWithCorrectValidatorAtHead(
