/*
 * Copyright 2020 ConsenSys AG.
 *
 * Licensed under the Apache License, Version 2.0 (the "License"); you may not use this file except in compliance with
 * the License. You may obtain a copy of the License at
 *
 * http://www.apache.org/licenses/LICENSE-2.0
 *
 * Unless required by applicable law or agreed to in writing, software distributed under the License is distributed on
 * an "AS IS" BASIS, WITHOUT WARRANTIES OR CONDITIONS OF ANY KIND, either express or implied. See the License for the
 * specific language governing permissions and limitations under the License.
 */

package tech.pegasys.teku.api;

import static java.util.Collections.emptyList;
import static java.util.stream.Collectors.toList;
import static tech.pegasys.teku.util.config.Constants.SLOTS_PER_EPOCH;

import java.util.List;
import java.util.Optional;
import org.apache.tuweni.bytes.Bytes32;
import tech.pegasys.teku.api.request.v1.validator.BeaconCommitteeSubscriptionRequest;
import tech.pegasys.teku.api.response.v1.validator.AttesterDuties;
import tech.pegasys.teku.api.response.v1.validator.ProposerDuties;
import tech.pegasys.teku.api.schema.Attestation;
import tech.pegasys.teku.api.schema.AttestationData;
import tech.pegasys.teku.api.schema.BLSPubKey;
import tech.pegasys.teku.api.schema.BLSSignature;
import tech.pegasys.teku.api.schema.BeaconBlock;
import tech.pegasys.teku.api.schema.SignedAggregateAndProof;
import tech.pegasys.teku.api.schema.SignedBeaconBlock;
import tech.pegasys.teku.api.schema.ValidatorBlockResult;
import tech.pegasys.teku.core.results.BlockImportResult.FailureReason;
import tech.pegasys.teku.infrastructure.async.SafeFuture;
import tech.pegasys.teku.infrastructure.unsigned.UInt64;
import tech.pegasys.teku.storage.client.ChainDataUnavailableException;
import tech.pegasys.teku.storage.client.CombinedChainDataClient;
import tech.pegasys.teku.validator.api.AttesterDuty;
import tech.pegasys.teku.validator.api.CommitteeSubscriptionRequest;
import tech.pegasys.teku.validator.api.ProposerDuty;
import tech.pegasys.teku.validator.api.ValidatorApiChannel;

public class ValidatorDataProvider {

  public static final String CANNOT_PRODUCE_FAR_FUTURE_BLOCK =
      "Cannot produce a block more than " + SLOTS_PER_EPOCH + " slots in the future.";
  public static final String CANNOT_PRODUCE_HISTORIC_BLOCK =
      "Cannot produce a block for a historic slot.";
  public static final String NO_SLOT_PROVIDED = "No slot was provided.";
  public static final String NO_RANDAO_PROVIDED = "No randao_reveal was provided.";
  private final ValidatorApiChannel validatorApiChannel;
  private final CombinedChainDataClient combinedChainDataClient;

  private static final int SC_INTERNAL_ERROR = 500;
  private static final int SC_ACCEPTED = 202;
  private static final int SC_OK = 200;

  public ValidatorDataProvider(
      final ValidatorApiChannel validatorApiChannel,
      final CombinedChainDataClient combinedChainDataClient) {
    this.validatorApiChannel = validatorApiChannel;
    this.combinedChainDataClient = combinedChainDataClient;
  }

  public boolean isStoreAvailable() {
    return combinedChainDataClient.isStoreAvailable();
  }

  public SafeFuture<Optional<BeaconBlock>> getUnsignedBeaconBlockAtSlot(
      UInt64 slot, BLSSignature randao, Optional<Bytes32> graffiti) {
    if (slot == null) {
      throw new IllegalArgumentException(NO_SLOT_PROVIDED);
    }
    if (randao == null) {
      throw new IllegalArgumentException(NO_RANDAO_PROVIDED);
    }
    UInt64 currentSlot = combinedChainDataClient.getCurrentSlot();
    if (currentSlot.plus(SLOTS_PER_EPOCH).isLessThan(slot)) {
      throw new IllegalArgumentException(CANNOT_PRODUCE_FAR_FUTURE_BLOCK);
    }
    if (currentSlot.isGreaterThan(slot)) {
      throw new IllegalArgumentException(CANNOT_PRODUCE_HISTORIC_BLOCK);
    }

    return validatorApiChannel
        .createUnsignedBlock(
            slot,
            tech.pegasys.teku.bls.BLSSignature.fromBytesCompressed(randao.getBytes()),
            graffiti)
        .thenApply(maybeBlock -> maybeBlock.map(BeaconBlock::new));
  }

  public SafeFuture<Optional<Attestation>> createUnsignedAttestationAtSlot(
      UInt64 slot, int committeeIndex) {
    if (!isStoreAvailable()) {
      return SafeFuture.failedFuture(new ChainDataUnavailableException());
    }
    return validatorApiChannel
        .createUnsignedAttestation(slot, committeeIndex)
        .thenApply(
            maybeAttestation ->
                maybeAttestation.map(
                    attestation ->
                        new Attestation(
                            attestation.getAggregation_bits(),
                            new AttestationData(attestation.getData()),
                            new BLSSignature(attestation.getAggregate_signature()))));
  }

  public void submitAttestation(Attestation attestation) {
    if (attestation.signature.asInternalBLSSignature().toSSZBytes().isZero()) {
      throw new IllegalArgumentException("Signed attestations must have a non zero signature");
    }
    validatorApiChannel.sendSignedAttestation(attestation.asInternalAttestation());
  }

  public SafeFuture<ValidatorBlockResult> submitSignedBlock(
      final SignedBeaconBlock signedBeaconBlock) {
    return validatorApiChannel
        .sendSignedBlock(signedBeaconBlock.asInternalSignedBeaconBlock())
        .thenApply(
            result -> {
              int responseCode;
              Optional<Bytes32> hashRoot = result.getBlockRoot();
              if (result.getRejectionReason().isEmpty()) {
                responseCode = SC_OK;
              } else if (result
                  .getRejectionReason()
                  .get()
                  .equals(FailureReason.INTERNAL_ERROR.name())) {
                responseCode = SC_INTERNAL_ERROR;
              } else {
                responseCode = SC_ACCEPTED;
              }

              return new ValidatorBlockResult(responseCode, result.getRejectionReason(), hashRoot);
            });
  }

  public SafeFuture<Optional<Attestation>> createAggregate(
      final UInt64 slot, final Bytes32 attestationHashTreeRoot) {
    return validatorApiChannel
        .createAggregate(slot, attestationHashTreeRoot)
        .thenApply(maybeAttestation -> maybeAttestation.map(Attestation::new));
  }

  public void sendAggregateAndProofs(List<SignedAggregateAndProof> aggregateAndProofs) {
    aggregateAndProofs.stream()
        .map(SignedAggregateAndProof::asInternalSignedAggregateAndProof)
        .forEach(validatorApiChannel::sendAggregateAndProof);
  }

  public void subscribeToBeaconCommittee(final List<BeaconCommitteeSubscriptionRequest> requests) {
    validatorApiChannel.subscribeToBeaconCommittee(
        requests.stream()
            .map(
                request ->
                    new CommitteeSubscriptionRequest(
                        request.validator_index,
                        request.committee_index,
                        request.committees_at_slot,
                        request.slot,
                        request.is_aggregator))
            .collect(toList()));
  }

<<<<<<< HEAD
  public void subscribeToBeaconCommitteeForAggregation(
      final SubscribeToBeaconCommitteeRequest request) {
    final UInt64 slot = request.aggregation_slot;
    combinedChainDataClient
        .getBestState()
        // No point aggregating for historic slots and we can't calculate the subnet ID
        .filter(state -> state.getSlot().compareTo(slot) <= 0)
        .ifPresent(
            state -> {
              final UInt64 committeesAtSlot =
                  get_committee_count_per_slot(state, compute_epoch_at_slot(slot));
              validatorApiChannel.subscribeToBeaconCommittee(
                  List.of(
                      new CommitteeSubscriptionRequest(
                          UKNOWN_VALIDATOR_ID,
                          request.committee_index,
                          committeesAtSlot,
                          slot,
                          true)));
            });
  }

  public void subscribeToPersistentSubnets(final List<SubnetSubscription> subnetSubscriptions) {
    final Set<tech.pegasys.teku.datastructures.validator.SubnetSubscription>
        internalSubnetSubscriptions =
            subnetSubscriptions.stream()
                .map(SubnetSubscription::asInternalSubnetSubscription)
                .collect(Collectors.toSet());
    validatorApiChannel.subscribeToPersistentSubnets(internalSubnetSubscriptions);
  }

  public SafeFuture<Optional<AttesterDuties>> getAttesterDuties(
=======
  public SafeFuture<Optional<List<AttesterDuty>>> getAttesterDuties(
>>>>>>> 8869bf7e
      final UInt64 epoch, final List<Integer> indexes) {
    return SafeFuture.of(() -> validatorApiChannel.getAttestationDuties(epoch, indexes))
        .thenApply(
            res ->
                res.map(
                    duties ->
                        new AttesterDuties(
                            duties.getPreviousTargetRoot(),
                            duties.getAttesterDuties().stream()
                                .filter(duty -> duty.getPublicKey() != null)
                                .map(this::mapToAttesterDuties)
                                .collect(toList()))));
  }

  public SafeFuture<Optional<ProposerDuties>> getProposerDuties(final UInt64 epoch) {
    return SafeFuture.of(() -> validatorApiChannel.getProposerDuties(epoch))
        .thenApply(
            res ->
                res.map(
                    duties ->
                        new ProposerDuties(
                            duties.getCurrentTargetRoot(),
                            duties.getProposerDuties().stream()
                                .filter(duty -> duty.getPublicKey() != null)
                                .map(this::mapToProposerDuties)
                                .collect(toList()))));
  }

  private tech.pegasys.teku.api.response.v1.validator.ProposerDuty mapToProposerDuties(
      final ProposerDuty duties) {
    return new tech.pegasys.teku.api.response.v1.validator.ProposerDuty(
        new BLSPubKey(duties.getPublicKey()), duties.getValidatorIndex(), duties.getSlot());
  }

  private tech.pegasys.teku.api.response.v1.validator.AttesterDuty mapToAttesterDuties(
      final AttesterDuty duties) {
    return new tech.pegasys.teku.api.response.v1.validator.AttesterDuty(
        new BLSPubKey(duties.getPublicKey()),
        UInt64.valueOf(duties.getValidatorIndex()),
        UInt64.valueOf(duties.getCommitteeIndex()),
        UInt64.valueOf(duties.getCommitteeLength()),
        UInt64.valueOf(duties.getCommiteesAtSlot()),
        UInt64.valueOf(duties.getValidatorCommitteeIndex()),
        duties.getSlot());
  }
}<|MERGE_RESOLUTION|>--- conflicted
+++ resolved
@@ -13,7 +13,6 @@
 
 package tech.pegasys.teku.api;
 
-import static java.util.Collections.emptyList;
 import static java.util.stream.Collectors.toList;
 import static tech.pegasys.teku.util.config.Constants.SLOTS_PER_EPOCH;
 
@@ -165,42 +164,7 @@
             .collect(toList()));
   }
 
-<<<<<<< HEAD
-  public void subscribeToBeaconCommitteeForAggregation(
-      final SubscribeToBeaconCommitteeRequest request) {
-    final UInt64 slot = request.aggregation_slot;
-    combinedChainDataClient
-        .getBestState()
-        // No point aggregating for historic slots and we can't calculate the subnet ID
-        .filter(state -> state.getSlot().compareTo(slot) <= 0)
-        .ifPresent(
-            state -> {
-              final UInt64 committeesAtSlot =
-                  get_committee_count_per_slot(state, compute_epoch_at_slot(slot));
-              validatorApiChannel.subscribeToBeaconCommittee(
-                  List.of(
-                      new CommitteeSubscriptionRequest(
-                          UKNOWN_VALIDATOR_ID,
-                          request.committee_index,
-                          committeesAtSlot,
-                          slot,
-                          true)));
-            });
-  }
-
-  public void subscribeToPersistentSubnets(final List<SubnetSubscription> subnetSubscriptions) {
-    final Set<tech.pegasys.teku.datastructures.validator.SubnetSubscription>
-        internalSubnetSubscriptions =
-            subnetSubscriptions.stream()
-                .map(SubnetSubscription::asInternalSubnetSubscription)
-                .collect(Collectors.toSet());
-    validatorApiChannel.subscribeToPersistentSubnets(internalSubnetSubscriptions);
-  }
-
   public SafeFuture<Optional<AttesterDuties>> getAttesterDuties(
-=======
-  public SafeFuture<Optional<List<AttesterDuty>>> getAttesterDuties(
->>>>>>> 8869bf7e
       final UInt64 epoch, final List<Integer> indexes) {
     return SafeFuture.of(() -> validatorApiChannel.getAttestationDuties(epoch, indexes))
         .thenApply(
