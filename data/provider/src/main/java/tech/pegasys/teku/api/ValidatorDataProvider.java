--- conflicted
+++ resolved
@@ -83,13 +83,8 @@
     if (randao == null) {
       throw new IllegalArgumentException(NO_RANDAO_PROVIDED);
     }
-<<<<<<< HEAD
     UInt64 bestSlot = combinedChainDataClient.getHeadSlot();
-    if (bestSlot.plus(UInt64.valueOf(SLOTS_PER_EPOCH)).compareTo(slot) < 0) {
-=======
-    UInt64 bestSlot = combinedChainDataClient.getBestSlot();
     if (bestSlot.plus(SLOTS_PER_EPOCH).isLessThan(slot)) {
->>>>>>> c272a475
       throw new IllegalArgumentException(CANNOT_PRODUCE_FAR_FUTURE_BLOCK);
     }
     if (bestSlot.isGreaterThan(slot)) {
