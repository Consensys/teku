--- conflicted
+++ resolved
@@ -62,23 +62,11 @@
   }
 
   public static BLSPubKey fromHexString(String value) {
-<<<<<<< HEAD
-    try {
-      BLSPublicKey blsPublicKey = BLSPublicKey.fromBytes(Bytes.fromHexString(value));
-      if (BLSPublicKey.isValid(blsPublicKey)) {
-        return new BLSPubKey(blsPublicKey);
-      } else {
-        throw new PublicKeyException("Invalid public key: " + value);
-      }
-    } catch (IllegalArgumentException ex) {
-      throw new PublicKeyException("Invalid public key: " + value, ex);
-=======
     BLSPublicKey blsPublicKey = BLSPublicKey.fromBytes(Bytes.fromHexString(value));
     if (blsPublicKey.isValid()) {
       return new BLSPubKey(blsPublicKey);
     } else {
       throw new PublicKeyException("Public key is invalid.");
->>>>>>> 5a4375b2
     }
   }
 
