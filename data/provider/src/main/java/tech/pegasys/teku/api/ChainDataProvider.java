--- conflicted
+++ resolved
@@ -72,11 +72,8 @@
 import tech.pegasys.teku.spec.datastructures.state.CommitteeAssignment;
 import tech.pegasys.teku.spec.datastructures.state.SyncCommittee;
 import tech.pegasys.teku.spec.datastructures.state.beaconstate.BeaconState;
-<<<<<<< HEAD
+import tech.pegasys.teku.spec.datastructures.state.versions.electra.PendingDeposit;
 import tech.pegasys.teku.spec.datastructures.state.versions.electra.PendingPartialWithdrawal;
-=======
-import tech.pegasys.teku.spec.datastructures.state.versions.electra.PendingDeposit;
->>>>>>> bb1c53cc
 import tech.pegasys.teku.spec.logic.common.statetransition.epoch.status.ValidatorStatuses;
 import tech.pegasys.teku.spec.logic.common.statetransition.exceptions.EpochProcessingException;
 import tech.pegasys.teku.spec.logic.common.statetransition.exceptions.SlotProcessingException;
@@ -753,50 +750,6 @@
         .thenApply(maybeState -> maybeState.map(BeaconState::getSlot));
   }
 
-<<<<<<< HEAD
-  public SafeFuture<Optional<ObjectAndMetaData<SszList<PendingPartialWithdrawal>>>>
-      getPendingPartialWithdrawals(final String stateIdParam) {
-    return stateSelectorFactory
-        .createSelectorForStateId(stateIdParam)
-        .getState()
-        .thenApply(this::getPendingPartialWithdrawals);
-  }
-
-  private Optional<ObjectAndMetaData<SszList<PendingPartialWithdrawal>>>
-      getPendingPartialWithdrawals(final Optional<StateAndMetaData> maybeStateAndMetadata) {
-    checkMinimumMilestone(maybeStateAndMetadata, SpecMilestone.ELECTRA);
-
-    return maybeStateAndMetadata.map(
-        stateAndMetaData -> {
-          final SszList<PendingPartialWithdrawal> withdrawals =
-              stateAndMetaData
-                  .getData()
-                  .toVersionElectra()
-                  .orElseThrow()
-                  .getPendingPartialWithdrawals();
-          return new ObjectAndMetaData<>(
-              withdrawals,
-              stateAndMetaData.getMilestone(),
-              stateAndMetaData.isExecutionOptimistic(),
-              stateAndMetaData.isCanonical(),
-              stateAndMetaData.isFinalized());
-        });
-  }
-
-  private void checkMinimumMilestone(
-      final Optional<StateAndMetaData> maybeStateAndMetadata,
-      final SpecMilestone minimumMilestone) {
-    if (maybeStateAndMetadata.isPresent()
-        && maybeStateAndMetadata
-            .get()
-            .getMilestone()
-            .isLessThanOrEqualTo(minimumMilestone.getPreviousMilestone())) {
-      throw new BadRequestException(
-          String.format(
-              "The state was successfully retrieved, but was prior to %s and does not contain pending deposits.",
-              minimumMilestone.name()));
-    }
-=======
   public SafeFuture<Optional<ObjectAndMetaData<SszList<PendingDeposit>>>> getStatePendingDeposits(
       final String stateIdParam) {
     return stateSelectorFactory
@@ -829,6 +782,49 @@
           });
     }
     return Optional.empty();
->>>>>>> bb1c53cc
+  }
+
+  public SafeFuture<Optional<ObjectAndMetaData<SszList<PendingPartialWithdrawal>>>>
+      getPendingPartialWithdrawals(final String stateIdParam) {
+    return stateSelectorFactory
+        .createSelectorForStateId(stateIdParam)
+        .getState()
+        .thenApply(this::getPendingPartialWithdrawals);
+  }
+
+  private Optional<ObjectAndMetaData<SszList<PendingPartialWithdrawal>>>
+      getPendingPartialWithdrawals(final Optional<StateAndMetaData> maybeStateAndMetadata) {
+    checkMinimumMilestone(maybeStateAndMetadata, SpecMilestone.ELECTRA);
+
+    return maybeStateAndMetadata.map(
+        stateAndMetaData -> {
+          final SszList<PendingPartialWithdrawal> withdrawals =
+              stateAndMetaData
+                  .getData()
+                  .toVersionElectra()
+                  .orElseThrow()
+                  .getPendingPartialWithdrawals();
+          return new ObjectAndMetaData<>(
+              withdrawals,
+              stateAndMetaData.getMilestone(),
+              stateAndMetaData.isExecutionOptimistic(),
+              stateAndMetaData.isCanonical(),
+              stateAndMetaData.isFinalized());
+        });
+  }
+
+  private void checkMinimumMilestone(
+      final Optional<StateAndMetaData> maybeStateAndMetadata,
+      final SpecMilestone minimumMilestone) {
+    if (maybeStateAndMetadata.isPresent()
+        && maybeStateAndMetadata
+            .get()
+            .getMilestone()
+            .isLessThanOrEqualTo(minimumMilestone.getPreviousMilestone())) {
+      throw new BadRequestException(
+          String.format(
+              "The state was successfully retrieved, but was prior to %s and does not contain pending deposits.",
+              minimumMilestone.name()));
+    }
   }
 }