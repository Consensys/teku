--- conflicted
+++ resolved
@@ -14,13 +14,7 @@
 package tech.pegasys.teku.api;
 
 import static tech.pegasys.teku.api.DataProviderFailures.chainUnavailable;
-<<<<<<< HEAD
 import static tech.pegasys.teku.datastructures.util.BeaconStateUtil.compute_epoch_at_slot;
-=======
-import static tech.pegasys.teku.datastructures.util.BeaconStateUtil.compute_start_slot_at_epoch;
-import static tech.pegasys.teku.infrastructure.unsigned.UInt64.ONE;
-import static tech.pegasys.teku.infrastructure.unsigned.UInt64.ZERO;
->>>>>>> 8b2d8fa7
 
 import java.util.List;
 import java.util.Optional;
@@ -87,25 +81,14 @@
     if (!combinedChainDataClient.isChainDataFullyAvailable()) {
       return chainUnavailable();
     }
-<<<<<<< HEAD
-
-    final UnsignedLong earliestQueryableSlot =
+
+    final UInt64 earliestQueryableSlot =
         CommitteeUtil.getEarliestQueryableSlotForTargetEpoch(epoch);
     if (recentChainData.getBestSlot().compareTo(earliestQueryableSlot) < 0) {
-=======
-    final UInt64 committeesCalculatedAtEpoch = epoch.equals(ZERO) ? ZERO : epoch.minus(ONE);
-    final UInt64 startingSlot = compute_start_slot_at_epoch(committeesCalculatedAtEpoch);
-    final UInt64 slot = compute_start_slot_at_epoch(epoch);
-
-    // one epoch in future is available, beyond that cannot be calculated
-    if (slot.compareTo(
-            recentChainData.getBestSlot().plus(UInt64.valueOf(Constants.SLOTS_PER_EPOCH)))
-        > 0) {
->>>>>>> 8b2d8fa7
       return SafeFuture.completedFuture(Optional.empty());
     }
 
-    final UnsignedLong queryEpoch = compute_epoch_at_slot(earliestQueryableSlot);
+    final UInt64 queryEpoch = compute_epoch_at_slot(earliestQueryableSlot);
     return combinedChainDataClient
         .getCheckpointStateAtEpoch(queryEpoch)
         .thenApply(
