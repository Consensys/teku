--- conflicted
+++ resolved
@@ -108,13 +108,8 @@
       return chainUnavailable();
     }
     return combinedChainDataClient
-<<<<<<< HEAD
         .getBlockInEffectAtSlot(slot)
-        .thenApply(block -> block.map(SignedBeaconBlock::new));
-=======
-        .getBlockBySlot(slot)
         .thenApply(block -> block.map(GetBlockResponse::new));
->>>>>>> 24131368
   }
 
   public boolean isStoreAvailable() {
