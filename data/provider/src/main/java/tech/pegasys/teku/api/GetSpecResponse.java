--- conflicted
+++ resolved
@@ -46,7 +46,6 @@
     configAttributes.put("SUBNETS_PER_NODE", getSubnetsPerNode());
     configAttributes.put(
         "EPOCHS_PER_RANDOM_SUBNET_SUBSCRIPTION", getEpochsPerRandomSubnetSubscription());
-<<<<<<< HEAD
     configAttributes.put("TTFB_TIMEOUT", getTtfbTimeout());
     configAttributes.put("RESP_TIMEOUT", getRespTimeout());
     configAttributes.put(
@@ -54,11 +53,9 @@
     configAttributes.put("MAXIMUM_GOSSIP_CLOCK_DISPARITY", getMaximumGossipClockDisparity());
     configAttributes.put("MESSAGE_DOMAIN_INVALID_SNAPPY", getMessageDomainInvalidSnappy());
     configAttributes.put("MESSAGE_DOMAIN_VALID_SNAPPY", getMessageDomainValidSnappy());
-=======
     configAttributes.put("ATTESTATION_SUBNET_COUNT", getAttestationSubnetCount());
     configAttributes.put("ATTESTATION_SUBNET_EXTRA_BITS", getAttestationSubnetExtraBits());
     configAttributes.put("ATTESTATION_SUBNET_PREFIX_BITS", getAttestationSubnetPrefixBits());
->>>>>>> fb398824
     configAttributes.put("DOMAIN_BEACON_PROPOSER", getDomainBeaconProposer().toHexString());
     configAttributes.put("DOMAIN_BEACON_ATTESTER", getDomainBeaconAttester().toHexString());
     configAttributes.put("DOMAIN_RANDAO", getDomainRandao().toHexString());
@@ -113,26 +110,6 @@
     return Integer.toString(ValidatorConstants.RANDOM_SUBNETS_PER_VALIDATOR);
   }
 
-  private String getSubnetsPerNode() {
-    return Integer.toString(specConfig.getNetworkingConfig().getSubnetsPerNode());
-  }
-
-  private String getEpochsPerRandomSubnetSubscription() {
-    return Integer.toString(specConfig.getNetworkingConfig().getEpochsPerSubnetSubscription());
-  }
-
-  private String getAttestationSubnetCount() {
-    return Integer.toString(specConfig.getNetworkingConfig().getAttestationSubnetCount());
-  }
-
-  private String getAttestationSubnetExtraBits() {
-    return Integer.toString(specConfig.getNetworkingConfig().getAttestationSubnetExtraBits());
-  }
-
-  private String getAttestationSubnetPrefixBits() {
-    return Integer.toString(specConfig.getNetworkingConfig().getAttestationSubnetPrefixBits());
-  }
-
   private String getTtfbTimeout() {
     return Integer.toString(specConfig.getNetworkingConfig().getTtfbTimeout());
   }
@@ -158,6 +135,26 @@
     return specConfig.getNetworkingConfig().getMessageDomainValidSnappy().toHexString();
   }
 
+  private String getSubnetsPerNode() {
+    return Integer.toString(specConfig.getNetworkingConfig().getSubnetsPerNode());
+  }
+
+  private String getEpochsPerRandomSubnetSubscription() {
+    return Integer.toString(specConfig.getNetworkingConfig().getEpochsPerSubnetSubscription());
+  }
+
+  private String getAttestationSubnetCount() {
+    return Integer.toString(specConfig.getNetworkingConfig().getAttestationSubnetCount());
+  }
+
+  private String getAttestationSubnetExtraBits() {
+    return Integer.toString(specConfig.getNetworkingConfig().getAttestationSubnetExtraBits());
+  }
+
+  private String getAttestationSubnetPrefixBits() {
+    return Integer.toString(specConfig.getNetworkingConfig().getAttestationSubnetPrefixBits());
+  }
+
   private Bytes4 getDomainBeaconProposer() {
     return Domain.BEACON_PROPOSER;
   }
