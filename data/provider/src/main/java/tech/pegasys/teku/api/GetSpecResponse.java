--- conflicted
+++ resolved
@@ -36,16 +36,9 @@
         .getRawConfig()
         .forEach((name, value) -> configAttributes.put(name, ConfigProvider.formatValue(value)));
 
-<<<<<<< HEAD
     configAttributes.put("GOSSIP_MAX_SIZE", getGossipMaxSize());
     configAttributes.put("MAX_CHUNK_SIZE", getMaxChunkSize());
     configAttributes.put("MAX_REQUEST_BLOCKS", getMaxRequestBlocks());
-=======
-    configAttributes.put(
-        "GOSSIP_MAX_SIZE", Integer.toString(specConfig.getNetworkingConfig().getGossipMaxSize()));
-    configAttributes.put(
-        "MAX_CHUNK_SIZE", Integer.toString(specConfig.getNetworkingConfig().getMaxChunkSize()));
->>>>>>> 7e67d7ab
 
     configAttributes.put("BLS_WITHDRAWAL_PREFIX", getBlsWithdrawalPrefix().toHexString());
     configAttributes.put("TARGET_AGGREGATORS_PER_COMMITTEE", getTargetAggregatorsPerCommittee());
@@ -107,7 +100,7 @@
   }
 
   private String getRandomSubnetsPerValidator() {
-    return Integer.toString(specConfig.getNetworkingConfig().getSubnetsPerNode());
+    return Integer.toString(ValidatorConstants.RANDOM_SUBNETS_PER_VALIDATOR);
   }
 
   private String getSubnetsPerNode() {
