/*
 * Copyright 2020 ConsenSys AG.
 *
 * Licensed under the Apache License, Version 2.0 (the "License"); you may not use this file except in compliance with
 * the License. You may obtain a copy of the License at
 *
 * http://www.apache.org/licenses/LICENSE-2.0
 *
 * Unless required by applicable law or agreed to in writing, software distributed under the License is distributed on
 * an "AS IS" BASIS, WITHOUT WARRANTIES OR CONDITIONS OF ANY KIND, either express or implied. See the License for the
 * specific language governing permissions and limitations under the License.
 */

package tech.pegasys.artemis.api;

import static tech.pegasys.artemis.datastructures.util.BeaconStateUtil.get_committee_count_at_slot;
import static tech.pegasys.artemis.util.async.SafeFuture.completedFuture;

import com.google.common.annotations.VisibleForTesting;
import com.google.common.primitives.UnsignedLong;
import java.util.ArrayList;
import java.util.List;
import java.util.Optional;
import java.util.stream.Collectors;
import org.apache.tuweni.bytes.Bytes32;
import org.apache.tuweni.bytes.Bytes48;
import tech.pegasys.artemis.api.schema.Attestation;
import tech.pegasys.artemis.api.schema.AttestationData;
import tech.pegasys.artemis.api.schema.BLSPubKey;
import tech.pegasys.artemis.api.schema.BLSSignature;
import tech.pegasys.artemis.api.schema.BeaconChainHead;
import tech.pegasys.artemis.api.schema.BeaconHead;
import tech.pegasys.artemis.api.schema.BeaconState;
import tech.pegasys.artemis.api.schema.BeaconValidators;
import tech.pegasys.artemis.api.schema.Committee;
import tech.pegasys.artemis.api.schema.SignedBeaconBlock;
<<<<<<< HEAD
=======
import tech.pegasys.artemis.api.schema.ValidatorDuties;
>>>>>>> 8b2cc405
import tech.pegasys.artemis.api.schema.ValidatorsRequest;
import tech.pegasys.artemis.datastructures.blocks.BeaconBlock;
import tech.pegasys.artemis.datastructures.state.CommitteeAssignment;
import tech.pegasys.artemis.datastructures.util.AttestationUtil;
import tech.pegasys.artemis.datastructures.util.BeaconStateUtil;
import tech.pegasys.artemis.storage.ChainStorageClient;
import tech.pegasys.artemis.storage.CombinedChainDataClient;
import tech.pegasys.artemis.util.SSZTypes.Bitlist;
import tech.pegasys.artemis.util.async.SafeFuture;

public class ChainDataProvider {
  private final CombinedChainDataClient combinedChainDataClient;

  private final ChainStorageClient chainStorageClient;

  public ChainDataProvider(
      final ChainStorageClient chainStorageClient,
      final CombinedChainDataClient combinedChainDataClient) {
    this.combinedChainDataClient = combinedChainDataClient;
    this.chainStorageClient = chainStorageClient;
  }

  public Optional<UnsignedLong> getGenesisTime() {
    if (!isStoreAvailable()) {
      return Optional.empty();
    }
    return Optional.ofNullable(chainStorageClient.getGenesisTime());
  }

  public Optional<BeaconHead> getBeaconHead() {
    if (!isStoreAvailable()) {
      return Optional.empty();
    }

    final Bytes32 headBlockRoot = chainStorageClient.getBestBlockRoot();
    if (headBlockRoot == null) {
      return Optional.empty();
    }

    final Bytes32 headStateRoot = chainStorageClient.getBestBlockRootState().hash_tree_root();
    final BeaconHead result =
        new BeaconHead(chainStorageClient.getBestSlot(), headBlockRoot, headStateRoot);
    return Optional.of(result);
  }

  public SafeFuture<List<Committee>> getCommitteesAtEpoch(UnsignedLong epoch) {
    if (!isStoreAvailable()) {
      return completedFuture(List.of());
    }
    return combinedChainDataClient
        .getCommitteeAssignmentAtEpoch(epoch)
        .thenApply(result -> result.stream().map(Committee::new).collect(Collectors.toList()))
        .exceptionally(err -> List.of());
  }

  public SafeFuture<Optional<SignedBeaconBlock>> getBlockBySlot(UnsignedLong slot) {
    if (!isStoreAvailable()) {
      return completedFuture(Optional.empty());
    }
    return combinedChainDataClient
        .getBlockBySlot(slot)
        .thenApply(block -> block.map(SignedBeaconBlock::new));
  }

  public boolean isStoreAvailable() {
    return combinedChainDataClient != null && combinedChainDataClient.isStoreAvailable();
  }

  public Optional<Bytes32> getBestBlockRoot() {
    return combinedChainDataClient.getBestBlockRoot();
  }

  ChainStorageClient getChainStorageClient() {
    return chainStorageClient;
  }

  CombinedChainDataClient getCombinedChainDataClient() {
    return combinedChainDataClient;
  }

  public SafeFuture<Optional<SignedBeaconBlock>> getBlockByBlockRoot(Bytes32 blockParam) {
    if (!isStoreAvailable()) {
      return completedFuture(Optional.empty());
    }
    return combinedChainDataClient
        .getBlockByBlockRoot(blockParam)
        .thenApply(block -> block.map(SignedBeaconBlock::new));
  }

  public SafeFuture<Optional<BeaconState>> getStateByBlockRoot(Bytes32 blockRoot) {
    if (!isStoreAvailable()) {
      return completedFuture(Optional.empty());
    }
    return combinedChainDataClient
        .getStateByBlockRoot(blockRoot)
        .thenApply(state -> state.map(BeaconState::new))
        .exceptionally(err -> Optional.empty());
  }

  public SafeFuture<Optional<BeaconState>> getStateAtSlot(UnsignedLong slot) {
    if (!isStoreAvailable()) {
      return completedFuture(Optional.empty());
    }
    final Bytes32 headBlockRoot = combinedChainDataClient.getBestBlockRoot().orElse(null);
    return combinedChainDataClient
        .getStateAtSlot(slot, headBlockRoot)
        .thenApply(state -> state.map(BeaconState::new))
        .exceptionally(err -> Optional.empty());
  }

  public SafeFuture<Optional<Bytes32>> getHashTreeRootAtSlot(UnsignedLong slot) {
    if (!isStoreAvailable()) {
      return completedFuture(Optional.empty());
    }
    final Bytes32 headBlockRoot = combinedChainDataClient.getBestBlockRoot().orElse(null);
    return combinedChainDataClient
        .getStateAtSlot(slot, headBlockRoot)
        .thenApply(state -> Optional.of(state.get().hash_tree_root()))
        .exceptionally(err -> Optional.empty());
  }

  public Optional<Attestation> getUnsignedAttestationAtSlot(
      UnsignedLong slot, Integer committeeIndex) {
    if (!isStoreAvailable()) {
      return Optional.empty();
    }
    if (isFinalized(slot)) {
      throw new IllegalArgumentException(
          String.format("Slot %s is finalized, no attestation will be created.", slot.toString()));
    }
    Optional<BeaconBlock> block = chainStorageClient.getBlockBySlot(slot);
    if (block.isEmpty()) {
      return Optional.empty();
    }

    tech.pegasys.artemis.datastructures.state.BeaconState state =
        chainStorageClient.getBestBlockRootState();
    int committeeCount = get_committee_count_at_slot(state, slot).intValue();
    if (committeeIndex < 0 || committeeIndex >= committeeCount) {
      throw new IllegalArgumentException(
          "Invalid committee index provided - expected between 0 and " + (committeeCount - 1));
    }

    tech.pegasys.artemis.datastructures.operations.AttestationData internalAttestation =
        AttestationUtil.getGenericAttestationData(state, block.get());
    AttestationData data = new AttestationData(internalAttestation);
    Bitlist aggregationBits = AttestationUtil.getAggregationBits(committeeCount, committeeIndex);
    Attestation attestation = new Attestation(aggregationBits, data, BLSSignature.empty());
    return Optional.of(attestation);
  }

  public boolean isFinalized(SignedBeaconBlock signedBeaconBlock) {
    return combinedChainDataClient.isFinalized(signedBeaconBlock.message.slot);
  }

  public boolean isFinalized(UnsignedLong slot) {
    return combinedChainDataClient.isFinalized(slot);
  }

<<<<<<< HEAD
  public SafeFuture<Optional<BeaconValidators>> getValidatorsByValidatorsRequest(
      final ValidatorsRequest request) {
    UnsignedLong slot =
        request.epoch == null
            ? chainStorageClient.getBestSlot()
            : BeaconStateUtil.compute_start_slot_at_epoch(request.epoch);

    return getStateAtSlot(slot)
        .thenApply(
            optionalBeaconState -> {
              if (optionalBeaconState.isEmpty()) {
                return Optional.empty();
              }
              return Optional.of(new BeaconValidators(optionalBeaconState.get(), request.pubkeys));
            });
=======
  public SafeFuture<List<ValidatorDuties>> getValidatorDuties(
      final ValidatorsRequest validatorsRequest) {

    if (!isStoreAvailable()) {
      return completedFuture(List.of());
    }
    Optional<Bytes32> optionalBlockRoot = getBestBlockRoot();
    if (optionalBlockRoot.isEmpty()) {
      return completedFuture(List.of());
    }
    if (validatorsRequest == null) {
      return completedFuture(List.of());
    }

    UnsignedLong epoch = validatorsRequest.epoch;
    UnsignedLong slot = BeaconStateUtil.compute_start_slot_at_epoch(epoch);
    final Bytes32 headBlockRoot = combinedChainDataClient.getBestBlockRoot().orElse(null);
    return combinedChainDataClient
        .getStateAtSlot(slot, headBlockRoot)
        .thenApply(state -> getValidatorDutiesFromState(state.get(), validatorsRequest.pubkeys))
        .exceptionally(err -> List.of());
  }

  @VisibleForTesting
  protected List<ValidatorDuties> getValidatorDutiesFromState(
      final tech.pegasys.artemis.datastructures.state.BeaconState state,
      final List<BLSPubKey> pubKeys) {
    final List<ValidatorDuties> dutiesList = new ArrayList<>();

    final List<CommitteeAssignment> committees =
        combinedChainDataClient.getCommitteesFromState(state, state.getSlot());

    for (final BLSPubKey pubKey : pubKeys) {
      final Integer validatorIndex = getValidatorIndex(state.getValidators().asList(), pubKey);
      if (validatorIndex == null) {
        dutiesList.add(new ValidatorDuties(null, pubKey, null));
      } else {
        dutiesList.add(
            new ValidatorDuties(
                getCommitteeIndex(committees, validatorIndex), pubKey, validatorIndex));
      }
    }
    return dutiesList;
  }

  @VisibleForTesting
  protected static Integer getValidatorIndex(
      final List<tech.pegasys.artemis.datastructures.state.Validator> validators,
      final BLSPubKey publicKey) {
    Optional<tech.pegasys.artemis.datastructures.state.Validator> optionalValidator =
        validators.stream()
            .filter(
                v -> Bytes48.fromHexString(publicKey.toHexString()).equals(v.getPubkey().toBytes()))
            .findFirst();
    if (optionalValidator.isPresent()) {
      return validators.indexOf(optionalValidator.get());
    } else {
      return null;
    }
  }

  @VisibleForTesting
  protected Integer getCommitteeIndex(List<CommitteeAssignment> committees, int validatorIndex) {
    Optional<CommitteeAssignment> matchingCommittee =
        committees.stream()
            .filter(committee -> committee.getCommittee().contains(validatorIndex))
            .findFirst();
    if (matchingCommittee.isPresent()) {
      return committees.indexOf(matchingCommittee.get());
    } else {
      return null;
    }
  }

  public Optional<BeaconChainHead> getHeadState() {
    return combinedChainDataClient.getHeadStateFromStore().map(BeaconChainHead::new);
>>>>>>> 8b2cc405
  }
}<|MERGE_RESOLUTION|>--- conflicted
+++ resolved
@@ -34,10 +34,7 @@
 import tech.pegasys.artemis.api.schema.BeaconValidators;
 import tech.pegasys.artemis.api.schema.Committee;
 import tech.pegasys.artemis.api.schema.SignedBeaconBlock;
-<<<<<<< HEAD
-=======
 import tech.pegasys.artemis.api.schema.ValidatorDuties;
->>>>>>> 8b2cc405
 import tech.pegasys.artemis.api.schema.ValidatorsRequest;
 import tech.pegasys.artemis.datastructures.blocks.BeaconBlock;
 import tech.pegasys.artemis.datastructures.state.CommitteeAssignment;
@@ -197,7 +194,6 @@
     return combinedChainDataClient.isFinalized(slot);
   }
 
-<<<<<<< HEAD
   public SafeFuture<Optional<BeaconValidators>> getValidatorsByValidatorsRequest(
       final ValidatorsRequest request) {
     UnsignedLong slot =
@@ -213,7 +209,8 @@
               }
               return Optional.of(new BeaconValidators(optionalBeaconState.get(), request.pubkeys));
             });
-=======
+  }
+
   public SafeFuture<List<ValidatorDuties>> getValidatorDuties(
       final ValidatorsRequest validatorsRequest) {
 
@@ -290,6 +287,5 @@
 
   public Optional<BeaconChainHead> getHeadState() {
     return combinedChainDataClient.getHeadStateFromStore().map(BeaconChainHead::new);
->>>>>>> 8b2cc405
   }
 }