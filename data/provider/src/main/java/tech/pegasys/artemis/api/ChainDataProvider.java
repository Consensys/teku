/*
 * Copyright 2020 ConsenSys AG.
 *
 * Licensed under the Apache License, Version 2.0 (the "License"); you may not use this file except in compliance with
 * the License. You may obtain a copy of the License at
 *
 * http://www.apache.org/licenses/LICENSE-2.0
 *
 * Unless required by applicable law or agreed to in writing, software distributed under the License is distributed on
 * an "AS IS" BASIS, WITHOUT WARRANTIES OR CONDITIONS OF ANY KIND, either express or implied. See the License for the
 * specific language governing permissions and limitations under the License.
 */

package tech.pegasys.artemis.api;

import static tech.pegasys.artemis.datastructures.util.BeaconStateUtil.get_committee_count_at_slot;
import static tech.pegasys.artemis.util.async.SafeFuture.completedFuture;

import com.google.common.annotations.VisibleForTesting;
import com.google.common.primitives.UnsignedLong;
import java.util.ArrayList;
import java.util.List;
import java.util.Optional;
import java.util.stream.Collectors;
import org.apache.tuweni.bytes.Bytes32;
import tech.pegasys.artemis.api.schema.Attestation;
import tech.pegasys.artemis.api.schema.AttestationData;
import tech.pegasys.artemis.api.schema.BLSPubKey;
import tech.pegasys.artemis.api.schema.BLSSignature;
import tech.pegasys.artemis.api.schema.BeaconChainHead;
import tech.pegasys.artemis.api.schema.BeaconHead;
import tech.pegasys.artemis.api.schema.BeaconState;
import tech.pegasys.artemis.api.schema.Committee;
import tech.pegasys.artemis.api.schema.SignedBeaconBlock;
import tech.pegasys.artemis.api.schema.Validator;
import tech.pegasys.artemis.api.schema.ValidatorDuties;
import tech.pegasys.artemis.api.schema.ValidatorsRequest;
import tech.pegasys.artemis.datastructures.blocks.BeaconBlock;
import tech.pegasys.artemis.datastructures.util.AttestationUtil;
import tech.pegasys.artemis.storage.ChainStorageClient;
import tech.pegasys.artemis.storage.CombinedChainDataClient;
import tech.pegasys.artemis.util.SSZTypes.Bitlist;
import tech.pegasys.artemis.util.async.SafeFuture;

public class ChainDataProvider {
  private final CombinedChainDataClient combinedChainDataClient;

  private final ChainStorageClient chainStorageClient;

  public ChainDataProvider(
      final ChainStorageClient chainStorageClient,
      final CombinedChainDataClient combinedChainDataClient) {
    this.combinedChainDataClient = combinedChainDataClient;
    this.chainStorageClient = chainStorageClient;
  }

  public Optional<UnsignedLong> getGenesisTime() {
    if (!isStoreAvailable()) {
      return Optional.empty();
    }
    return Optional.ofNullable(chainStorageClient.getGenesisTime());
  }

  public Optional<BeaconHead> getBeaconHead() {
    if (!isStoreAvailable()) {
      return Optional.empty();
    }

    final Bytes32 headBlockRoot = chainStorageClient.getBestBlockRoot();
    if (headBlockRoot == null) {
      return Optional.empty();
    }

    final Bytes32 headStateRoot = chainStorageClient.getBestBlockRootState().hash_tree_root();
    final BeaconHead result =
        new BeaconHead(chainStorageClient.getBestSlot(), headBlockRoot, headStateRoot);
    return Optional.of(result);
  }

  public SafeFuture<List<Committee>> getCommitteesAtEpoch(UnsignedLong epoch) {
    if (!isStoreAvailable()) {
      return completedFuture(List.of());
    }
    return combinedChainDataClient
        .getCommitteeAssignmentAtEpoch(epoch)
        .thenApply(result -> result.stream().map(Committee::new).collect(Collectors.toList()))
        .exceptionally(err -> List.of());
  }

  public SafeFuture<Optional<SignedBeaconBlock>> getBlockBySlot(UnsignedLong slot) {
    if (!isStoreAvailable()) {
      return completedFuture(Optional.empty());
    }
    return combinedChainDataClient
        .getBlockBySlot(slot)
        .thenApply(block -> block.map(SignedBeaconBlock::new));
  }

  public boolean isStoreAvailable() {
    return combinedChainDataClient != null && combinedChainDataClient.isStoreAvailable();
  }

  public Optional<Bytes32> getBestBlockRoot() {
    return combinedChainDataClient.getBestBlockRoot();
  }

  ChainStorageClient getChainStorageClient() {
    return chainStorageClient;
  }

  CombinedChainDataClient getCombinedChainDataClient() {
    return combinedChainDataClient;
  }

  public SafeFuture<Optional<SignedBeaconBlock>> getBlockByBlockRoot(Bytes32 blockParam) {
    if (!isStoreAvailable()) {
      return completedFuture(Optional.empty());
    }
    return combinedChainDataClient
        .getBlockByBlockRoot(blockParam)
        .thenApply(block -> block.map(SignedBeaconBlock::new));
  }

  public SafeFuture<Optional<BeaconState>> getStateByBlockRoot(Bytes32 blockRoot) {
    if (!isStoreAvailable()) {
      return completedFuture(Optional.empty());
    }
    return combinedChainDataClient
        .getStateByBlockRoot(blockRoot)
        .thenApply(state -> state.map(BeaconState::new))
        .exceptionally(err -> Optional.empty());
  }

  public SafeFuture<Optional<BeaconState>> getStateAtSlot(UnsignedLong slot) {
    if (!isStoreAvailable()) {
      return completedFuture(Optional.empty());
    }
    final Bytes32 headBlockRoot = combinedChainDataClient.getBestBlockRoot().orElse(null);
    return combinedChainDataClient
        .getStateAtSlot(slot, headBlockRoot)
        .thenApply(state -> state.map(BeaconState::new))
        .exceptionally(err -> Optional.empty());
  }

  public SafeFuture<Optional<Bytes32>> getHashTreeRootAtSlot(UnsignedLong slot) {
    if (!isStoreAvailable()) {
      return completedFuture(Optional.empty());
    }
    final Bytes32 headBlockRoot = combinedChainDataClient.getBestBlockRoot().orElse(null);
    return combinedChainDataClient
        .getStateAtSlot(slot, headBlockRoot)
        .thenApply(state -> Optional.of(state.get().hash_tree_root()))
        .exceptionally(err -> Optional.empty());
  }

  public Optional<Attestation> getUnsignedAttestationAtSlot(
      UnsignedLong slot, Integer committeeIndex) {
    if (!isStoreAvailable()) {
      return Optional.empty();
    }
    if (isFinalized(slot)) {
      throw new IllegalArgumentException(
          String.format("Slot %s is finalized, no attestation will be created.", slot.toString()));
    }
    Optional<BeaconBlock> block = chainStorageClient.getBlockBySlot(slot);
    if (block.isEmpty()) {
      return Optional.empty();
    }

    tech.pegasys.artemis.datastructures.state.BeaconState state =
        chainStorageClient.getBestBlockRootState();
    int committeeCount = get_committee_count_at_slot(state, slot).intValue();
    if (committeeIndex < 0 || committeeIndex >= committeeCount) {
      throw new IllegalArgumentException(
          "Invalid committee index provided - expected between 0 and " + (committeeCount - 1));
    }

    tech.pegasys.artemis.datastructures.operations.AttestationData internalAttestation =
        AttestationUtil.getGenericAttestationData(state, block.get());
    AttestationData data = new AttestationData(internalAttestation);
    Bitlist aggregationBits = AttestationUtil.getAggregationBits(committeeCount, committeeIndex);
    Attestation attestation = new Attestation(aggregationBits, data, BLSSignature.empty());
    return Optional.of(attestation);
  }

  public boolean isFinalized(SignedBeaconBlock signedBeaconBlock) {
    return combinedChainDataClient.isFinalized(signedBeaconBlock.message.slot);
  }

  public boolean isFinalized(UnsignedLong slot) {
    return combinedChainDataClient.isFinalized(slot);
  }

<<<<<<< HEAD
  public List<ValidatorDuties> getValidatorDuties(final ValidatorsRequest validatorsRequest) {

    UnsignedLong epoch = validatorsRequest.epoch;
    Optional<Bytes32> optionalBlockRoot = getBestBlockRoot();
    if (optionalBlockRoot.isEmpty()) {
      return List.of();
    }
    //    UnsignedLong slot = BeaconStateUtil.compute_start_slot_at_epoch(epoch);
    // TODO deal with future
    //    BeaconState state = combinedChainDataClient.getStateAtSlot(slot, optionalBlockRoot.get());
    //    List<Validator> validators = state.validators;
    List<Validator> validators = List.of();

    List<ValidatorDuties> dutiesList = new ArrayList<>();
    for (BLSPubKey pubKey : validatorsRequest.pubkeys) {
      dutiesList.add(getValidatorDuties(validators, epoch, pubKey));
    }
    return dutiesList;
  }

  private ValidatorDuties getValidatorDuties(
      final List<Validator> validators, final UnsignedLong epoch, final BLSPubKey pubKey) {
    int validatorIndex = getValidatorIndex(validators, pubKey);

    // TODO deal with future
    if (epoch.compareTo(UnsignedLong.ZERO) < 0) {
      return ValidatorDuties.empty();
    }
    ; // TODO delete this
    //    List<Committee> committees = combinedChainDataClient
    //        .getCommitteeAssignmentAtEpoch(epoch)
    //        .thenApply(result -> result.stream().map(Committee::new).collect(Collectors.toList()))
    //        .exceptionally(err -> List.of());
    List<Committee> committees = List.of();

    return new ValidatorDuties(
        getCommitteeIndex(committees, validatorIndex), pubKey, validatorIndex);
  }

  @VisibleForTesting
  protected static int getValidatorIndex(
      final List<Validator> validators, final BLSPubKey publicKey) {
    Optional<Validator> optionalValidator =
        validators.stream().filter(v -> publicKey.equals(v.pubkey)).findFirst();
    if (optionalValidator.isPresent()) {
      return validators.indexOf(optionalValidator.get());
    } else {
      return -1;
    }
  }

  @VisibleForTesting
  protected int getCommitteeIndex(List<Committee> committees, int validatorIndex) {
    Optional<Committee> matchingCommittee =
        committees.stream()
            .filter(committee -> committee.committee.contains(validatorIndex))
            .findFirst();
    if (matchingCommittee.isPresent()) {
      return committees.indexOf(matchingCommittee.get());
    } else {
      return -1;
    }
=======
  public Optional<BeaconChainHead> getHeadState() {
    return combinedChainDataClient.getHeadStateFromStore().map(BeaconChainHead::new);
>>>>>>> 834eca4c
  }
}<|MERGE_RESOLUTION|>--- conflicted
+++ resolved
@@ -191,7 +191,6 @@
     return combinedChainDataClient.isFinalized(slot);
   }
 
-<<<<<<< HEAD
   public List<ValidatorDuties> getValidatorDuties(final ValidatorsRequest validatorsRequest) {
 
     UnsignedLong epoch = validatorsRequest.epoch;
@@ -254,9 +253,9 @@
     } else {
       return -1;
     }
-=======
+  }
+
   public Optional<BeaconChainHead> getHeadState() {
     return combinedChainDataClient.getHeadStateFromStore().map(BeaconChainHead::new);
->>>>>>> 834eca4c
   }
 }