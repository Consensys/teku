--- conflicted
+++ resolved
@@ -41,13 +41,8 @@
     try {
       Files.write(
           path,
-<<<<<<< HEAD
           Collections.singletonList(record.toJSON()),
           StandardCharsets.UTF_8,
-=======
-          Arrays.asList(record.toJSON()),
-          UTF_8,
->>>>>>> cec5d87f
           Files.exists(path) ? StandardOpenOption.APPEND : StandardOpenOption.CREATE);
     } catch (IOException e) {
       LOG.log(Level.WARN, e.toString());
