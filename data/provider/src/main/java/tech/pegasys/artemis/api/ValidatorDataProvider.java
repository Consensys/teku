/*
 * Copyright 2020 ConsenSys AG.
 *
 * Licensed under the Apache License, Version 2.0 (the "License"); you may not use this file except in compliance with
 * the License. You may obtain a copy of the License at
 *
 * http://www.apache.org/licenses/LICENSE-2.0
 *
 * Unless required by applicable law or agreed to in writing, software distributed under the License is distributed on
 * an "AS IS" BASIS, WITHOUT WARRANTIES OR CONDITIONS OF ANY KIND, either express or implied. See the License for the
 * specific language governing permissions and limitations under the License.
 */

package tech.pegasys.artemis.api;

import static com.google.common.base.Preconditions.checkArgument;
import static java.util.Collections.emptyList;
import static java.util.stream.Collectors.toList;

import com.google.common.primitives.UnsignedLong;
import java.util.Collections;
import java.util.List;
import java.util.Optional;
import tech.pegasys.artemis.api.schema.Attestation;
import tech.pegasys.artemis.api.schema.AttestationData;
import tech.pegasys.artemis.api.schema.BLSPubKey;
import tech.pegasys.artemis.api.schema.BLSSignature;
import tech.pegasys.artemis.api.schema.BeaconBlock;
import tech.pegasys.artemis.api.schema.ValidatorDuties;
import tech.pegasys.artemis.api.schema.ValidatorDutiesRequest;
import tech.pegasys.artemis.storage.ChainDataUnavailableException;
import tech.pegasys.artemis.storage.CombinedChainDataClient;
import tech.pegasys.artemis.util.async.SafeFuture;
import tech.pegasys.artemis.util.bls.BLSPublicKey;
import tech.pegasys.artemis.validator.api.ValidatorApiChannel;
import tech.pegasys.artemis.validator.api.ValidatorDuties.Duties;
import tech.pegasys.artemis.validator.coordinator.ValidatorCoordinator;

public class ValidatorDataProvider {
  private final ValidatorCoordinator validatorCoordinator;
  private final ValidatorApiChannel validatorApiChannel;
  private CombinedChainDataClient combinedChainDataClient;

  public ValidatorDataProvider(
      final ValidatorCoordinator validatorCoordinator,
      final ValidatorApiChannel validatorApiChannel,
      final CombinedChainDataClient combinedChainDataClient) {
    this.validatorCoordinator = validatorCoordinator;
    this.validatorApiChannel = validatorApiChannel;
    this.combinedChainDataClient = combinedChainDataClient;
  }

  public boolean isStoreAvailable() {
    return combinedChainDataClient.isStoreAvailable();
  }

  public boolean isEpochFinalized(final UnsignedLong epoch) {
    return combinedChainDataClient.isFinalizedEpoch(epoch);
  }

  public SafeFuture<Optional<BeaconBlock>> getUnsignedBeaconBlockAtSlot(
      UnsignedLong slot, BLSSignature randao) {
    if (slot == null) {
      throw new IllegalArgumentException("no slot provided.");
    }
    if (randao == null) {
      throw new IllegalArgumentException("no randao_reveal provided.");
    }

    return validatorApiChannel
        .createUnsignedBlock(
            slot, tech.pegasys.artemis.util.bls.BLSSignature.fromBytes(randao.getBytes()))
        .thenApply(maybeBlock -> maybeBlock.map(BeaconBlock::new));
  }

<<<<<<< HEAD
  public SafeFuture<Optional<List<ValidatorDuties>>> getValidatorDutiesByRequest(
=======
  public SafeFuture<Optional<Attestation>> createUnsignedAttestationAtSlot(
      UnsignedLong slot, int committeeIndex) {
    if (!isStoreAvailable()) {
      return SafeFuture.failedFuture(new ChainDataUnavailableException());
    }
    return validatorApiChannel
        .createUnsignedAttestation(slot, committeeIndex)
        .thenApply(
            maybeAttestation ->
                maybeAttestation.map(
                    attestation ->
                        new Attestation(
                            attestation.getAggregation_bits(),
                            new AttestationData(attestation.getData()),
                            new BLSSignature(attestation.getAggregate_signature()))));
  }

  public SafeFuture<List<ValidatorDuties>> getValidatorDutiesByRequest(
>>>>>>> 7b05bf5b
      final ValidatorDutiesRequest validatorDutiesRequest) {
    checkArgument(validatorDutiesRequest != null, "Must supply a valid request");
    if (!combinedChainDataClient.isStoreAvailable()
        || combinedChainDataClient.getBestBlockRoot().isEmpty()) {
      return SafeFuture.failedFuture(new ChainDataUnavailableException());
    }
    if (validatorDutiesRequest.pubkeys.isEmpty()) {
      // Short-cut if there's nothing to look up
      return SafeFuture.completedFuture(Optional.of(Collections.emptyList()));
    }
    return SafeFuture.of(
            () -> {
              final List<BLSPublicKey> publicKeys =
                  validatorDutiesRequest.pubkeys.stream()
                      .map(key -> BLSPublicKey.fromBytes(key.toBytes()))
                      .collect(toList());
              return validatorApiChannel.getDuties(validatorDutiesRequest.epoch, publicKeys);
            })
        .thenApply(
            res ->
                res.map(duties -> duties.stream().map(this::mapToSchemaDuties).collect(toList())));
  }

  private ValidatorDuties mapToSchemaDuties(
      final tech.pegasys.artemis.validator.api.ValidatorDuties duty) {
    final BLSPubKey pubKey = new BLSPubKey(duty.getPublicKey().toBytesCompressed());
    if (duty.getDuties().isEmpty()) {
      return new ValidatorDuties(pubKey, null, null, emptyList(), null);
    }
    final Duties duties = duty.getDuties().get();
    return new ValidatorDuties(
        pubKey,
        duties.getValidatorIndex(),
        duties.getAttestationCommitteeIndex(),
        duties.getBlockProposalSlots(),
        duties.getAttestationSlot());
  }

  public void submitAttestation(Attestation attestation) {
    validatorCoordinator.postSignedAttestation(attestation.asInternalAttestation(), true);
  }
}<|MERGE_RESOLUTION|>--- conflicted
+++ resolved
@@ -73,9 +73,6 @@
         .thenApply(maybeBlock -> maybeBlock.map(BeaconBlock::new));
   }
 
-<<<<<<< HEAD
-  public SafeFuture<Optional<List<ValidatorDuties>>> getValidatorDutiesByRequest(
-=======
   public SafeFuture<Optional<Attestation>> createUnsignedAttestationAtSlot(
       UnsignedLong slot, int committeeIndex) {
     if (!isStoreAvailable()) {
@@ -93,8 +90,7 @@
                             new BLSSignature(attestation.getAggregate_signature()))));
   }
 
-  public SafeFuture<List<ValidatorDuties>> getValidatorDutiesByRequest(
->>>>>>> 7b05bf5b
+  public SafeFuture<Optional<List<ValidatorDuties>>> getValidatorDutiesByRequest(
       final ValidatorDutiesRequest validatorDutiesRequest) {
     checkArgument(validatorDutiesRequest != null, "Must supply a valid request");
     if (!combinedChainDataClient.isStoreAvailable()
