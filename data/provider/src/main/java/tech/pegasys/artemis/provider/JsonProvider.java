--- conflicted
+++ resolved
@@ -21,10 +21,6 @@
 import com.google.common.primitives.UnsignedLong;
 import org.apache.tuweni.bytes.Bytes;
 import org.apache.tuweni.bytes.Bytes32;
-<<<<<<< HEAD
-import tech.pegasys.artemis.datastructures.state.BeaconState;
-=======
->>>>>>> c618e8bc
 import tech.pegasys.artemis.util.SSZTypes.Bitvector;
 import tech.pegasys.artemis.util.SSZTypes.Bytes4;
 import tech.pegasys.artemis.util.bls.BLSPublicKey;
@@ -37,20 +33,10 @@
     module.addDeserializer(Bitvector.class, new BitvectorDeserializer());
     module.addSerializer(Bitvector.class, new BitvectorSerializer());
 
-<<<<<<< HEAD
-  static {
-    ExclusionStrategy strategy =
-        new ExclusionStrategy() {
-          @Override
-          public boolean shouldSkipField(FieldAttributes field) {
-            return BeaconState.class.isAssignableFrom(field.getDeclaringClass());
-          }
-=======
     module.addDeserializer(BLSPublicKey.class, new BLSPublicKeyDeserializer());
     module.addSerializer(BLSPublicKey.class, new BLSPublicKeySerializer());
     module.addDeserializer(BLSSignature.class, new BLSSignatureDeserializer());
     module.addSerializer(BLSSignature.class, new BLSSignatureSerializer());
->>>>>>> c618e8bc
 
     module.addDeserializer(Bytes4.class, new Bytes4Deserializer());
     module.addDeserializer(Bytes32.class, new Bytes32Deserializer());
