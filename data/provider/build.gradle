dependencies {
    implementation project(':bls')
    implementation project(':util')
    implementation project(':data')
    implementation project(':networking:p2p')
    implementation project(':ssz')
    implementation project(':sync')
    implementation project(':services:serviceutils')
    implementation project(':storage')
    implementation project(':ethereum:datastructures')
<<<<<<< HEAD
=======
    implementation project(':validator:coordinator')
>>>>>>> dba946a4
    implementation project(':ethereum:statetransition')
    implementation 'com.fasterxml.jackson.core:jackson-databind'

    implementation 'org.apache.tuweni:tuweni-units'
    implementation 'com.google.code.gson:gson'
    implementation 'com.google.guava:guava'
    implementation 'org.apache.logging.log4j:log4j-api'
    runtime 'org.apache.logging.log4j:log4j-core'

    testImplementation project(path: ':ethereum:datastructures', configuration: 'testSupportArtifacts')
    testImplementation 'org.mockito:mockito-core'
}

test {
    testLogging.showStandardStreams = true
}<|MERGE_RESOLUTION|>--- conflicted
+++ resolved
@@ -8,11 +8,8 @@
     implementation project(':services:serviceutils')
     implementation project(':storage')
     implementation project(':ethereum:datastructures')
-<<<<<<< HEAD
-=======
+    implementation project(':ethereum:statetransition')
     implementation project(':validator:coordinator')
->>>>>>> dba946a4
-    implementation project(':ethereum:statetransition')
     implementation 'com.fasterxml.jackson.core:jackson-databind'
 
     implementation 'org.apache.tuweni:tuweni-units'
