--- conflicted
+++ resolved
@@ -7,16 +7,9 @@
     implementation project(':services:serviceutils')
     implementation project(':ssz')
     implementation project(':storage')
-<<<<<<< HEAD
-    implementation project(':ethereum:datastructures')
-    implementation project(':ethereum:statetransition')
-    implementation project(':validator:coordinator')
-    implementation 'com.fasterxml.jackson.core:jackson-databind'
-=======
     implementation project(':sync')
     implementation project(':util')
     implementation project(':validator:coordinator')
->>>>>>> 0b3bd638
 
     implementation 'com.fasterxml.jackson.core:jackson-databind'
     implementation 'com.google.code.gson:gson'
