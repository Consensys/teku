/*
 * Copyright 2019 ConsenSys AG.
 *
 * Licensed under the Apache License, Version 2.0 (the "License"); you may not use this file except in compliance with
 * the License. You may obtain a copy of the License at
 *
 * http://www.apache.org/licenses/LICENSE-2.0
 *
 * Unless required by applicable law or agreed to in writing, software distributed under the License is distributed on
 * an "AS IS" BASIS, WITHOUT WARRANTIES OR CONDITIONS OF ANY KIND, either express or implied. See the License for the
 * specific language governing permissions and limitations under the License.
 */

package tech.pegasys.artemis.pow;

import static tech.pegasys.artemis.pow.contract.DepositContract.DEPOSITEVENT_EVENT;

import com.google.common.eventbus.EventBus;
import io.reactivex.Flowable;
import io.reactivex.disposables.Disposable;
import java.util.List;
import java.util.Optional;
<<<<<<< HEAD
import org.apache.commons.lang3.tuple.Pair;
=======
import org.apache.tuweni.bytes.Bytes;
import org.apache.tuweni.bytes.Bytes32;
>>>>>>> 0ebb75c5
import org.web3j.abi.EventEncoder;
import org.web3j.abi.datatypes.Type;
import org.web3j.protocol.Web3j;
import org.web3j.protocol.core.DefaultBlockParameter;
import org.web3j.protocol.core.DefaultBlockParameterName;
import org.web3j.protocol.core.methods.request.EthFilter;
import org.web3j.protocol.core.methods.request.Transaction;
import org.web3j.protocol.core.methods.response.EthBlock;
import org.web3j.protocol.core.methods.response.EthBlock.Block;
import tech.pegasys.artemis.pow.contract.DepositContract;
import tech.pegasys.artemis.pow.event.Deposit;
import tech.pegasys.artemis.pow.exception.Eth1RequestException;
import tech.pegasys.artemis.util.async.SafeFuture;

public class DepositContractListener {
  private final Disposable subscriptionNewDeposit;
  private final Web3j web3j;
  private final DepositContract contract;
  private volatile Optional<EthBlock.Block> cachedBlock = Optional.empty();
  private final DepositBlockTimeout batcher;

  public DepositContractListener(Web3j web3j, EventBus eventBus, DepositContract contract) {
    this.web3j = web3j;
    this.contract = contract;
    batcher = new DepositBlockTimeout(new BlockBatcher(eventBus::post));
    eventBus.register(batcher);

    // Filter by the contract address and by begin/end blocks
    EthFilter depositEventFilter =
        new EthFilter(
                DefaultBlockParameterName.EARLIEST,
                DefaultBlockParameterName.LATEST,
                contract.getContractAddress().substring(2))
            .addSingleTopic(EventEncoder.encode(DEPOSITEVENT_EVENT));

    // Subscribe to the event of a validator being registered in the
    // DepositContract
    subscriptionNewDeposit =
        contract
            .depositEventEventFlowable(depositEventFilter)
            .flatMap(
                event ->
                    getBlockByHash(event.log.getBlockHash())
                        .map(block -> Pair.of(block, new Deposit(event))))
            .subscribe(pair -> batcher.onDepositEvent(pair.getLeft(), pair.getRight()));
  }

  private Flowable<Block> getBlockByHash(final String blockHash) {
    return cachedBlock
        .filter(block -> block.getHash().equals(blockHash))
        .map(Flowable::just)
        .orElseGet(
            () ->
                web3j
                    .ethGetBlockByHash(blockHash, false)
                    .flowable()
                    .map(
                        blockResponse -> {
                          cachedBlock = Optional.of(blockResponse.getBlock());
                          return blockResponse.getBlock();
                        }));
  }

  @SuppressWarnings("rawtypes")
  public SafeFuture<Bytes32> getDepositRoot(UnsignedLong blockHeight) {
    String encodedFunction = contract.get_deposit_root().encodeFunctionCall();
    return callFunctionAtBlockNumber(encodedFunction, blockHeight)
        .thenApply(
            value -> {
              List<Type> list = contract.get_deposit_root().decodeFunctionResponse(value);
              return Bytes32.wrap((byte[]) list.get(0).getValue());
            });
  }

  @SuppressWarnings("rawtypes")
  public SafeFuture<UnsignedLong> getDepositCount(UnsignedLong blockHeight) {
    String encodedFunction = contract.get_deposit_count().encodeFunctionCall();
    return callFunctionAtBlockNumber(encodedFunction, blockHeight)
        .thenApply(
            value -> {
              List<Type> list = contract.get_deposit_count().decodeFunctionResponse(value);
              byte[] bytes = (byte[]) list.get(0).getValue();
              long deposit_count = Bytes.wrap(bytes).reverse().toLong();
              return UnsignedLong.valueOf(deposit_count);
            });
  }

  public DepositContract getContract() {
    return contract;
  }

  public void stop() {
    subscriptionNewDeposit.dispose();
  }

<<<<<<< HEAD
=======
  private SafeFuture<String> callFunctionAtBlockNumber(
      String encodedFunction, UnsignedLong blockHeight) {
    return SafeFuture.of(
            web3j
                .ethCall(
                    Transaction.createEthCallTransaction(
                        null, contract.getContractAddress(), encodedFunction),
                    DefaultBlockParameter.valueOf(blockHeight.bigIntegerValue()))
                .sendAsync())
        .thenApply(
            ethCall -> {
              if (ethCall.hasError()) {
                throw new Eth1RequestException(
                    "Eth1 call has failed:" + ethCall.getError().getMessage());
              } else {
                return ethCall.getValue();
              }
            });
  }
>>>>>>> 0ebb75c5
}<|MERGE_RESOLUTION|>--- conflicted
+++ resolved
@@ -16,16 +16,14 @@
 import static tech.pegasys.artemis.pow.contract.DepositContract.DEPOSITEVENT_EVENT;
 
 import com.google.common.eventbus.EventBus;
+import com.google.common.primitives.UnsignedLong;
 import io.reactivex.Flowable;
 import io.reactivex.disposables.Disposable;
 import java.util.List;
 import java.util.Optional;
-<<<<<<< HEAD
 import org.apache.commons.lang3.tuple.Pair;
-=======
 import org.apache.tuweni.bytes.Bytes;
 import org.apache.tuweni.bytes.Bytes32;
->>>>>>> 0ebb75c5
 import org.web3j.abi.EventEncoder;
 import org.web3j.abi.datatypes.Type;
 import org.web3j.protocol.Web3j;
@@ -121,8 +119,6 @@
     subscriptionNewDeposit.dispose();
   }
 
-<<<<<<< HEAD
-=======
   private SafeFuture<String> callFunctionAtBlockNumber(
       String encodedFunction, UnsignedLong blockHeight) {
     return SafeFuture.of(
@@ -142,5 +138,4 @@
               }
             });
   }
->>>>>>> 0ebb75c5
 }