--- conflicted
+++ resolved
@@ -24,11 +24,7 @@
 import tech.pegasys.teku.infrastructure.async.AsyncRunner;
 import tech.pegasys.teku.infrastructure.async.SafeFuture;
 import tech.pegasys.teku.infrastructure.unsigned.UInt64;
-<<<<<<< HEAD
-=======
-import tech.pegasys.teku.pow.api.Eth1EventsChannel;
 import tech.pegasys.teku.service.serviceutils.FatalServiceFailureException;
->>>>>>> 16f6b576
 import tech.pegasys.teku.storage.api.Eth1DepositStorageChannel;
 import tech.pegasys.teku.storage.api.schema.ReplayDepositsResult;
 import tech.pegasys.teku.util.config.Constants;
@@ -63,7 +59,6 @@
     eth1DepositStorageChannel
         .replayDepositEvents()
         .thenCompose(
-<<<<<<< HEAD
             replayDepositsResult -> {
               replayDepositsResult
                   .getLastProcessedDepositIndex()
@@ -72,19 +67,12 @@
               return getHead()
                   .thenCompose(headBlock -> processStart(headBlock, replayDepositsResult));
             })
-        .finish(
-            () -> LOG.info("Eth1DepositsManager successfully ran startup sequence."),
-            (err) -> LOG.fatal("Eth1DepositsManager unable to run startup sequence.", err));
-=======
-            replayDepositsResult ->
-                getHead().thenCompose(headBlock -> processStart(headBlock, replayDepositsResult)))
         .thenAccept(__ -> LOG.info("Eth1DepositsManager successfully ran startup sequence."))
         .exceptionally(
             (err) -> {
               throw new FatalServiceFailureException(getClass(), err);
             })
         .reportExceptions();
->>>>>>> 16f6b576
   }
 
   public void stop() {
