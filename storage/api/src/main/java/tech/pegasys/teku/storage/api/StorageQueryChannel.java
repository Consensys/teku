--- conflicted
+++ resolved
@@ -89,12 +89,10 @@
 
   SafeFuture<Optional<BlobSidecar>> getBlobSidecar(SlotAndBlockRootAndBlobIndex key);
 
-<<<<<<< HEAD
   SafeFuture<Optional<BlobSidecar>> getNonCanonicalBlobSidecar(SlotAndBlockRootAndBlobIndex key);
-=======
+
   /** This method could return non-canonical blob sidecar keys if the slot is not finalized */
   SafeFuture<List<SlotAndBlockRootAndBlobIndex>> getBlobSidecarKeys(UInt64 slot);
->>>>>>> 809b170e
 
   SafeFuture<List<SlotAndBlockRootAndBlobIndex>> getBlobSidecarKeys(
       UInt64 startSlot, UInt64 endSlot, UInt64 limit);
