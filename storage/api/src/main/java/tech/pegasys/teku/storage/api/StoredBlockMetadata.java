/*
 * Copyright ConsenSys Software Inc., 2022
 *
 * Licensed under the Apache License, Version 2.0 (the "License"); you may not use this file except in compliance with
 * the License. You may obtain a copy of the License at
 *
 * http://www.apache.org/licenses/LICENSE-2.0
 *
 * Unless required by applicable law or agreed to in writing, software distributed under the License is distributed on
 * an "AS IS" BASIS, WITHOUT WARRANTIES OR CONDITIONS OF ANY KIND, either express or implied. See the License for the
 * specific language governing permissions and limitations under the License.
 */

package tech.pegasys.teku.storage.api;

import java.util.Objects;
import java.util.Optional;
import org.apache.tuweni.bytes.Bytes32;
import tech.pegasys.teku.infrastructure.unsigned.UInt64;
<<<<<<< HEAD
import tech.pegasys.teku.spec.datastructures.blocks.CheckpointEpochs;
import tech.pegasys.teku.spec.datastructures.blocks.SignedBeaconBlock;
=======
import tech.pegasys.teku.spec.Spec;
import tech.pegasys.teku.spec.datastructures.blocks.BlockCheckpoints;
>>>>>>> 0db69ddc
import tech.pegasys.teku.spec.datastructures.blocks.StateAndBlockSummary;
import tech.pegasys.teku.spec.datastructures.execution.ExecutionPayloadSummary;

public class StoredBlockMetadata {
  private final UInt64 blockSlot;
  private final Bytes32 blockRoot;
  private final Bytes32 parentRoot;
  private final Bytes32 stateRoot;
  private final Optional<Bytes32> executionBlockHash;
  private final Optional<BlockCheckpoints> checkpointEpochs;

  public StoredBlockMetadata(
      final UInt64 blockSlot,
      final Bytes32 blockRoot,
      final Bytes32 parentRoot,
      final Bytes32 stateRoot,
      final Optional<Bytes32> executionBlockHash,
      final Optional<BlockCheckpoints> checkpointEpochs) {
    this.blockSlot = blockSlot;
    this.blockRoot = blockRoot;
    this.parentRoot = parentRoot;
    this.stateRoot = stateRoot;
    this.executionBlockHash = executionBlockHash;
    this.checkpointEpochs = checkpointEpochs;
  }

<<<<<<< HEAD
  public static StoredBlockMetadata fromBlockAndCheckpointEpochs(
      final SignedBeaconBlock block, final CheckpointEpochs checkpointEpochs) {
    return new StoredBlockMetadata(
        block.getSlot(),
        block.getRoot(),
        block.getParentRoot(),
        block.getStateRoot(),
        block
            .getMessage()
            .getBody()
            .getOptionalExecutionPayloadSummary()
            .map(ExecutionPayloadSummary::getBlockHash),
        Optional.of(checkpointEpochs));
  }

  public static StoredBlockMetadata fromBlockAndState(final StateAndBlockSummary blockAndState) {
    final CheckpointEpochs epochs = CheckpointEpochs.fromBlockAndState(blockAndState);
=======
  public static StoredBlockMetadata fromBlockAndState(
      final Spec spec, final StateAndBlockSummary blockAndState) {
    final BlockCheckpoints epochs = spec.calculateBlockCheckpoints(blockAndState.getState());
>>>>>>> 0db69ddc
    return new StoredBlockMetadata(
        blockAndState.getSlot(),
        blockAndState.getRoot(),
        blockAndState.getParentRoot(),
        blockAndState.getStateRoot(),
        blockAndState.getExecutionBlockHash(),
        Optional.of(epochs));
  }

  public UInt64 getBlockSlot() {
    return blockSlot;
  }

  public Bytes32 getBlockRoot() {
    return blockRoot;
  }

  public Bytes32 getParentRoot() {
    return parentRoot;
  }

  public Bytes32 getStateRoot() {
    return stateRoot;
  }

  public Optional<Bytes32> getExecutionBlockHash() {
    return executionBlockHash;
  }

  public Optional<BlockCheckpoints> getCheckpointEpochs() {
    return checkpointEpochs;
  }

  @Override
  public boolean equals(final Object o) {
    if (this == o) {
      return true;
    }
    if (o == null || getClass() != o.getClass()) {
      return false;
    }
    final StoredBlockMetadata that = (StoredBlockMetadata) o;
    return Objects.equals(blockSlot, that.blockSlot)
        && Objects.equals(blockRoot, that.blockRoot)
        && Objects.equals(parentRoot, that.parentRoot)
        && Objects.equals(stateRoot, that.stateRoot)
        && Objects.equals(checkpointEpochs, that.checkpointEpochs);
  }

  @Override
  public int hashCode() {
    return Objects.hash(blockSlot, blockRoot, parentRoot, stateRoot, checkpointEpochs);
  }
}<|MERGE_RESOLUTION|>--- conflicted
+++ resolved
@@ -17,13 +17,9 @@
 import java.util.Optional;
 import org.apache.tuweni.bytes.Bytes32;
 import tech.pegasys.teku.infrastructure.unsigned.UInt64;
-<<<<<<< HEAD
-import tech.pegasys.teku.spec.datastructures.blocks.CheckpointEpochs;
 import tech.pegasys.teku.spec.datastructures.blocks.SignedBeaconBlock;
-=======
 import tech.pegasys.teku.spec.Spec;
 import tech.pegasys.teku.spec.datastructures.blocks.BlockCheckpoints;
->>>>>>> 0db69ddc
 import tech.pegasys.teku.spec.datastructures.blocks.StateAndBlockSummary;
 import tech.pegasys.teku.spec.datastructures.execution.ExecutionPayloadSummary;
 
@@ -50,9 +46,8 @@
     this.checkpointEpochs = checkpointEpochs;
   }
 
-<<<<<<< HEAD
   public static StoredBlockMetadata fromBlockAndCheckpointEpochs(
-      final SignedBeaconBlock block, final CheckpointEpochs checkpointEpochs) {
+      final SignedBeaconBlock block, final BlockCheckpoints checkpointEpochs) {
     return new StoredBlockMetadata(
         block.getSlot(),
         block.getRoot(),
@@ -66,13 +61,9 @@
         Optional.of(checkpointEpochs));
   }
 
-  public static StoredBlockMetadata fromBlockAndState(final StateAndBlockSummary blockAndState) {
-    final CheckpointEpochs epochs = CheckpointEpochs.fromBlockAndState(blockAndState);
-=======
   public static StoredBlockMetadata fromBlockAndState(
       final Spec spec, final StateAndBlockSummary blockAndState) {
     final BlockCheckpoints epochs = spec.calculateBlockCheckpoints(blockAndState.getState());
->>>>>>> 0db69ddc
     return new StoredBlockMetadata(
         blockAndState.getSlot(),
         blockAndState.getRoot(),
