/*
 * Copyright 2021 ConsenSys AG.
 *
 * Licensed under the Apache License, Version 2.0 (the "License"); you may not use this file except in compliance with
 * the License. You may obtain a copy of the License at
 *
 * http://www.apache.org/licenses/LICENSE-2.0
 *
 * Unless required by applicable law or agreed to in writing, software distributed under the License is distributed on
 * an "AS IS" BASIS, WITHOUT WARRANTIES OR CONDITIONS OF ANY KIND, either express or implied. See the License for the
 * specific language governing permissions and limitations under the License.
 */

package tech.pegasys.teku.storage.server.leveldb;

import static tech.pegasys.teku.infrastructure.metrics.TekuMetricCategory.STORAGE;
import static tech.pegasys.teku.infrastructure.metrics.TekuMetricCategory.STORAGE_FINALIZED_DB;
import static tech.pegasys.teku.infrastructure.metrics.TekuMetricCategory.STORAGE_HOT_DB;

import java.util.ArrayList;
import java.util.Collection;
<<<<<<< HEAD
import java.util.List;
=======
>>>>>>> 5a410f62
import org.hyperledger.besu.plugin.services.MetricsSystem;
import tech.pegasys.teku.spec.Spec;
import tech.pegasys.teku.storage.server.Database;
import tech.pegasys.teku.storage.server.StateStorageMode;
import tech.pegasys.teku.storage.server.kvstore.KvStoreAccessor;
import tech.pegasys.teku.storage.server.kvstore.KvStoreConfiguration;
import tech.pegasys.teku.storage.server.kvstore.KvStoreDatabase;
import tech.pegasys.teku.storage.server.kvstore.schema.KvStoreColumn;
import tech.pegasys.teku.storage.server.kvstore.schema.V4SchemaFinalized;
import tech.pegasys.teku.storage.server.kvstore.schema.V4SchemaHot;
import tech.pegasys.teku.storage.server.kvstore.schema.V6SnapshotSchemaFinalized;
import tech.pegasys.teku.storage.server.kvstore.schema.V6TrieSchemaFinalized;

public class LevelDbDatabaseFactory {

  public static Database createLevelDb(
      final MetricsSystem metricsSystem,
      final KvStoreConfiguration hotConfiguration,
      final KvStoreConfiguration finalizedConfiguration,
      final StateStorageMode stateStorageMode,
      final long stateStorageFrequency,
      final boolean storeNonCanonicalBlocks,
      final Spec spec) {
    final V4SchemaFinalized schemaFinalized = new V4SchemaFinalized(spec);
    final Collection<KvStoreColumn<?, ?>> v4FinalizedColumns = schemaFinalized.getAllColumns();
    final KvStoreAccessor hotDb =
        LevelDbInstanceFactory.create(
            metricsSystem, STORAGE_HOT_DB, hotConfiguration, v4FinalizedColumns);
    final KvStoreAccessor finalizedDb =
        LevelDbInstanceFactory.create(
            metricsSystem, STORAGE_FINALIZED_DB, finalizedConfiguration, v4FinalizedColumns);
    return KvStoreDatabase.createV4(
        metricsSystem,
        hotDb,
        finalizedDb,
        stateStorageMode,
        stateStorageFrequency,
        storeNonCanonicalBlocks,
        spec);
  }

  public static Database createLevelDbV2(
      final MetricsSystem metricsSystem,
      final KvStoreConfiguration hotConfiguration,
<<<<<<< HEAD
=======
      final SchemaHot schemaHot,
      final SchemaFinalized schemaFinalized,
>>>>>>> 5a410f62
      final StateStorageMode stateStorageMode,
      final long stateStorageFrequency,
      final boolean storeNonCanonicalBlocks,
      final Spec spec) {
<<<<<<< HEAD
    final KvStoreAccessor hotDb;
    final KvStoreAccessor finalizedDb;
    final V4SchemaHot schemaHot = V4SchemaHot.create(spec);
    final V6SnapshotSchemaFinalized schemaFinalized = new V6SnapshotSchemaFinalized(spec);
    final List<KvStoreColumn<?, ?>> allColumns = new ArrayList<>(schemaHot.getAllColumns());
    allColumns.addAll(schemaFinalized.getAllColumns());
    finalizedDb =
        LevelDbInstanceFactory.create(metricsSystem, STORAGE, hotConfiguration, allColumns);
    hotDb = finalizedDb;

    return KvStoreDatabase.createWithStateSnapshots(
=======

    ArrayList<KvStoreColumn<?, ?>> allColumns = new ArrayList<>(schemaHot.getAllColumns());
    allColumns.addAll(schemaFinalized.getAllColumns());
    final KvStoreAccessor db =
        LevelDbInstanceFactory.create(metricsSystem, STORAGE, hotConfiguration, allColumns);
    return KvStoreDatabase.createV6(
>>>>>>> 5a410f62
        metricsSystem,
        db,
        schemaHot,
        schemaFinalized,
        stateStorageMode,
        stateStorageFrequency,
        storeNonCanonicalBlocks,
        spec);
  }

  public static Database createLevelDbTrie(
      final MetricsSystem metricsSystem,
      final KvStoreConfiguration hotConfiguration,
      final StateStorageMode stateStorageMode,
      final boolean storeNonCanonicalBlocks,
      final Spec spec) {
    final KvStoreAccessor hotDb;
    final KvStoreAccessor finalizedDb;
    final V4SchemaHot schemaHot = V4SchemaHot.create(spec);
    final V6TrieSchemaFinalized schemaFinalized = new V6TrieSchemaFinalized(spec);
    final List<KvStoreColumn<?, ?>> allColumns = new ArrayList<>(schemaHot.getAllColumns());
    allColumns.addAll(schemaFinalized.getAllColumns());
    finalizedDb =
        LevelDbInstanceFactory.create(metricsSystem, STORAGE, hotConfiguration, allColumns);
    hotDb = finalizedDb;

    return KvStoreDatabase.createWithStateTrie(
        metricsSystem,
        hotDb,
        finalizedDb,
        schemaHot,
        schemaFinalized,
        stateStorageMode,
        storeNonCanonicalBlocks,
        spec);
  }
}<|MERGE_RESOLUTION|>--- conflicted
+++ resolved
@@ -19,10 +19,7 @@
 
 import java.util.ArrayList;
 import java.util.Collection;
-<<<<<<< HEAD
 import java.util.List;
-=======
->>>>>>> 5a410f62
 import org.hyperledger.besu.plugin.services.MetricsSystem;
 import tech.pegasys.teku.spec.Spec;
 import tech.pegasys.teku.storage.server.Database;
@@ -67,36 +64,20 @@
   public static Database createLevelDbV2(
       final MetricsSystem metricsSystem,
       final KvStoreConfiguration hotConfiguration,
-<<<<<<< HEAD
-=======
-      final SchemaHot schemaHot,
-      final SchemaFinalized schemaFinalized,
->>>>>>> 5a410f62
       final StateStorageMode stateStorageMode,
       final long stateStorageFrequency,
       final boolean storeNonCanonicalBlocks,
       final Spec spec) {
-<<<<<<< HEAD
-    final KvStoreAccessor hotDb;
-    final KvStoreAccessor finalizedDb;
+    final KvStoreAccessor db;
     final V4SchemaHot schemaHot = V4SchemaHot.create(spec);
     final V6SnapshotSchemaFinalized schemaFinalized = new V6SnapshotSchemaFinalized(spec);
     final List<KvStoreColumn<?, ?>> allColumns = new ArrayList<>(schemaHot.getAllColumns());
     allColumns.addAll(schemaFinalized.getAllColumns());
-    finalizedDb =
-        LevelDbInstanceFactory.create(metricsSystem, STORAGE, hotConfiguration, allColumns);
-    hotDb = finalizedDb;
+    db = LevelDbInstanceFactory.create(metricsSystem, STORAGE, hotConfiguration, allColumns);
 
     return KvStoreDatabase.createWithStateSnapshots(
-=======
-
-    ArrayList<KvStoreColumn<?, ?>> allColumns = new ArrayList<>(schemaHot.getAllColumns());
-    allColumns.addAll(schemaFinalized.getAllColumns());
-    final KvStoreAccessor db =
-        LevelDbInstanceFactory.create(metricsSystem, STORAGE, hotConfiguration, allColumns);
-    return KvStoreDatabase.createV6(
->>>>>>> 5a410f62
         metricsSystem,
+        db,
         db,
         schemaHot,
         schemaFinalized,
@@ -112,20 +93,18 @@
       final StateStorageMode stateStorageMode,
       final boolean storeNonCanonicalBlocks,
       final Spec spec) {
-    final KvStoreAccessor hotDb;
-    final KvStoreAccessor finalizedDb;
+
     final V4SchemaHot schemaHot = V4SchemaHot.create(spec);
     final V6TrieSchemaFinalized schemaFinalized = new V6TrieSchemaFinalized(spec);
     final List<KvStoreColumn<?, ?>> allColumns = new ArrayList<>(schemaHot.getAllColumns());
     allColumns.addAll(schemaFinalized.getAllColumns());
-    finalizedDb =
+    final KvStoreAccessor db =
         LevelDbInstanceFactory.create(metricsSystem, STORAGE, hotConfiguration, allColumns);
-    hotDb = finalizedDb;
 
     return KvStoreDatabase.createWithStateTrie(
         metricsSystem,
-        hotDb,
-        finalizedDb,
+        db,
+        db,
         schemaHot,
         schemaFinalized,
         stateStorageMode,
