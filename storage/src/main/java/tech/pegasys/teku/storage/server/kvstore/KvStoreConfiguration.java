--- conflicted
+++ resolved
@@ -51,11 +51,7 @@
 
   public static final int DEFAULT_MAX_BACKGROUND_JOBS = 6;
   public static final int DEFAULT_BACKGROUND_THREAD_COUNT = 6;
-<<<<<<< HEAD
   public static final long DEFAULT_CACHE_CAPACITY = 128 << 20; // 128MB
-=======
-  public static final long DEFAULT_CACHE_CAPACITY = 128 << 20;
->>>>>>> 0fdf7be3
   public static final long DEFAULT_WRITE_BUFFER_CAPACITY = 128 << 20;
   private static final boolean DEFAULT_OPTIMISE_FOR_SMALL_DB = false;
 
@@ -72,12 +68,6 @@
   public static final long EXPECTED_WAL_FILE_SIZE = 67_108_864L;
 
   public static final long ROCKSDB_BLOCK_SIZE = 32_768;
-
-  /** Max total size of all WAL file, after which a flush is triggered */
-  public static final long WAL_MAX_TOTAL_SIZE = 1_073_741_824L;
-
-  /** Expected size of a single WAL file, to determine how many WAL files to keep around */
-  public static final long EXPECTED_WAL_FILE_SIZE = 67_108_864L;
 
   /* --------------- Safe to Change Properties ------------ */
 
