--- conflicted
+++ resolved
@@ -142,10 +142,7 @@
         .put("ANCHOR_CHECKPOINT", getVariableAnchorCheckpoint())
         .put("FINALIZED_DEPOSIT_SNAPSHOT", getVariableFinalizedDepositSnapshot())
         .put("LATEST_CANONICAL_BLOCK_ROOT", getVariableLatestCanonicalBlockRoot())
-<<<<<<< HEAD
         .put("CUSTODY_GROUP_COUNT", getVariableCustodyGroupCount())
-=======
->>>>>>> 6f1e565e
         .build();
   }
 
