/*
 * Copyright Consensys Software Inc., 2025
 *
 * Licensed under the Apache License, Version 2.0 (the "License"); you may not use this file except in compliance with
 * the License. You may obtain a copy of the License at
 *
 * http://www.apache.org/licenses/LICENSE-2.0
 *
 * Unless required by applicable law or agreed to in writing, software distributed under the License is distributed on
 * an "AS IS" BASIS, WITHOUT WARRANTIES OR CONDITIONS OF ANY KIND, either express or implied. See the License for the
 * specific language governing permissions and limitations under the License.
 */

package tech.pegasys.teku.storage.server.kvstore.dataaccess;

import com.google.errorprone.annotations.MustBeClosed;
import java.util.HashMap;
import java.util.LinkedHashMap;
import java.util.List;
import java.util.Map;
import java.util.Optional;
import java.util.Set;
import java.util.function.Consumer;
import java.util.stream.Stream;
import org.apache.tuweni.bytes.Bytes;
import org.apache.tuweni.bytes.Bytes32;
import tech.pegasys.teku.ethereum.pow.api.DepositTreeSnapshot;
import tech.pegasys.teku.ethereum.pow.api.DepositsFromBlockEvent;
import tech.pegasys.teku.ethereum.pow.api.MinGenesisTimeBlockEvent;
import tech.pegasys.teku.infrastructure.unsigned.UInt64;
import tech.pegasys.teku.spec.datastructures.blobs.DataColumnSidecar;
import tech.pegasys.teku.spec.datastructures.blobs.versions.deneb.BlobSidecar;
import tech.pegasys.teku.spec.datastructures.blocks.BlockAndCheckpoints;
import tech.pegasys.teku.spec.datastructures.blocks.BlockCheckpoints;
import tech.pegasys.teku.spec.datastructures.blocks.SignedBeaconBlock;
import tech.pegasys.teku.spec.datastructures.blocks.SlotAndBlockRoot;
import tech.pegasys.teku.spec.datastructures.forkchoice.VoteTracker;
import tech.pegasys.teku.spec.datastructures.state.Checkpoint;
import tech.pegasys.teku.spec.datastructures.state.beaconstate.BeaconState;
import tech.pegasys.teku.spec.datastructures.util.DataColumnSlotAndIdentifier;
import tech.pegasys.teku.spec.datastructures.util.SlotAndBlockRootAndBlobIndex;
import tech.pegasys.teku.storage.server.kvstore.ColumnEntry;
import tech.pegasys.teku.storage.server.kvstore.dataaccess.V4FinalizedKvStoreDao.V4FinalizedUpdater;
import tech.pegasys.teku.storage.server.kvstore.dataaccess.V4HotKvStoreDao.V4HotUpdater;
import tech.pegasys.teku.storage.server.kvstore.schema.KvStoreColumn;
import tech.pegasys.teku.storage.server.kvstore.schema.KvStoreVariable;

public class KvStoreCombinedDaoAdapter implements KvStoreCombinedDao, V4MigratableSourceDao {
  private final V4HotKvStoreDao hotDao;
  private final V4FinalizedKvStoreDao finalizedDao;

  public KvStoreCombinedDaoAdapter(
      final V4HotKvStoreDao hotDao, final V4FinalizedKvStoreDao finalizedDao) {
    this.hotDao = hotDao;
    this.finalizedDao = finalizedDao;
  }

  @Override
  public Optional<UInt64> getGenesisTime() {
    return hotDao.getGenesisTime();
  }

  @Override
  public Optional<Checkpoint> getAnchor() {
    return hotDao.getAnchor();
  }

  @Override
  public Optional<Checkpoint> getJustifiedCheckpoint() {
    return hotDao.getJustifiedCheckpoint();
  }

  @Override
  public Optional<Checkpoint> getBestJustifiedCheckpoint() {
    return hotDao.getBestJustifiedCheckpoint();
  }

  @Override
  public Optional<Checkpoint> getFinalizedCheckpoint() {
    return hotDao.getFinalizedCheckpoint();
  }

  @Override
  public Optional<BeaconState> getLatestFinalizedState() {
    return hotDao.getLatestFinalizedState();
  }

  @Override
  public Optional<Checkpoint> getWeakSubjectivityCheckpoint() {
    return hotDao.getWeakSubjectivityCheckpoint();
  }

  @Override
  public Optional<SignedBeaconBlock> getHotBlock(final Bytes32 root) {
    return hotDao.getHotBlock(root);
  }

  @Override
  public Optional<Bytes> getHotBlockAsSsz(final Bytes32 root) {
    return hotDao.getHotBlockRaw(root);
  }

  @Override
  public Optional<BlockCheckpoints> getHotBlockCheckpointEpochs(final Bytes32 root) {
    return hotDao.getHotBlockCheckpointEpochs(root);
  }

  @Override
  public Optional<BeaconState> getHotState(final Bytes32 root) {
    return hotDao.getHotState(root);
  }

  @Override
  public List<Bytes32> getStateRootsBeforeSlot(final UInt64 slot) {
    return hotDao.getStateRootsBeforeSlot(slot);
  }

  @Override
  public Optional<SlotAndBlockRoot> getSlotAndBlockRootFromStateRoot(final Bytes32 stateRoot) {
    return hotDao.getSlotAndBlockRootFromStateRoot(stateRoot);
  }

  @Override
  @MustBeClosed
  public Stream<SignedBeaconBlock> streamHotBlocks() {
    return hotDao.streamHotBlocks();
  }

  @Override
  @MustBeClosed
  public Stream<Map.Entry<Bytes, Bytes>> streamHotBlocksAsSsz() {
    return hotDao.streamHotBlocksAsSsz();
  }

  @Override
  public Map<UInt64, VoteTracker> getVotes() {
    return hotDao.getVotes();
  }

  @Override
  public Optional<Bytes32> getLatestCanonicalBlockRoot() {
    return hotDao.getLatestCanonicalBlockRoot();
  }

  @Override
  public Optional<UInt64> getCustodyGroupCount() {
    return hotDao.getCustodyGroupCount();
  }

  @Override
  @MustBeClosed
  public HotUpdater hotUpdater() {
    return hotDao.hotUpdater();
  }

  @Override
  public Optional<SignedBeaconBlock> getFinalizedBlock(final Bytes32 root) {
    return finalizedDao.getFinalizedBlock(root);
  }

  @Override
  @MustBeClosed
  public FinalizedUpdater finalizedUpdater() {
    return finalizedDao.finalizedUpdater();
  }

  @Override
  public Optional<SignedBeaconBlock> getFinalizedBlockAtSlot(final UInt64 slot) {
    return finalizedDao.getFinalizedBlockAtSlot(slot);
  }

  @Override
  public Optional<UInt64> getEarliestFinalizedBlockSlot() {
    return finalizedDao.getEarliestFinalizedBlockSlot();
  }

  @Override
  public Optional<SignedBeaconBlock> getEarliestFinalizedBlock() {
    return finalizedDao.getEarliestFinalizedBlock();
  }

  @Override
  public Optional<UInt64> getEarliestFinalizedStateSlot() {
    return finalizedDao.getEarliestFinalizedStateSlot();
  }

  @Override
  public Optional<SignedBeaconBlock> getLatestFinalizedBlockAtSlot(final UInt64 slot) {
    return finalizedDao.getLatestFinalizedBlockAtSlot(slot);
  }

  @Override
  public List<SignedBeaconBlock> getNonCanonicalBlocksAtSlot(final UInt64 slot) {
    return finalizedDao.getNonCanonicalBlocksAtSlot(slot);
  }

  @Override
  public Optional<BeaconState> getLatestAvailableFinalizedState(final UInt64 maxSlot) {
    return finalizedDao.getLatestAvailableFinalizedState(maxSlot);
  }

  @Override
  public Set<Bytes32> getNonCanonicalBlockRootsAtSlot(final UInt64 slot) {
    return finalizedDao.getNonCanonicalBlockRootsAtSlot(slot);
  }

  @Override
  @MustBeClosed
  public Stream<SignedBeaconBlock> streamFinalizedBlocks(
      final UInt64 startSlot, final UInt64 endSlot) {
    return finalizedDao.streamFinalizedBlocks(startSlot, endSlot);
  }

  @Override
  public Optional<UInt64> getSlotForFinalizedBlockRoot(final Bytes32 blockRoot) {
    return finalizedDao.getSlotForFinalizedBlockRoot(blockRoot);
  }

  @Override
  public Optional<UInt64> getSlotForFinalizedStateRoot(final Bytes32 stateRoot) {
    return finalizedDao.getSlotForFinalizedStateRoot(stateRoot);
  }

  @Override
  public Optional<SlotAndBlockRoot> getSlotAndBlockRootForFinalizedStateRoot(
      final Bytes32 stateRoot) {
    return finalizedDao.getSlotAndBlockRootForFinalizedStateRoot(stateRoot);
  }

  @Override
  public Optional<UInt64> getOptimisticTransitionBlockSlot() {
    return finalizedDao.getOptimisticTransitionBlockSlot();
  }

  @Override
  public Map<String, Long> getColumnCounts(final Optional<String> maybeColumnFilter) {
    final HashMap<String, Long> result =
        new LinkedHashMap<>(hotDao.getColumnCounts(maybeColumnFilter));
    result.putAll(finalizedDao.getColumnCounts(maybeColumnFilter));
    return result;
  }

  @Override
  public Map<String, Optional<String>> getVariables() {
    return Map.of();
  }

  @Override
  public long getBlobSidecarColumnCount() {
    return finalizedDao.getBlobSidecarColumnCount();
  }

  @Override
  public long getSidecarColumnCount() {
    return finalizedDao.getSidecarColumnCount();
  }

  @Override
  public long getNonCanonicalBlobSidecarColumnCount() {
    return finalizedDao.getNonCanonicalBlobSidecarColumnCount();
  }

  @Override
  @MustBeClosed
  public Stream<UInt64> streamFinalizedStateSlots(final UInt64 startSlot, final UInt64 endSlot) {
    return finalizedDao.streamFinalizedStateSlots(startSlot, endSlot);
  }

  @Override
  public Optional<? extends SignedBeaconBlock> getNonCanonicalBlock(final Bytes32 root) {
    return finalizedDao.getNonCanonicalBlock(root);
  }

  @Override
  public Optional<Bytes> getBlobSidecar(final SlotAndBlockRootAndBlobIndex key) {
    return finalizedDao.getBlobSidecar(key);
  }

  @Override
  public Optional<Bytes> getNonCanonicalBlobSidecar(final SlotAndBlockRootAndBlobIndex key) {
    return finalizedDao.getNonCanonicalBlobSidecar(key);
  }

  @Override
  @MustBeClosed
  public Stream<SlotAndBlockRootAndBlobIndex> streamBlobSidecarKeys(
      final UInt64 startSlot, final UInt64 endSlot) {
    return finalizedDao.streamBlobSidecarKeys(startSlot, endSlot);
  }

  @Override
  @MustBeClosed
  public Stream<SlotAndBlockRootAndBlobIndex> streamNonCanonicalBlobSidecarKeys(
      final UInt64 startSlot, final UInt64 endSlot) {
    return finalizedDao.streamNonCanonicalBlobSidecarKeys(startSlot, endSlot);
  }

  @Override
  @MustBeClosed
  public Stream<Bytes> streamBlobSidecars(final SlotAndBlockRoot slotAndBlockRoot) {
    return finalizedDao.streamBlobSidecars(slotAndBlockRoot);
  }

  @Override
  public List<SlotAndBlockRootAndBlobIndex> getBlobSidecarKeys(
      final SlotAndBlockRoot slotAndBlockRoot) {
    return finalizedDao.getBlobSidecarKeys(slotAndBlockRoot);
  }

  @Override
  public List<SlotAndBlockRootAndBlobIndex> getNonCanonicalBlobSidecarKeys(
      final SlotAndBlockRoot slotAndBlockRoot) {
    return finalizedDao.getNonCanonicalBlobSidecarKeys(slotAndBlockRoot);
  }

  @Override
  public Optional<UInt64> getEarliestBlobSidecarSlot() {
    return finalizedDao.getEarliestBlobSidecarSlot();
  }

  @Override
  @MustBeClosed
  public Stream<Map.Entry<Bytes32, UInt64>> getFinalizedStateRoots() {
    return finalizedDao.getFinalizedStateRoots();
  }

  @Override
  @MustBeClosed
  public Stream<Map.Entry<Bytes32, UInt64>> getFinalizedBlockRoots() {
    return finalizedDao.getFinalizedBlockRoots();
  }

  @Override
  public Optional<UInt64> getFirstCustodyIncompleteSlot() {
    return finalizedDao.getFirstCustodyIncompleteSlot();
  }

  @Override
  public Optional<Bytes> getSidecar(final DataColumnSlotAndIdentifier identifier) {
    return finalizedDao.getSidecar(identifier);
  }

  @Override
  public Optional<Bytes> getNonCanonicalSidecar(final DataColumnSlotAndIdentifier identifier) {
    return finalizedDao.getNonCanonicalSidecar(identifier);
  }

  @Override
  @MustBeClosed
  public Stream<DataColumnSlotAndIdentifier> streamDataColumnIdentifiers(
      final UInt64 startSlot, final UInt64 endSlot) {
    return finalizedDao.streamDataColumnIdentifiers(startSlot, endSlot);
  }

  @Override
  @MustBeClosed
  public Stream<DataColumnSlotAndIdentifier> streamNonCanonicalDataColumnIdentifiers(
      final UInt64 startSlot, final UInt64 endSlot) {
    return finalizedDao.streamNonCanonicalDataColumnIdentifiers(startSlot, endSlot);
  }

  @Override
  public List<DataColumnSlotAndIdentifier> getDataColumnIdentifiers(
      final SlotAndBlockRoot slotAndBlockRoot) {
    return finalizedDao.getDataColumnIdentifiers(slotAndBlockRoot);
  }

  @Override
  public Optional<UInt64> getEarliestDataSidecarColumnSlot() {
    return finalizedDao.getEarliestAvailableDataColumnSlot();
  }

  @Override
  public Optional<UInt64> getLastDataColumnSidecarsProofsSlot() {
    return finalizedDao.getLastDataColumnSidecarsProofsSlot();
  }

  @Override
<<<<<<< HEAD
  public Optional<Bytes> getDataColumnSidecarProofs(final UInt64 slot) {
=======
  public Optional<Bytes> getDataColumnSidecarsProofs(final UInt64 slot) {
>>>>>>> 17198ce7
    return finalizedDao.getDataColumnSidecarProofs(slot);
  }

  @Override
  public void ingest(
      final KvStoreCombinedDao dao, final int batchSize, final Consumer<String> logger) {
    throw new UnsupportedOperationException("Cannot migrate to a split database format");
  }

  @Override
  @MustBeClosed
  public Stream<DepositsFromBlockEvent> streamDepositsFromBlocks() {
    return hotDao.streamDepositsFromBlocks();
  }

  @Override
  @MustBeClosed
  public Stream<Map.Entry<Bytes32, BlockCheckpoints>> streamBlockCheckpoints() {
    return hotDao.streamBlockCheckpoints();
  }

  @Override
  public Optional<MinGenesisTimeBlockEvent> getMinGenesisTimeBlock() {
    return hotDao.getMinGenesisTimeBlock();
  }

  @Override
  public Optional<DepositTreeSnapshot> getFinalizedDepositSnapshot() {
    return hotDao.getFinalizedDepositSnapshot();
  }

  @Override
  public void close() throws Exception {
    hotDao.close();
    finalizedDao.close();
  }

  @Override
  @MustBeClosed
  @SuppressWarnings("MustBeClosedChecker")
  public CombinedUpdater combinedUpdater() {
    return new CombinedUpdaterAdapter(hotDao.hotUpdater(), finalizedDao.finalizedUpdater());
  }

  @Override
  public Map<String, KvStoreColumn<?, ?>> getColumnMap() {
    final Map<String, KvStoreColumn<?, ?>> allColumns = new HashMap<>();
    allColumns.putAll(hotDao.getColumnMap());
    allColumns.putAll(finalizedDao.getColumnMap());
    return allColumns;
  }

  @Override
  public Map<String, KvStoreVariable<?>> getVariableMap() {
    final Map<String, KvStoreVariable<?>> allVariables = new HashMap<>();
    allVariables.putAll(hotDao.getVariableMap());
    allVariables.putAll(finalizedDao.getVariableMap());
    return allVariables;
  }

  @Override
  public <T> Optional<Bytes> getRawVariable(final KvStoreVariable<T> var) {
    if (hotDao.getVariableMap().containsValue(var)) {
      return hotDao.getRawVariable(var);
    } else {
      return finalizedDao.getRawVariable(var);
    }
  }

  @Override
  @MustBeClosed
  public <K, V> Stream<ColumnEntry<Bytes, Bytes>> streamRawColumn(
      final KvStoreColumn<K, V> kvStoreColumn) {
    if (hotDao.getColumnMap().containsValue(kvStoreColumn)) {
      return hotDao.streamRawColumn(kvStoreColumn);
    } else {
      return finalizedDao.streamRawColumn(kvStoreColumn);
    }
  }

  @Override
  public <K, V> Optional<Bytes> getRaw(final KvStoreColumn<K, V> kvStoreColumn, final K key) {
    if (hotDao.getColumnMap().containsValue(kvStoreColumn)) {
      return hotDao.getRaw(kvStoreColumn, key);
    } else {
      return finalizedDao.getRaw(kvStoreColumn, key);
    }
  }

  private static class CombinedUpdaterAdapter implements CombinedUpdater {
    private final V4HotUpdater hotUpdater;
    private final V4FinalizedUpdater finalizedUpdater;

    private CombinedUpdaterAdapter(
        final V4HotUpdater hotUpdater, final V4FinalizedUpdater finalizedUpdater) {
      this.hotUpdater = hotUpdater;
      this.finalizedUpdater = finalizedUpdater;
    }

    @Override
    public void setGenesisTime(final UInt64 genesisTime) {
      hotUpdater.setGenesisTime(genesisTime);
    }

    @Override
    public void setAnchor(final Checkpoint anchorPoint) {
      hotUpdater.setAnchor(anchorPoint);
    }

    @Override
    public void setJustifiedCheckpoint(final Checkpoint checkpoint) {
      hotUpdater.setJustifiedCheckpoint(checkpoint);
    }

    @Override
    public void setBestJustifiedCheckpoint(final Checkpoint checkpoint) {
      hotUpdater.setBestJustifiedCheckpoint(checkpoint);
    }

    @Override
    public void setFinalizedCheckpoint(final Checkpoint checkpoint) {
      hotUpdater.setFinalizedCheckpoint(checkpoint);
    }

    @Override
    public void setLatestCanonicalBlockRoot(final Bytes32 canonicalBlockRoot) {
      hotUpdater.setLatestCanonicalBlockRoot(canonicalBlockRoot);
    }

    @Override
    public void setCustodyGroupCount(final UInt64 custodyGroupCount) {
      hotUpdater.setCustodyGroupCount(custodyGroupCount);
    }

    @Override
    public void setWeakSubjectivityCheckpoint(final Checkpoint checkpoint) {
      hotUpdater.setWeakSubjectivityCheckpoint(checkpoint);
    }

    @Override
    public void clearWeakSubjectivityCheckpoint() {
      hotUpdater.clearWeakSubjectivityCheckpoint();
    }

    @Override
    public void setLatestFinalizedState(final BeaconState state) {
      hotUpdater.setLatestFinalizedState(state);
    }

    @Override
    public void addHotBlock(final BlockAndCheckpoints blockAndCheckpoints) {
      hotUpdater.addHotBlock(blockAndCheckpoints);
    }

    @Override
    public void addBlobSidecar(final BlobSidecar blobSidecar) {
      finalizedUpdater.addBlobSidecar(blobSidecar);
    }

    @Override
    public void addNonCanonicalBlobSidecar(final BlobSidecar blobSidecar) {
      finalizedUpdater.addNonCanonicalBlobSidecar(blobSidecar);
    }

    @Override
    public void addNonCanonicalBlobSidecarRaw(
        final Bytes blobSidecarBytes, final SlotAndBlockRootAndBlobIndex key) {
      finalizedUpdater.addNonCanonicalBlobSidecarRaw(blobSidecarBytes, key);
    }

    @Override
    public void removeBlobSidecar(final SlotAndBlockRootAndBlobIndex key) {
      finalizedUpdater.removeBlobSidecar(key);
    }

    @Override
    public void removeNonCanonicalBlobSidecar(final SlotAndBlockRootAndBlobIndex key) {
      finalizedUpdater.removeNonCanonicalBlobSidecar(key);
    }

    @Override
    public void addHotState(final Bytes32 blockRoot, final BeaconState state) {
      hotUpdater.addHotState(blockRoot, state);
    }

    @Override
    public void addHotStates(final Map<Bytes32, BeaconState> states) {
      hotUpdater.addHotStates(states);
    }

    @Override
    public void addVotes(final Map<UInt64, VoteTracker> states) {
      hotUpdater.addVotes(states);
    }

    @Override
    public void addHotBlocks(final Map<Bytes32, BlockAndCheckpoints> blocks) {
      hotUpdater.addHotBlocks(blocks);
    }

    @Override
    public void addHotStateRoots(
        final Map<Bytes32, SlotAndBlockRoot> stateRootToSlotAndBlockRootMap) {
      hotUpdater.addHotStateRoots(stateRootToSlotAndBlockRootMap);
    }

    @Override
    public void pruneHotStateRoots(final List<Bytes32> stateRoots) {
      hotUpdater.pruneHotStateRoots(stateRoots);
    }

    @Override
    public void deleteHotBlock(final Bytes32 blockRoot) {
      hotUpdater.deleteHotBlock(blockRoot);
    }

    @Override
    public void deleteHotBlockOnly(final Bytes32 blockRoot) {
      hotUpdater.deleteHotBlockOnly(blockRoot);
    }

    @Override
    public void deleteHotState(final Bytes32 blockRoot) {
      hotUpdater.deleteHotState(blockRoot);
    }

    @Override
    public void addFinalizedBlock(final SignedBeaconBlock block) {
      finalizedUpdater.addFinalizedBlock(block);
    }

    @Override
    public void addFinalizedBlockRaw(
        final UInt64 slot, final Bytes32 blockRoot, final Bytes blockBytes) {
      finalizedUpdater.addFinalizedBlockRaw(slot, blockRoot, blockBytes);
    }

    @Override
    public void addNonCanonicalBlock(final SignedBeaconBlock block) {
      finalizedUpdater.addNonCanonicalBlock(block);
    }

    @Override
    public void deleteFinalizedBlock(final UInt64 slot, final Bytes32 blockRoot) {
      finalizedUpdater.deleteFinalizedBlock(slot, blockRoot);
    }

    @Override
    public void deleteNonCanonicalBlockOnly(final Bytes32 blockRoot) {
      finalizedUpdater.deleteNonCanonicalBlockOnly(blockRoot);
    }

    @Override
    public void addNonCanonicalRootAtSlot(final UInt64 slot, final Set<Bytes32> blockRoots) {
      finalizedUpdater.addNonCanonicalRootAtSlot(slot, blockRoots);
    }

    @Override
    public void addFinalizedState(final Bytes32 blockRoot, final BeaconState state) {
      finalizedUpdater.addFinalizedState(blockRoot, state);
    }

    @Override
    public void deleteFinalizedState(final UInt64 slot) {
      finalizedUpdater.deleteFinalizedState(slot);
    }

    @Override
    public void addReconstructedFinalizedState(final Bytes32 blockRoot, final BeaconState state) {
      finalizedUpdater.addReconstructedFinalizedState(blockRoot, state);
    }

    @Override
    public void addFinalizedStateRoot(final Bytes32 stateRoot, final UInt64 slot) {
      finalizedUpdater.addFinalizedStateRoot(stateRoot, slot);
    }

    @Override
    public void deleteFinalizedStateRoot(final Bytes32 stateRoot) {
      finalizedUpdater.deleteFinalizedStateRoot(stateRoot);
    }

    @Override
    public void setOptimisticTransitionBlockSlot(final Optional<UInt64> transitionBlockSlot) {
      finalizedUpdater.setOptimisticTransitionBlockSlot(transitionBlockSlot);
    }

    @Override
    public void setEarliestBlobSidecarSlot(final UInt64 slot) {
      finalizedUpdater.setEarliestBlobSidecarSlot(slot);
    }

    @Override
    public void setEarliestBlockSlot(final UInt64 slot) {
      finalizedUpdater.setEarliestBlockSlot(slot);
    }

    @Override
    public void deleteEarliestBlockSlot() {
      finalizedUpdater.deleteEarliestBlockSlot();
    }

    @Override
    public void setFirstCustodyIncompleteSlot(final UInt64 slot) {
      finalizedUpdater.setFirstCustodyIncompleteSlot(slot);
    }

    @Override
    public void addSidecar(final DataColumnSidecar sidecar) {
      finalizedUpdater.addSidecar(sidecar);
    }

    @Override
    public void addNonCanonicalSidecar(final DataColumnSidecar sidecar) {
      finalizedUpdater.addNonCanonicalSidecar(sidecar);
    }

    @Override
    public void removeSidecar(final DataColumnSlotAndIdentifier identifier) {
      finalizedUpdater.removeSidecar(identifier);
    }

    @Override
    public void removeNonCanonicalSidecar(final DataColumnSlotAndIdentifier identifier) {
      finalizedUpdater.removeNonCanonicalSidecar(identifier);
    }

    @Override
<<<<<<< HEAD
    public void addDataColumnSidecarsKzgProofs(final UInt64 slot, final Bytes kzgProofs) {
      finalizedUpdater.addDataColumnSidecarsKzgProofs(slot, kzgProofs);
    }

    @Override
    public void removeDataColumnSidecarsKzgProofs(final UInt64 slot) {
      finalizedUpdater.removeDataColumnSidecarsKzgProofs(slot);
=======
    public void addDataColumnSidecarsProofs(final UInt64 slot, final Bytes kzgProofs) {
      finalizedUpdater.addDataColumnSidecarsProofs(slot, kzgProofs);
    }

    @Override
    public void removeDataColumnSidecarsProofs(final UInt64 slot) {
      finalizedUpdater.removeDataColumnSidecarsProofs(slot);
>>>>>>> 17198ce7
    }

    @Override
    public void addMinGenesisTimeBlock(final MinGenesisTimeBlockEvent event) {
      hotUpdater.addMinGenesisTimeBlock(event);
    }

    @Override
    public void addDepositsFromBlockEvent(final DepositsFromBlockEvent event) {
      hotUpdater.addDepositsFromBlockEvent(event);
    }

    @Override
    public void removeDepositsFromBlockEvent(final UInt64 blockNumber) {
      hotUpdater.removeDepositsFromBlockEvent(blockNumber);
    }

    @Override
    public void setFinalizedDepositSnapshot(final DepositTreeSnapshot finalizedDepositSnapshot) {
      hotUpdater.setFinalizedDepositSnapshot(finalizedDepositSnapshot);
    }

    @Override
    public void commit() {
      finalizedUpdater.commit();
      hotUpdater.commit();
    }

    @Override
    public void cancel() {
      finalizedUpdater.cancel();
      hotUpdater.cancel();
    }

    @Override
    public void close() {
      finalizedUpdater.close();
      hotUpdater.close();
    }
  }
}<|MERGE_RESOLUTION|>--- conflicted
+++ resolved
@@ -376,11 +376,7 @@
   }
 
   @Override
-<<<<<<< HEAD
-  public Optional<Bytes> getDataColumnSidecarProofs(final UInt64 slot) {
-=======
   public Optional<Bytes> getDataColumnSidecarsProofs(final UInt64 slot) {
->>>>>>> 17198ce7
     return finalizedDao.getDataColumnSidecarProofs(slot);
   }
 
@@ -709,15 +705,6 @@
     }
 
     @Override
-<<<<<<< HEAD
-    public void addDataColumnSidecarsKzgProofs(final UInt64 slot, final Bytes kzgProofs) {
-      finalizedUpdater.addDataColumnSidecarsKzgProofs(slot, kzgProofs);
-    }
-
-    @Override
-    public void removeDataColumnSidecarsKzgProofs(final UInt64 slot) {
-      finalizedUpdater.removeDataColumnSidecarsKzgProofs(slot);
-=======
     public void addDataColumnSidecarsProofs(final UInt64 slot, final Bytes kzgProofs) {
       finalizedUpdater.addDataColumnSidecarsProofs(slot, kzgProofs);
     }
@@ -725,7 +712,6 @@
     @Override
     public void removeDataColumnSidecarsProofs(final UInt64 slot) {
       finalizedUpdater.removeDataColumnSidecarsProofs(slot);
->>>>>>> 17198ce7
     }
 
     @Override
