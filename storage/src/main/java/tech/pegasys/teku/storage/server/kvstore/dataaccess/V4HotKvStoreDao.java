--- conflicted
+++ resolved
@@ -172,15 +172,14 @@
     return schema.getVariableMap();
   }
 
-<<<<<<< HEAD
   public <V, K> Optional<Bytes> getRaw(final KvStoreColumn<K, V> kvStoreColumn, final K key) {
     return db.getRaw(kvStoreColumn, key);
-=======
+  }
+
   public Map<String, Long> getColumnCounts() {
     final Map<String, Long> columnCounts = new LinkedHashMap<>();
     schema.getColumnMap().forEach((k, v) -> columnCounts.put(k, db.size(v)));
     return columnCounts;
->>>>>>> a03d77d3
   }
 
   static class V4HotUpdater implements HotUpdaterBlinded, HotUpdaterUnblinded {
