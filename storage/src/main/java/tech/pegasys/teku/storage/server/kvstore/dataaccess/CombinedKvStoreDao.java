/*
 * Copyright Consensys Software Inc., 2025
 *
 * Licensed under the Apache License, Version 2.0 (the "License"); you may not use this file except in compliance with
 * the License. You may obtain a copy of the License at
 *
 * http://www.apache.org/licenses/LICENSE-2.0
 *
 * Unless required by applicable law or agreed to in writing, software distributed under the License is distributed on
 * an "AS IS" BASIS, WITHOUT WARRANTIES OR CONDITIONS OF ANY KIND, either express or implied. See the License for the
 * specific language governing permissions and limitations under the License.
 */

package tech.pegasys.teku.storage.server.kvstore.dataaccess;

import static com.google.common.base.Preconditions.checkArgument;

import com.google.common.collect.ImmutableMap;
import com.google.errorprone.annotations.MustBeClosed;
import java.util.Collection;
import java.util.HashSet;
import java.util.LinkedHashMap;
import java.util.List;
import java.util.Locale;
import java.util.Map;
import java.util.Objects;
import java.util.Optional;
import java.util.Set;
import java.util.function.Consumer;
import java.util.stream.Stream;
import org.apache.tuweni.bytes.Bytes;
import org.apache.tuweni.bytes.Bytes32;
import tech.pegasys.teku.ethereum.pow.api.DepositTreeSnapshot;
import tech.pegasys.teku.ethereum.pow.api.DepositsFromBlockEvent;
import tech.pegasys.teku.ethereum.pow.api.MinGenesisTimeBlockEvent;
import tech.pegasys.teku.infrastructure.unsigned.UInt64;
import tech.pegasys.teku.kzg.KZGProof;
import tech.pegasys.teku.spec.datastructures.blobs.DataColumnSidecar;
import tech.pegasys.teku.spec.datastructures.blobs.versions.deneb.BlobSidecar;
import tech.pegasys.teku.spec.datastructures.blocks.BlockAndCheckpoints;
import tech.pegasys.teku.spec.datastructures.blocks.BlockCheckpoints;
import tech.pegasys.teku.spec.datastructures.blocks.SignedBeaconBlock;
import tech.pegasys.teku.spec.datastructures.blocks.SlotAndBlockRoot;
import tech.pegasys.teku.spec.datastructures.forkchoice.VoteTracker;
import tech.pegasys.teku.spec.datastructures.state.Checkpoint;
import tech.pegasys.teku.spec.datastructures.state.beaconstate.BeaconState;
import tech.pegasys.teku.spec.datastructures.util.DataColumnSlotAndIdentifier;
import tech.pegasys.teku.spec.datastructures.util.SlotAndBlockRootAndBlobIndex;
import tech.pegasys.teku.storage.server.kvstore.ColumnEntry;
import tech.pegasys.teku.storage.server.kvstore.KvStoreAccessor;
import tech.pegasys.teku.storage.server.kvstore.KvStoreAccessor.KvStoreTransaction;
import tech.pegasys.teku.storage.server.kvstore.dataaccess.V4FinalizedStateStorageLogic.FinalizedStateUpdater;
import tech.pegasys.teku.storage.server.kvstore.schema.KvStoreColumn;
import tech.pegasys.teku.storage.server.kvstore.schema.KvStoreVariable;
import tech.pegasys.teku.storage.server.kvstore.schema.SchemaCombined;

public class CombinedKvStoreDao<S extends SchemaCombined>
    implements KvStoreCombinedDao, V4MigratableSourceDao {
  // Persistent data
  private final KvStoreAccessor db;
  private final S schema;
  private final V4FinalizedStateStorageLogic<S> stateStorageLogic;

  public CombinedKvStoreDao(
      final KvStoreAccessor db,
      final S schema,
      final V4FinalizedStateStorageLogic<S> stateStorageLogic) {
    this.db = db;
    this.schema = schema;
    this.stateStorageLogic = stateStorageLogic;
  }

  @Override
  public Optional<UInt64> getGenesisTime() {
    return db.get(schema.getVariableGenesisTime());
  }

  @Override
  public Optional<Checkpoint> getAnchor() {
    return db.get(schema.getVariableAnchorCheckpoint());
  }

  @Override
  public Optional<Checkpoint> getJustifiedCheckpoint() {
    return db.get(schema.getVariableJustifiedCheckpoint());
  }

  @Override
  public Optional<Checkpoint> getBestJustifiedCheckpoint() {
    return db.get(schema.getVariableBestJustifiedCheckpoint());
  }

  @Override
  public Optional<Checkpoint> getFinalizedCheckpoint() {
    return db.get(schema.getVariableFinalizedCheckpoint());
  }

  @Override
  public Optional<SignedBeaconBlock> getHotBlock(final Bytes32 root) {
    return db.get(schema.getColumnHotBlocksByRoot(), root);
  }

  @Override
  public Optional<Bytes> getHotBlockAsSsz(final Bytes32 root) {
    return db.getRaw(schema.getColumnHotBlocksByRoot(), root);
  }

  @Override
  public Optional<BlockCheckpoints> getHotBlockCheckpointEpochs(final Bytes32 root) {
    return db.get(schema.getColumnHotBlockCheckpointEpochsByRoot(), root);
  }

  @Override
  public Optional<BeaconState> getHotState(final Bytes32 root) {
    return db.get(schema.getColumnHotStatesByRoot(), root);
  }

  @Override
  @MustBeClosed
  public Stream<SignedBeaconBlock> streamHotBlocks() {
    return db.stream(schema.getColumnHotBlocksByRoot()).map(ColumnEntry::getValue);
  }

  @Override
  @MustBeClosed
  public Stream<Map.Entry<Bytes, Bytes>> streamHotBlocksAsSsz() {
    return db.streamRaw(schema.getColumnHotBlocksByRoot()).map(entry -> entry);
  }

  @Override
  public Optional<BeaconState> getLatestFinalizedState() {
    return db.get(schema.getVariableLatestFinalizedState());
  }

  @Override
  public Optional<Checkpoint> getWeakSubjectivityCheckpoint() {
    return db.get(schema.getVariableWeakSubjectivityCheckpoint());
  }

  @Override
  public List<Bytes32> getStateRootsBeforeSlot(final UInt64 slot) {
    try (Stream<ColumnEntry<Bytes32, SlotAndBlockRoot>> stream =
        db.stream(schema.getColumnStateRootToSlotAndBlockRoot())) {
      return stream
          .filter((column) -> column.getValue().getSlot().compareTo(slot) < 0)
          .map(ColumnEntry::getKey)
          .toList();
    }
  }

  @Override
  public Optional<SlotAndBlockRoot> getSlotAndBlockRootFromStateRoot(final Bytes32 stateRoot) {
    return db.get(schema.getColumnStateRootToSlotAndBlockRoot(), stateRoot);
  }

  @Override
  public Map<UInt64, VoteTracker> getVotes() {
    return db.getAll(schema.getColumnVotes());
  }

  @Override
  @MustBeClosed
  public Stream<DepositsFromBlockEvent> streamDepositsFromBlocks() {
    return db.stream(schema.getColumnDepositsFromBlockEvents()).map(ColumnEntry::getValue);
  }

  @Override
  @MustBeClosed
  public Stream<Map.Entry<Bytes32, BlockCheckpoints>> streamBlockCheckpoints() {
    return db.stream(schema.getColumnHotBlockCheckpointEpochsByRoot()).map(entry -> entry);
  }

  @Override
  public Optional<MinGenesisTimeBlockEvent> getMinGenesisTimeBlock() {
    return db.get(schema.getVariableMinGenesisTimeBlock());
  }

  @Override
  @MustBeClosed
  public HotUpdater hotUpdater() {
    return combinedUpdater();
  }

  @Override
  @MustBeClosed
  public FinalizedUpdater finalizedUpdater() {
    return combinedUpdater();
  }

  @Override
  @MustBeClosed
  public CombinedUpdater combinedUpdater() {
    return new V4CombinedUpdater<>(db, schema, stateStorageLogic.updater());
  }

  @Override
  public void ingest(
      final KvStoreCombinedDao sourceDao, final int batchSize, final Consumer<String> logger) {
    checkArgument(batchSize > 1, "Batch size must be greater than 1 element");
    checkArgument(
        sourceDao instanceof V4MigratableSourceDao, "Expected instance of V4FinalizedKvStoreDao");
    final V4MigratableSourceDao dao = (V4MigratableSourceDao) sourceDao;

    final Map<String, KvStoreVariable<?>> newVariables = getVariableMap();
    if (newVariables.size() > 0) {
      final Map<String, KvStoreVariable<?>> oldVariables = dao.getVariableMap();
      checkArgument(
          oldVariables.keySet().equals(newVariables.keySet()),
          "Cannot migrate database as source and target formats do not use the same variables");
      try (final KvStoreTransaction transaction = db.startTransaction()) {
        for (String key : newVariables.keySet()) {
          logger.accept(String.format("Copy variable %s", key));
          dao.getRawVariable(oldVariables.get(key))
              .ifPresent(value -> transaction.putRaw(newVariables.get(key), value));
        }
        transaction.commit();
      }
    }
    final Map<String, KvStoreColumn<?, ?>> newColumns = schema.getColumnMap();
    if (newColumns.size() > 0) {
      final Map<String, KvStoreColumn<?, ?>> oldColumns = dao.getColumnMap();
      checkArgument(
          oldColumns.keySet().equals(newColumns.keySet()),
          "Cannot migrate database as source and target formats do not use the same columns");
      for (String key : newColumns.keySet()) {
        final Optional<UInt64> maybeCount = displayCopyColumnMessage(key, oldColumns, dao, logger);
        try (final Stream<ColumnEntry<Bytes, Bytes>> oldEntryStream =
                dao.streamRawColumn(oldColumns.get(key));
            BatchWriter batchWriter = new BatchWriter(batchSize, logger, db, maybeCount)) {
          oldEntryStream.forEach(entry -> batchWriter.add(newColumns.get(key), entry));
        }
      }
    }
  }

  @Override
  public Map<String, KvStoreColumn<?, ?>> getColumnMap() {
    return schema.getColumnMap();
  }

  @Override
  public Map<String, KvStoreVariable<?>> getVariableMap() {
    return schema.getVariableMap();
  }

  @Override
  public <T> Optional<Bytes> getRawVariable(final KvStoreVariable<T> var) {
    return db.getRaw(var);
  }

  @Override
  @MustBeClosed
  public <K, V> Stream<ColumnEntry<Bytes, Bytes>> streamRawColumn(
      final KvStoreColumn<K, V> kvStoreColumn) {
    return db.streamRaw(kvStoreColumn);
  }

  @Override
  public <K, V> Optional<Bytes> getRaw(final KvStoreColumn<K, V> kvStoreColumn, final K key) {
    return db.getRaw(kvStoreColumn, key);
  }

  @Override
  public void close() throws Exception {
    db.close();
  }

  @Override
  public Optional<SignedBeaconBlock> getFinalizedBlockAtSlot(final UInt64 slot) {
    return db.get(schema.getColumnFinalizedBlocksBySlot(), slot);
  }

  @Override
  public Optional<UInt64> getEarliestFinalizedBlockSlot() {
    return db.get(schema.getVariableEarliestBlockSlot())
        .or(
            () ->
                db.getFirstEntry(schema.getColumnFinalizedBlocksBySlot()).map(ColumnEntry::getKey));
  }

  @Override
  public Optional<SignedBeaconBlock> getEarliestFinalizedBlock() {
    return db.getFirstEntry(schema.getColumnFinalizedBlocksBySlot()).map(ColumnEntry::getValue);
  }

  @Override
  public Optional<UInt64> getEarliestFinalizedStateSlot() {
    return stateStorageLogic.getEarliestAvailableFinalizedStateSlot(db, schema);
  }

  @Override
  public Optional<SignedBeaconBlock> getLatestFinalizedBlockAtSlot(final UInt64 slot) {
    return db.getFloorEntry(schema.getColumnFinalizedBlocksBySlot(), slot)
        .map(ColumnEntry::getValue);
  }

  @Override
  public List<SignedBeaconBlock> getNonCanonicalBlocksAtSlot(final UInt64 slot) {
    final Optional<Set<Bytes32>> maybeRoots =
        db.get(schema.getColumnNonCanonicalRootsBySlot(), slot);
    return maybeRoots.stream()
        .flatMap(Collection::stream)
        .flatMap(root -> db.get(schema.getColumnNonCanonicalBlocksByRoot(), root).stream())
        .toList();
  }

  @Override
  public Set<Bytes32> getNonCanonicalBlockRootsAtSlot(final UInt64 slot) {
    return db.get(schema.getColumnNonCanonicalRootsBySlot(), slot).orElseGet(HashSet::new);
  }

  @Override
  public Optional<BeaconState> getLatestAvailableFinalizedState(final UInt64 maxSlot) {
    return stateStorageLogic.getLatestAvailableFinalizedState(db, schema, maxSlot);
  }

  @Override
  @MustBeClosed
  public Stream<SignedBeaconBlock> streamFinalizedBlocks(
      final UInt64 startSlot, final UInt64 endSlot) {
    return db.stream(schema.getColumnFinalizedBlocksBySlot(), startSlot, endSlot)
        .map(ColumnEntry::getValue);
  }

  @Override
  public Optional<UInt64> getSlotForFinalizedBlockRoot(final Bytes32 blockRoot) {
    return db.get(schema.getColumnSlotsByFinalizedRoot(), blockRoot);
  }

  @Override
  public Optional<UInt64> getSlotForFinalizedStateRoot(final Bytes32 stateRoot) {
    return db.get(schema.getColumnSlotsByFinalizedStateRoot(), stateRoot);
  }

  @Override
  public Optional<Bytes32> getLatestCanonicalBlockRoot() {
    return db.get(schema.getVariableLatestCanonicalBlockRoot());
  }

  @Override
  public Optional<UInt64> getCustodyGroupCount() {
    return db.get(schema.getVariableCustodyGroupCount());
  }

  @Override
  public Optional<SlotAndBlockRoot> getSlotAndBlockRootForFinalizedStateRoot(
      final Bytes32 stateRoot) {
    Optional<UInt64> maybeSlot = db.get(schema.getColumnSlotsByFinalizedStateRoot(), stateRoot);
    return maybeSlot.flatMap(
        slot ->
            getFinalizedBlockAtSlot(slot)
                .map(block -> new SlotAndBlockRoot(slot, block.getRoot())));
  }

  @Override
  public Optional<UInt64> getOptimisticTransitionBlockSlot() {
    return db.get(schema.getOptimisticTransitionBlockSlot());
  }

  @Override
  public Optional<Bytes> getBlobSidecar(final SlotAndBlockRootAndBlobIndex key) {
    return db.get(schema.getColumnBlobSidecarBySlotRootBlobIndex(), key);
  }

  @Override
  public Optional<Bytes> getNonCanonicalBlobSidecar(final SlotAndBlockRootAndBlobIndex key) {
    return db.get(schema.getColumnNonCanonicalBlobSidecarBySlotRootBlobIndex(), key);
  }

  @MustBeClosed
  @Override
  public Stream<SlotAndBlockRootAndBlobIndex> streamBlobSidecarKeys(
      final UInt64 startSlot, final UInt64 endSlot) {
    return db.streamKeys(
        schema.getColumnBlobSidecarBySlotRootBlobIndex(),
        new SlotAndBlockRootAndBlobIndex(startSlot, MIN_BLOCK_ROOT, UInt64.ZERO),
        new SlotAndBlockRootAndBlobIndex(endSlot, MAX_BLOCK_ROOT, UInt64.MAX_VALUE));
  }

  @MustBeClosed
  @Override
  public Stream<SlotAndBlockRootAndBlobIndex> streamNonCanonicalBlobSidecarKeys(
      final UInt64 startSlot, final UInt64 endSlot) {
    return db.streamKeys(
        schema.getColumnNonCanonicalBlobSidecarBySlotRootBlobIndex(),
        new SlotAndBlockRootAndBlobIndex(startSlot, MIN_BLOCK_ROOT, UInt64.ZERO),
        new SlotAndBlockRootAndBlobIndex(endSlot, MAX_BLOCK_ROOT, UInt64.MAX_VALUE));
  }

  @MustBeClosed
  @Override
  public Stream<Bytes> streamBlobSidecars(final SlotAndBlockRoot slotAndBlockRoot) {
    return db.stream(
            schema.getColumnBlobSidecarBySlotRootBlobIndex(),
            new SlotAndBlockRootAndBlobIndex(
                slotAndBlockRoot.getSlot(), slotAndBlockRoot.getBlockRoot(), UInt64.ZERO),
            new SlotAndBlockRootAndBlobIndex(
                slotAndBlockRoot.getSlot(), slotAndBlockRoot.getBlockRoot(), UInt64.MAX_VALUE))
        .map(ColumnEntry::getValue);
  }

  @Override
  public List<SlotAndBlockRootAndBlobIndex> getBlobSidecarKeys(
      final SlotAndBlockRoot slotAndBlockRoot) {
    try (final Stream<SlotAndBlockRootAndBlobIndex> streamKeys =
        db.streamKeys(
            schema.getColumnBlobSidecarBySlotRootBlobIndex(),
            new SlotAndBlockRootAndBlobIndex(
                slotAndBlockRoot.getSlot(), slotAndBlockRoot.getBlockRoot(), UInt64.ZERO),
            new SlotAndBlockRootAndBlobIndex(
                slotAndBlockRoot.getSlot(), slotAndBlockRoot.getBlockRoot(), UInt64.MAX_VALUE))) {
      return streamKeys.toList();
    }
  }

  @Override
  public List<SlotAndBlockRootAndBlobIndex> getNonCanonicalBlobSidecarKeys(
      final SlotAndBlockRoot slotAndBlockRoot) {
    try (final Stream<SlotAndBlockRootAndBlobIndex> streamKeys =
        db.streamKeys(
            schema.getColumnNonCanonicalBlobSidecarBySlotRootBlobIndex(),
            new SlotAndBlockRootAndBlobIndex(
                slotAndBlockRoot.getSlot(), slotAndBlockRoot.getBlockRoot(), UInt64.ZERO),
            new SlotAndBlockRootAndBlobIndex(
                slotAndBlockRoot.getSlot(), slotAndBlockRoot.getBlockRoot(), UInt64.MAX_VALUE))) {
      return streamKeys.toList();
    }
  }

  @Override
  public Optional<UInt64> getEarliestBlobSidecarSlot() {
    return db.get(schema.getVariableEarliestBlobSidecarSlot());
  }

  @Override
  public Map<String, Long> getColumnCounts(final Optional<String> maybeColumnFilter) {
    final Map<String, Long> columnCounts = new LinkedHashMap<>();
    schema
        .getColumnMap()
        .forEach(
            (k, v) -> {
              if (maybeColumnFilter.isEmpty()
                  || k.contains(maybeColumnFilter.get().toUpperCase(Locale.ROOT))) {
                columnCounts.put(k, db.size(v));
              }
            });
    return columnCounts;
  }

  @Override
  public Map<String, Optional<String>> getVariables() {
    final ImmutableMap.Builder<String, Optional<String>> knownVariablesBuilder =
        ImmutableMap.<String, Optional<String>>builder();

    knownVariablesBuilder
        .put("GENESIS_TIME", getGenesisTime().map(UInt64::toString))
        .put("JUSTIFIED_CHECKPOINT", getJustifiedCheckpoint().map(Checkpoint::toString))
        .put("BEST_JUSTIFIED_CHECKPOINT", getBestJustifiedCheckpoint().map(Checkpoint::toString))
        .put("FINALIZED_CHECKPOINT", getFinalizedCheckpoint().map(Checkpoint::toString))
        .put("ANCHOR_CHECKPOINT", getAnchor().map(Checkpoint::toString))
        .put(
            "WEAK_SUBJECTIVITY_CHECKPOINT",
            getWeakSubjectivityCheckpoint().map(Checkpoint::toString))
        .put("LATEST_FINALIZED_STATE", getFinalizedStateString())
        .put(
            "FINALIZED_DEPOSIT_SNAPSHOT",
            getFinalizedDepositSnapshot().map(DepositTreeSnapshot::toString))
        .put("LATEST_CANONICAL_BLOCK_ROOT", getLatestCanonicalBlockRoot().map(Bytes32::toString))
        .put("EARLIEST_BLOB_SIDECAR_SLOT", getEarliestBlobSidecarSlot().map(Objects::toString))
        .put(
            "EARLIEST_BLOCK_SLOT_AVAILABLE", getEarliestFinalizedBlockSlot().map(Objects::toString))
        .put(
            "FIRST_CUSTODY_INCOMPLETE_SLOT", getFirstCustodyIncompleteSlot().map(Objects::toString))
        .put("MIN_GENESIS_TIME_BLOCK", getMinGenesisTimeBlock().map(Objects::toString))
        .put(
            "OPTIMISTIC_TRANSITION_BLOCK_SLOT",
            getOptimisticTransitionBlockSlot().map(Objects::toString))
        .put("CUSTODY_GROUP_COUNT", getCustodyGroupCount().map(Objects::toString));

    // get a list of the known keys, so that we can add missing variables
    final Map<String, Optional<String>> knownVariables = knownVariablesBuilder.build();
    final Set<String> knownKeys = knownVariables.keySet();

    // the result builder will be known variables first, then any that were missing
    final ImmutableMap.Builder<String, Optional<String>> builder =
        ImmutableMap.<String, Optional<String>>builder();
    knownVariables.forEach(builder::put);

    // add missing variables
    getVariableMap().keySet().stream()
        .filter(key -> !knownKeys.contains(key))
        .forEach(key -> builder.put(key, Optional.of("<NOT EXPORTED>")));

    return builder.build();
  }

  private Optional<String> getFinalizedStateString() {
    try {
      return getLatestFinalizedState()
          .map(
              state ->
                  "BeaconState{slot="
                      + state.getSlot()
                      + ", root="
                      + state.hashTreeRoot().toHexString()
                      + "}");
    } catch (final Exception e) {
      return Optional.of(e.toString());
    }
  }

  @Override
  public long getBlobSidecarColumnCount() {
    final KvStoreColumn<?, ?> column =
        schema.getColumnMap().get("BLOB_SIDECAR_BY_SLOT_AND_BLOCK_ROOT_AND_BLOB_INDEX");
    return db.size(column);
  }

  @Override
  public long getSidecarColumnCount() {
    final KvStoreColumn<?, ?> column =
        schema.getColumnMap().get("SIDECAR_BY_COLUMN_SLOT_AND_IDENTIFIER");
    return db.size(column);
  }

  @Override
  public long getNonCanonicalBlobSidecarColumnCount() {
    final KvStoreColumn<?, ?> column =
        schema
            .getColumnMap()
            .get("NON_CANONICAL_BLOB_SIDECAR_BY_SLOT_AND_BLOCK_ROOT_AND_BLOB_INDEX");
    return db.size(column);
  }

  @Override
  @MustBeClosed
  public Stream<UInt64> streamFinalizedStateSlots(final UInt64 startSlot, final UInt64 endSlot) {
    return stateStorageLogic.streamFinalizedStateSlots(db, schema, startSlot, endSlot);
  }

  @Override
  public Optional<? extends SignedBeaconBlock> getNonCanonicalBlock(final Bytes32 root) {
    return db.get(schema.getColumnNonCanonicalBlocksByRoot(), root);
  }

  @Override
  @MustBeClosed
  public Stream<Map.Entry<Bytes32, UInt64>> getFinalizedStateRoots() {
    return db.stream(schema.getColumnSlotsByFinalizedStateRoot()).map(entry -> entry);
  }

  @Override
  @MustBeClosed
  public Stream<Map.Entry<Bytes32, UInt64>> getFinalizedBlockRoots() {
    return db.stream(schema.getColumnSlotsByFinalizedRoot()).map(entry -> entry);
  }

  private Optional<UInt64> displayCopyColumnMessage(
      final String key,
      final Map<String, KvStoreColumn<?, ?>> oldColumns,
      final V4MigratableSourceDao dao,
      final Consumer<String> logger) {
    final Optional<UInt64> maybeCount = getObjectCountForColumn(key, oldColumns, dao);
    maybeCount.ifPresentOrElse(
        count -> logger.accept(String.format("Copy column %s - %s objects", key, count)),
        () -> logger.accept(String.format("Copy column %s", key)));

    return maybeCount;
  }

  private Optional<UInt64> getObjectCountForColumn(
      final String key,
      final Map<String, KvStoreColumn<?, ?>> oldColumns,
      final V4MigratableSourceDao dao) {
    switch (key) {
      case "FINALIZED_STATES_BY_SLOT",
          "SLOTS_BY_FINALIZED_STATE_ROOT",
          "SLOTS_BY_FINALIZED_ROOT" -> {
        return getEntityCountFromColumn(oldColumns.get(key), dao);
      }
      case "FINALIZED_BLOCKS_BY_SLOT" -> {
        return getEntityCountFromColumn(oldColumns.get("SLOTS_BY_FINALIZED_ROOT"), dao);
      }
      default -> {}
    }
    return Optional.empty();
  }

  Optional<UInt64> getEntityCountFromColumn(
      final KvStoreColumn<?, ?> column, final V4MigratableSourceDao dao) {
    try (final Stream<ColumnEntry<Bytes, Bytes>> oldEntryStream = dao.streamRawColumn(column)) {
      return Optional.of(UInt64.valueOf(oldEntryStream.count()));
    }
  }

  @Override
  public Optional<SignedBeaconBlock> getFinalizedBlock(final Bytes32 root) {
    return db.get(schema.getColumnSlotsByFinalizedRoot(), root)
        .flatMap(this::getFinalizedBlockAtSlot);
  }

  @Override
  public Optional<DepositTreeSnapshot> getFinalizedDepositSnapshot() {
    return db.get(schema.getVariableFinalizedDepositSnapshot());
  }

  @Override
  public Optional<UInt64> getFirstCustodyIncompleteSlot() {
    return db.get(schema.getVariableFirstCustodyIncompleteSlot());
  }

  @Override
  public Optional<Bytes> getSidecar(final DataColumnSlotAndIdentifier identifier) {
    return db.get(schema.getColumnSidecarByColumnSlotAndIdentifier(), identifier);
  }

  @Override
  public Optional<Bytes> getNonCanonicalSidecar(final DataColumnSlotAndIdentifier identifier) {
    return db.get(schema.getColumnNonCanonicalSidecarByColumnSlotAndIdentifier(), identifier);
  }

  @Override
  @MustBeClosed
  public Stream<DataColumnSlotAndIdentifier> streamDataColumnIdentifiers(
      final UInt64 startSlot, final UInt64 endSlot) {
    return db.streamKeys(
        schema.getColumnSidecarByColumnSlotAndIdentifier(),
        new DataColumnSlotAndIdentifier(startSlot, MIN_BLOCK_ROOT, UInt64.ZERO),
        new DataColumnSlotAndIdentifier(endSlot, MAX_BLOCK_ROOT, UInt64.MAX_VALUE));
  }

  @Override
  @MustBeClosed
  public Stream<DataColumnSlotAndIdentifier> streamNonCanonicalDataColumnIdentifiers(
      final UInt64 startSlot, final UInt64 endSlot) {
    return db.streamKeys(
        schema.getColumnNonCanonicalSidecarByColumnSlotAndIdentifier(),
        new DataColumnSlotAndIdentifier(startSlot, MIN_BLOCK_ROOT, UInt64.ZERO),
        new DataColumnSlotAndIdentifier(endSlot, MAX_BLOCK_ROOT, UInt64.MAX_VALUE));
  }

  @Override
  public List<DataColumnSlotAndIdentifier> getDataColumnIdentifiers(
      final SlotAndBlockRoot slotAndBlockRoot) {
    try (final Stream<DataColumnSlotAndIdentifier> columnSlotAndIdentifierStream =
        db.streamKeys(
            schema.getColumnSidecarByColumnSlotAndIdentifier(),
            new DataColumnSlotAndIdentifier(
                slotAndBlockRoot.getSlot(), slotAndBlockRoot.getBlockRoot(), UInt64.ZERO),
            new DataColumnSlotAndIdentifier(
                slotAndBlockRoot.getSlot(), slotAndBlockRoot.getBlockRoot(), UInt64.MAX_VALUE)); ) {
      return columnSlotAndIdentifierStream.toList();
    }
  }

  @Override
  public Optional<UInt64> getEarliestDataSidecarColumnSlot() {
    return db.getFirstEntry(schema.getColumnSidecarByColumnSlotAndIdentifier())
        .map(ColumnEntry::getKey)
        .map(DataColumnSlotAndIdentifier::slot);
  }

  @Override
  public Optional<UInt64> getLastDataColumnSidecarsProofsSlot() {
    return db.getLastKey(schema.getColumnDataColumnSidecarsProofsBySlot());
  }

  @Override
<<<<<<< HEAD
  public Optional<Bytes> getDataColumnSidecarsProofs(final UInt64 slot) {
=======
  public Optional<List<List<KZGProof>>> getDataColumnSidecarsProofs(final UInt64 slot) {
>>>>>>> 19d22375
    return db.get(schema.getColumnDataColumnSidecarsProofsBySlot(), slot);
  }

  static class V4CombinedUpdater<S extends SchemaCombined> implements CombinedUpdater {
    private final KvStoreTransaction transaction;

    private final KvStoreAccessor db;
    private final S schema;
    private final FinalizedStateUpdater<S> stateStorageUpdater;

    V4CombinedUpdater(
        final KvStoreAccessor db,
        final S schema,
        final FinalizedStateUpdater<S> stateStorageUpdater) {
      this.transaction = db.startTransaction();
      this.db = db;
      this.schema = schema;
      this.stateStorageUpdater = stateStorageUpdater;
    }

    @Override
    public void setGenesisTime(final UInt64 genesisTime) {
      transaction.put(schema.getVariableGenesisTime(), genesisTime);
    }

    @Override
    public void setAnchor(final Checkpoint anchor) {
      transaction.put(schema.getVariableAnchorCheckpoint(), anchor);
    }

    @Override
    public void setJustifiedCheckpoint(final Checkpoint checkpoint) {
      transaction.put(schema.getVariableJustifiedCheckpoint(), checkpoint);
    }

    @Override
    public void setBestJustifiedCheckpoint(final Checkpoint checkpoint) {
      transaction.put(schema.getVariableBestJustifiedCheckpoint(), checkpoint);
    }

    @Override
    public void setFinalizedCheckpoint(final Checkpoint checkpoint) {
      transaction.put(schema.getVariableFinalizedCheckpoint(), checkpoint);
    }

    @Override
    public void setLatestCanonicalBlockRoot(final Bytes32 canonicalBlockRoot) {
      transaction.put(schema.getVariableLatestCanonicalBlockRoot(), canonicalBlockRoot);
    }

    @Override
    public void setCustodyGroupCount(final UInt64 custodyGroupCount) {
      transaction.put(schema.getVariableCustodyGroupCount(), custodyGroupCount);
    }

    @Override
    public void setWeakSubjectivityCheckpoint(final Checkpoint checkpoint) {
      transaction.put(schema.getVariableWeakSubjectivityCheckpoint(), checkpoint);
    }

    @Override
    public void clearWeakSubjectivityCheckpoint() {
      transaction.delete(schema.getVariableWeakSubjectivityCheckpoint());
    }

    @Override
    public void setLatestFinalizedState(final BeaconState state) {
      transaction.put(schema.getVariableLatestFinalizedState(), state);
    }

    @Override
    public void addHotBlock(final BlockAndCheckpoints block) {
      final Bytes32 blockRoot = block.getRoot();
      transaction.put(schema.getColumnHotBlocksByRoot(), blockRoot, block.getBlock());
      addHotBlockCheckpointEpochs(blockRoot, block.getBlockCheckpoints());
    }

    private void addHotBlockCheckpointEpochs(
        final Bytes32 blockRoot, final BlockCheckpoints blockCheckpoints) {
      transaction.put(
          schema.getColumnHotBlockCheckpointEpochsByRoot(), blockRoot, blockCheckpoints);
    }

    @Override
    public void addHotState(final Bytes32 blockRoot, final BeaconState state) {
      transaction.put(schema.getColumnHotStatesByRoot(), blockRoot, state);
    }

    @Override
    public void addHotStateRoots(
        final Map<Bytes32, SlotAndBlockRoot> stateRootToSlotAndBlockRootMap) {
      stateRootToSlotAndBlockRootMap.forEach(
          (stateRoot, slotAndBlockRoot) ->
              transaction.put(
                  schema.getColumnStateRootToSlotAndBlockRoot(), stateRoot, slotAndBlockRoot));
    }

    @Override
    public void pruneHotStateRoots(final List<Bytes32> stateRoots) {
      stateRoots.forEach(
          (root) -> transaction.delete(schema.getColumnStateRootToSlotAndBlockRoot(), root));
    }

    @Override
    public void addVotes(final Map<UInt64, VoteTracker> votes) {
      votes.forEach(
          (validatorIndex, vote) -> transaction.put(schema.getColumnVotes(), validatorIndex, vote));
    }

    @Override
    public void deleteHotBlock(final Bytes32 blockRoot) {
      transaction.delete(schema.getColumnHotBlocksByRoot(), blockRoot);
      transaction.delete(schema.getColumnHotBlockCheckpointEpochsByRoot(), blockRoot);
      deleteHotState(blockRoot);
    }

    @Override
    public void deleteHotBlockOnly(final Bytes32 blockRoot) {
      transaction.delete(schema.getColumnHotBlocksByRoot(), blockRoot);
    }

    @Override
    public void deleteHotState(final Bytes32 blockRoot) {
      transaction.delete(schema.getColumnHotStatesByRoot(), blockRoot);
    }

    @Override
    public void addMinGenesisTimeBlock(final MinGenesisTimeBlockEvent event) {
      transaction.put(schema.getVariableMinGenesisTimeBlock(), event);
    }

    @Override
    public void addDepositsFromBlockEvent(final DepositsFromBlockEvent event) {
      transaction.put(schema.getColumnDepositsFromBlockEvents(), event.getBlockNumber(), event);
    }

    @Override
    public void removeDepositsFromBlockEvent(final UInt64 blockNumber) {
      transaction.delete(schema.getColumnDepositsFromBlockEvents(), blockNumber);
    }

    @Override
    public void setEarliestBlobSidecarSlot(final UInt64 slot) {
      transaction.put(schema.getVariableEarliestBlobSidecarSlot(), slot);
    }

    @Override
    public void setEarliestBlockSlot(final UInt64 slot) {
      transaction.put(schema.getVariableEarliestBlockSlot(), slot);
    }

    @Override
    public void deleteEarliestBlockSlot() {
      transaction.delete(schema.getVariableEarliestBlockSlot());
    }

    @Override
    public void commit() {
      // Commit db updates
      transaction.commit();
      stateStorageUpdater.commit();
      close();
    }

    @Override
    public void cancel() {
      transaction.rollback();
      close();
    }

    @Override
    public void close() {
      transaction.close();
    }

    @Override
    public void addFinalizedBlock(final SignedBeaconBlock block) {
      transaction.put(schema.getColumnSlotsByFinalizedRoot(), block.getRoot(), block.getSlot());
      transaction.put(schema.getColumnFinalizedBlocksBySlot(), block.getSlot(), block);
    }

    @Override
    public void addFinalizedBlockRaw(
        final UInt64 slot, final Bytes32 blockRoot, final Bytes blockBytes) {
      transaction.put(schema.getColumnSlotsByFinalizedRoot(), blockRoot, slot);
      final KvStoreColumn<UInt64, SignedBeaconBlock> columnFinalizedBlocksBySlot =
          schema.getColumnFinalizedBlocksBySlot();
      transaction.putRaw(
          columnFinalizedBlocksBySlot,
          Bytes.wrap(columnFinalizedBlocksBySlot.getKeySerializer().serialize(slot)),
          blockBytes);
    }

    @Override
    public void addNonCanonicalBlock(final SignedBeaconBlock block) {
      transaction.put(schema.getColumnNonCanonicalBlocksByRoot(), block.getRoot(), block);
    }

    @Override
    public void deleteFinalizedBlock(final UInt64 slot, final Bytes32 blockRoot) {
      transaction.delete(schema.getColumnFinalizedBlocksBySlot(), slot);
      transaction.delete(schema.getColumnSlotsByFinalizedRoot(), blockRoot);
    }

    @Override
    public void deleteNonCanonicalBlockOnly(final Bytes32 blockRoot) {
      transaction.delete(schema.getColumnNonCanonicalBlocksByRoot(), blockRoot);
    }

    @Override
    public void addNonCanonicalRootAtSlot(final UInt64 slot, final Set<Bytes32> blockRoots) {
      Optional<Set<Bytes32>> maybeRoots = db.get(schema.getColumnNonCanonicalRootsBySlot(), slot);
      final Set<Bytes32> roots = maybeRoots.orElse(new HashSet<>());
      if (roots.addAll(blockRoots)) {
        transaction.put(schema.getColumnNonCanonicalRootsBySlot(), slot, roots);
      }
    }

    @Override
    public void addFinalizedState(final Bytes32 blockRoot, final BeaconState state) {
      stateStorageUpdater.addFinalizedState(db, transaction, schema, state);
    }

    @Override
    public void deleteFinalizedState(final UInt64 slot) {
      stateStorageUpdater.deleteFinalizedState(transaction, schema, slot);
    }

    @Override
    public void addReconstructedFinalizedState(final Bytes32 blockRoot, final BeaconState state) {
      stateStorageUpdater.addReconstructedFinalizedState(db, transaction, schema, state);
    }

    @Override
    public void addFinalizedStateRoot(final Bytes32 stateRoot, final UInt64 slot) {
      transaction.put(schema.getColumnSlotsByFinalizedStateRoot(), stateRoot, slot);
    }

    @Override
    public void deleteFinalizedStateRoot(final Bytes32 stateRoot) {
      transaction.delete(schema.getColumnSlotsByFinalizedStateRoot(), stateRoot);
    }

    @Override
    public void setOptimisticTransitionBlockSlot(final Optional<UInt64> transitionBlockSlot) {
      if (transitionBlockSlot.isPresent()) {
        transaction.put(schema.getOptimisticTransitionBlockSlot(), transitionBlockSlot.get());
      } else {
        transaction.delete(schema.getOptimisticTransitionBlockSlot());
      }
    }

    @Override
    public void setFinalizedDepositSnapshot(final DepositTreeSnapshot finalizedDepositSnapshot) {
      transaction.put(schema.getVariableFinalizedDepositSnapshot(), finalizedDepositSnapshot);
    }

    @Override
    public void addBlobSidecar(final BlobSidecar blobSidecar) {
      transaction.put(
          schema.getColumnBlobSidecarBySlotRootBlobIndex(),
          new SlotAndBlockRootAndBlobIndex(
              blobSidecar.getSlot(), blobSidecar.getBlockRoot(), blobSidecar.getIndex()),
          blobSidecar.sszSerialize());
    }

    @Override
    public void addNonCanonicalBlobSidecar(final BlobSidecar blobSidecar) {
      transaction.put(
          schema.getColumnNonCanonicalBlobSidecarBySlotRootBlobIndex(),
          new SlotAndBlockRootAndBlobIndex(
              blobSidecar.getSlot(), blobSidecar.getBlockRoot(), blobSidecar.getIndex()),
          blobSidecar.sszSerialize());
    }

    @Override
    public void addNonCanonicalBlobSidecarRaw(
        final Bytes blobSidecarBytes, final SlotAndBlockRootAndBlobIndex key) {
      final KvStoreColumn<SlotAndBlockRootAndBlobIndex, Bytes> column =
          schema.getColumnNonCanonicalBlobSidecarBySlotRootBlobIndex();
      transaction.putRaw(
          column, Bytes.wrap(column.getKeySerializer().serialize(key)), blobSidecarBytes);
    }

    @Override
    public void removeBlobSidecar(final SlotAndBlockRootAndBlobIndex key) {
      transaction.delete(schema.getColumnBlobSidecarBySlotRootBlobIndex(), key);
    }

    @Override
    public void removeNonCanonicalBlobSidecar(final SlotAndBlockRootAndBlobIndex key) {
      transaction.delete(schema.getColumnNonCanonicalBlobSidecarBySlotRootBlobIndex(), key);
    }

    @Override
    public void setFirstCustodyIncompleteSlot(final UInt64 slot) {
      transaction.put(schema.getVariableFirstCustodyIncompleteSlot(), slot);
    }

    @Override
    public void addSidecar(final DataColumnSidecar sidecar) {
      transaction.put(
          schema.getColumnSidecarByColumnSlotAndIdentifier(),
          new DataColumnSlotAndIdentifier(
              sidecar.getSlot(), sidecar.getBeaconBlockRoot(), sidecar.getIndex()),
          sidecar.sszSerialize());
    }

    @Override
    public void addNonCanonicalSidecar(final DataColumnSidecar sidecar) {
      transaction.put(
          schema.getColumnNonCanonicalSidecarByColumnSlotAndIdentifier(),
          new DataColumnSlotAndIdentifier(
              sidecar.getSlot(), sidecar.getBeaconBlockRoot(), sidecar.getIndex()),
          sidecar.sszSerialize());
    }

    @Override
    public void removeSidecar(final DataColumnSlotAndIdentifier identifier) {
      transaction.delete(schema.getColumnSidecarByColumnSlotAndIdentifier(), identifier);
    }

    @Override
    public void removeNonCanonicalSidecar(final DataColumnSlotAndIdentifier identifier) {
      transaction.delete(
          schema.getColumnNonCanonicalSidecarByColumnSlotAndIdentifier(), identifier);
    }

    @Override
<<<<<<< HEAD
    public void addDataColumnSidecarsProofs(final UInt64 slot, final Bytes kzgProofs) {
=======
    public void addDataColumnSidecarsProofs(
        final UInt64 slot, final List<List<KZGProof>> kzgProofs) {
>>>>>>> 19d22375
      transaction.put(schema.getColumnDataColumnSidecarsProofsBySlot(), slot, kzgProofs);
    }

    @Override
    public void removeDataColumnSidecarsProofs(final UInt64 slot) {
      transaction.delete(schema.getColumnDataColumnSidecarsProofsBySlot(), slot);
    }
  }
}<|MERGE_RESOLUTION|>--- conflicted
+++ resolved
@@ -666,11 +666,7 @@
   }
 
   @Override
-<<<<<<< HEAD
-  public Optional<Bytes> getDataColumnSidecarsProofs(final UInt64 slot) {
-=======
   public Optional<List<List<KZGProof>>> getDataColumnSidecarsProofs(final UInt64 slot) {
->>>>>>> 19d22375
     return db.get(schema.getColumnDataColumnSidecarsProofsBySlot(), slot);
   }
 
@@ -1000,12 +996,8 @@
     }
 
     @Override
-<<<<<<< HEAD
-    public void addDataColumnSidecarsProofs(final UInt64 slot, final Bytes kzgProofs) {
-=======
     public void addDataColumnSidecarsProofs(
         final UInt64 slot, final List<List<KZGProof>> kzgProofs) {
->>>>>>> 19d22375
       transaction.put(schema.getColumnDataColumnSidecarsProofsBySlot(), slot, kzgProofs);
     }
 
