/*
 * Copyright Consensys Software Inc., 2025
 *
 * Licensed under the Apache License, Version 2.0 (the "License"); you may not use this file except in compliance with
 * the License. You may obtain a copy of the License at
 *
 * http://www.apache.org/licenses/LICENSE-2.0
 *
 * Unless required by applicable law or agreed to in writing, software distributed under the License is distributed on
 * an "AS IS" BASIS, WITHOUT WARRANTIES OR CONDITIONS OF ANY KIND, either express or implied. See the License for the
 * specific language governing permissions and limitations under the License.
 */

package tech.pegasys.teku.storage.server.kvstore.dataaccess;

import static com.google.common.base.Preconditions.checkArgument;

import com.google.common.collect.ImmutableMap;
import com.google.errorprone.annotations.MustBeClosed;
import java.util.Collection;
import java.util.HashSet;
import java.util.LinkedHashMap;
import java.util.List;
import java.util.Locale;
import java.util.Map;
import java.util.Objects;
import java.util.Optional;
import java.util.Set;
import java.util.TreeMap;
import java.util.function.Consumer;
import java.util.stream.Stream;
import org.apache.tuweni.bytes.Bytes;
import org.apache.tuweni.bytes.Bytes32;
import tech.pegasys.teku.ethereum.pow.api.DepositTreeSnapshot;
import tech.pegasys.teku.ethereum.pow.api.DepositsFromBlockEvent;
import tech.pegasys.teku.ethereum.pow.api.MinGenesisTimeBlockEvent;
import tech.pegasys.teku.infrastructure.unsigned.UInt64;
import tech.pegasys.teku.spec.datastructures.blobs.versions.deneb.BlobSidecar;
import tech.pegasys.teku.spec.datastructures.blobs.versions.fulu.DataColumnSidecar;
import tech.pegasys.teku.spec.datastructures.blocks.BlockAndCheckpoints;
import tech.pegasys.teku.spec.datastructures.blocks.BlockCheckpoints;
import tech.pegasys.teku.spec.datastructures.blocks.SignedBeaconBlock;
import tech.pegasys.teku.spec.datastructures.blocks.SlotAndBlockRoot;
import tech.pegasys.teku.spec.datastructures.forkchoice.VoteTracker;
import tech.pegasys.teku.spec.datastructures.state.Checkpoint;
import tech.pegasys.teku.spec.datastructures.state.beaconstate.BeaconState;
import tech.pegasys.teku.spec.datastructures.util.DataColumnSlotAndIdentifier;
import tech.pegasys.teku.spec.datastructures.util.SlotAndBlockRootAndBlobIndex;
import tech.pegasys.teku.storage.server.kvstore.ColumnEntry;
import tech.pegasys.teku.storage.server.kvstore.KvStoreAccessor;
import tech.pegasys.teku.storage.server.kvstore.KvStoreAccessor.KvStoreTransaction;
import tech.pegasys.teku.storage.server.kvstore.dataaccess.V4FinalizedStateStorageLogic.FinalizedStateUpdater;
import tech.pegasys.teku.storage.server.kvstore.schema.KvStoreColumn;
import tech.pegasys.teku.storage.server.kvstore.schema.KvStoreVariable;
import tech.pegasys.teku.storage.server.kvstore.schema.SchemaCombined;

public class CombinedKvStoreDao<S extends SchemaCombined>
    implements KvStoreCombinedDao, V4MigratableSourceDao {
  // Persistent data
  private final KvStoreAccessor db;
  private final S schema;
  private final V4FinalizedStateStorageLogic<S> stateStorageLogic;

  public CombinedKvStoreDao(
      final KvStoreAccessor db,
      final S schema,
      final V4FinalizedStateStorageLogic<S> stateStorageLogic) {
    this.db = db;
    this.schema = schema;
    this.stateStorageLogic = stateStorageLogic;
  }

  @Override
  public Optional<UInt64> getGenesisTime() {
    return db.get(schema.getVariableGenesisTime());
  }

  @Override
  public Optional<Checkpoint> getAnchor() {
    return db.get(schema.getVariableAnchorCheckpoint());
  }

  @Override
  public Optional<Checkpoint> getJustifiedCheckpoint() {
    return db.get(schema.getVariableJustifiedCheckpoint());
  }

  @Override
  public Optional<Checkpoint> getBestJustifiedCheckpoint() {
    return db.get(schema.getVariableBestJustifiedCheckpoint());
  }

  @Override
  public Optional<Checkpoint> getFinalizedCheckpoint() {
    return db.get(schema.getVariableFinalizedCheckpoint());
  }

  @Override
  public Optional<SignedBeaconBlock> getHotBlock(final Bytes32 root) {
    return db.get(schema.getColumnHotBlocksByRoot(), root);
  }

  @Override
  public Optional<Bytes> getHotBlockAsSsz(final Bytes32 root) {
    return db.getRaw(schema.getColumnHotBlocksByRoot(), root);
  }

  @Override
  public Optional<BlockCheckpoints> getHotBlockCheckpointEpochs(final Bytes32 root) {
    return db.get(schema.getColumnHotBlockCheckpointEpochsByRoot(), root);
  }

  @Override
  public Optional<BeaconState> getHotState(final Bytes32 root) {
    return db.get(schema.getColumnHotStatesByRoot(), root);
  }

  @Override
  @MustBeClosed
  public Stream<SignedBeaconBlock> streamHotBlocks() {
    return db.stream(schema.getColumnHotBlocksByRoot()).map(ColumnEntry::getValue);
  }

  @Override
  @MustBeClosed
  public Stream<Map.Entry<Bytes, Bytes>> streamHotBlocksAsSsz() {
    return db.streamRaw(schema.getColumnHotBlocksByRoot()).map(entry -> entry);
  }

  @Override
  public Optional<BeaconState> getLatestFinalizedState() {
    return db.get(schema.getVariableLatestFinalizedState());
  }

  @Override
  public Optional<Checkpoint> getWeakSubjectivityCheckpoint() {
    return db.get(schema.getVariableWeakSubjectivityCheckpoint());
  }

  @Override
  public List<Bytes32> getStateRootsBeforeSlot(final UInt64 slot) {
    try (Stream<ColumnEntry<Bytes32, SlotAndBlockRoot>> stream =
        db.stream(schema.getColumnStateRootToSlotAndBlockRoot())) {
      return stream
          .filter((column) -> column.getValue().getSlot().compareTo(slot) < 0)
          .map(ColumnEntry::getKey)
          .toList();
    }
  }

  @Override
  public Optional<SlotAndBlockRoot> getSlotAndBlockRootFromStateRoot(final Bytes32 stateRoot) {
    return db.get(schema.getColumnStateRootToSlotAndBlockRoot(), stateRoot);
  }

  @Override
  public Map<UInt64, VoteTracker> getVotes() {
    return db.getAll(schema.getColumnVotes());
  }

  @Override
  @MustBeClosed
  public Stream<DepositsFromBlockEvent> streamDepositsFromBlocks() {
    return db.stream(schema.getColumnDepositsFromBlockEvents()).map(ColumnEntry::getValue);
  }

  @Override
  @MustBeClosed
  public Stream<Map.Entry<Bytes32, BlockCheckpoints>> streamBlockCheckpoints() {
    return db.stream(schema.getColumnHotBlockCheckpointEpochsByRoot()).map(entry -> entry);
  }

  @Override
  public Optional<MinGenesisTimeBlockEvent> getMinGenesisTimeBlock() {
    return db.get(schema.getVariableMinGenesisTimeBlock());
  }

  @Override
  @MustBeClosed
  public HotUpdater hotUpdater() {
    return combinedUpdater();
  }

  @Override
  @MustBeClosed
  public FinalizedUpdater finalizedUpdater() {
    return combinedUpdater();
  }

  @Override
  @MustBeClosed
  public CombinedUpdater combinedUpdater() {
    return new V4CombinedUpdater<>(db, schema, stateStorageLogic.updater());
  }

  @Override
  public void ingest(
      final KvStoreCombinedDao sourceDao, final int batchSize, final Consumer<String> logger) {
    checkArgument(batchSize > 1, "Batch size must be greater than 1 element");
    checkArgument(
        sourceDao instanceof V4MigratableSourceDao, "Expected instance of V4FinalizedKvStoreDao");
    final V4MigratableSourceDao dao = (V4MigratableSourceDao) sourceDao;

    final Map<String, KvStoreVariable<?>> newVariables = getVariableMap();
    if (newVariables.size() > 0) {
      final Map<String, KvStoreVariable<?>> oldVariables = dao.getVariableMap();
      checkArgument(
          oldVariables.keySet().equals(newVariables.keySet()),
          "Cannot migrate database as source and target formats do not use the same variables");
      try (final KvStoreTransaction transaction = db.startTransaction()) {
        for (String key : newVariables.keySet()) {
          logger.accept(String.format("Copy variable %s", key));
          dao.getRawVariable(oldVariables.get(key))
              .ifPresent(value -> transaction.putRaw(newVariables.get(key), value));
        }
        transaction.commit();
      }
    }
    final Map<String, KvStoreColumn<?, ?>> newColumns = schema.getColumnMap();
    if (newColumns.size() > 0) {
      final Map<String, KvStoreColumn<?, ?>> oldColumns = dao.getColumnMap();
      checkArgument(
          oldColumns.keySet().equals(newColumns.keySet()),
          "Cannot migrate database as source and target formats do not use the same columns");
      for (String key : newColumns.keySet()) {
        final Optional<UInt64> maybeCount = displayCopyColumnMessage(key, oldColumns, dao, logger);
        try (final Stream<ColumnEntry<Bytes, Bytes>> oldEntryStream =
                dao.streamRawColumn(oldColumns.get(key));
            BatchWriter batchWriter = new BatchWriter(batchSize, logger, db, maybeCount)) {
          oldEntryStream.forEach(entry -> batchWriter.add(newColumns.get(key), entry));
        }
      }
    }
  }

  @Override
  public Map<String, KvStoreColumn<?, ?>> getColumnMap() {
    return schema.getColumnMap();
  }

  @Override
  public Map<String, KvStoreVariable<?>> getVariableMap() {
    return schema.getVariableMap();
  }

  @Override
  public <T> Optional<Bytes> getRawVariable(final KvStoreVariable<T> var) {
    return db.getRaw(var);
  }

  @Override
  @MustBeClosed
  public <K, V> Stream<ColumnEntry<Bytes, Bytes>> streamRawColumn(
      final KvStoreColumn<K, V> kvStoreColumn) {
    return db.streamRaw(kvStoreColumn);
  }

  @Override
  public <K, V> Optional<Bytes> getRaw(final KvStoreColumn<K, V> kvStoreColumn, final K key) {
    return db.getRaw(kvStoreColumn, key);
  }

  @Override
  public void close() throws Exception {
    db.close();
  }

  @Override
  public Optional<SignedBeaconBlock> getFinalizedBlockAtSlot(final UInt64 slot) {
    return db.get(schema.getColumnFinalizedBlocksBySlot(), slot);
  }

  @Override
  public Optional<UInt64> getEarliestFinalizedBlockSlot() {
    return db.get(schema.getVariableEarliestBlockSlot())
        .or(
            () ->
                db.getFirstEntry(schema.getColumnFinalizedBlocksBySlot()).map(ColumnEntry::getKey));
  }

  @Override
  public Optional<SignedBeaconBlock> getEarliestFinalizedBlock() {
    return db.getFirstEntry(schema.getColumnFinalizedBlocksBySlot()).map(ColumnEntry::getValue);
  }

  @Override
  public Optional<UInt64> getEarliestFinalizedStateSlot() {
    return stateStorageLogic.getEarliestAvailableFinalizedStateSlot(db, schema);
  }

  @Override
  public Optional<SignedBeaconBlock> getLatestFinalizedBlockAtSlot(final UInt64 slot) {
    return db.getFloorEntry(schema.getColumnFinalizedBlocksBySlot(), slot)
        .map(ColumnEntry::getValue);
  }

  @Override
  public List<SignedBeaconBlock> getNonCanonicalBlocksAtSlot(final UInt64 slot) {
    final Optional<Set<Bytes32>> maybeRoots =
        db.get(schema.getColumnNonCanonicalRootsBySlot(), slot);
    return maybeRoots.stream()
        .flatMap(Collection::stream)
        .flatMap(root -> db.get(schema.getColumnNonCanonicalBlocksByRoot(), root).stream())
        .toList();
  }

  @Override
  public Set<Bytes32> getNonCanonicalBlockRootsAtSlot(final UInt64 slot) {
    return db.get(schema.getColumnNonCanonicalRootsBySlot(), slot).orElseGet(HashSet::new);
  }

  @Override
  public Optional<BeaconState> getLatestAvailableFinalizedState(final UInt64 maxSlot) {
    return stateStorageLogic.getLatestAvailableFinalizedState(db, schema, maxSlot);
  }

  @Override
  @MustBeClosed
  public Stream<SignedBeaconBlock> streamFinalizedBlocks(
      final UInt64 startSlot, final UInt64 endSlot) {
    return db.stream(schema.getColumnFinalizedBlocksBySlot(), startSlot, endSlot)
        .map(ColumnEntry::getValue);
  }

  @Override
  public Optional<UInt64> getSlotForFinalizedBlockRoot(final Bytes32 blockRoot) {
    return db.get(schema.getColumnSlotsByFinalizedRoot(), blockRoot);
  }

  @Override
  public Optional<UInt64> getSlotForFinalizedStateRoot(final Bytes32 stateRoot) {
    return db.get(schema.getColumnSlotsByFinalizedStateRoot(), stateRoot);
  }

  @Override
  public Optional<Bytes32> getLatestCanonicalBlockRoot() {
    return db.get(schema.getVariableLatestCanonicalBlockRoot());
  }

  @Override
  public Optional<UInt64> getCurrentCustodyGroupCount() {
    return db.get(schema.getVariableCustodyGroupCount());
  }

  @Override
  public Optional<SlotAndBlockRoot> getSlotAndBlockRootForFinalizedStateRoot(
      final Bytes32 stateRoot) {
    Optional<UInt64> maybeSlot = db.get(schema.getColumnSlotsByFinalizedStateRoot(), stateRoot);
    return maybeSlot.flatMap(
        slot ->
            getFinalizedBlockAtSlot(slot)
                .map(block -> new SlotAndBlockRoot(slot, block.getRoot())));
  }

  @Override
  public Optional<UInt64> getOptimisticTransitionBlockSlot() {
    return db.get(schema.getOptimisticTransitionBlockSlot());
  }

  @Override
  public Optional<Bytes> getBlobSidecar(final SlotAndBlockRootAndBlobIndex key) {
    return db.get(schema.getColumnBlobSidecarBySlotRootBlobIndex(), key);
  }

  @Override
  public Optional<Bytes> getNonCanonicalBlobSidecar(final SlotAndBlockRootAndBlobIndex key) {
    return db.get(schema.getColumnNonCanonicalBlobSidecarBySlotRootBlobIndex(), key);
  }

  @MustBeClosed
  @Override
  public Stream<SlotAndBlockRootAndBlobIndex> streamBlobSidecarKeys(
      final UInt64 startSlot, final UInt64 endSlot) {
    return db.streamKeys(
        schema.getColumnBlobSidecarBySlotRootBlobIndex(),
        new SlotAndBlockRootAndBlobIndex(startSlot, MIN_BLOCK_ROOT, UInt64.ZERO),
        new SlotAndBlockRootAndBlobIndex(endSlot, MAX_BLOCK_ROOT, UInt64.MAX_VALUE));
  }

  @MustBeClosed
  @Override
  public Stream<SlotAndBlockRootAndBlobIndex> streamNonCanonicalBlobSidecarKeys(
      final UInt64 startSlot, final UInt64 endSlot) {
    return db.streamKeys(
        schema.getColumnNonCanonicalBlobSidecarBySlotRootBlobIndex(),
        new SlotAndBlockRootAndBlobIndex(startSlot, MIN_BLOCK_ROOT, UInt64.ZERO),
        new SlotAndBlockRootAndBlobIndex(endSlot, MAX_BLOCK_ROOT, UInt64.MAX_VALUE));
  }

  @MustBeClosed
  @Override
  public Stream<Bytes> streamBlobSidecars(final SlotAndBlockRoot slotAndBlockRoot) {
    return db.stream(
            schema.getColumnBlobSidecarBySlotRootBlobIndex(),
            new SlotAndBlockRootAndBlobIndex(
                slotAndBlockRoot.getSlot(), slotAndBlockRoot.getBlockRoot(), UInt64.ZERO),
            new SlotAndBlockRootAndBlobIndex(
                slotAndBlockRoot.getSlot(), slotAndBlockRoot.getBlockRoot(), UInt64.MAX_VALUE))
        .map(ColumnEntry::getValue);
  }

  @Override
  public List<SlotAndBlockRootAndBlobIndex> getBlobSidecarKeys(
      final SlotAndBlockRoot slotAndBlockRoot) {
    try (final Stream<SlotAndBlockRootAndBlobIndex> streamKeys =
        db.streamKeys(
            schema.getColumnBlobSidecarBySlotRootBlobIndex(),
            new SlotAndBlockRootAndBlobIndex(
                slotAndBlockRoot.getSlot(), slotAndBlockRoot.getBlockRoot(), UInt64.ZERO),
            new SlotAndBlockRootAndBlobIndex(
                slotAndBlockRoot.getSlot(), slotAndBlockRoot.getBlockRoot(), UInt64.MAX_VALUE))) {
      return streamKeys.toList();
    }
  }

  @Override
  public List<SlotAndBlockRootAndBlobIndex> getNonCanonicalBlobSidecarKeys(
      final SlotAndBlockRoot slotAndBlockRoot) {
    try (final Stream<SlotAndBlockRootAndBlobIndex> streamKeys =
        db.streamKeys(
            schema.getColumnNonCanonicalBlobSidecarBySlotRootBlobIndex(),
            new SlotAndBlockRootAndBlobIndex(
                slotAndBlockRoot.getSlot(), slotAndBlockRoot.getBlockRoot(), UInt64.ZERO),
            new SlotAndBlockRootAndBlobIndex(
                slotAndBlockRoot.getSlot(), slotAndBlockRoot.getBlockRoot(), UInt64.MAX_VALUE))) {
      return streamKeys.toList();
    }
  }

  @Override
  public Optional<UInt64> getEarliestBlobSidecarSlot() {
    return db.get(schema.getVariableEarliestBlobSidecarSlot());
  }

  @Override
  public Map<String, Long> getColumnCounts(final Optional<String> maybeColumnFilter) {
    final Map<String, Long> columnCounts = new LinkedHashMap<>();
    schema
        .getColumnMap()
        .forEach(
            (k, v) -> {
              if (maybeColumnFilter.isEmpty()
                  || k.contains(maybeColumnFilter.get().toUpperCase(Locale.ROOT))) {
                columnCounts.put(k, db.size(v));
              }
            });
    return columnCounts;
  }

  @Override
  public Map<String, Optional<String>> getVariables() {
<<<<<<< HEAD
    final Map<String, Optional<String>> variables = new TreeMap<>();
    final Map<String, KvStoreVariable<?>> variableMap = getVariableMap();
    variables.put("GENESIS_TIME", getGenesisTime().map(UInt64::toString));
    variables.put("JUSTIFIED_CHECKPOINT", getJustifiedCheckpoint().map(Checkpoint::toString));
    variables.put(
        "BEST_JUSTIFIED_CHECKPOINT", getBestJustifiedCheckpoint().map(Checkpoint::toString));
    variables.put("FINALIZED_CHECKPOINT", getFinalizedCheckpoint().map(Checkpoint::toString));
    variables.put(
        "WEAK_SUBJECTIVITY_CHECKPOINT", getWeakSubjectivityCheckpoint().map(Checkpoint::toString));
    variables.put("ANCHOR_CHECKPOINT", getAnchor().map(Checkpoint::toString));
    variables.put(
        "FINALIZED_DEPOSIT_SNAPSHOT",
        getFinalizedDepositSnapshot().map(DepositTreeSnapshot::toString));
    variables.put(
        "LATEST_CANONICAL_BLOCK_ROOT", getLatestCanonicalBlockRoot().map(Bytes32::toString));
=======
    final ImmutableMap.Builder<String, Optional<String>> knownVariablesBuilder =
        ImmutableMap.<String, Optional<String>>builder();

    knownVariablesBuilder
        .put("GENESIS_TIME", getGenesisTime().map(UInt64::toString))
        .put("JUSTIFIED_CHECKPOINT", getJustifiedCheckpoint().map(Checkpoint::toString))
        .put("BEST_JUSTIFIED_CHECKPOINT", getBestJustifiedCheckpoint().map(Checkpoint::toString))
        .put("FINALIZED_CHECKPOINT", getFinalizedCheckpoint().map(Checkpoint::toString))
        .put("ANCHOR_CHECKPOINT", getAnchor().map(Checkpoint::toString))
        .put(
            "WEAK_SUBJECTIVITY_CHECKPOINT",
            getWeakSubjectivityCheckpoint().map(Checkpoint::toString))
        .put("LATEST_FINALIZED_STATE", getFinalizedStateString())
        .put(
            "FINALIZED_DEPOSIT_SNAPSHOT",
            getFinalizedDepositSnapshot().map(DepositTreeSnapshot::toString))
        .put("LATEST_CANONICAL_BLOCK_ROOT", getLatestCanonicalBlockRoot().map(Bytes32::toString))
        .put("EARLIEST_BLOB_SIDECAR_SLOT", getEarliestBlobSidecarSlot().map(Objects::toString))
        .put(
            "EARLIEST_BLOCK_SLOT_AVAILABLE", getEarliestFinalizedBlockSlot().map(Objects::toString))
        .put(
            "FIRST_CUSTODY_INCOMPLETE_SLOT", getFirstCustodyIncompleteSlot().map(Objects::toString))
        .put(
            "FIRST_SAMPLER_INCOMPLETE_SLOT", getFirstSamplerIncompleteSlot().map(Objects::toString))
        .put("MIN_GENESIS_TIME_BLOCK", getMinGenesisTimeBlock().map(Objects::toString))
        .put(
            "OPTIMISTIC_TRANSITION_BLOCK_SLOT",
            getOptimisticTransitionBlockSlot().map(Objects::toString));

    // get a list of the known keys, so that we can add missing variables
    final Map<String, Optional<String>> knownVariables = knownVariablesBuilder.build();
    final Set<String> knownKeys = knownVariables.keySet();

    // the result builder will be known variables first, then any that were missing
    final ImmutableMap.Builder<String, Optional<String>> builder =
        ImmutableMap.<String, Optional<String>>builder();
    knownVariables.forEach(builder::put);

    // add missing variables
    getVariableMap().keySet().stream()
        .filter(key -> !knownKeys.contains(key))
        .forEach(key -> builder.put(key, Optional.of("<NOT EXPORTED>")));

    return builder.build();
  }

  private Optional<String> getFinalizedStateString() {
>>>>>>> 6f1e565e
    try {
      return getLatestFinalizedState()
          .map(
              state ->
                  "BeaconState{slot="
                      + state.getSlot()
                      + ", root="
                      + state.hashTreeRoot().toHexString()
                      + "}");
    } catch (final Exception e) {
      return Optional.of(e.toString());
    }
<<<<<<< HEAD
    variables.put("CUSTODY_GROUP_COUNT", getCurrentCustodyGroupCount().map(Objects::toString));
    variables.put(
        "EARLIEST_BLOB_SIDECAR_SLOT", getEarliestBlobSidecarSlot().map(Objects::toString));
    variables.put(
        "EARLIEST_BLOCK_SLOT_AVAILABLE", getEarliestFinalizedBlockSlot().map(Objects::toString));
    variables.put(
        "FIRST_CUSTODY_INCOMPLETE_SLOT", getFirstCustodyIncompleteSlot().map(Objects::toString));
    variables.put(
        "FIRST_SAMPLER_INCOMPLETE_SLOT", getFirstSamplerIncompleteSlot().map(Objects::toString));
    variables.put("MIN_GENESIS_TIME_BLOCK", getMinGenesisTimeBlock().map(Objects::toString));
    variables.put(
        "OPTIMISTIC_TRANSITION_BLOCK_SLOT",
        getOptimisticTransitionBlockSlot().map(Objects::toString));

    // for sanity report any variables that exist in db that are missing
    for (String key : variableMap.keySet()) {
      if (!variables.containsKey(key)) {
        variables.put(key, Optional.of("<NOT EXPORTED>"));
      }
    }
    return variables;
=======
>>>>>>> 6f1e565e
  }

  @Override
  public long getBlobSidecarColumnCount() {
    final KvStoreColumn<?, ?> column =
        schema.getColumnMap().get("BLOB_SIDECAR_BY_SLOT_AND_BLOCK_ROOT_AND_BLOB_INDEX");
    return db.size(column);
  }

  @Override
  public long getSidecarColumnCount() {
    final KvStoreColumn<?, ?> column =
        schema.getColumnMap().get("SIDECAR_BY_COLUMN_SLOT_AND_IDENTIFIER");
    return db.size(column);
  }

  @Override
  public long getNonCanonicalBlobSidecarColumnCount() {
    final KvStoreColumn<?, ?> column =
        schema
            .getColumnMap()
            .get("NON_CANONICAL_BLOB_SIDECAR_BY_SLOT_AND_BLOCK_ROOT_AND_BLOB_INDEX");
    return db.size(column);
  }

  @Override
  @MustBeClosed
  public Stream<UInt64> streamFinalizedStateSlots(final UInt64 startSlot, final UInt64 endSlot) {
    return stateStorageLogic.streamFinalizedStateSlots(db, schema, startSlot, endSlot);
  }

  @Override
  public Optional<? extends SignedBeaconBlock> getNonCanonicalBlock(final Bytes32 root) {
    return db.get(schema.getColumnNonCanonicalBlocksByRoot(), root);
  }

  @Override
  @MustBeClosed
  public Stream<Map.Entry<Bytes32, UInt64>> getFinalizedStateRoots() {
    return db.stream(schema.getColumnSlotsByFinalizedStateRoot()).map(entry -> entry);
  }

  @Override
  @MustBeClosed
  public Stream<Map.Entry<Bytes32, UInt64>> getFinalizedBlockRoots() {
    return db.stream(schema.getColumnSlotsByFinalizedRoot()).map(entry -> entry);
  }

  private Optional<UInt64> displayCopyColumnMessage(
      final String key,
      final Map<String, KvStoreColumn<?, ?>> oldColumns,
      final V4MigratableSourceDao dao,
      final Consumer<String> logger) {
    final Optional<UInt64> maybeCount = getObjectCountForColumn(key, oldColumns, dao);
    maybeCount.ifPresentOrElse(
        count -> logger.accept(String.format("Copy column %s - %s objects", key, count)),
        () -> logger.accept(String.format("Copy column %s", key)));

    return maybeCount;
  }

  private Optional<UInt64> getObjectCountForColumn(
      final String key,
      final Map<String, KvStoreColumn<?, ?>> oldColumns,
      final V4MigratableSourceDao dao) {
    switch (key) {
      case "FINALIZED_STATES_BY_SLOT",
          "SLOTS_BY_FINALIZED_STATE_ROOT",
          "SLOTS_BY_FINALIZED_ROOT" -> {
        return getEntityCountFromColumn(oldColumns.get(key), dao);
      }
      case "FINALIZED_BLOCKS_BY_SLOT" -> {
        return getEntityCountFromColumn(oldColumns.get("SLOTS_BY_FINALIZED_ROOT"), dao);
      }
      default -> {}
    }
    return Optional.empty();
  }

  Optional<UInt64> getEntityCountFromColumn(
      final KvStoreColumn<?, ?> column, final V4MigratableSourceDao dao) {
    try (final Stream<ColumnEntry<Bytes, Bytes>> oldEntryStream = dao.streamRawColumn(column)) {
      return Optional.of(UInt64.valueOf(oldEntryStream.count()));
    }
  }

  @Override
  public Optional<SignedBeaconBlock> getFinalizedBlock(final Bytes32 root) {
    return db.get(schema.getColumnSlotsByFinalizedRoot(), root)
        .flatMap(this::getFinalizedBlockAtSlot);
  }

  @Override
  public Optional<DepositTreeSnapshot> getFinalizedDepositSnapshot() {
    return db.get(schema.getVariableFinalizedDepositSnapshot());
  }

  @Override
  public Optional<UInt64> getFirstCustodyIncompleteSlot() {
    return db.get(schema.getVariableFirstCustodyIncompleteSlot());
  }

  @Override
  public Optional<UInt64> getFirstSamplerIncompleteSlot() {
    return db.get(schema.getVariableFirstSamplerIncompleteSlot());
  }

  @Override
  public Optional<Bytes> getSidecar(final DataColumnSlotAndIdentifier identifier) {
    return db.get(schema.getColumnSidecarByColumnSlotAndIdentifier(), identifier);
  }

  @Override
  public Optional<Bytes> getNonCanonicalSidecar(final DataColumnSlotAndIdentifier identifier) {
    return db.get(schema.getColumnNonCanonicalSidecarByColumnSlotAndIdentifier(), identifier);
  }

  @Override
  @MustBeClosed
  public Stream<DataColumnSlotAndIdentifier> streamDataColumnIdentifiers(
      final UInt64 startSlot, final UInt64 endSlot) {
    return db.streamKeys(
        schema.getColumnSidecarByColumnSlotAndIdentifier(),
        new DataColumnSlotAndIdentifier(startSlot, MIN_BLOCK_ROOT, UInt64.ZERO),
        new DataColumnSlotAndIdentifier(endSlot, MAX_BLOCK_ROOT, UInt64.MAX_VALUE));
  }

  @Override
  @MustBeClosed
  public Stream<DataColumnSlotAndIdentifier> streamNonCanonicalDataColumnIdentifiers(
      final UInt64 startSlot, final UInt64 endSlot) {
    return db.streamKeys(
        schema.getColumnNonCanonicalSidecarByColumnSlotAndIdentifier(),
        new DataColumnSlotAndIdentifier(startSlot, MIN_BLOCK_ROOT, UInt64.ZERO),
        new DataColumnSlotAndIdentifier(endSlot, MAX_BLOCK_ROOT, UInt64.MAX_VALUE));
  }

  @Override
  public List<DataColumnSlotAndIdentifier> getDataColumnIdentifiers(
      final SlotAndBlockRoot slotAndBlockRoot) {
    try (final Stream<DataColumnSlotAndIdentifier> columnSlotAndIdentifierStream =
        db.streamKeys(
            schema.getColumnSidecarByColumnSlotAndIdentifier(),
            new DataColumnSlotAndIdentifier(
                slotAndBlockRoot.getSlot(), slotAndBlockRoot.getBlockRoot(), UInt64.ZERO),
            new DataColumnSlotAndIdentifier(
                slotAndBlockRoot.getSlot(), slotAndBlockRoot.getBlockRoot(), UInt64.MAX_VALUE)); ) {
      return columnSlotAndIdentifierStream.toList();
    }
  }

  @Override
  public Optional<UInt64> getEarliestDataSidecarColumnSlot() {
    return db.getFirstEntry(schema.getColumnSidecarByColumnSlotAndIdentifier())
        .map(ColumnEntry::getKey)
        .map(DataColumnSlotAndIdentifier::slot);
  }

  static class V4CombinedUpdater<S extends SchemaCombined> implements CombinedUpdater {
    private final KvStoreTransaction transaction;

    private final KvStoreAccessor db;
    private final S schema;
    private final FinalizedStateUpdater<S> stateStorageUpdater;

    V4CombinedUpdater(
        final KvStoreAccessor db,
        final S schema,
        final FinalizedStateUpdater<S> stateStorageUpdater) {
      this.transaction = db.startTransaction();
      this.db = db;
      this.schema = schema;
      this.stateStorageUpdater = stateStorageUpdater;
    }

    @Override
    public void setGenesisTime(final UInt64 genesisTime) {
      transaction.put(schema.getVariableGenesisTime(), genesisTime);
    }

    @Override
    public void setAnchor(final Checkpoint anchor) {
      transaction.put(schema.getVariableAnchorCheckpoint(), anchor);
    }

    @Override
    public void setJustifiedCheckpoint(final Checkpoint checkpoint) {
      transaction.put(schema.getVariableJustifiedCheckpoint(), checkpoint);
    }

    @Override
    public void setBestJustifiedCheckpoint(final Checkpoint checkpoint) {
      transaction.put(schema.getVariableBestJustifiedCheckpoint(), checkpoint);
    }

    @Override
    public void setFinalizedCheckpoint(final Checkpoint checkpoint) {
      transaction.put(schema.getVariableFinalizedCheckpoint(), checkpoint);
    }

    @Override
    public void setLatestCanonicalBlockRoot(final Bytes32 canonicalBlockRoot) {
      transaction.put(schema.getVariableLatestCanonicalBlockRoot(), canonicalBlockRoot);
    }

    @Override
    public void setCurrentCustodyGroupCount(final UInt64 currentCustodyGroupCount) {
      transaction.put(schema.getVariableCustodyGroupCount(), currentCustodyGroupCount);
    }

    @Override
    public void setWeakSubjectivityCheckpoint(final Checkpoint checkpoint) {
      transaction.put(schema.getVariableWeakSubjectivityCheckpoint(), checkpoint);
    }

    @Override
    public void clearWeakSubjectivityCheckpoint() {
      transaction.delete(schema.getVariableWeakSubjectivityCheckpoint());
    }

    @Override
    public void setLatestFinalizedState(final BeaconState state) {
      transaction.put(schema.getVariableLatestFinalizedState(), state);
    }

    @Override
    public void addHotBlock(final BlockAndCheckpoints block) {
      final Bytes32 blockRoot = block.getRoot();
      transaction.put(schema.getColumnHotBlocksByRoot(), blockRoot, block.getBlock());
      addHotBlockCheckpointEpochs(blockRoot, block.getBlockCheckpoints());
    }

    private void addHotBlockCheckpointEpochs(
        final Bytes32 blockRoot, final BlockCheckpoints blockCheckpoints) {
      transaction.put(
          schema.getColumnHotBlockCheckpointEpochsByRoot(), blockRoot, blockCheckpoints);
    }

    @Override
    public void addHotState(final Bytes32 blockRoot, final BeaconState state) {
      transaction.put(schema.getColumnHotStatesByRoot(), blockRoot, state);
    }

    @Override
    public void addHotStateRoots(
        final Map<Bytes32, SlotAndBlockRoot> stateRootToSlotAndBlockRootMap) {
      stateRootToSlotAndBlockRootMap.forEach(
          (stateRoot, slotAndBlockRoot) ->
              transaction.put(
                  schema.getColumnStateRootToSlotAndBlockRoot(), stateRoot, slotAndBlockRoot));
    }

    @Override
    public void pruneHotStateRoots(final List<Bytes32> stateRoots) {
      stateRoots.forEach(
          (root) -> transaction.delete(schema.getColumnStateRootToSlotAndBlockRoot(), root));
    }

    @Override
    public void addVotes(final Map<UInt64, VoteTracker> votes) {
      votes.forEach(
          (validatorIndex, vote) -> transaction.put(schema.getColumnVotes(), validatorIndex, vote));
    }

    @Override
    public void deleteHotBlock(final Bytes32 blockRoot) {
      transaction.delete(schema.getColumnHotBlocksByRoot(), blockRoot);
      transaction.delete(schema.getColumnHotBlockCheckpointEpochsByRoot(), blockRoot);
      deleteHotState(blockRoot);
    }

    @Override
    public void deleteHotBlockOnly(final Bytes32 blockRoot) {
      transaction.delete(schema.getColumnHotBlocksByRoot(), blockRoot);
    }

    @Override
    public void deleteHotState(final Bytes32 blockRoot) {
      transaction.delete(schema.getColumnHotStatesByRoot(), blockRoot);
    }

    @Override
    public void addMinGenesisTimeBlock(final MinGenesisTimeBlockEvent event) {
      transaction.put(schema.getVariableMinGenesisTimeBlock(), event);
    }

    @Override
    public void addDepositsFromBlockEvent(final DepositsFromBlockEvent event) {
      transaction.put(schema.getColumnDepositsFromBlockEvents(), event.getBlockNumber(), event);
    }

    @Override
    public void removeDepositsFromBlockEvent(final UInt64 blockNumber) {
      transaction.delete(schema.getColumnDepositsFromBlockEvents(), blockNumber);
    }

    @Override
    public void setEarliestBlobSidecarSlot(final UInt64 slot) {
      transaction.put(schema.getVariableEarliestBlobSidecarSlot(), slot);
    }

    @Override
    public void setEarliestBlockSlot(final UInt64 slot) {
      transaction.put(schema.getVariableEarliestBlockSlot(), slot);
    }

    @Override
    public void deleteEarliestBlockSlot() {
      transaction.delete(schema.getVariableEarliestBlockSlot());
    }

    @Override
    public void commit() {
      // Commit db updates
      transaction.commit();
      stateStorageUpdater.commit();
      close();
    }

    @Override
    public void cancel() {
      transaction.rollback();
      close();
    }

    @Override
    public void close() {
      transaction.close();
    }

    @Override
    public void addFinalizedBlock(final SignedBeaconBlock block) {
      transaction.put(schema.getColumnSlotsByFinalizedRoot(), block.getRoot(), block.getSlot());
      transaction.put(schema.getColumnFinalizedBlocksBySlot(), block.getSlot(), block);
    }

    @Override
    public void addFinalizedBlockRaw(
        final UInt64 slot, final Bytes32 blockRoot, final Bytes blockBytes) {
      transaction.put(schema.getColumnSlotsByFinalizedRoot(), blockRoot, slot);
      final KvStoreColumn<UInt64, SignedBeaconBlock> columnFinalizedBlocksBySlot =
          schema.getColumnFinalizedBlocksBySlot();
      transaction.putRaw(
          columnFinalizedBlocksBySlot,
          Bytes.wrap(columnFinalizedBlocksBySlot.getKeySerializer().serialize(slot)),
          blockBytes);
    }

    @Override
    public void addNonCanonicalBlock(final SignedBeaconBlock block) {
      transaction.put(schema.getColumnNonCanonicalBlocksByRoot(), block.getRoot(), block);
    }

    @Override
    public void deleteFinalizedBlock(final UInt64 slot, final Bytes32 blockRoot) {
      transaction.delete(schema.getColumnFinalizedBlocksBySlot(), slot);
      transaction.delete(schema.getColumnSlotsByFinalizedRoot(), blockRoot);
    }

    @Override
    public void deleteNonCanonicalBlockOnly(final Bytes32 blockRoot) {
      transaction.delete(schema.getColumnNonCanonicalBlocksByRoot(), blockRoot);
    }

    @Override
    public void addNonCanonicalRootAtSlot(final UInt64 slot, final Set<Bytes32> blockRoots) {
      Optional<Set<Bytes32>> maybeRoots = db.get(schema.getColumnNonCanonicalRootsBySlot(), slot);
      final Set<Bytes32> roots = maybeRoots.orElse(new HashSet<>());
      if (roots.addAll(blockRoots)) {
        transaction.put(schema.getColumnNonCanonicalRootsBySlot(), slot, roots);
      }
    }

    @Override
    public void addFinalizedState(final Bytes32 blockRoot, final BeaconState state) {
      stateStorageUpdater.addFinalizedState(db, transaction, schema, state);
    }

    @Override
    public void deleteFinalizedState(final UInt64 slot) {
      stateStorageUpdater.deleteFinalizedState(transaction, schema, slot);
    }

    @Override
    public void addReconstructedFinalizedState(final Bytes32 blockRoot, final BeaconState state) {
      stateStorageUpdater.addReconstructedFinalizedState(db, transaction, schema, state);
    }

    @Override
    public void addFinalizedStateRoot(final Bytes32 stateRoot, final UInt64 slot) {
      transaction.put(schema.getColumnSlotsByFinalizedStateRoot(), stateRoot, slot);
    }

    @Override
    public void deleteFinalizedStateRoot(final Bytes32 stateRoot) {
      transaction.delete(schema.getColumnSlotsByFinalizedStateRoot(), stateRoot);
    }

    @Override
    public void setOptimisticTransitionBlockSlot(final Optional<UInt64> transitionBlockSlot) {
      if (transitionBlockSlot.isPresent()) {
        transaction.put(schema.getOptimisticTransitionBlockSlot(), transitionBlockSlot.get());
      } else {
        transaction.delete(schema.getOptimisticTransitionBlockSlot());
      }
    }

    @Override
    public void setFinalizedDepositSnapshot(final DepositTreeSnapshot finalizedDepositSnapshot) {
      transaction.put(schema.getVariableFinalizedDepositSnapshot(), finalizedDepositSnapshot);
    }

    @Override
    public void addBlobSidecar(final BlobSidecar blobSidecar) {
      transaction.put(
          schema.getColumnBlobSidecarBySlotRootBlobIndex(),
          new SlotAndBlockRootAndBlobIndex(
              blobSidecar.getSlot(), blobSidecar.getBlockRoot(), blobSidecar.getIndex()),
          blobSidecar.sszSerialize());
    }

    @Override
    public void addNonCanonicalBlobSidecar(final BlobSidecar blobSidecar) {
      transaction.put(
          schema.getColumnNonCanonicalBlobSidecarBySlotRootBlobIndex(),
          new SlotAndBlockRootAndBlobIndex(
              blobSidecar.getSlot(), blobSidecar.getBlockRoot(), blobSidecar.getIndex()),
          blobSidecar.sszSerialize());
    }

    @Override
    public void addNonCanonicalBlobSidecarRaw(
        final Bytes blobSidecarBytes, final SlotAndBlockRootAndBlobIndex key) {
      final KvStoreColumn<SlotAndBlockRootAndBlobIndex, Bytes> column =
          schema.getColumnNonCanonicalBlobSidecarBySlotRootBlobIndex();
      transaction.putRaw(
          column, Bytes.wrap(column.getKeySerializer().serialize(key)), blobSidecarBytes);
    }

    @Override
    public void removeBlobSidecar(final SlotAndBlockRootAndBlobIndex key) {
      transaction.delete(schema.getColumnBlobSidecarBySlotRootBlobIndex(), key);
    }

    @Override
    public void removeNonCanonicalBlobSidecar(final SlotAndBlockRootAndBlobIndex key) {
      transaction.delete(schema.getColumnNonCanonicalBlobSidecarBySlotRootBlobIndex(), key);
    }

    @Override
    public void setFirstCustodyIncompleteSlot(final UInt64 slot) {
      transaction.put(schema.getVariableFirstCustodyIncompleteSlot(), slot);
    }

    @Override
    public void setFirstSamplerIncompleteSlot(final UInt64 slot) {
      transaction.put(schema.getVariableFirstSamplerIncompleteSlot(), slot);
    }

    @Override
    public void addSidecar(final DataColumnSidecar sidecar) {
      transaction.put(
          schema.getColumnSidecarByColumnSlotAndIdentifier(),
          new DataColumnSlotAndIdentifier(
              sidecar.getSlot(), sidecar.getBlockRoot(), sidecar.getIndex()),
          sidecar.sszSerialize());
    }

    @Override
    public void addNonCanonicalSidecar(final DataColumnSidecar sidecar) {
      transaction.put(
          schema.getColumnNonCanonicalSidecarByColumnSlotAndIdentifier(),
          new DataColumnSlotAndIdentifier(
              sidecar.getSlot(), sidecar.getBlockRoot(), sidecar.getIndex()),
          sidecar.sszSerialize());
    }

    @Override
    public void removeSidecar(final DataColumnSlotAndIdentifier identifier) {
      transaction.delete(schema.getColumnSidecarByColumnSlotAndIdentifier(), identifier);
    }

    @Override
    public void removeNonCanonicalSidecar(final DataColumnSlotAndIdentifier identifier) {
      transaction.delete(
          schema.getColumnNonCanonicalSidecarByColumnSlotAndIdentifier(), identifier);
    }
  }
}<|MERGE_RESOLUTION|>--- conflicted
+++ resolved
@@ -26,7 +26,6 @@
 import java.util.Objects;
 import java.util.Optional;
 import java.util.Set;
-import java.util.TreeMap;
 import java.util.function.Consumer;
 import java.util.stream.Stream;
 import org.apache.tuweni.bytes.Bytes;
@@ -449,23 +448,6 @@
 
   @Override
   public Map<String, Optional<String>> getVariables() {
-<<<<<<< HEAD
-    final Map<String, Optional<String>> variables = new TreeMap<>();
-    final Map<String, KvStoreVariable<?>> variableMap = getVariableMap();
-    variables.put("GENESIS_TIME", getGenesisTime().map(UInt64::toString));
-    variables.put("JUSTIFIED_CHECKPOINT", getJustifiedCheckpoint().map(Checkpoint::toString));
-    variables.put(
-        "BEST_JUSTIFIED_CHECKPOINT", getBestJustifiedCheckpoint().map(Checkpoint::toString));
-    variables.put("FINALIZED_CHECKPOINT", getFinalizedCheckpoint().map(Checkpoint::toString));
-    variables.put(
-        "WEAK_SUBJECTIVITY_CHECKPOINT", getWeakSubjectivityCheckpoint().map(Checkpoint::toString));
-    variables.put("ANCHOR_CHECKPOINT", getAnchor().map(Checkpoint::toString));
-    variables.put(
-        "FINALIZED_DEPOSIT_SNAPSHOT",
-        getFinalizedDepositSnapshot().map(DepositTreeSnapshot::toString));
-    variables.put(
-        "LATEST_CANONICAL_BLOCK_ROOT", getLatestCanonicalBlockRoot().map(Bytes32::toString));
-=======
     final ImmutableMap.Builder<String, Optional<String>> knownVariablesBuilder =
         ImmutableMap.<String, Optional<String>>builder();
 
@@ -513,7 +495,6 @@
   }
 
   private Optional<String> getFinalizedStateString() {
->>>>>>> 6f1e565e
     try {
       return getLatestFinalizedState()
           .map(
@@ -526,30 +507,6 @@
     } catch (final Exception e) {
       return Optional.of(e.toString());
     }
-<<<<<<< HEAD
-    variables.put("CUSTODY_GROUP_COUNT", getCurrentCustodyGroupCount().map(Objects::toString));
-    variables.put(
-        "EARLIEST_BLOB_SIDECAR_SLOT", getEarliestBlobSidecarSlot().map(Objects::toString));
-    variables.put(
-        "EARLIEST_BLOCK_SLOT_AVAILABLE", getEarliestFinalizedBlockSlot().map(Objects::toString));
-    variables.put(
-        "FIRST_CUSTODY_INCOMPLETE_SLOT", getFirstCustodyIncompleteSlot().map(Objects::toString));
-    variables.put(
-        "FIRST_SAMPLER_INCOMPLETE_SLOT", getFirstSamplerIncompleteSlot().map(Objects::toString));
-    variables.put("MIN_GENESIS_TIME_BLOCK", getMinGenesisTimeBlock().map(Objects::toString));
-    variables.put(
-        "OPTIMISTIC_TRANSITION_BLOCK_SLOT",
-        getOptimisticTransitionBlockSlot().map(Objects::toString));
-
-    // for sanity report any variables that exist in db that are missing
-    for (String key : variableMap.keySet()) {
-      if (!variables.containsKey(key)) {
-        variables.put(key, Optional.of("<NOT EXPORTED>"));
-      }
-    }
-    return variables;
-=======
->>>>>>> 6f1e565e
   }
 
   @Override
