--- conflicted
+++ resolved
@@ -1164,15 +1164,9 @@
   }
 
   @Override
-<<<<<<< HEAD
-  public Optional<List<List<KZGProof>>> getDataColumnSidecarProofs(final UInt64 slot) {
-    final Optional<Bytes> maybeProofs = dao.getDataColumnSidecarProofs(slot);
-    return maybeProofs.map(payload -> spec.deserializeProofs(payload, slot));
-=======
   public Optional<List<List<KZGProof>>> getDataColumnSidecarsProofs(final UInt64 slot) {
     final Optional<Bytes> maybeProofs = dao.getDataColumnSidecarsProofs(slot);
     return maybeProofs.map(spec::deserializeDataColumnSidecarsProofs);
->>>>>>> 17198ce7
   }
 
   @Override
@@ -1310,7 +1304,7 @@
             }
 
             if (!nonCanonicalBlobSidecars) {
-              updater.removeDataColumnSidecarsKzgProofs(slot);
+              updater.removeDataColumnSidecarsProofs(slot);
             }
           }
 
