/*
 * Copyright ConsenSys Software Inc., 2022
 *
 * Licensed under the Apache License, Version 2.0 (the "License"); you may not use this file except in compliance with
 * the License. You may obtain a copy of the License at
 *
 * http://www.apache.org/licenses/LICENSE-2.0
 *
 * Unless required by applicable law or agreed to in writing, software distributed under the License is distributed on
 * an "AS IS" BASIS, WITHOUT WARRANTIES OR CONDITIONS OF ANY KIND, either express or implied. See the License for the
 * specific language governing permissions and limitations under the License.
 */

package tech.pegasys.teku.storage.server.kvstore;

import static com.google.common.base.Preconditions.checkNotNull;
import static tech.pegasys.teku.infrastructure.logging.StatusLogger.STATUS_LOG;

import com.google.common.annotations.VisibleForTesting;
import com.google.errorprone.annotations.MustBeClosed;
import java.time.Instant;
import java.util.ArrayList;
import java.util.Collection;
import java.util.Comparator;
import java.util.List;
import java.util.Map;
import java.util.Optional;
import java.util.Set;
import java.util.function.Consumer;
import java.util.function.Supplier;
import java.util.stream.Collectors;
import java.util.stream.Stream;
import org.apache.logging.log4j.LogManager;
import org.apache.logging.log4j.Logger;
import org.apache.tuweni.bytes.Bytes32;
import org.hyperledger.besu.plugin.services.MetricsSystem;
import tech.pegasys.teku.dataproviders.lookup.BlockProvider;
import tech.pegasys.teku.ethereum.pow.api.DepositsFromBlockEvent;
import tech.pegasys.teku.ethereum.pow.api.MinGenesisTimeBlockEvent;
import tech.pegasys.teku.infrastructure.async.SafeFuture;
import tech.pegasys.teku.infrastructure.unsigned.UInt64;
import tech.pegasys.teku.spec.Spec;
import tech.pegasys.teku.spec.datastructures.blocks.BeaconBlockHeader;
import tech.pegasys.teku.spec.datastructures.blocks.BeaconBlockSummary;
import tech.pegasys.teku.spec.datastructures.blocks.BlockAndCheckpoints;
import tech.pegasys.teku.spec.datastructures.blocks.BlockCheckpoints;
import tech.pegasys.teku.spec.datastructures.blocks.SignedBeaconBlock;
import tech.pegasys.teku.spec.datastructures.blocks.SlotAndBlockRoot;
import tech.pegasys.teku.spec.datastructures.blocks.StateAndBlockSummary;
import tech.pegasys.teku.spec.datastructures.execution.SlotAndExecutionPayload;
import tech.pegasys.teku.spec.datastructures.forkchoice.VoteTracker;
import tech.pegasys.teku.spec.datastructures.hashtree.HashTree;
import tech.pegasys.teku.spec.datastructures.state.AnchorPoint;
import tech.pegasys.teku.spec.datastructures.state.Checkpoint;
import tech.pegasys.teku.spec.datastructures.state.beaconstate.BeaconState;
import tech.pegasys.teku.storage.api.OnDiskStoreData;
import tech.pegasys.teku.storage.api.StorageUpdate;
import tech.pegasys.teku.storage.api.StoredBlockMetadata;
import tech.pegasys.teku.storage.api.UpdateResult;
import tech.pegasys.teku.storage.api.WeakSubjectivityState;
import tech.pegasys.teku.storage.api.WeakSubjectivityUpdate;
import tech.pegasys.teku.storage.server.Database;
import tech.pegasys.teku.storage.server.StateStorageMode;
import tech.pegasys.teku.storage.server.kvstore.dataaccess.CombinedKvStoreDao;
import tech.pegasys.teku.storage.server.kvstore.dataaccess.KvStoreCombinedDaoAdapter;
import tech.pegasys.teku.storage.server.kvstore.dataaccess.KvStoreCombinedDaoCommon;
import tech.pegasys.teku.storage.server.kvstore.dataaccess.KvStoreCombinedDaoCommon.CombinedUpdaterCommon;
import tech.pegasys.teku.storage.server.kvstore.dataaccess.KvStoreCombinedDaoCommon.FinalizedUpdaterCommon;
import tech.pegasys.teku.storage.server.kvstore.dataaccess.KvStoreCombinedDaoCommon.HotUpdaterCommon;
import tech.pegasys.teku.storage.server.kvstore.dataaccess.V4FinalizedKvStoreDao;
import tech.pegasys.teku.storage.server.kvstore.dataaccess.V4FinalizedStateSnapshotStorageLogic;
import tech.pegasys.teku.storage.server.kvstore.dataaccess.V4FinalizedStateStorageLogic;
import tech.pegasys.teku.storage.server.kvstore.dataaccess.V4FinalizedStateTreeStorageLogic;
import tech.pegasys.teku.storage.server.kvstore.dataaccess.V4HotKvStoreDao;
import tech.pegasys.teku.storage.server.kvstore.schema.SchemaCombined;
import tech.pegasys.teku.storage.server.kvstore.schema.SchemaCombinedSnapshotState;
import tech.pegasys.teku.storage.server.kvstore.schema.SchemaCombinedTreeState;
import tech.pegasys.teku.storage.server.kvstore.schema.SchemaFinalizedSnapshotStateAdapter;
import tech.pegasys.teku.storage.server.kvstore.schema.SchemaHotAdapter;
import tech.pegasys.teku.storage.server.state.StateRootRecorder;

public abstract class KvStoreDatabase<
        DaoT extends KvStoreCombinedDaoCommon,
        CombinedUpdaterT extends CombinedUpdaterCommon,
        HotUpdaterT extends HotUpdaterCommon,
        FinalizedUpdaterT extends FinalizedUpdaterCommon>
    implements Database {

  private static final Logger LOG = LogManager.getLogger();

  protected static final int TX_BATCH_SIZE = 500;

  private final StateStorageMode stateStorageMode;

  protected final Spec spec;
  protected final boolean storeNonCanonicalBlocks;
  @VisibleForTesting final DaoT dao;

  public static Database createV4(
      final KvStoreAccessor hotDb,
      final KvStoreAccessor finalizedDb,
      final SchemaHotAdapter schemaHot,
      final SchemaFinalizedSnapshotStateAdapter schemaFinalized,
      final StateStorageMode stateStorageMode,
      final long stateStorageFrequency,
      final boolean storeNonCanonicalBlocks,
      final boolean storeBlockExecutionPayloadSeparately,
      final Spec spec) {
    final V4FinalizedStateSnapshotStorageLogic<SchemaFinalizedSnapshotStateAdapter>
        finalizedStateStorageLogic =
            new V4FinalizedStateSnapshotStorageLogic<>(stateStorageFrequency);
    final V4HotKvStoreDao hotDao = new V4HotKvStoreDao(hotDb, schemaHot);
    final KvStoreCombinedDaoAdapter dao =
        new KvStoreCombinedDaoAdapter(
            hotDao,
            new V4FinalizedKvStoreDao(finalizedDb, schemaFinalized, finalizedStateStorageLogic));
    if (storeBlockExecutionPayloadSeparately) {
      return new BlindedBlockKvStoreDatabase(
          dao,
          new BlindedHotBlockMigration<>(spec, dao),
          stateStorageMode,
          storeNonCanonicalBlocks,
          spec);
    }
    return new UnblindedBlockKvStoreDatabase(dao, stateStorageMode, storeNonCanonicalBlocks, spec);
  }

  public static Database createWithStateSnapshots(
      final KvStoreAccessor db,
      final SchemaCombinedSnapshotState schema,
      final StateStorageMode stateStorageMode,
      final long stateStorageFrequency,
      final boolean storeNonCanonicalBlocks,
      final boolean storeBlockExecutionPayloadSeparately,
      final Spec spec) {
    final V4FinalizedStateSnapshotStorageLogic<SchemaCombinedSnapshotState>
        finalizedStateStorageLogic =
            new V4FinalizedStateSnapshotStorageLogic<>(stateStorageFrequency);
    return create(
        db,
        schema,
        stateStorageMode,
        storeNonCanonicalBlocks,
        storeBlockExecutionPayloadSeparately,
        spec,
        finalizedStateStorageLogic);
  }

  public static Database createWithStateTree(
      final MetricsSystem metricsSystem,
      final KvStoreAccessor db,
      final SchemaCombinedTreeState schema,
      final StateStorageMode stateStorageMode,
      final boolean storeNonCanonicalBlocks,
      final boolean storeBlockExecutionPayloadSeparately,
      final int maxKnownNodeCacheSize,
      final Spec spec) {
    final V4FinalizedStateStorageLogic<SchemaCombinedTreeState> finalizedStateStorageLogic =
        new V4FinalizedStateTreeStorageLogic(metricsSystem, spec, maxKnownNodeCacheSize);
    return create(
        db,
        schema,
        stateStorageMode,
        storeNonCanonicalBlocks,
        storeBlockExecutionPayloadSeparately,
        spec,
        finalizedStateStorageLogic);
  }

  private static <S extends SchemaCombined> KvStoreDatabase<?, ?, ?, ?> create(
      final KvStoreAccessor db,
      final S schema,
      final StateStorageMode stateStorageMode,
      final boolean storeNonCanonicalBlocks,
      final boolean storeBlockExecutionPayloadSeparately,
      final Spec spec,
      final V4FinalizedStateStorageLogic<S> finalizedStateStorageLogic) {
    final CombinedKvStoreDao<S> dao =
        new CombinedKvStoreDao<>(db, schema, finalizedStateStorageLogic);
    if (storeBlockExecutionPayloadSeparately) {
      return new BlindedBlockKvStoreDatabase(
          dao,
          new BlindedHotBlockMigration<>(spec, dao),
          stateStorageMode,
          storeNonCanonicalBlocks,
          spec);
    }
    return new UnblindedBlockKvStoreDatabase(dao, stateStorageMode, storeNonCanonicalBlocks, spec);
  }

  KvStoreDatabase(
      final DaoT dao,
      final StateStorageMode stateStorageMode,
      final boolean storeNonCanonicalBlocks,
      final Spec spec) {
    this.dao = dao;
    checkNotNull(spec);
    this.stateStorageMode = stateStorageMode;
    this.storeNonCanonicalBlocks = storeNonCanonicalBlocks;
    this.spec = spec;
  }

  @MustBeClosed
  protected abstract CombinedUpdaterT combinedUpdater();

  @MustBeClosed
  protected abstract HotUpdaterT hotUpdater();

  @MustBeClosed
  protected abstract FinalizedUpdaterT finalizedUpdater();

  @Override
  public void storeInitialAnchor(final AnchorPoint anchor) {
    try (final CombinedUpdaterT updater = combinedUpdater()) {
      // We should only have a single block / state / checkpoint at anchorpoint initialization
      final Checkpoint anchorCheckpoint = anchor.getCheckpoint();
      final Bytes32 anchorRoot = anchorCheckpoint.getRoot();
      final BeaconState anchorState = anchor.getState();
      final Optional<SignedBeaconBlock> anchorBlock = anchor.getSignedBeaconBlock();

      updater.setAnchor(anchor.getCheckpoint());
      updater.setGenesisTime(anchorState.getGenesisTime());
      updater.setJustifiedCheckpoint(anchorCheckpoint);
      updater.setBestJustifiedCheckpoint(anchorCheckpoint);
      updater.setFinalizedCheckpoint(anchorCheckpoint);
      updater.setLatestFinalizedState(anchorState);

      // We need to store the anchor block in both hot and cold storage so that on restart
      // we're guaranteed to have at least one block / state to load into RecentChainData.
      anchorBlock.ifPresent(
          block -> {
            // Save to hot storage
            storeAnchorStateAndBlock(updater, anchorState, block);
          });

      putFinalizedState(updater, anchorRoot, anchorState);

      updater.commit();
    }
  }

  protected abstract void storeAnchorStateAndBlock(
      final CombinedUpdaterT updater, final BeaconState anchorState, final SignedBeaconBlock block);

  @Override
  public Optional<SlotAndBlockRoot> getSlotAndBlockRootFromStateRoot(final Bytes32 stateRoot) {
    Optional<SlotAndBlockRoot> maybeSlotAndBlockRoot =
        dao.getSlotAndBlockRootFromStateRoot(stateRoot);
    if (maybeSlotAndBlockRoot.isPresent()) {
      return maybeSlotAndBlockRoot;
    }
    return dao.getSlotAndBlockRootForFinalizedStateRoot(stateRoot);
  }

  @Override
  public UpdateResult update(final StorageUpdate event) {
    if (event.isEmpty()) {
      return UpdateResult.EMPTY;
    }
    return doUpdate(event);
  }

  public void ingestDatabase(
      final KvStoreDatabase<?, ?, ?, ?> kvStoreDatabase,
      final int batchSize,
      final Consumer<String> logger) {
    dao.ingest(kvStoreDatabase.dao, batchSize, logger);
  }

  @Override
  public void storeFinalizedBlocks(final Collection<SignedBeaconBlock> blocks) {
    if (blocks.isEmpty()) {
      return;
    }

    // Sort blocks and verify that they are contiguous with the oldestBlock
    final List<SignedBeaconBlock> sorted =
        blocks.stream()
            .sorted(Comparator.comparing(SignedBeaconBlock::getSlot).reversed())
            .collect(Collectors.toList());

    // The new block should be just prior to our earliest block if available, and otherwise should
    // match our latest finalized block
    Bytes32 expectedRoot =
        getEarliestAvailableBlock()
            .map(SignedBeaconBlock::getParentRoot)
            .orElseGet(() -> this.getLatestFinalizedBlockSummary().getRoot());
    for (SignedBeaconBlock block : sorted) {
      if (!block.getRoot().equals(expectedRoot)) {
        throw new IllegalArgumentException(
            "Blocks must be contiguous with the earliest known block.");
      }
      expectedRoot = block.getParentRoot();
    }

    storeFinalizedBlocksToDao(blocks);
  }

  protected abstract void storeFinalizedBlocksToDao(final Collection<SignedBeaconBlock> blocks);

  @Override
  public void updateWeakSubjectivityState(WeakSubjectivityUpdate weakSubjectivityUpdate) {
    try (final HotUpdaterT updater = hotUpdater()) {
      Optional<Checkpoint> checkpoint = weakSubjectivityUpdate.getWeakSubjectivityCheckpoint();
      checkpoint.ifPresentOrElse(
          updater::setWeakSubjectivityCheckpoint, updater::clearWeakSubjectivityCheckpoint);
      updater.commit();
    }
  }

  @Override
  public void storeFinalizedState(BeaconState state) {
    if (state == null) {
      return;
    }

    final Bytes32 blockRoot = spec.getBlockRootAtSlot(state, state.getSlot());
    try (final FinalizedUpdaterCommon updater = getFinalizedUpdater()) {
      updater.addFinalizedState(blockRoot, state);
      updater.commit();
    }
  }

  protected abstract FinalizedUpdaterCommon getFinalizedUpdater();

  @Override
  public Optional<OnDiskStoreData> createMemoryStore() {
    return createMemoryStore(() -> Instant.now().getEpochSecond());
  }

  @VisibleForTesting
  Optional<OnDiskStoreData> createMemoryStore(final Supplier<Long> timeSupplier) {
    Optional<UInt64> maybeGenesisTime = dao.getGenesisTime();
    if (maybeGenesisTime.isEmpty()) {
      // If genesis time hasn't been set, genesis hasn't happened and we have no data
      return Optional.empty();
    }
    final UInt64 genesisTime = maybeGenesisTime.get();
    final Optional<Checkpoint> maybeAnchor = dao.getAnchor();
    final Checkpoint justifiedCheckpoint = dao.getJustifiedCheckpoint().orElseThrow();
    final Checkpoint finalizedCheckpoint = dao.getFinalizedCheckpoint().orElseThrow();
    final Checkpoint bestJustifiedCheckpoint = dao.getBestJustifiedCheckpoint().orElseThrow();
    final BeaconState finalizedState = dao.getLatestFinalizedState().orElseThrow();

    final Map<UInt64, VoteTracker> votes = dao.getVotes();

    // Build map with block information
    final Map<Bytes32, StoredBlockMetadata> blockInformation = buildHotBlockMetadata();
    // If anchor block is missing, try to pull block info from the anchor state
    final boolean shouldIncludeAnchorBlock =
        maybeAnchor.isPresent()
            && finalizedCheckpoint
                .getEpochStartSlot(spec)
                .equals(maybeAnchor.get().getEpochStartSlot(spec));
    if (shouldIncludeAnchorBlock && !blockInformation.containsKey(maybeAnchor.get().getRoot())) {
      final Checkpoint anchor = maybeAnchor.orElseThrow();
      final StateAndBlockSummary latestFinalized = StateAndBlockSummary.create(finalizedState);
      if (!latestFinalized.getRoot().equals(anchor.getRoot())) {
        throw new IllegalStateException("Anchor state (" + anchor + ") is unavailable");
      }
      blockInformation.put(
          anchor.getRoot(), StoredBlockMetadata.fromBlockAndState(spec, latestFinalized));
    }

    final Optional<SignedBeaconBlock> finalizedBlock =
        getFinalizedBlock(finalizedCheckpoint.getRoot());
    final AnchorPoint latestFinalized =
        AnchorPoint.create(spec, finalizedCheckpoint, finalizedState, finalizedBlock);
    final Optional<SlotAndExecutionPayload> finalizedOptimisticTransitionPayload =
        dao.getOptimisticTransitionBlockSlot()
            .flatMap(this::getFinalizedBlockAtSlot)
            .flatMap(SlotAndExecutionPayload::fromBlock);

    // Make sure time is set to a reasonable value in the case where we start up before genesis when
    // the clock time would be prior to genesis
    final long clockTime = timeSupplier.get();
    final UInt64 slotTime = spec.getSlotStartTime(finalizedState.getSlot(), genesisTime);
    final UInt64 time = slotTime.max(clockTime);

    return Optional.of(
        new OnDiskStoreData(
            time,
            maybeAnchor,
            genesisTime,
            latestFinalized,
            finalizedOptimisticTransitionPayload,
            justifiedCheckpoint,
            bestJustifiedCheckpoint,
            blockInformation,
            votes));
  }

  protected abstract Optional<SignedBeaconBlock> getFinalizedBlock(final Bytes32 root);

  protected abstract Map<Bytes32, StoredBlockMetadata> buildHotBlockMetadata();

  @Override
  public WeakSubjectivityState getWeakSubjectivityState() {
    return WeakSubjectivityState.create(dao.getWeakSubjectivityCheckpoint());
  }

  @Override
  public Map<UInt64, VoteTracker> getVotes() {
    return dao.getVotes();
  }

  @Override
  public Optional<BeaconState> getLatestAvailableFinalizedState(final UInt64 maxSlot) {
    return dao.getLatestAvailableFinalizedState(maxSlot);
  }

  @Override
  public Optional<BeaconState> getHotState(final Bytes32 root) {
    return dao.getHotState(root);
  }

  @Override
  @MustBeClosed
  public Stream<Map.Entry<Bytes32, BlockCheckpoints>> streamBlockCheckpoints() {
    return dao.streamBlockCheckpoints();
  }

  @Override
  public List<Bytes32> getStateRootsBeforeSlot(final UInt64 slot) {
    return dao.getStateRootsBeforeSlot(slot);
  }

  @Override
  public void addHotStateRoots(
      final Map<Bytes32, SlotAndBlockRoot> stateRootToSlotAndBlockRootMap) {
    try (final HotUpdaterCommon updater = hotUpdater()) {
      updater.addHotStateRoots(stateRootToSlotAndBlockRootMap);
      updater.commit();
    }
  }

  @Override
  public void pruneHotStateRoots(final List<Bytes32> stateRoots) {
    try (final HotUpdaterCommon updater = hotUpdater()) {
      updater.pruneHotStateRoots(stateRoots);
      updater.commit();
    }
  }

  @Override
  public Optional<MinGenesisTimeBlockEvent> getMinGenesisTimeBlock() {
    return dao.getMinGenesisTimeBlock();
  }

  @Override
  @MustBeClosed
  public Stream<DepositsFromBlockEvent> streamDepositsFromBlocks() {
    return dao.streamDepositsFromBlocks();
  }

  @Override
  public void addMinGenesisTimeBlock(final MinGenesisTimeBlockEvent event) {
    try (final HotUpdaterCommon updater = hotUpdater()) {
      updater.addMinGenesisTimeBlock(event);
      updater.commit();
    }
  }

  @Override
  public void addDepositsFromBlockEvent(final DepositsFromBlockEvent event) {
    try (final HotUpdaterCommon updater = hotUpdater()) {
      updater.addDepositsFromBlockEvent(event);
      updater.commit();
    }
  }

  @Override
  public void storeVotes(final Map<UInt64, VoteTracker> votes) {
    try (final HotUpdaterCommon hotUpdater = hotUpdater()) {
      hotUpdater.addVotes(votes);
      hotUpdater.commit();
    }
  }

  @Override
<<<<<<< HEAD
  public long countExecutionPayloads() {
    try (final Stream<?> stream = dao.streamExecutionPayloads()) {
      return stream.count();
    }
  }

  @Override
  public long countNonCanonicalSlots() {
    return dao.countNonCanonicalSlots();
  }

  @Override
  public Optional<Checkpoint> getAnchor() {
    return dao.getAnchor();
  }

  @Override
=======
>>>>>>> 076eca66
  public void close() throws Exception {
    dao.close();
  }

  private UpdateResult doUpdate(final StorageUpdate update) {
    LOG.trace("Applying finalized updates");
    // Update finalized blocks and states
    final Optional<SlotAndExecutionPayload> finalizedOptimisticExecutionPayload =
        updateFinalizedData(
            update.getFinalizedChildToParentMap(),
            update.getFinalizedBlocks(),
            update.getFinalizedStates(),
            update.getDeletedHotBlocks(),
            update.isFinalizedOptimisticTransitionBlockRootSet(),
            update.getOptimisticTransitionBlockRoot());
    LOG.trace("Applying hot updates");
    try (final HotUpdaterT updater = hotUpdater()) {
      // Store new hot data
      update.getGenesisTime().ifPresent(updater::setGenesisTime);
      update
          .getFinalizedCheckpoint()
          .ifPresent(
              checkpoint -> {
                updater.setFinalizedCheckpoint(checkpoint);
                final int slotsPerEpoch = spec.slotsPerEpoch(checkpoint.getEpoch());
                final UInt64 finalizedSlot = checkpoint.getEpochStartSlot(spec).plus(slotsPerEpoch);
                updater.pruneHotStateRoots(dao.getStateRootsBeforeSlot(finalizedSlot));
                updater.deleteHotState(checkpoint.getRoot());
              });

      update.getJustifiedCheckpoint().ifPresent(updater::setJustifiedCheckpoint);
      update.getBestJustifiedCheckpoint().ifPresent(updater::setBestJustifiedCheckpoint);
      update.getLatestFinalizedState().ifPresent(updater::setLatestFinalizedState);

      updateHotBlocks(
          updater,
          update.getHotBlocks(),
          update.getDeletedHotBlocks(),
          update.getFinalizedBlocks().keySet());
      updater.addHotStates(update.getHotStates());

      if (update.getStateRoots().size() > 0) {
        updater.addHotStateRoots(update.getStateRoots());
      }

      // Delete finalized data from hot db

      LOG.trace("Committing hot db changes");
      updater.commit();
    }
    LOG.trace("Update complete");
    return new UpdateResult(finalizedOptimisticExecutionPayload);
  }

  protected abstract void updateHotBlocks(
      final HotUpdaterT updater,
      final Map<Bytes32, BlockAndCheckpoints> addedBlocks,
      final Set<Bytes32> deletedHotBlockRoots,
      final Set<Bytes32> finalizedBlockRoots);

  private Optional<SlotAndExecutionPayload> updateFinalizedData(
      Map<Bytes32, Bytes32> finalizedChildToParentMap,
      final Map<Bytes32, SignedBeaconBlock> finalizedBlocks,
      final Map<Bytes32, BeaconState> finalizedStates,
      final Set<Bytes32> deletedHotBlocks,
      final boolean isFinalizedOptimisticBlockRootSet,
      final Optional<Bytes32> finalizedOptimisticTransitionBlockRoot) {
    if (finalizedChildToParentMap.isEmpty()) {
      // Nothing to do
      return Optional.empty();
    }

    final Optional<SlotAndExecutionPayload> optimisticTransitionPayload =
        updateFinalizedOptimisticTransitionBlock(
            isFinalizedOptimisticBlockRootSet, finalizedOptimisticTransitionBlockRoot);
    switch (stateStorageMode) {
      case ARCHIVE:
        updateFinalizedDataArchiveMode(
            finalizedChildToParentMap, finalizedBlocks, deletedHotBlocks, finalizedStates);
        break;

      case PRUNE:
        updateFinalizedDataPruneMode(finalizedChildToParentMap, deletedHotBlocks, finalizedBlocks);
        break;
      default:
        throw new UnsupportedOperationException("Unhandled storage mode: " + stateStorageMode);
    }

    storeNonCanonicalBlocks(deletedHotBlocks, finalizedChildToParentMap);

    return optimisticTransitionPayload;
  }

  private Optional<SlotAndExecutionPayload> updateFinalizedOptimisticTransitionBlock(
      final boolean isFinalizedOptimisticBlockRootSet,
      final Optional<Bytes32> finalizedOptimisticTransitionBlockRoot) {
    if (isFinalizedOptimisticBlockRootSet) {
      final Optional<SignedBeaconBlock> transitionBlock =
          finalizedOptimisticTransitionBlockRoot.flatMap(this::getHotBlock);
      try (final FinalizedUpdaterT updater = finalizedUpdater()) {
        updater.setOptimisticTransitionBlockSlot(transitionBlock.map(SignedBeaconBlock::getSlot));
        updater.commit();
      }
      return transitionBlock.flatMap(SlotAndExecutionPayload::fromBlock);
    } else {
      return Optional.empty();
    }
  }

  protected abstract void storeNonCanonicalBlocks(
      final Set<Bytes32> blockRoots, final Map<Bytes32, Bytes32> finalizedChildToParentMap);

  private void updateFinalizedDataArchiveMode(
      Map<Bytes32, Bytes32> finalizedChildToParentMap,
      final Map<Bytes32, SignedBeaconBlock> finalizedBlocks,
      final Set<Bytes32> deletedHotBlocks,
      final Map<Bytes32, BeaconState> finalizedStates) {
    final BlockProvider blockProvider =
        BlockProvider.withKnownBlocks(
            roots -> SafeFuture.completedFuture(getHotBlocks(roots)), finalizedBlocks);

    final Optional<Checkpoint> initialCheckpoint = dao.getAnchor();
    final Optional<Bytes32> initialBlockRoot = initialCheckpoint.map(Checkpoint::getRoot);
    // Get previously finalized block to build on top of
    final BeaconBlockSummary baseBlock = getLatestFinalizedBlockOrSummary();

    final List<Bytes32> finalizedRoots =
        HashTree.builder()
            .rootHash(baseBlock.getRoot())
            .childAndParentRoots(finalizedChildToParentMap)
            .build()
            .preOrderStream()
            .collect(Collectors.toList());

    int i = 0;
    UInt64 lastSlot = baseBlock.getSlot();
    while (i < finalizedRoots.size()) {
      final int start = i;
      try (final FinalizedUpdaterT updater = finalizedUpdater()) {
        final StateRootRecorder recorder =
            new StateRootRecorder(lastSlot, updater::addFinalizedStateRoot, spec);

        while (i < finalizedRoots.size() && (i - start) < TX_BATCH_SIZE) {
          final Bytes32 blockRoot = finalizedRoots.get(i);

          final Optional<SignedBeaconBlock> maybeBlock = blockProvider.getBlock(blockRoot).join();
          maybeBlock.ifPresent(
              block ->
                  addFinalizedBlock(block, deletedHotBlocks.contains(block.getRoot()), updater));
          // If block is missing and doesn't match the initial anchor, throw
          if (maybeBlock.isEmpty() && initialBlockRoot.filter(r -> r.equals(blockRoot)).isEmpty()) {
            throw new IllegalStateException("Missing finalized block");
          }

          Optional.ofNullable(finalizedStates.get(blockRoot))
              .or(() -> getHotState(blockRoot))
              .ifPresent(
                  state -> {
                    updater.addFinalizedState(blockRoot, state);
                    recorder.acceptNextState(state);
                  });

          lastSlot =
              maybeBlock
                  .map(SignedBeaconBlock::getSlot)
                  .orElseGet(() -> initialCheckpoint.orElseThrow().getEpochStartSlot(spec));
          i++;
        }
        updater.commit();
        if (i >= TX_BATCH_SIZE) {
          STATUS_LOG.recordedFinalizedBlocks(i, finalizedRoots.size());
        }
      }
    }
  }

  protected abstract void addFinalizedBlock(
      final SignedBeaconBlock block,
      final boolean isRemovedFromHotBlocks,
      final FinalizedUpdaterT updater);

  private void updateFinalizedDataPruneMode(
      Map<Bytes32, Bytes32> finalizedChildToParentMap,
      final Set<Bytes32> deletedHotBlocks,
      final Map<Bytes32, SignedBeaconBlock> finalizedBlocks) {
    final Optional<Bytes32> initialBlockRoot = dao.getAnchor().map(Checkpoint::getRoot);
    final BlockProvider blockProvider =
        BlockProvider.withKnownBlocks(
            roots -> SafeFuture.completedFuture(getHotBlocks(roots)), finalizedBlocks);

    final List<Bytes32> finalizedRoots = new ArrayList<>(finalizedChildToParentMap.keySet());
    int i = 0;
    while (i < finalizedRoots.size()) {
      try (final FinalizedUpdaterT updater = finalizedUpdater()) {
        final int start = i;
        while (i < finalizedRoots.size() && (i - start) < TX_BATCH_SIZE) {
          final Bytes32 root = finalizedRoots.get(i);
          final Optional<SignedBeaconBlock> maybeBlock = blockProvider.getBlock(root).join();
          maybeBlock.ifPresent(
              block ->
                  addFinalizedBlock(block, deletedHotBlocks.contains(block.getRoot()), updater));

          // If block is missing and doesn't match the initial anchor, throw
          if (maybeBlock.isEmpty() && initialBlockRoot.filter(r -> r.equals(root)).isEmpty()) {
            throw new IllegalStateException("Missing finalized block");
          }
          i++;
        }
        updater.commit();
        if (i >= TX_BATCH_SIZE) {
          STATUS_LOG.recordedFinalizedBlocks(i, finalizedRoots.size());
        }
      }
    }
  }

  private BeaconBlockSummary getLatestFinalizedBlockOrSummary() {
    final Bytes32 baseBlockRoot = dao.getFinalizedCheckpoint().orElseThrow().getRoot();
    return getFinalizedBlock(baseBlockRoot)
        .<BeaconBlockSummary>map(a -> a)
        .orElseGet(this::getLatestFinalizedBlockSummary);
  }

  private BeaconBlockSummary getLatestFinalizedBlockSummary() {
    final Optional<BeaconBlockSummary> finalizedBlock =
        dao.getLatestFinalizedState().map(BeaconBlockHeader::fromState);
    return finalizedBlock.orElseThrow(
        () -> new IllegalStateException("Unable to reconstruct latest finalized block summary"));
  }

  private void putFinalizedState(
      FinalizedUpdaterCommon updater, final Bytes32 blockRoot, final BeaconState state) {
    switch (stateStorageMode) {
      case ARCHIVE:
        updater.addFinalizedState(blockRoot, state);
        break;
      case PRUNE:
        // Don't persist finalized state
        break;
      default:
        throw new UnsupportedOperationException("Unhandled storage mode: " + stateStorageMode);
    }
  }
}<|MERGE_RESOLUTION|>--- conflicted
+++ resolved
@@ -478,26 +478,11 @@
   }
 
   @Override
-<<<<<<< HEAD
-  public long countExecutionPayloads() {
-    try (final Stream<?> stream = dao.streamExecutionPayloads()) {
-      return stream.count();
-    }
-  }
-
-  @Override
-  public long countNonCanonicalSlots() {
-    return dao.countNonCanonicalSlots();
-  }
-
-  @Override
   public Optional<Checkpoint> getAnchor() {
     return dao.getAnchor();
   }
 
   @Override
-=======
->>>>>>> 076eca66
   public void close() throws Exception {
     dao.close();
   }
