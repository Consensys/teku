--- conflicted
+++ resolved
@@ -515,30 +515,6 @@
         getForkChoiceStrategy()
             .map(forkChoiceStrategy -> forkChoiceStrategy.getBlockRootsAtSlot(slot))
             .orElse(Collections.emptySet());
-
-<<<<<<< HEAD
-    return SafeFuture.of(() -> getBlocksByBlockRoots(blockRoots));
-  }
-
-  private Set<SignedBeaconBlock> getBlocksByBlockRoots(final Set<Bytes32> blockRoots) {
-    if (blockRoots.isEmpty()) {
-      return Collections.emptySet();
-    }
-    return blockRoots.stream()
-        .map(this::retrieveSignedBlockByRoot)
-        .map(
-            future -> {
-              try {
-                return future.get();
-              } catch (Exception e) {
-                LOG.debug("Failed to get block", e);
-                final Optional<SignedBeaconBlock> res = Optional.empty();
-                return res;
-              }
-            })
-        .flatMap(Optional::stream)
-        .collect(Collectors.toSet());
-=======
     return getBlocksByRoots(blockRoots);
   }
 
@@ -550,6 +526,5 @@
         .thenApply(
             optionalBlocks ->
                 optionalBlocks.stream().flatMap(Optional::stream).collect(Collectors.toSet()));
->>>>>>> cbbfd9ea
   }
 }