--- conflicted
+++ resolved
@@ -133,11 +133,7 @@
 
   Map<String, Long> getColumnCounts();
 
-<<<<<<< HEAD
-  long countNonCanonicalSlots();
+  void migrate();
 
   Optional<Checkpoint> getAnchor();
-=======
-  void migrate();
->>>>>>> 076eca66
 }