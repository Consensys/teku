/*
 * Copyright Consensys Software Inc., 2025
 *
 * Licensed under the Apache License, Version 2.0 (the "License"); you may not use this file except in compliance with
 * the License. You may obtain a copy of the License at
 *
 * http://www.apache.org/licenses/LICENSE-2.0
 *
 * Unless required by applicable law or agreed to in writing, software distributed under the License is distributed on
 * an "AS IS" BASIS, WITHOUT WARRANTIES OR CONDITIONS OF ANY KIND, either express or implied. See the License for the
 * specific language governing permissions and limitations under the License.
 */

package tech.pegasys.teku.storage.server;

import com.google.errorprone.annotations.MustBeClosed;
import java.util.Collection;
import java.util.List;
import java.util.Map;
import java.util.Optional;
import java.util.Set;
import java.util.stream.Stream;
import org.apache.tuweni.bytes.Bytes;
import org.apache.tuweni.bytes.Bytes32;
import tech.pegasys.teku.ethereum.pow.api.DepositTreeSnapshot;
import tech.pegasys.teku.ethereum.pow.api.DepositsFromBlockEvent;
import tech.pegasys.teku.ethereum.pow.api.MinGenesisTimeBlockEvent;
import tech.pegasys.teku.infrastructure.unsigned.UInt64;
import tech.pegasys.teku.spec.datastructures.blobs.DataColumnSidecar;
import tech.pegasys.teku.spec.datastructures.blobs.versions.deneb.BlobSidecar;
import tech.pegasys.teku.spec.datastructures.blocks.BlockCheckpoints;
import tech.pegasys.teku.spec.datastructures.blocks.SignedBeaconBlock;
import tech.pegasys.teku.spec.datastructures.blocks.SlotAndBlockRoot;
import tech.pegasys.teku.spec.datastructures.forkchoice.VoteTracker;
import tech.pegasys.teku.spec.datastructures.state.AnchorPoint;
import tech.pegasys.teku.spec.datastructures.state.Checkpoint;
import tech.pegasys.teku.spec.datastructures.state.beaconstate.BeaconState;
import tech.pegasys.teku.spec.datastructures.util.DataColumnSlotAndIdentifier;
import tech.pegasys.teku.spec.datastructures.util.SlotAndBlockRootAndBlobIndex;
import tech.pegasys.teku.spec.logic.versions.deneb.types.VersionedHash;
import tech.pegasys.teku.storage.api.OnDiskStoreData;
import tech.pegasys.teku.storage.api.SidecarIdentifier;
import tech.pegasys.teku.storage.api.StorageUpdate;
import tech.pegasys.teku.storage.api.UpdateResult;
import tech.pegasys.teku.storage.api.WeakSubjectivityState;
import tech.pegasys.teku.storage.api.WeakSubjectivityUpdate;
import tech.pegasys.teku.storage.archive.BlobSidecarsArchiver;

public interface Database extends AutoCloseable {

  void storeInitialAnchor(AnchorPoint initialAnchor);

  UpdateResult update(StorageUpdate event);

  void storeFinalizedBlocks(
      Collection<SignedBeaconBlock> blocks,
      Map<SlotAndBlockRoot, List<BlobSidecar>> blobSidecarsBySlot,
      Optional<UInt64> maybeEarliestBlobSidecarSlot);

  void storeReconstructedFinalizedState(BeaconState state, Bytes32 blockRoot);

  void updateWeakSubjectivityState(WeakSubjectivityUpdate weakSubjectivityUpdate);

  void storeBlobSidecar(BlobSidecar blobSidecar);

  void storeNonCanonicalBlobSidecar(BlobSidecar blobSidecar);

  Optional<BlobSidecar> getBlobSidecar(SlotAndBlockRootAndBlobIndex key);

  Optional<BlobSidecar> getNonCanonicalBlobSidecar(SlotAndBlockRootAndBlobIndex key);

  /**
   * This prune method will delete BlobSidecars starting from the oldest BlobSidecars (by slot) up
   * to BlobSidecars at {@code lastSlotToPrune} (inclusive). The pruning process will be stopped if
   * {@code pruneLimit} reached completing the current slot. So, if pruneLimit happened at index#0
   * BlobSidecar and there are 2 BlobSidecars in a slot, index#1 will be removed too. Main purpose
   * of pruneLimit is to softly cap DB operation time.
   *
   * @param lastSlotToPrune inclusive, not reached if limit happens first
   * @param pruneLimit maximum number of slots to prune.
   * @param blobSidecarsArchiver write BlobSidecars to archive when pruning.
   * @return true if number of pruned blobs reached the pruneLimit, false otherwise
   */
  boolean pruneOldestBlobSidecars(
      UInt64 lastSlotToPrune, int pruneLimit, BlobSidecarsArchiver blobSidecarsArchiver);

  boolean pruneOldestNonCanonicalBlobSidecars(
      UInt64 lastSlotToPrune, int pruneLimit, BlobSidecarsArchiver blobSidecarsArchiver);

  @MustBeClosed
  Stream<SlotAndBlockRootAndBlobIndex> streamBlobSidecarKeys(UInt64 startSlot, UInt64 endSlot);

  @MustBeClosed
  Stream<SlotAndBlockRootAndBlobIndex> streamNonCanonicalBlobSidecarKeys(
      UInt64 startSlot, UInt64 endSlot);

  @MustBeClosed
  default Stream<SlotAndBlockRootAndBlobIndex> streamNonCanonicalBlobSidecarKeys(
      final UInt64 slot) {
    return streamNonCanonicalBlobSidecarKeys(slot, slot);
  }

  @MustBeClosed
  default Stream<SlotAndBlockRootAndBlobIndex> streamBlobSidecarKeys(final UInt64 slot) {
    return streamBlobSidecarKeys(slot, slot);
  }

  @MustBeClosed
  Stream<BlobSidecar> streamBlobSidecars(SlotAndBlockRoot slotAndBlockRoot);

  List<SlotAndBlockRootAndBlobIndex> getBlobSidecarKeys(SlotAndBlockRoot slotAndBlockRoot);

  Optional<UInt64> getEarliestBlobSidecarSlot();

  Optional<OnDiskStoreData> createMemoryStore();

  WeakSubjectivityState getWeakSubjectivityState();

  Map<UInt64, VoteTracker> getVotes();

  Optional<UInt64> getSlotForFinalizedBlockRoot(Bytes32 blockRoot);

  Optional<UInt64> getSlotForFinalizedStateRoot(Bytes32 stateRoot);

  Optional<Bytes32> getLatestCanonicalBlockRoot();

  Optional<UInt64> getCustodyGroupCount();

  /**
   * Return the finalized block at this slot if such a block exists.
   *
   * @param slot The slot to query
   * @return Returns the finalized block proposed at this slot, if such a block exists
   */
  Optional<SignedBeaconBlock> getFinalizedBlockAtSlot(UInt64 slot);

  /**
   * @return The earliest available finalized block's slot
   */
  Optional<UInt64> getEarliestAvailableBlockSlot();

  /** Return the earliest available finalized block */
  Optional<SignedBeaconBlock> getEarliestAvailableBlock();

  Optional<SignedBeaconBlock> getLastAvailableFinalizedBlock();

  Optional<Checkpoint> getFinalizedCheckpoint();

  Optional<Bytes32> getFinalizedBlockRootBySlot(UInt64 slot);

  /**
   * Returns the latest finalized block at or prior to the given slot
   *
   * @param slot The slot to query
   * @return Returns the latest finalized block proposed at or prior to the given slot
   */
  Optional<SignedBeaconBlock> getLatestFinalizedBlockAtSlot(UInt64 slot);

  Optional<SignedBeaconBlock> getSignedBlock(Bytes32 root);

  Optional<BeaconState> getHotState(Bytes32 root);

  Optional<UInt64> getGenesisTime();

  /**
   * Returns latest finalized block or any known blocks that descend from the latest finalized block
   *
   * @param blockRoots The roots of blocks to look up
   * @return A map from root too block of any found blocks
   */
  Map<Bytes32, SignedBeaconBlock> getHotBlocks(final Set<Bytes32> blockRoots);

  Optional<SignedBeaconBlock> getHotBlock(final Bytes32 blockRoot);

  @MustBeClosed
  Stream<Map.Entry<Bytes, Bytes>> streamHotBlocksAsSsz();

  /**
   * Return a {@link Stream} of blocks beginning at startSlot and ending at endSlot, both inclusive.
   *
   * @param startSlot the slot of the first block to return
   * @param endSlot the slot of the last block to return
   * @return a Stream of blocks in the range startSlot to endSlot (both inclusive).
   */
  @MustBeClosed
  Stream<SignedBeaconBlock> streamFinalizedBlocks(UInt64 startSlot, UInt64 endSlot);

  @MustBeClosed
  Stream<Map.Entry<Bytes32, BlockCheckpoints>> streamBlockCheckpoints();

  List<Bytes32> getStateRootsBeforeSlot(final UInt64 slot);

  void addHotStateRoots(final Map<Bytes32, SlotAndBlockRoot> stateRootToSlotAndBlockRootMap);

  Optional<SlotAndBlockRoot> getSlotAndBlockRootFromStateRoot(final Bytes32 stateRoot);

  void pruneHotStateRoots(final List<Bytes32> stateRoots);

  Optional<BeaconState> getLatestAvailableFinalizedState(UInt64 maxSlot);

  @MustBeClosed
  Stream<Map.Entry<Bytes32, UInt64>> getFinalizedStateRoots();

  Optional<MinGenesisTimeBlockEvent> getMinGenesisTimeBlock();

  List<SignedBeaconBlock> getNonCanonicalBlocksAtSlot(final UInt64 slot);

  @MustBeClosed
  Stream<DepositsFromBlockEvent> streamDepositsFromBlocks();

  @MustBeClosed
  Stream<UInt64> streamFinalizedStateSlots(final UInt64 startSlot, final UInt64 endSlot);

  void addMinGenesisTimeBlock(final MinGenesisTimeBlockEvent event);

  void addDepositsFromBlockEvent(final DepositsFromBlockEvent event);

  void removeDepositsFromBlockEvents(List<UInt64> blockNumbers);

  void storeVotes(Map<UInt64, VoteTracker> votes);

  Map<String, Long> getColumnCounts(final Optional<String> maybeColumnFilter);

  Map<String, Optional<String>> getVariables();

  long getBlobSidecarColumnCount();

  long getSidecarColumnCount();

  long getNonCanonicalBlobSidecarColumnCount();

  Optional<Checkpoint> getAnchor();

  Optional<Checkpoint> getJustifiedCheckpoint();

  void deleteHotBlocks(Set<Bytes32> blockRootsToDelete);

  Optional<DepositTreeSnapshot> getFinalizedDepositSnapshot();

  void setFinalizedDepositSnapshot(DepositTreeSnapshot finalizedDepositSnapshot);

  /**
   * This prune method will delete finalized blocks starting from the oldest (by slot) up to block
   * at {@code lastSlotToPrune} (inclusive). The pruning process will be stopped if {@code
   * pruneLimit} reached completing the current slot. Main purpose of pruneLimit is to softly cap DB
   * operation time.
   *
   * @param lastSlotToPrune inclusive, not reached if limit happens first
   * @param pruneLimit slots limit
   * @param checkpointInitialSlot
   * @return actual last pruned slot
   */
  UInt64 pruneFinalizedBlocks(
      UInt64 lastSlotToPrune, int pruneLimit, final UInt64 checkpointInitialSlot);

  Optional<UInt64> pruneFinalizedStates(
      Optional<UInt64> lastPrunedSlot, UInt64 lastSlotToPruneStateFor, long pruneLimit);

  // Sidecars
  Optional<UInt64> getFirstCustodyIncompleteSlot();

  Optional<UInt64> getFirstSamplerIncompleteSlot();

  Optional<DataColumnSidecar> getSidecar(DataColumnSlotAndIdentifier identifier);

  Optional<DataColumnSidecar> getNonCanonicalSidecar(DataColumnSlotAndIdentifier identifier);

  @MustBeClosed
  Stream<DataColumnSlotAndIdentifier> streamDataColumnIdentifiers(
      UInt64 firstSlot, UInt64 lastSlot);

  @MustBeClosed
  default Stream<DataColumnSlotAndIdentifier> streamDataColumnIdentifiers(final UInt64 slot) {
    return streamDataColumnIdentifiers(slot, slot);
  }

  @MustBeClosed
  Stream<DataColumnSlotAndIdentifier> streamNonCanonicalDataColumnIdentifiers(
      UInt64 firstSlot, UInt64 lastSlot);

  @MustBeClosed
  default Stream<DataColumnSlotAndIdentifier> streamNonCanonicalDataColumnIdentifiers(
      final UInt64 slot) {
    return streamNonCanonicalDataColumnIdentifiers(slot, slot);
  }

  Optional<UInt64> getEarliestDataColumnSidecarSlot();

  void setFirstCustodyIncompleteSlot(UInt64 slot);

  void setFirstSamplerIncompleteSlot(UInt64 slot);

  void addSidecar(DataColumnSidecar sidecar);

  void addNonCanonicalSidecar(DataColumnSidecar sidecar);

  // prunes both canonical and non canonical sidecars
  void pruneAllSidecars(UInt64 tillSlotInclusive, int pruneLimit);

<<<<<<< HEAD
  Optional<SidecarIdentifier> getSidecarIdentifier(final VersionedHash hash);
=======
  Optional<SidecarIdentifier> getSidecarIdentifier(VersionedHash hash);
>>>>>>> 70301b0f
}<|MERGE_RESOLUTION|>--- conflicted
+++ resolved
@@ -297,9 +297,5 @@
   // prunes both canonical and non canonical sidecars
   void pruneAllSidecars(UInt64 tillSlotInclusive, int pruneLimit);
 
-<<<<<<< HEAD
-  Optional<SidecarIdentifier> getSidecarIdentifier(final VersionedHash hash);
-=======
   Optional<SidecarIdentifier> getSidecarIdentifier(VersionedHash hash);
->>>>>>> 70301b0f
 }