/*
 * Copyright Consensys Software Inc., 2025
 *
 * Licensed under the Apache License, Version 2.0 (the "License"); you may not use this file except in compliance with
 * the License. You may obtain a copy of the License at
 *
 * http://www.apache.org/licenses/LICENSE-2.0
 *
 * Unless required by applicable law or agreed to in writing, software distributed under the License is distributed on
 * an "AS IS" BASIS, WITHOUT WARRANTIES OR CONDITIONS OF ANY KIND, either express or implied. See the License for the
 * specific language governing permissions and limitations under the License.
 */

package tech.pegasys.teku.storage.server.kvstore.dataaccess;

import com.google.errorprone.annotations.MustBeClosed;
import java.util.List;
import java.util.Map;
import java.util.Optional;
import java.util.Set;
import java.util.function.Consumer;
import java.util.stream.Stream;
import org.apache.tuweni.bytes.Bytes;
import org.apache.tuweni.bytes.Bytes32;
import tech.pegasys.teku.ethereum.pow.api.DepositTreeSnapshot;
import tech.pegasys.teku.ethereum.pow.api.DepositsFromBlockEvent;
import tech.pegasys.teku.ethereum.pow.api.MinGenesisTimeBlockEvent;
import tech.pegasys.teku.infrastructure.unsigned.UInt64;
import tech.pegasys.teku.spec.datastructures.blobs.DataColumnSidecar;
import tech.pegasys.teku.spec.datastructures.blobs.versions.deneb.BlobSidecar;
import tech.pegasys.teku.spec.datastructures.blocks.BlockAndCheckpoints;
import tech.pegasys.teku.spec.datastructures.blocks.BlockCheckpoints;
import tech.pegasys.teku.spec.datastructures.blocks.SignedBeaconBlock;
import tech.pegasys.teku.spec.datastructures.blocks.SlotAndBlockRoot;
import tech.pegasys.teku.spec.datastructures.forkchoice.VoteTracker;
import tech.pegasys.teku.spec.datastructures.state.Checkpoint;
import tech.pegasys.teku.spec.datastructures.state.beaconstate.BeaconState;
import tech.pegasys.teku.spec.datastructures.util.DataColumnSlotAndIdentifier;
import tech.pegasys.teku.spec.datastructures.util.SlotAndBlockRootAndBlobIndex;

public interface KvStoreCombinedDao extends AutoCloseable {

  Bytes32 MIN_BLOCK_ROOT = Bytes32.ZERO;
  Bytes32 MAX_BLOCK_ROOT = Bytes32.ZERO.not();

  @MustBeClosed
  HotUpdater hotUpdater();

  @MustBeClosed
  FinalizedUpdater finalizedUpdater();

  @MustBeClosed
  CombinedUpdater combinedUpdater();

  Optional<SignedBeaconBlock> getHotBlock(Bytes32 root);

  Optional<Bytes> getHotBlockAsSsz(Bytes32 root);

  @MustBeClosed
  Stream<SignedBeaconBlock> streamHotBlocks();

  Stream<Map.Entry<Bytes, Bytes>> streamHotBlocksAsSsz();

  Optional<SignedBeaconBlock> getFinalizedBlock(final Bytes32 root);

  Optional<SignedBeaconBlock> getFinalizedBlockAtSlot(UInt64 slot);

  Optional<UInt64> getEarliestFinalizedBlockSlot();

  Optional<SignedBeaconBlock> getEarliestFinalizedBlock();

  Optional<UInt64> getEarliestFinalizedStateSlot();

  Optional<SignedBeaconBlock> getLatestFinalizedBlockAtSlot(UInt64 slot);

  List<SignedBeaconBlock> getNonCanonicalBlocksAtSlot(UInt64 slot);

  @MustBeClosed
  Stream<SignedBeaconBlock> streamFinalizedBlocks(UInt64 startSlot, UInt64 endSlot);

  Optional<UInt64> getSlotForFinalizedBlockRoot(Bytes32 blockRoot);

  Optional<UInt64> getSlotForFinalizedStateRoot(Bytes32 stateRoot);

  Optional<Bytes32> getLatestCanonicalBlockRoot();

  Optional<UInt64> getCustodyGroupCount();

  Optional<? extends SignedBeaconBlock> getNonCanonicalBlock(Bytes32 root);

  void ingest(KvStoreCombinedDao dao, int batchSize, Consumer<String> logger);

  Optional<UInt64> getGenesisTime();

  Optional<Checkpoint> getAnchor();

  Optional<Checkpoint> getJustifiedCheckpoint();

  Optional<Checkpoint> getBestJustifiedCheckpoint();

  Optional<Checkpoint> getFinalizedCheckpoint();

  // In hot dao because it must be in sync with the finalized checkpoint
  Optional<BeaconState> getLatestFinalizedState();

  Optional<Checkpoint> getWeakSubjectivityCheckpoint();

  Optional<BlockCheckpoints> getHotBlockCheckpointEpochs(Bytes32 root);

  Optional<BeaconState> getHotState(Bytes32 root);

  List<Bytes32> getStateRootsBeforeSlot(UInt64 slot);

  Optional<SlotAndBlockRoot> getSlotAndBlockRootFromStateRoot(Bytes32 stateRoot);

  Optional<SlotAndBlockRoot> getSlotAndBlockRootForFinalizedStateRoot(Bytes32 stateRoot);

  Map<UInt64, VoteTracker> getVotes();

  @MustBeClosed
  Stream<DepositsFromBlockEvent> streamDepositsFromBlocks();

  @MustBeClosed
  Stream<Map.Entry<Bytes32, BlockCheckpoints>> streamBlockCheckpoints();

  Optional<MinGenesisTimeBlockEvent> getMinGenesisTimeBlock();

  Optional<BeaconState> getLatestAvailableFinalizedState(UInt64 maxSlot);

  @MustBeClosed
  Stream<Map.Entry<Bytes32, UInt64>> getFinalizedStateRoots();

  @MustBeClosed
  Stream<Map.Entry<Bytes32, UInt64>> getFinalizedBlockRoots();

  Set<Bytes32> getNonCanonicalBlockRootsAtSlot(UInt64 slot);

  Optional<UInt64> getOptimisticTransitionBlockSlot();

  Optional<Bytes> getBlobSidecar(SlotAndBlockRootAndBlobIndex key);

  Optional<Bytes> getNonCanonicalBlobSidecar(SlotAndBlockRootAndBlobIndex key);

  @MustBeClosed
  Stream<SlotAndBlockRootAndBlobIndex> streamBlobSidecarKeys(UInt64 startSlot, UInt64 endSlot);

  @MustBeClosed
  Stream<SlotAndBlockRootAndBlobIndex> streamNonCanonicalBlobSidecarKeys(
      UInt64 startSlot, UInt64 endSlot);

  @MustBeClosed
  Stream<Bytes> streamBlobSidecars(SlotAndBlockRoot slotAndBlockRoot);

  List<SlotAndBlockRootAndBlobIndex> getBlobSidecarKeys(SlotAndBlockRoot slotAndBlockRoot);

  List<SlotAndBlockRootAndBlobIndex> getNonCanonicalBlobSidecarKeys(
      SlotAndBlockRoot slotAndBlockRoot);

  Optional<UInt64> getEarliestBlobSidecarSlot();

  Map<String, Long> getColumnCounts(final Optional<String> maybeColumnFilter);

  Map<String, Optional<String>> getVariables();

  long getBlobSidecarColumnCount();

  long getSidecarColumnCount();

  long getNonCanonicalBlobSidecarColumnCount();

  @MustBeClosed
  Stream<UInt64> streamFinalizedStateSlots(final UInt64 startSlot, final UInt64 endSlot);

  Optional<DepositTreeSnapshot> getFinalizedDepositSnapshot();

  Optional<UInt64> getFirstCustodyIncompleteSlot();

  Optional<Bytes> getSidecar(DataColumnSlotAndIdentifier identifier);

  Optional<Bytes> getNonCanonicalSidecar(DataColumnSlotAndIdentifier identifier);

  @MustBeClosed
  Stream<DataColumnSlotAndIdentifier> streamDataColumnIdentifiers(UInt64 startSlot, UInt64 endSlot);

  @MustBeClosed
  Stream<DataColumnSlotAndIdentifier> streamNonCanonicalDataColumnIdentifiers(
      UInt64 startSlot, UInt64 endSlot);

  List<DataColumnSlotAndIdentifier> getDataColumnIdentifiers(SlotAndBlockRoot slotAndBlockRoot);

  Optional<UInt64> getEarliestDataSidecarColumnSlot();

  Optional<UInt64> getLastDataColumnSidecarsProofsSlot();

<<<<<<< HEAD
  Optional<Bytes> getDataColumnSidecarProofs(UInt64 slot);
=======
  Optional<Bytes> getDataColumnSidecarsProofs(UInt64 slot);
>>>>>>> 17198ce7

  interface CombinedUpdater extends HotUpdater, FinalizedUpdater {}

  interface HotUpdater extends AutoCloseable {
    void addHotBlock(BlockAndCheckpoints blockAndCheckpointEpochs);

    default void addHotBlocks(final Map<Bytes32, BlockAndCheckpoints> blocks) {
      blocks.values().forEach(this::addHotBlock);
    }

    void deleteHotBlock(Bytes32 blockRoot);

    void deleteHotBlockOnly(Bytes32 blockRoot);

    void setGenesisTime(UInt64 genesisTime);

    void setAnchor(Checkpoint anchorPoint);

    void setJustifiedCheckpoint(Checkpoint checkpoint);

    void setBestJustifiedCheckpoint(Checkpoint checkpoint);

    void setFinalizedCheckpoint(Checkpoint checkpoint);

    void setLatestCanonicalBlockRoot(Bytes32 canonicalBlockRoot);

    void setCustodyGroupCount(UInt64 custodyGroupCount);

    void setWeakSubjectivityCheckpoint(Checkpoint checkpoint);

    void clearWeakSubjectivityCheckpoint();

    void setLatestFinalizedState(BeaconState state);

    void addHotState(Bytes32 blockRoot, BeaconState state);

    default void addHotStates(final Map<Bytes32, BeaconState> states) {
      states.forEach(this::addHotState);
    }

    void addVotes(Map<UInt64, VoteTracker> states);

    void addHotStateRoots(Map<Bytes32, SlotAndBlockRoot> stateRootToSlotAndBlockRootMap);

    void pruneHotStateRoots(List<Bytes32> stateRoots);

    void deleteHotState(Bytes32 blockRoot);

    void setFinalizedDepositSnapshot(DepositTreeSnapshot finalizedDepositSnapshot);

    void commit();

    void cancel();

    @Override
    void close();

    void addMinGenesisTimeBlock(final MinGenesisTimeBlockEvent event);

    void addDepositsFromBlockEvent(final DepositsFromBlockEvent event);

    void removeDepositsFromBlockEvent(UInt64 blockNumber);
  }

  interface FinalizedUpdater extends AutoCloseable {

    void addFinalizedBlock(final SignedBeaconBlock block);

    void addFinalizedBlockRaw(UInt64 slot, Bytes32 blockRoot, Bytes blockBytes);

    void addNonCanonicalBlock(final SignedBeaconBlock block);

    void deleteFinalizedBlock(final UInt64 slot, final Bytes32 blockRoot);

    void deleteNonCanonicalBlockOnly(final Bytes32 blockRoot);

    void addFinalizedState(final Bytes32 blockRoot, final BeaconState state);

    void deleteFinalizedState(final UInt64 slot);

    void addReconstructedFinalizedState(final Bytes32 blockRoot, final BeaconState state);

    void addFinalizedStateRoot(final Bytes32 stateRoot, final UInt64 slot);

    void deleteFinalizedStateRoot(final Bytes32 stateRoot);

    void setOptimisticTransitionBlockSlot(final Optional<UInt64> transitionBlockSlot);

    void addNonCanonicalRootAtSlot(final UInt64 slot, final Set<Bytes32> blockRoots);

    void addBlobSidecar(BlobSidecar blobSidecar);

    void addNonCanonicalBlobSidecar(BlobSidecar blobSidecar);

    void addNonCanonicalBlobSidecarRaw(Bytes blobSidecarBytes, SlotAndBlockRootAndBlobIndex key);

    void removeBlobSidecar(SlotAndBlockRootAndBlobIndex key);

    void removeNonCanonicalBlobSidecar(SlotAndBlockRootAndBlobIndex key);

    void setEarliestBlobSidecarSlot(UInt64 slot);

    void setEarliestBlockSlot(UInt64 slot);

    void deleteEarliestBlockSlot();

    void setFirstCustodyIncompleteSlot(UInt64 slot);

    void addSidecar(DataColumnSidecar sidecar);

    void addNonCanonicalSidecar(DataColumnSidecar sidecar);

    void removeSidecar(DataColumnSlotAndIdentifier identifier);

    void removeNonCanonicalSidecar(DataColumnSlotAndIdentifier dataColumnSlotAndIdentifier);

<<<<<<< HEAD
    void addDataColumnSidecarsKzgProofs(UInt64 slot, Bytes kzgProofs);

    void removeDataColumnSidecarsKzgProofs(UInt64 slot);
=======
    void addDataColumnSidecarsProofs(UInt64 slot, Bytes kzgProofs);

    void removeDataColumnSidecarsProofs(UInt64 slot);
>>>>>>> 17198ce7

    void commit();

    void cancel();

    @Override
    void close();
  }
}<|MERGE_RESOLUTION|>--- conflicted
+++ resolved
@@ -192,11 +192,7 @@
 
   Optional<UInt64> getLastDataColumnSidecarsProofsSlot();
 
-<<<<<<< HEAD
-  Optional<Bytes> getDataColumnSidecarProofs(UInt64 slot);
-=======
   Optional<Bytes> getDataColumnSidecarsProofs(UInt64 slot);
->>>>>>> 17198ce7
 
   interface CombinedUpdater extends HotUpdater, FinalizedUpdater {}
 
@@ -313,15 +309,9 @@
 
     void removeNonCanonicalSidecar(DataColumnSlotAndIdentifier dataColumnSlotAndIdentifier);
 
-<<<<<<< HEAD
-    void addDataColumnSidecarsKzgProofs(UInt64 slot, Bytes kzgProofs);
-
-    void removeDataColumnSidecarsKzgProofs(UInt64 slot);
-=======
     void addDataColumnSidecarsProofs(UInt64 slot, Bytes kzgProofs);
 
     void removeDataColumnSidecarsProofs(UInt64 slot);
->>>>>>> 17198ce7
 
     void commit();
 
