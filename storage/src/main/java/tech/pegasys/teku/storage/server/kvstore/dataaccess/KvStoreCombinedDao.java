/*
 * Copyright Consensys Software Inc., 2025
 *
 * Licensed under the Apache License, Version 2.0 (the "License"); you may not use this file except in compliance with
 * the License. You may obtain a copy of the License at
 *
 * http://www.apache.org/licenses/LICENSE-2.0
 *
 * Unless required by applicable law or agreed to in writing, software distributed under the License is distributed on
 * an "AS IS" BASIS, WITHOUT WARRANTIES OR CONDITIONS OF ANY KIND, either express or implied. See the License for the
 * specific language governing permissions and limitations under the License.
 */

package tech.pegasys.teku.storage.server.kvstore.dataaccess;

import com.google.errorprone.annotations.MustBeClosed;
import java.util.List;
import java.util.Map;
import java.util.Optional;
import java.util.Set;
import java.util.function.Consumer;
import java.util.stream.Stream;
import org.apache.tuweni.bytes.Bytes;
import org.apache.tuweni.bytes.Bytes32;
import tech.pegasys.teku.ethereum.pow.api.DepositTreeSnapshot;
import tech.pegasys.teku.ethereum.pow.api.DepositsFromBlockEvent;
import tech.pegasys.teku.ethereum.pow.api.MinGenesisTimeBlockEvent;
import tech.pegasys.teku.infrastructure.unsigned.UInt64;
import tech.pegasys.teku.kzg.KZGProof;
import tech.pegasys.teku.spec.datastructures.blobs.DataColumnSidecar;
import tech.pegasys.teku.spec.datastructures.blobs.versions.deneb.BlobSidecar;
import tech.pegasys.teku.spec.datastructures.blocks.BlockAndCheckpoints;
import tech.pegasys.teku.spec.datastructures.blocks.BlockCheckpoints;
import tech.pegasys.teku.spec.datastructures.blocks.SignedBeaconBlock;
import tech.pegasys.teku.spec.datastructures.blocks.SlotAndBlockRoot;
import tech.pegasys.teku.spec.datastructures.forkchoice.VoteTracker;
import tech.pegasys.teku.spec.datastructures.state.Checkpoint;
import tech.pegasys.teku.spec.datastructures.state.beaconstate.BeaconState;
import tech.pegasys.teku.spec.datastructures.util.DataColumnSlotAndIdentifier;
import tech.pegasys.teku.spec.datastructures.util.SlotAndBlockRootAndBlobIndex;

public interface KvStoreCombinedDao extends AutoCloseable {

  Bytes32 MIN_BLOCK_ROOT = Bytes32.ZERO;
  Bytes32 MAX_BLOCK_ROOT = Bytes32.ZERO.not();

  @MustBeClosed
  HotUpdater hotUpdater();

  @MustBeClosed
  FinalizedUpdater finalizedUpdater();

  @MustBeClosed
  CombinedUpdater combinedUpdater();

  Optional<SignedBeaconBlock> getHotBlock(Bytes32 root);

  Optional<Bytes> getHotBlockAsSsz(Bytes32 root);

  @MustBeClosed
  Stream<SignedBeaconBlock> streamHotBlocks();

  Stream<Map.Entry<Bytes, Bytes>> streamHotBlocksAsSsz();

  Optional<SignedBeaconBlock> getFinalizedBlock(final Bytes32 root);

  Optional<SignedBeaconBlock> getFinalizedBlockAtSlot(UInt64 slot);

  Optional<UInt64> getEarliestFinalizedBlockSlot();

  Optional<SignedBeaconBlock> getEarliestFinalizedBlock();

  Optional<UInt64> getEarliestFinalizedStateSlot();

  Optional<SignedBeaconBlock> getLatestFinalizedBlockAtSlot(UInt64 slot);

  List<SignedBeaconBlock> getNonCanonicalBlocksAtSlot(UInt64 slot);

  @MustBeClosed
  Stream<SignedBeaconBlock> streamFinalizedBlocks(UInt64 startSlot, UInt64 endSlot);

  Optional<UInt64> getSlotForFinalizedBlockRoot(Bytes32 blockRoot);

  Optional<UInt64> getSlotForFinalizedStateRoot(Bytes32 stateRoot);

  Optional<Bytes32> getLatestCanonicalBlockRoot();

  Optional<UInt64> getCustodyGroupCount();

  Optional<? extends SignedBeaconBlock> getNonCanonicalBlock(Bytes32 root);

  void ingest(KvStoreCombinedDao dao, int batchSize, Consumer<String> logger);

  Optional<UInt64> getGenesisTime();

  Optional<Checkpoint> getAnchor();

  Optional<Checkpoint> getJustifiedCheckpoint();

  Optional<Checkpoint> getBestJustifiedCheckpoint();

  Optional<Checkpoint> getFinalizedCheckpoint();

  // In hot dao because it must be in sync with the finalized checkpoint
  Optional<BeaconState> getLatestFinalizedState();

  Optional<Checkpoint> getWeakSubjectivityCheckpoint();

  Optional<BlockCheckpoints> getHotBlockCheckpointEpochs(Bytes32 root);

  Optional<BeaconState> getHotState(Bytes32 root);

  List<Bytes32> getStateRootsBeforeSlot(UInt64 slot);

  Optional<SlotAndBlockRoot> getSlotAndBlockRootFromStateRoot(Bytes32 stateRoot);

  Optional<SlotAndBlockRoot> getSlotAndBlockRootForFinalizedStateRoot(Bytes32 stateRoot);

  Map<UInt64, VoteTracker> getVotes();

  @MustBeClosed
  Stream<DepositsFromBlockEvent> streamDepositsFromBlocks();

  @MustBeClosed
  Stream<Map.Entry<Bytes32, BlockCheckpoints>> streamBlockCheckpoints();

  Optional<MinGenesisTimeBlockEvent> getMinGenesisTimeBlock();

  Optional<BeaconState> getLatestAvailableFinalizedState(UInt64 maxSlot);

  @MustBeClosed
  Stream<Map.Entry<Bytes32, UInt64>> getFinalizedStateRoots();

  @MustBeClosed
  Stream<Map.Entry<Bytes32, UInt64>> getFinalizedBlockRoots();

  Set<Bytes32> getNonCanonicalBlockRootsAtSlot(UInt64 slot);

  Optional<UInt64> getOptimisticTransitionBlockSlot();

  Optional<Bytes> getBlobSidecar(SlotAndBlockRootAndBlobIndex key);

  Optional<Bytes> getNonCanonicalBlobSidecar(SlotAndBlockRootAndBlobIndex key);

  @MustBeClosed
  Stream<SlotAndBlockRootAndBlobIndex> streamBlobSidecarKeys(UInt64 startSlot, UInt64 endSlot);

  @MustBeClosed
  Stream<SlotAndBlockRootAndBlobIndex> streamNonCanonicalBlobSidecarKeys(
      UInt64 startSlot, UInt64 endSlot);

  @MustBeClosed
  Stream<Bytes> streamBlobSidecars(SlotAndBlockRoot slotAndBlockRoot);

  List<SlotAndBlockRootAndBlobIndex> getBlobSidecarKeys(SlotAndBlockRoot slotAndBlockRoot);

  List<SlotAndBlockRootAndBlobIndex> getNonCanonicalBlobSidecarKeys(
      SlotAndBlockRoot slotAndBlockRoot);

  Optional<UInt64> getEarliestBlobSidecarSlot();

  Map<String, Long> getColumnCounts(final Optional<String> maybeColumnFilter);

  Map<String, Optional<String>> getVariables();

  long getBlobSidecarColumnCount();

  long getSidecarColumnCount();

  long getNonCanonicalBlobSidecarColumnCount();

  @MustBeClosed
  Stream<UInt64> streamFinalizedStateSlots(final UInt64 startSlot, final UInt64 endSlot);

  Optional<DepositTreeSnapshot> getFinalizedDepositSnapshot();

  Optional<UInt64> getFirstCustodyIncompleteSlot();

  Optional<Bytes> getSidecar(DataColumnSlotAndIdentifier identifier);

  Optional<Bytes> getNonCanonicalSidecar(DataColumnSlotAndIdentifier identifier);

  @MustBeClosed
  Stream<DataColumnSlotAndIdentifier> streamDataColumnIdentifiers(UInt64 startSlot, UInt64 endSlot);

  @MustBeClosed
  Stream<DataColumnSlotAndIdentifier> streamNonCanonicalDataColumnIdentifiers(
      UInt64 startSlot, UInt64 endSlot);

  List<DataColumnSlotAndIdentifier> getDataColumnIdentifiers(SlotAndBlockRoot slotAndBlockRoot);

  Optional<UInt64> getEarliestDataSidecarColumnSlot();

  Optional<UInt64> getLastDataColumnSidecarsProofsSlot();

<<<<<<< HEAD
  Optional<Bytes> getDataColumnSidecarsProofs(UInt64 slot);
=======
  Optional<List<List<KZGProof>>> getDataColumnSidecarsProofs(UInt64 slot);
>>>>>>> 19d22375

  interface CombinedUpdater extends HotUpdater, FinalizedUpdater {}

  interface HotUpdater extends AutoCloseable {
    void addHotBlock(BlockAndCheckpoints blockAndCheckpointEpochs);

    default void addHotBlocks(final Map<Bytes32, BlockAndCheckpoints> blocks) {
      blocks.values().forEach(this::addHotBlock);
    }

    void deleteHotBlock(Bytes32 blockRoot);

    void deleteHotBlockOnly(Bytes32 blockRoot);

    void setGenesisTime(UInt64 genesisTime);

    void setAnchor(Checkpoint anchorPoint);

    void setJustifiedCheckpoint(Checkpoint checkpoint);

    void setBestJustifiedCheckpoint(Checkpoint checkpoint);

    void setFinalizedCheckpoint(Checkpoint checkpoint);

    void setLatestCanonicalBlockRoot(Bytes32 canonicalBlockRoot);

    void setCustodyGroupCount(UInt64 custodyGroupCount);

    void setWeakSubjectivityCheckpoint(Checkpoint checkpoint);

    void clearWeakSubjectivityCheckpoint();

    void setLatestFinalizedState(BeaconState state);

    void addHotState(Bytes32 blockRoot, BeaconState state);

    default void addHotStates(final Map<Bytes32, BeaconState> states) {
      states.forEach(this::addHotState);
    }

    void addVotes(Map<UInt64, VoteTracker> states);

    void addHotStateRoots(Map<Bytes32, SlotAndBlockRoot> stateRootToSlotAndBlockRootMap);

    void pruneHotStateRoots(List<Bytes32> stateRoots);

    void deleteHotState(Bytes32 blockRoot);

    void setFinalizedDepositSnapshot(DepositTreeSnapshot finalizedDepositSnapshot);

    void commit();

    void cancel();

    @Override
    void close();

    void addMinGenesisTimeBlock(final MinGenesisTimeBlockEvent event);

    void addDepositsFromBlockEvent(final DepositsFromBlockEvent event);

    void removeDepositsFromBlockEvent(UInt64 blockNumber);
  }

  interface FinalizedUpdater extends AutoCloseable {

    void addFinalizedBlock(final SignedBeaconBlock block);

    void addFinalizedBlockRaw(UInt64 slot, Bytes32 blockRoot, Bytes blockBytes);

    void addNonCanonicalBlock(final SignedBeaconBlock block);

    void deleteFinalizedBlock(final UInt64 slot, final Bytes32 blockRoot);

    void deleteNonCanonicalBlockOnly(final Bytes32 blockRoot);

    void addFinalizedState(final Bytes32 blockRoot, final BeaconState state);

    void deleteFinalizedState(final UInt64 slot);

    void addReconstructedFinalizedState(final Bytes32 blockRoot, final BeaconState state);

    void addFinalizedStateRoot(final Bytes32 stateRoot, final UInt64 slot);

    void deleteFinalizedStateRoot(final Bytes32 stateRoot);

    void setOptimisticTransitionBlockSlot(final Optional<UInt64> transitionBlockSlot);

    void addNonCanonicalRootAtSlot(final UInt64 slot, final Set<Bytes32> blockRoots);

    void addBlobSidecar(BlobSidecar blobSidecar);

    void addNonCanonicalBlobSidecar(BlobSidecar blobSidecar);

    void addNonCanonicalBlobSidecarRaw(Bytes blobSidecarBytes, SlotAndBlockRootAndBlobIndex key);

    void removeBlobSidecar(SlotAndBlockRootAndBlobIndex key);

    void removeNonCanonicalBlobSidecar(SlotAndBlockRootAndBlobIndex key);

    void setEarliestBlobSidecarSlot(UInt64 slot);

    void setEarliestBlockSlot(UInt64 slot);

    void deleteEarliestBlockSlot();

    void setFirstCustodyIncompleteSlot(UInt64 slot);

    void addSidecar(DataColumnSidecar sidecar);

    void addNonCanonicalSidecar(DataColumnSidecar sidecar);

    void removeSidecar(DataColumnSlotAndIdentifier identifier);

    void removeNonCanonicalSidecar(DataColumnSlotAndIdentifier dataColumnSlotAndIdentifier);

<<<<<<< HEAD
    void addDataColumnSidecarsProofs(UInt64 slot, Bytes kzgProofs);
=======
    void addDataColumnSidecarsProofs(UInt64 slot, List<List<KZGProof>> kzgProofs);
>>>>>>> 19d22375

    void removeDataColumnSidecarsProofs(UInt64 slot);

    void commit();

    void cancel();

    @Override
    void close();
  }
}<|MERGE_RESOLUTION|>--- conflicted
+++ resolved
@@ -193,11 +193,7 @@
 
   Optional<UInt64> getLastDataColumnSidecarsProofsSlot();
 
-<<<<<<< HEAD
-  Optional<Bytes> getDataColumnSidecarsProofs(UInt64 slot);
-=======
   Optional<List<List<KZGProof>>> getDataColumnSidecarsProofs(UInt64 slot);
->>>>>>> 19d22375
 
   interface CombinedUpdater extends HotUpdater, FinalizedUpdater {}
 
@@ -314,11 +310,7 @@
 
     void removeNonCanonicalSidecar(DataColumnSlotAndIdentifier dataColumnSlotAndIdentifier);
 
-<<<<<<< HEAD
-    void addDataColumnSidecarsProofs(UInt64 slot, Bytes kzgProofs);
-=======
     void addDataColumnSidecarsProofs(UInt64 slot, List<List<KZGProof>> kzgProofs);
->>>>>>> 19d22375
 
     void removeDataColumnSidecarsProofs(UInt64 slot);
 
