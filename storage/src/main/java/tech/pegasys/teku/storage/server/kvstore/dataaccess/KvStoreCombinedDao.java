--- conflicted
+++ resolved
@@ -195,11 +195,7 @@
 
   Optional<UInt64> getEarliestDataSidecarColumnSlot();
 
-<<<<<<< HEAD
-  Optional<Bytes> getSidecarIdentifierData(final Bytes32 versionedHash);
-=======
   Optional<Bytes> getSidecarIdentifierData(Bytes32 versionedHash);
->>>>>>> 70301b0f
 
   interface CombinedUpdater extends HotUpdater, FinalizedUpdater {}
 
@@ -318,15 +314,9 @@
 
     void removeNonCanonicalSidecar(DataColumnSlotAndIdentifier dataColumnSlotAndIdentifier);
 
-<<<<<<< HEAD
-    void addVersionedHash(final Bytes32 versionedHash, final Bytes metadata);
-
-    void removeVersionedHash(final Bytes32 versionedHash);
-=======
     void addVersionedHash(Bytes32 versionedHash, Bytes metadata);
 
     void removeVersionedHash(Bytes32 versionedHash);
->>>>>>> 70301b0f
 
     void commit();
 
