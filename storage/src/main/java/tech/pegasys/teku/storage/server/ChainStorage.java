/*
 * Copyright Consensys Software Inc., 2025
 *
 * Licensed under the Apache License, Version 2.0 (the "License"); you may not use this file except in compliance with
 * the License. You may obtain a copy of the License at
 *
 * http://www.apache.org/licenses/LICENSE-2.0
 *
 * Unless required by applicable law or agreed to in writing, software distributed under the License is distributed on
 * an "AS IS" BASIS, WITHOUT WARRANTIES OR CONDITIONS OF ANY KIND, either express or implied. See the License for the
 * specific language governing permissions and limitations under the License.
 */

package tech.pegasys.teku.storage.server;

import java.util.Collection;
import java.util.List;
import java.util.Map;
import java.util.Optional;
import java.util.Set;
import java.util.stream.Stream;
import org.apache.logging.log4j.LogManager;
import org.apache.logging.log4j.Logger;
import org.apache.tuweni.bytes.Bytes32;
import tech.pegasys.teku.ethereum.pow.api.DepositTreeSnapshot;
import tech.pegasys.teku.infrastructure.async.SafeFuture;
import tech.pegasys.teku.infrastructure.unsigned.UInt64;
import tech.pegasys.teku.kzg.KZGProof;
import tech.pegasys.teku.spec.Spec;
import tech.pegasys.teku.spec.config.SpecConfig;
import tech.pegasys.teku.spec.datastructures.blobs.DataColumnSidecar;
import tech.pegasys.teku.spec.datastructures.blobs.versions.deneb.BlobSidecar;
import tech.pegasys.teku.spec.datastructures.blocks.BeaconBlockHeader;
import tech.pegasys.teku.spec.datastructures.blocks.BeaconBlockSummary;
import tech.pegasys.teku.spec.datastructures.blocks.SignedBeaconBlock;
import tech.pegasys.teku.spec.datastructures.blocks.SignedBlockAndState;
import tech.pegasys.teku.spec.datastructures.blocks.SlotAndBlockRoot;
import tech.pegasys.teku.spec.datastructures.blocks.StateAndBlockSummary;
import tech.pegasys.teku.spec.datastructures.forkchoice.VoteTracker;
import tech.pegasys.teku.spec.datastructures.state.AnchorPoint;
import tech.pegasys.teku.spec.datastructures.state.Checkpoint;
import tech.pegasys.teku.spec.datastructures.state.beaconstate.BeaconState;
import tech.pegasys.teku.spec.datastructures.util.DataColumnSlotAndIdentifier;
import tech.pegasys.teku.spec.datastructures.util.SlotAndBlockRootAndBlobIndex;
import tech.pegasys.teku.storage.api.ChainStorageFacade;
import tech.pegasys.teku.storage.api.OnDiskStoreData;
import tech.pegasys.teku.storage.api.SidecarUpdateChannel;
import tech.pegasys.teku.storage.api.StorageQueryChannel;
import tech.pegasys.teku.storage.api.StorageUpdate;
import tech.pegasys.teku.storage.api.StorageUpdateChannel;
import tech.pegasys.teku.storage.api.UpdateResult;
import tech.pegasys.teku.storage.api.VoteUpdateChannel;
import tech.pegasys.teku.storage.api.WeakSubjectivityState;
import tech.pegasys.teku.storage.api.WeakSubjectivityUpdate;
import tech.pegasys.teku.storage.archive.BlobSidecarsArchiver;
import tech.pegasys.teku.storage.server.state.FinalizedStateCache;

public class ChainStorage
    implements StorageUpdateChannel,
        StorageQueryChannel,
        VoteUpdateChannel,
        SidecarUpdateChannel,
        ChainStorageFacade {
  private static final Logger LOG = LogManager.getLogger();

  private final Database database;
  private final FinalizedStateCache finalizedStateCache;
  private final StateStorageMode dataStorageMode;
  private final BlobSidecarsArchiver blobSidecarsArchiver;

  private Optional<OnDiskStoreData> cachedStoreData = Optional.empty();

  private ChainStorage(
      final Database database,
      final FinalizedStateCache finalizedStateCache,
      final StateStorageMode dataStorageMode,
      final BlobSidecarsArchiver blobSidecarsArchiver) {
    this.database = database;
    this.finalizedStateCache = finalizedStateCache;
    this.dataStorageMode = dataStorageMode;
    this.blobSidecarsArchiver = blobSidecarsArchiver;
  }

  public static ChainStorage create(
      final Database database,
      final Spec spec,
      final StateStorageMode dataStorageMode,
      final int stateRebuildTimeoutSeconds,
      final BlobSidecarsArchiver blobSidecarsArchiver) {
    final int finalizedStateCacheSize = spec.getSlotsPerEpoch(SpecConfig.GENESIS_EPOCH) * 3;
    return new ChainStorage(
        database,
        new FinalizedStateCache(
            spec, database, finalizedStateCacheSize, true, stateRebuildTimeoutSeconds),
        dataStorageMode,
        blobSidecarsArchiver);
  }

  private synchronized Optional<OnDiskStoreData> getStore() {
    if (cachedStoreData.isEmpty()) {
      // Create store from database
      cachedStoreData = database.createMemoryStore();
    }

    return cachedStoreData;
  }

  private synchronized void handleStoreUpdate() {
    cachedStoreData = Optional.empty();
  }

  @Override
  public SafeFuture<Optional<OnDiskStoreData>> onStoreRequest() {
    if (database == null) {
      return SafeFuture.failedFuture(new IllegalStateException("Database not initialized yet"));
    }

    return SafeFuture.completedFuture(getStore());
  }

  @Override
  public SafeFuture<WeakSubjectivityState> getWeakSubjectivityState() {
    return SafeFuture.of(database::getWeakSubjectivityState);
  }

  @Override
  public SafeFuture<UpdateResult> onStorageUpdate(final StorageUpdate event) {
    return SafeFuture.of(
        () -> {
          final UpdateResult updateResult = database.update(event);
          handleStoreUpdate();
          return updateResult;
        });
  }

  @Override
  public SafeFuture<Void> onFinalizedBlocks(
      final Collection<SignedBeaconBlock> finalizedBlocks,
      final Map<SlotAndBlockRoot, List<BlobSidecar>> blobSidecarsBySlot,
      final Optional<UInt64> maybeEarliestBlobSidecarSlot) {
    return SafeFuture.fromRunnable(
        () ->
            database.storeFinalizedBlocks(
                finalizedBlocks, blobSidecarsBySlot, maybeEarliestBlobSidecarSlot));
  }

  @Override
  public SafeFuture<Void> onReconstructedFinalizedState(
      final BeaconState finalizedState, final Bytes32 blockRoot) {
    return SafeFuture.fromRunnable(
        () -> database.storeReconstructedFinalizedState(finalizedState, blockRoot));
  }

  @Override
  public void onChainInitialized(final AnchorPoint initialAnchor) {
    database.storeInitialAnchor(initialAnchor);
  }

  @Override
  public SafeFuture<Void> onWeakSubjectivityUpdate(
      final WeakSubjectivityUpdate weakSubjectivityUpdate) {
    return SafeFuture.fromRunnable(
        () -> database.updateWeakSubjectivityState(weakSubjectivityUpdate));
  }

  @Override
  public SafeFuture<Void> onFinalizedDepositSnapshot(
      final DepositTreeSnapshot depositTreeSnapshot) {
    return SafeFuture.fromRunnable(() -> database.setFinalizedDepositSnapshot(depositTreeSnapshot));
  }

  @Override
  public SafeFuture<Optional<UInt64>> getEarliestAvailableBlockSlot() {
    return SafeFuture.of(database::getEarliestAvailableBlockSlot);
  }

  @Override
  public SafeFuture<Optional<SignedBeaconBlock>> getEarliestAvailableBlock() {
    return SafeFuture.of(database::getEarliestAvailableBlock);
  }

  @Override
  public SafeFuture<Optional<SignedBeaconBlock>> getFinalizedBlockAtSlot(final UInt64 slot) {
    return SafeFuture.of(() -> database.getFinalizedBlockAtSlot(slot));
  }

  @Override
  public SafeFuture<Optional<SignedBeaconBlock>> getLatestFinalizedBlockAtSlot(final UInt64 slot) {
    return SafeFuture.of(() -> database.getLatestFinalizedBlockAtSlot(slot));
  }

  @Override
  public SafeFuture<Optional<SignedBeaconBlock>> getBlockByBlockRoot(final Bytes32 blockRoot) {
    return SafeFuture.of(() -> database.getSignedBlock(blockRoot));
  }

  @Override
  public SafeFuture<Optional<SignedBlockAndState>> getHotBlockAndStateByBlockRoot(
      final Bytes32 blockRoot) {
    return SafeFuture.of(
        () ->
            database
                .getHotState(blockRoot)
                .flatMap(
                    s -> database.getHotBlock(blockRoot).map(b -> new SignedBlockAndState(b, s))));
  }

  @Override
  public SafeFuture<Optional<StateAndBlockSummary>> getHotStateAndBlockSummaryByBlockRoot(
      final Bytes32 blockRoot) {
    return SafeFuture.of(
        () ->
            database
                .getHotState(blockRoot)
                .map(
                    state -> {
                      final BeaconBlockSummary block =
                          database
                              .getHotBlock(blockRoot)
                              .map(b -> (BeaconBlockSummary) b)
                              .orElseGet(() -> BeaconBlockHeader.fromState(state));
                      return StateAndBlockSummary.create(block, state);
                    }));
  }

  @Override
  public SafeFuture<Map<Bytes32, SignedBeaconBlock>> getHotBlocksByRoot(
      final Set<Bytes32> blockRoots) {
    return SafeFuture.of(() -> database.getHotBlocks(blockRoots));
  }

  @Override
  public SafeFuture<List<BlobSidecar>> getBlobSidecarsBySlotAndBlockRoot(
      final SlotAndBlockRoot slotAndBlockRoot) {
    return SafeFuture.of(
        () -> {
          try (final Stream<BlobSidecar> blobSidecarStream =
              database.streamBlobSidecars(slotAndBlockRoot)) {
            return blobSidecarStream.toList();
          }
        });
  }

  @Override
  public SafeFuture<Optional<SlotAndBlockRoot>> getSlotAndBlockRootByStateRoot(
      final Bytes32 stateRoot) {
    return SafeFuture.of(() -> database.getSlotAndBlockRootFromStateRoot(stateRoot));
  }

  @Override
  public SafeFuture<Optional<BeaconState>> getLatestFinalizedStateAtSlot(final UInt64 slot) {
    if (dataStorageMode.storesFinalizedStates()) {
      return SafeFuture.of(() -> getLatestFinalizedStateAtSlotSync(slot));
    }
    LOG.debug("Not storing archive states - not fetching finalized state at slot {}", slot);
    return SafeFuture.completedFuture(Optional.empty());
  }

  @Override
  public SafeFuture<Optional<BeaconState>> getLatestAvailableFinalizedState(final UInt64 slot) {
    if (dataStorageMode.storesFinalizedStates()) {
      return SafeFuture.of(() -> getLatestAvailableFinalizedStateSync(slot));
    }
    LOG.debug(
        "Not storing archive states - not fetching latest available finalized state at slot {}",
        slot);
    return SafeFuture.completedFuture(Optional.empty());
  }

  @Override
  public SafeFuture<Optional<UInt64>> getFinalizedSlotByBlockRoot(final Bytes32 blockRoot) {
    return SafeFuture.of(() -> database.getSlotForFinalizedBlockRoot(blockRoot));
  }

  @Override
  public SafeFuture<Optional<BeaconState>> getFinalizedStateByBlockRoot(final Bytes32 blockRoot) {
    if (dataStorageMode.storesFinalizedStates()) {
      return getFinalizedSlotByBlockRoot(blockRoot)
          .thenApply(slot -> slot.flatMap(this::getLatestFinalizedStateAtSlotSync));
    }
    LOG.debug("Not storing archive states - not fetching finalized state at root {}", blockRoot);
    return SafeFuture.completedFuture(Optional.empty());
  }

  @Override
  public SafeFuture<Optional<UInt64>> getFinalizedSlotByStateRoot(final Bytes32 stateRoot) {
    return SafeFuture.of(() -> database.getSlotForFinalizedStateRoot(stateRoot));
  }

  @Override
  public SafeFuture<Optional<Bytes32>> getLatestCanonicalBlockRoot() {
    return SafeFuture.of(database::getLatestCanonicalBlockRoot);
  }

  @Override
  public SafeFuture<Optional<UInt64>> getCustodyGroupCount() {
    return SafeFuture.of(database::getCustodyGroupCount);
  }

  @Override
  public SafeFuture<List<SignedBeaconBlock>> getNonCanonicalBlocksBySlot(final UInt64 slot) {
    return SafeFuture.of(() -> database.getNonCanonicalBlocksAtSlot(slot));
  }

  @Override
  public SafeFuture<Optional<Checkpoint>> getAnchor() {
    return SafeFuture.of(database::getAnchor);
  }

  private Optional<BeaconState> getLatestFinalizedStateAtSlotSync(final UInt64 slot) {
    return finalizedStateCache.getFinalizedState(slot);
  }

  private Optional<BeaconState> getLatestAvailableFinalizedStateSync(final UInt64 slot) {
    return database.getLatestAvailableFinalizedState(slot);
  }

  @Override
  public void onVotesUpdated(final Map<UInt64, VoteTracker> votes) {
    database.storeVotes(votes);
  }

  @Override
  public SafeFuture<Optional<DepositTreeSnapshot>> getFinalizedDepositSnapshot() {
    return SafeFuture.of(database::getFinalizedDepositSnapshot);
  }

  @Override
  public SafeFuture<Optional<UInt64>> getEarliestAvailableBlobSidecarSlot() {
    return SafeFuture.of(database::getEarliestBlobSidecarSlot);
  }

  @Override
  public SafeFuture<Optional<BlobSidecar>> getBlobSidecar(final SlotAndBlockRootAndBlobIndex key) {
    return SafeFuture.of(() -> database.getBlobSidecar(key));
  }

  @Override
  public SafeFuture<Optional<BlobSidecar>> getNonCanonicalBlobSidecar(
      final SlotAndBlockRootAndBlobIndex key) {
    return SafeFuture.of(() -> database.getNonCanonicalBlobSidecar(key));
  }

  @Override
  public SafeFuture<List<SlotAndBlockRootAndBlobIndex>> getBlobSidecarKeys(final UInt64 slot) {
    return SafeFuture.of(
        () -> {
          try (final Stream<SlotAndBlockRootAndBlobIndex> blobSidecars =
              database.streamBlobSidecarKeys(slot)) {
            return blobSidecars.toList();
          }
        });
  }

  @Override
  public SafeFuture<List<SlotAndBlockRootAndBlobIndex>> getAllBlobSidecarKeys(final UInt64 slot) {
    return SafeFuture.of(
        () -> {
          try (final Stream<SlotAndBlockRootAndBlobIndex> canonicalBlobSidecars =
                  database.streamBlobSidecarKeys(slot);
              final Stream<SlotAndBlockRootAndBlobIndex> nonCanonicalBlobSidecars =
                  database.streamNonCanonicalBlobSidecarKeys(slot)) {
            return Stream.concat(canonicalBlobSidecars, nonCanonicalBlobSidecars).toList();
          }
        });
  }

  @Override
  public SafeFuture<List<SlotAndBlockRootAndBlobIndex>> getBlobSidecarKeys(
      final UInt64 startSlot, final UInt64 endSlot, final long limit) {
    return SafeFuture.of(
        () -> {
          try (final Stream<SlotAndBlockRootAndBlobIndex> blobSidecars =
              database.streamBlobSidecarKeys(startSlot, endSlot)) {
            return blobSidecars.limit(limit).toList();
          }
        });
  }

  @Override
  public SafeFuture<List<SlotAndBlockRootAndBlobIndex>> getBlobSidecarKeys(
      final SlotAndBlockRoot slotAndBlockRoot) {
    return SafeFuture.of(() -> database.getBlobSidecarKeys(slotAndBlockRoot));
  }

  @Override
  public SafeFuture<List<BlobSidecar>> getArchivedBlobSidecars(
      final SlotAndBlockRoot slotAndBlockRoot) {
    return SafeFuture.of(() -> blobSidecarsArchiver.retrieve(slotAndBlockRoot).orElse(List.of()));
  }

  @Override
  public SafeFuture<List<BlobSidecar>> getArchivedBlobSidecars(final UInt64 slot) {
    return SafeFuture.of(() -> blobSidecarsArchiver.retrieve(slot).orElse(List.of()));
  }

  @Override
  public SafeFuture<Optional<UInt64>> getFirstCustodyIncompleteSlot() {
    return SafeFuture.of(database::getFirstCustodyIncompleteSlot);
  }

  @Override
  public SafeFuture<Optional<DataColumnSidecar>> getSidecar(
      final DataColumnSlotAndIdentifier identifier) {
    return SafeFuture.of(() -> database.getSidecar(identifier));
  }

  @Override
  public SafeFuture<Optional<DataColumnSidecar>> getNonCanonicalSidecar(
      final DataColumnSlotAndIdentifier identifier) {
    return SafeFuture.of(() -> database.getNonCanonicalSidecar(identifier));
  }

  @Override
  public SafeFuture<List<DataColumnSlotAndIdentifier>> getDataColumnIdentifiers(final UInt64 slot) {
    return SafeFuture.of(
        () -> {
          try (final Stream<DataColumnSlotAndIdentifier> dataColumnIdentifiersStream =
              database.streamDataColumnIdentifiers(slot)) {
            return dataColumnIdentifiersStream.toList();
          }
        });
  }

  @Override
  public SafeFuture<List<DataColumnSlotAndIdentifier>> getNonCanonicalDataColumnIdentifiers(
      final UInt64 slot) {
    return SafeFuture.of(
        () -> {
          try (final Stream<DataColumnSlotAndIdentifier> dataColumnIdentifiersStream =
              database.streamNonCanonicalDataColumnIdentifiers(slot)) {
            return dataColumnIdentifiersStream.toList();
          }
        });
  }

  @Override
  public SafeFuture<List<DataColumnSlotAndIdentifier>> getDataColumnIdentifiers(
      final UInt64 startSlot, final UInt64 endSlot, final UInt64 limit) {
    return SafeFuture.of(
        () -> {
          try (final Stream<DataColumnSlotAndIdentifier> dataColumnIdentifiersStream =
              database.streamDataColumnIdentifiers(startSlot, endSlot).limit(limit.longValue())) {
            return dataColumnIdentifiersStream.toList();
          }
        });
  }

  @Override
  public SafeFuture<Optional<UInt64>> getEarliestDataColumnSidecarSlot() {
    return SafeFuture.of(database::getEarliestDataColumnSidecarSlot);
  }

  @Override
<<<<<<< HEAD
  public SafeFuture<Optional<List<List<KZGProof>>>> getDataColumnSidecarProofs(final UInt64 slot) {
    return SafeFuture.of(() -> database.getDataColumnSidecarProofs(slot));
=======
  public SafeFuture<Optional<List<List<KZGProof>>>> getDataColumnSidecarsProofs(final UInt64 slot) {
    return SafeFuture.of(() -> database.getDataColumnSidecarsProofs(slot));
>>>>>>> 17198ce7
  }

  @Override
  public SafeFuture<Void> onFirstCustodyIncompleteSlot(final UInt64 slot) {
    return SafeFuture.fromRunnable(() -> database.setFirstCustodyIncompleteSlot(slot));
  }

  @Override
  public SafeFuture<Void> onNewSidecar(final DataColumnSidecar sidecar) {
    return SafeFuture.fromRunnable(() -> database.addSidecar(sidecar));
  }

  @Override
  public SafeFuture<Void> onNewNonCanonicalSidecar(final DataColumnSidecar sidecar) {
    return SafeFuture.fromRunnable(() -> database.addNonCanonicalSidecar(sidecar));
  }
}<|MERGE_RESOLUTION|>--- conflicted
+++ resolved
@@ -452,13 +452,8 @@
   }
 
   @Override
-<<<<<<< HEAD
-  public SafeFuture<Optional<List<List<KZGProof>>>> getDataColumnSidecarProofs(final UInt64 slot) {
-    return SafeFuture.of(() -> database.getDataColumnSidecarProofs(slot));
-=======
   public SafeFuture<Optional<List<List<KZGProof>>>> getDataColumnSidecarsProofs(final UInt64 slot) {
     return SafeFuture.of(() -> database.getDataColumnSidecarsProofs(slot));
->>>>>>> 17198ce7
   }
 
   @Override
