/*
 * Copyright Consensys Software Inc., 2025
 *
 * Licensed under the Apache License, Version 2.0 (the "License"); you may not use this file except in compliance with
 * the License. You may obtain a copy of the License at
 *
 * http://www.apache.org/licenses/LICENSE-2.0
 *
 * Unless required by applicable law or agreed to in writing, software distributed under the License is distributed on
 * an "AS IS" BASIS, WITHOUT WARRANTIES OR CONDITIONS OF ANY KIND, either express or implied. See the License for the
 * specific language governing permissions and limitations under the License.
 */

package tech.pegasys.teku.storage.server;

import java.util.Collection;
import java.util.List;
import java.util.Map;
import java.util.Optional;
import java.util.Set;
import java.util.stream.Stream;
import org.apache.logging.log4j.LogManager;
import org.apache.logging.log4j.Logger;
import org.apache.tuweni.bytes.Bytes32;
import tech.pegasys.teku.ethereum.pow.api.DepositTreeSnapshot;
import tech.pegasys.teku.infrastructure.async.SafeFuture;
import tech.pegasys.teku.infrastructure.unsigned.UInt64;
import tech.pegasys.teku.spec.Spec;
import tech.pegasys.teku.spec.config.SpecConfig;
import tech.pegasys.teku.spec.datastructures.blobs.versions.deneb.BlobSidecar;
import tech.pegasys.teku.spec.datastructures.blobs.versions.fulu.DataColumnSidecar;
import tech.pegasys.teku.spec.datastructures.blocks.BeaconBlockHeader;
import tech.pegasys.teku.spec.datastructures.blocks.BeaconBlockSummary;
import tech.pegasys.teku.spec.datastructures.blocks.SignedBeaconBlock;
import tech.pegasys.teku.spec.datastructures.blocks.SignedBlockAndState;
import tech.pegasys.teku.spec.datastructures.blocks.SlotAndBlockRoot;
import tech.pegasys.teku.spec.datastructures.blocks.StateAndBlockSummary;
import tech.pegasys.teku.spec.datastructures.forkchoice.VoteTracker;
import tech.pegasys.teku.spec.datastructures.state.AnchorPoint;
import tech.pegasys.teku.spec.datastructures.state.Checkpoint;
import tech.pegasys.teku.spec.datastructures.state.beaconstate.BeaconState;
import tech.pegasys.teku.spec.datastructures.util.DataColumnSlotAndIdentifier;
import tech.pegasys.teku.spec.datastructures.util.SlotAndBlockRootAndBlobIndex;
import tech.pegasys.teku.storage.api.ChainStorageFacade;
import tech.pegasys.teku.storage.api.OnDiskStoreData;
import tech.pegasys.teku.storage.api.SidecarUpdateChannel;
import tech.pegasys.teku.storage.api.StorageQueryChannel;
import tech.pegasys.teku.storage.api.StorageUpdate;
import tech.pegasys.teku.storage.api.StorageUpdateChannel;
import tech.pegasys.teku.storage.api.UpdateResult;
import tech.pegasys.teku.storage.api.VoteUpdateChannel;
import tech.pegasys.teku.storage.api.WeakSubjectivityState;
import tech.pegasys.teku.storage.api.WeakSubjectivityUpdate;
import tech.pegasys.teku.storage.archive.BlobSidecarsArchiver;
import tech.pegasys.teku.storage.server.state.FinalizedStateCache;

public class ChainStorage
    implements StorageUpdateChannel,
        StorageQueryChannel,
        VoteUpdateChannel,
        SidecarUpdateChannel,
        ChainStorageFacade {
  private static final Logger LOG = LogManager.getLogger();

  private final Database database;
  private final FinalizedStateCache finalizedStateCache;
  private final StateStorageMode dataStorageMode;
  private final BlobSidecarsArchiver blobSidecarsArchiver;

  private Optional<OnDiskStoreData> cachedStoreData = Optional.empty();

  private ChainStorage(
      final Database database,
      final FinalizedStateCache finalizedStateCache,
      final StateStorageMode dataStorageMode,
      final BlobSidecarsArchiver blobSidecarsArchiver) {
    this.database = database;
    this.finalizedStateCache = finalizedStateCache;
    this.dataStorageMode = dataStorageMode;
    this.blobSidecarsArchiver = blobSidecarsArchiver;
  }

  public static ChainStorage create(
      final Database database,
      final Spec spec,
      final StateStorageMode dataStorageMode,
      final int stateRebuildTimeoutSeconds,
      final BlobSidecarsArchiver blobSidecarsArchiver) {
    final int finalizedStateCacheSize = spec.getSlotsPerEpoch(SpecConfig.GENESIS_EPOCH) * 3;
    return new ChainStorage(
        database,
        new FinalizedStateCache(
            spec, database, finalizedStateCacheSize, true, stateRebuildTimeoutSeconds),
        dataStorageMode,
        blobSidecarsArchiver);
  }

  private synchronized Optional<OnDiskStoreData> getStore() {
    if (cachedStoreData.isEmpty()) {
      // Create store from database
      cachedStoreData = database.createMemoryStore();
    }

    return cachedStoreData;
  }

  private synchronized void handleStoreUpdate() {
    cachedStoreData = Optional.empty();
  }

  @Override
  public SafeFuture<Optional<OnDiskStoreData>> onStoreRequest() {
    if (database == null) {
      return SafeFuture.failedFuture(new IllegalStateException("Database not initialized yet"));
    }

    return SafeFuture.completedFuture(getStore());
  }

  @Override
  public SafeFuture<WeakSubjectivityState> getWeakSubjectivityState() {
    return SafeFuture.of(database::getWeakSubjectivityState);
  }

  @Override
  public SafeFuture<UpdateResult> onStorageUpdate(final StorageUpdate event) {
    return SafeFuture.of(
        () -> {
          final UpdateResult updateResult = database.update(event);
          handleStoreUpdate();
          return updateResult;
        });
  }

  @Override
  public SafeFuture<Void> onFinalizedBlocks(
      final Collection<SignedBeaconBlock> finalizedBlocks,
      final Map<SlotAndBlockRoot, List<BlobSidecar>> blobSidecarsBySlot,
      final Optional<UInt64> maybeEarliestBlobSidecarSlot) {
    return SafeFuture.fromRunnable(
        () ->
            database.storeFinalizedBlocks(
                finalizedBlocks, blobSidecarsBySlot, maybeEarliestBlobSidecarSlot));
  }

  @Override
  public SafeFuture<Void> onReconstructedFinalizedState(
      final BeaconState finalizedState, final Bytes32 blockRoot) {
    return SafeFuture.fromRunnable(
        () -> database.storeReconstructedFinalizedState(finalizedState, blockRoot));
  }

  @Override
  public void onChainInitialized(final AnchorPoint initialAnchor) {
    database.storeInitialAnchor(initialAnchor);
  }

  @Override
  public SafeFuture<Void> onWeakSubjectivityUpdate(
      final WeakSubjectivityUpdate weakSubjectivityUpdate) {
    return SafeFuture.fromRunnable(
        () -> database.updateWeakSubjectivityState(weakSubjectivityUpdate));
  }

  @Override
  public SafeFuture<Void> onFinalizedDepositSnapshot(
      final DepositTreeSnapshot depositTreeSnapshot) {
    return SafeFuture.fromRunnable(() -> database.setFinalizedDepositSnapshot(depositTreeSnapshot));
  }

  @Override
  public SafeFuture<Optional<UInt64>> getEarliestAvailableBlockSlot() {
    return SafeFuture.of(database::getEarliestAvailableBlockSlot);
  }

  @Override
  public SafeFuture<Optional<SignedBeaconBlock>> getEarliestAvailableBlock() {
    return SafeFuture.of(database::getEarliestAvailableBlock);
  }

  @Override
  public SafeFuture<Optional<SignedBeaconBlock>> getFinalizedBlockAtSlot(final UInt64 slot) {
    return SafeFuture.of(() -> database.getFinalizedBlockAtSlot(slot));
  }

  @Override
  public SafeFuture<Optional<SignedBeaconBlock>> getLatestFinalizedBlockAtSlot(final UInt64 slot) {
    return SafeFuture.of(() -> database.getLatestFinalizedBlockAtSlot(slot));
  }

  @Override
  public SafeFuture<Optional<SignedBeaconBlock>> getBlockByBlockRoot(final Bytes32 blockRoot) {
    return SafeFuture.of(() -> database.getSignedBlock(blockRoot));
  }

  @Override
  public SafeFuture<Optional<SignedBlockAndState>> getHotBlockAndStateByBlockRoot(
      final Bytes32 blockRoot) {
    return SafeFuture.of(
        () ->
            database
                .getHotState(blockRoot)
                .flatMap(
                    s -> database.getHotBlock(blockRoot).map(b -> new SignedBlockAndState(b, s))));
  }

  @Override
  public SafeFuture<Optional<StateAndBlockSummary>> getHotStateAndBlockSummaryByBlockRoot(
      final Bytes32 blockRoot) {
    return SafeFuture.of(
        () ->
            database
                .getHotState(blockRoot)
                .map(
                    state -> {
                      final BeaconBlockSummary block =
                          database
                              .getHotBlock(blockRoot)
                              .map(b -> (BeaconBlockSummary) b)
                              .orElseGet(() -> BeaconBlockHeader.fromState(state));
                      return StateAndBlockSummary.create(block, state);
                    }));
  }

  @Override
  public SafeFuture<Map<Bytes32, SignedBeaconBlock>> getHotBlocksByRoot(
      final Set<Bytes32> blockRoots) {
    return SafeFuture.of(() -> database.getHotBlocks(blockRoots));
  }

  @Override
  public SafeFuture<List<BlobSidecar>> getBlobSidecarsBySlotAndBlockRoot(
      final SlotAndBlockRoot slotAndBlockRoot) {
    return SafeFuture.of(
        () -> {
          try (final Stream<BlobSidecar> blobSidecarStream =
              database.streamBlobSidecars(slotAndBlockRoot)) {
            return blobSidecarStream.toList();
          }
        });
  }

  @Override
  public SafeFuture<Optional<SlotAndBlockRoot>> getSlotAndBlockRootByStateRoot(
      final Bytes32 stateRoot) {
    return SafeFuture.of(() -> database.getSlotAndBlockRootFromStateRoot(stateRoot));
  }

  @Override
  public SafeFuture<Optional<BeaconState>> getLatestFinalizedStateAtSlot(final UInt64 slot) {
    if (dataStorageMode.storesFinalizedStates()) {
      return SafeFuture.of(() -> getLatestFinalizedStateAtSlotSync(slot));
    }
    LOG.debug("Not storing archive states - not fetching finalized state at slot {}", slot);
    return SafeFuture.completedFuture(Optional.empty());
  }

  @Override
  public SafeFuture<Optional<BeaconState>> getLatestAvailableFinalizedState(final UInt64 slot) {
    if (dataStorageMode.storesFinalizedStates()) {
      return SafeFuture.of(() -> getLatestAvailableFinalizedStateSync(slot));
    }
    LOG.debug(
        "Not storing archive states - not fetching latest available finalized state at slot {}",
        slot);
    return SafeFuture.completedFuture(Optional.empty());
  }

  @Override
  public SafeFuture<Optional<UInt64>> getFinalizedSlotByBlockRoot(final Bytes32 blockRoot) {
    return SafeFuture.of(() -> database.getSlotForFinalizedBlockRoot(blockRoot));
  }

  @Override
  public SafeFuture<Optional<BeaconState>> getFinalizedStateByBlockRoot(final Bytes32 blockRoot) {
    if (dataStorageMode.storesFinalizedStates()) {
      return getFinalizedSlotByBlockRoot(blockRoot)
          .thenApply(slot -> slot.flatMap(this::getLatestFinalizedStateAtSlotSync));
    }
    LOG.debug("Not storing archive states - not fetching finalized state at root {}", blockRoot);
    return SafeFuture.completedFuture(Optional.empty());
  }

  @Override
  public SafeFuture<Optional<UInt64>> getFinalizedSlotByStateRoot(final Bytes32 stateRoot) {
    return SafeFuture.of(() -> database.getSlotForFinalizedStateRoot(stateRoot));
  }

  @Override
  public SafeFuture<Optional<Bytes32>> getLatestCanonicalBlockRoot() {
    return SafeFuture.of(database::getLatestCanonicalBlockRoot);
  }

  @Override
  public SafeFuture<List<SignedBeaconBlock>> getNonCanonicalBlocksBySlot(final UInt64 slot) {
    return SafeFuture.of(() -> database.getNonCanonicalBlocksAtSlot(slot));
  }

  @Override
  public SafeFuture<Optional<Checkpoint>> getAnchor() {
    return SafeFuture.of(database::getAnchor);
  }

  private Optional<BeaconState> getLatestFinalizedStateAtSlotSync(final UInt64 slot) {
    return finalizedStateCache.getFinalizedState(slot);
  }

  private Optional<BeaconState> getLatestAvailableFinalizedStateSync(final UInt64 slot) {
    return database.getLatestAvailableFinalizedState(slot);
  }

  @Override
  public void onVotesUpdated(final Map<UInt64, VoteTracker> votes) {
    database.storeVotes(votes);
  }

  @Override
  public SafeFuture<Optional<DepositTreeSnapshot>> getFinalizedDepositSnapshot() {
    return SafeFuture.of(database::getFinalizedDepositSnapshot);
  }

  @Override
  public SafeFuture<Optional<UInt64>> getEarliestAvailableBlobSidecarSlot() {
    return SafeFuture.of(database::getEarliestBlobSidecarSlot);
  }

  @Override
  public SafeFuture<Optional<BlobSidecar>> getBlobSidecar(final SlotAndBlockRootAndBlobIndex key) {
    return SafeFuture.of(() -> database.getBlobSidecar(key));
  }

  @Override
  public SafeFuture<Optional<BlobSidecar>> getNonCanonicalBlobSidecar(
      final SlotAndBlockRootAndBlobIndex key) {
    return SafeFuture.of(() -> database.getNonCanonicalBlobSidecar(key));
  }

  @Override
  public SafeFuture<List<SlotAndBlockRootAndBlobIndex>> getBlobSidecarKeys(final UInt64 slot) {
    return SafeFuture.of(
        () -> {
          try (final Stream<SlotAndBlockRootAndBlobIndex> blobSidecars =
              database.streamBlobSidecarKeys(slot)) {
            return blobSidecars.toList();
          }
        });
  }

  @Override
  public SafeFuture<List<SlotAndBlockRootAndBlobIndex>> getAllBlobSidecarKeys(final UInt64 slot) {
    return SafeFuture.of(
        () -> {
          try (final Stream<SlotAndBlockRootAndBlobIndex> canonicalBlobSidecars =
                  database.streamBlobSidecarKeys(slot);
              final Stream<SlotAndBlockRootAndBlobIndex> nonCanonicalBlobSidecars =
                  database.streamNonCanonicalBlobSidecarKeys(slot)) {
            return Stream.concat(canonicalBlobSidecars, nonCanonicalBlobSidecars).toList();
          }
        });
  }

  @Override
  public SafeFuture<List<SlotAndBlockRootAndBlobIndex>> getBlobSidecarKeys(
      final UInt64 startSlot, final UInt64 endSlot, final long limit) {
    return SafeFuture.of(
        () -> {
          try (final Stream<SlotAndBlockRootAndBlobIndex> blobSidecars =
              database.streamBlobSidecarKeys(startSlot, endSlot)) {
            return blobSidecars.limit(limit).toList();
          }
        });
  }

  @Override
  public SafeFuture<List<SlotAndBlockRootAndBlobIndex>> getBlobSidecarKeys(
      final SlotAndBlockRoot slotAndBlockRoot) {
    return SafeFuture.of(() -> database.getBlobSidecarKeys(slotAndBlockRoot));
  }

  @Override
  public SafeFuture<List<BlobSidecar>> getArchivedBlobSidecars(
      final SlotAndBlockRoot slotAndBlockRoot) {
    return SafeFuture.of(() -> blobSidecarsArchiver.retrieve(slotAndBlockRoot).orElse(List.of()));
  }

  @Override
  public SafeFuture<List<BlobSidecar>> getArchivedBlobSidecars(final UInt64 slot) {
    return SafeFuture.of(() -> blobSidecarsArchiver.retrieve(slot).orElse(List.of()));
  }
<<<<<<< HEAD
=======

  @Override
  public SafeFuture<Optional<UInt64>> getFirstCustodyIncompleteSlot() {
    return SafeFuture.of(database::getFirstCustodyIncompleteSlot);
  }

  @Override
  public SafeFuture<Optional<UInt64>> getFirstSamplerIncompleteSlot() {
    return SafeFuture.of(database::getFirstSamplerIncompleteSlot);
  }

  @Override
  public SafeFuture<Optional<DataColumnSidecar>> getSidecar(
      final DataColumnSlotAndIdentifier identifier) {
    return SafeFuture.of(() -> database.getSidecar(identifier));
  }

  @Override
  public SafeFuture<Optional<DataColumnSidecar>> getNonCanonicalSidecar(
      final DataColumnSlotAndIdentifier identifier) {
    return SafeFuture.of(() -> database.getNonCanonicalSidecar(identifier));
  }

  @Override
  public SafeFuture<List<DataColumnSlotAndIdentifier>> getDataColumnIdentifiers(final UInt64 slot) {
    return SafeFuture.of(
        () -> {
          try (final Stream<DataColumnSlotAndIdentifier> dataColumnIdentifiersStream =
              database.streamDataColumnIdentifiers(slot)) {
            return dataColumnIdentifiersStream.toList();
          }
        });
  }

  @Override
  public SafeFuture<List<DataColumnSlotAndIdentifier>> getDataColumnIdentifiers(
      final UInt64 startSlot, final UInt64 endSlot, final UInt64 limit) {
    return SafeFuture.of(
        () -> {
          try (final Stream<DataColumnSlotAndIdentifier> dataColumnIdentifiersStream =
              database.streamDataColumnIdentifiers(startSlot, endSlot).limit(limit.longValue())) {
            return dataColumnIdentifiersStream.toList();
          }
        });
  }

  @Override
  public SafeFuture<Optional<UInt64>> getEarliestDataColumnSidecarSlot() {
    return SafeFuture.of(database::getEarliestDataColumnSidecarSlot);
  }

  @Override
  public SafeFuture<Void> onFirstCustodyIncompleteSlot(final UInt64 slot) {
    return SafeFuture.fromRunnable(() -> database.setFirstCustodyIncompleteSlot(slot));
  }

  @Override
  public SafeFuture<Void> onFirstSamplerIncompleteSlot(final UInt64 slot) {
    return SafeFuture.fromRunnable(() -> database.setFirstSamplerIncompleteSlot(slot));
  }

  @Override
  public SafeFuture<Void> onNewSidecar(final DataColumnSidecar sidecar) {
    return SafeFuture.fromRunnable(() -> database.addSidecar(sidecar));
  }

  @Override
  public SafeFuture<Void> onSidecarsAvailabilitySlot(final UInt64 earliestSlotRequired) {
    return SafeFuture.fromRunnable(
        () -> database.pruneAllSidecars(earliestSlotRequired.minusMinZero(1)));
  }
>>>>>>> aaf23c44
}<|MERGE_RESOLUTION|>--- conflicted
+++ resolved
@@ -387,8 +387,6 @@
   public SafeFuture<List<BlobSidecar>> getArchivedBlobSidecars(final UInt64 slot) {
     return SafeFuture.of(() -> blobSidecarsArchiver.retrieve(slot).orElse(List.of()));
   }
-<<<<<<< HEAD
-=======
 
   @Override
   public SafeFuture<Optional<UInt64>> getFirstCustodyIncompleteSlot() {
@@ -460,5 +458,4 @@
     return SafeFuture.fromRunnable(
         () -> database.pruneAllSidecars(earliestSlotRequired.minusMinZero(1)));
   }
->>>>>>> aaf23c44
 }