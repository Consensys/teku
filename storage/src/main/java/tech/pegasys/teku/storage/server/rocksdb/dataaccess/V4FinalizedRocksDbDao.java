/*
 * Copyright 2020 ConsenSys AG.
 *
 * Licensed under the Apache License, Version 2.0 (the "License"); you may not use this file except in compliance with
 * the License. You may obtain a copy of the License at
 *
 * http://www.apache.org/licenses/LICENSE-2.0
 *
 * Unless required by applicable law or agreed to in writing, software distributed under the License is distributed on
 * an "AS IS" BASIS, WITHOUT WARRANTIES OR CONDITIONS OF ANY KIND, either express or implied. See the License for the
 * specific language governing permissions and limitations under the License.
 */

package tech.pegasys.teku.storage.server.rocksdb.dataaccess;

import com.google.common.primitives.UnsignedLong;
import com.google.errorprone.annotations.MustBeClosed;
import java.util.Optional;
import java.util.stream.Stream;
import org.apache.tuweni.bytes.Bytes32;
import tech.pegasys.teku.datastructures.blocks.SignedBeaconBlock;
import tech.pegasys.teku.datastructures.state.BeaconState;
import tech.pegasys.teku.storage.server.rocksdb.core.ColumnEntry;
import tech.pegasys.teku.storage.server.rocksdb.core.RocksDbAccessor;
import tech.pegasys.teku.storage.server.rocksdb.schema.V4SchemaFinalized;

public class V4FinalizedRocksDbDao implements RocksDbFinalizedDao {
  private final RocksDbAccessor db;
  private final UnsignedLong stateStorageFrequency;

  public V4FinalizedRocksDbDao(final RocksDbAccessor db, final long stateStorageFrequency) {
    this.db = db;
    this.stateStorageFrequency = UnsignedLong.valueOf(stateStorageFrequency);
  }

  @Override
  public void close() throws Exception {
    db.close();
  }

  @Override
  public Optional<SignedBeaconBlock> getFinalizedBlockAtSlot(final UnsignedLong slot) {
    return db.get(V4SchemaFinalized.FINALIZED_BLOCKS_BY_SLOT, slot);
  }

  @Override
  public Optional<SignedBeaconBlock> getLatestFinalizedBlockAtSlot(final UnsignedLong slot) {
    return db.getFloorEntry(V4SchemaFinalized.FINALIZED_BLOCKS_BY_SLOT, slot)
        .map(ColumnEntry::getValue);
  }

  @Override
  public Optional<BeaconState> getLatestAvailableFinalizedState(final UnsignedLong maxSlot) {
    return db.getFloorEntry(V4SchemaFinalized.FINALIZED_STATES_BY_SLOT, maxSlot)
        .map(ColumnEntry::getValue);
  }

  @Override
  @MustBeClosed
  public Stream<SignedBeaconBlock> streamFinalizedBlocks(
      final UnsignedLong startSlot, final UnsignedLong endSlot) {
    return db.stream(V4SchemaFinalized.FINALIZED_BLOCKS_BY_SLOT, startSlot, endSlot)
        .map(ColumnEntry::getValue);
  }

  @Override
  public Optional<UnsignedLong> getSlotForFinalizedBlockRoot(final Bytes32 blockRoot) {
    return db.get(V4SchemaFinalized.SLOTS_BY_FINALIZED_ROOT, blockRoot);
  }

  @Override
  public Optional<SignedBeaconBlock> getFinalizedBlock(final Bytes32 root) {
    return db.get(V4SchemaFinalized.SLOTS_BY_FINALIZED_ROOT, root)
        .flatMap(this::getFinalizedBlockAtSlot);
  }

  @Override
  public FinalizedUpdater finalizedUpdater() {
    return new V4FinalizedRocksDbDao.V4FinalizedUpdater(db, stateStorageFrequency);
  }

  private static class V4FinalizedUpdater implements FinalizedUpdater {
    private final RocksDbAccessor.RocksDbTransaction transaction;
    private final UnsignedLong stateStorageFrequency;

    V4FinalizedUpdater(final RocksDbAccessor db, final UnsignedLong stateStorageFrequency) {
      this.transaction = db.startTransaction();
      this.stateStorageFrequency = stateStorageFrequency;
    }

    @Override
    public void addFinalizedBlock(final SignedBeaconBlock block) {
      transaction.put(V4SchemaFinalized.SLOTS_BY_FINALIZED_ROOT, block.getRoot(), block.getSlot());
      transaction.put(V4SchemaFinalized.FINALIZED_BLOCKS_BY_SLOT, block.getSlot(), block);
    }

    @Override
    public void addFinalizedState(final Bytes32 blockRoot, final BeaconState state) {
<<<<<<< HEAD
      transaction.put(V4SchemaFinalized.FINALIZED_STATES_BY_SLOT, state.getSlot(), state);
=======
      if (state.getSlot().mod(stateStorageFrequency).equals(UnsignedLong.ZERO)) {
        transaction.put(V4SchemaFinalized.FINALIZED_STATES_BY_ROOT, blockRoot, state);
      }
>>>>>>> 0972cc3e
    }

    @Override
    public void commit() {
      // Commit db updates
      transaction.commit();
      close();
    }

    @Override
    public void cancel() {
      transaction.rollback();
      close();
    }

    @Override
    public void close() {
      transaction.close();
    }
  }
}<|MERGE_RESOLUTION|>--- conflicted
+++ resolved
@@ -96,13 +96,9 @@
 
     @Override
     public void addFinalizedState(final Bytes32 blockRoot, final BeaconState state) {
-<<<<<<< HEAD
-      transaction.put(V4SchemaFinalized.FINALIZED_STATES_BY_SLOT, state.getSlot(), state);
-=======
       if (state.getSlot().mod(stateStorageFrequency).equals(UnsignedLong.ZERO)) {
-        transaction.put(V4SchemaFinalized.FINALIZED_STATES_BY_ROOT, blockRoot, state);
+        transaction.put(V4SchemaFinalized.FINALIZED_STATES_BY_SLOT, state.getSlot(), state);
       }
->>>>>>> 0972cc3e
     }
 
     @Override
