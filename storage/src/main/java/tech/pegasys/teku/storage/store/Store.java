--- conflicted
+++ resolved
@@ -505,15 +505,6 @@
     if (!containsBlock(blockRoot)) {
       return EmptyStoreResults.EMPTY_SIGNED_BLOCK_FUTURE;
     }
-<<<<<<< HEAD
-=======
-    final Optional<SignedBeaconBlock> inMemoryBlock = getBlockIfAvailable(blockRoot);
-    if (inMemoryBlock.isPresent()) {
-      return SafeFuture.completedFuture(inMemoryBlock);
-    }
-
-    // Retrieve block
->>>>>>> fd422dac
     return blockProvider.getBlock(blockRoot);
   }
 
