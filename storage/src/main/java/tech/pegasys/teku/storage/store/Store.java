--- conflicted
+++ resolved
@@ -50,13 +50,8 @@
 import tech.pegasys.teku.infrastructure.metrics.TekuMetricCategory;
 import tech.pegasys.teku.infrastructure.unsigned.UInt64;
 import tech.pegasys.teku.protoarray.BlockMetadataStore;
+import tech.pegasys.teku.protoarray.ProtoArray;
 import tech.pegasys.teku.protoarray.ProtoArrayForkChoiceStrategy;
-import tech.pegasys.teku.protoarray.ProtoArray;
-<<<<<<< HEAD
-import tech.pegasys.teku.protoarray.ProtoArrayBuilder;
-=======
-import tech.pegasys.teku.protoarray.ProtoArrayForkChoiceStrategy;
->>>>>>> bc91f83e
 import tech.pegasys.teku.protoarray.ProtoArrayStorageChannel;
 import tech.pegasys.teku.protoarray.StoredBlockMetadata;
 import tech.pegasys.teku.spec.Spec;
@@ -239,7 +234,8 @@
             checkpointStateTaskQueue);
     if (maybeForkChoiceStrategy.isEmpty()) {
       final ProtoArrayForkChoiceStrategy forkChoiceStrategy =
-          ProtoArrayForkChoiceStrategy.initializeAndMigrateStorage(store, protoArrayStorageChannel).join();
+          ProtoArrayForkChoiceStrategy.initializeAndMigrateStorage(store, protoArrayStorageChannel)
+              .join();
       store.blockMetadata = forkChoiceStrategy;
       store.forkChoiceStrategy = forkChoiceStrategy;
     } else {
