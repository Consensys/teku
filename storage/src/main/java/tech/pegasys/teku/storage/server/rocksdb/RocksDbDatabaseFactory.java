--- conflicted
+++ resolved
@@ -18,10 +18,7 @@
 import static tech.pegasys.teku.infrastructure.metrics.TekuMetricCategory.STORAGE_HOT_DB;
 
 import java.util.ArrayList;
-<<<<<<< HEAD
-=======
 import java.util.List;
->>>>>>> 5a410f62
 import org.hyperledger.besu.plugin.services.MetricsSystem;
 import tech.pegasys.teku.spec.Spec;
 import tech.pegasys.teku.storage.server.Database;
@@ -76,25 +73,16 @@
       final long stateStorageFrequency,
       final boolean storeNonCanonicalBlocks,
       final Spec spec) {
-    final KvStoreAccessor finalizedDb;
 
-<<<<<<< HEAD
-    ArrayList<KvStoreColumn<?, ?>> allColumns = new ArrayList<>(schemaHot.getAllColumns());
+    final List<KvStoreColumn<?, ?>> allColumns = new ArrayList<>(schemaHot.getAllColumns());
     allColumns.addAll(schemaFinalized.getAllColumns());
-    finalizedDb =
+    final KvStoreAccessor db =
         RocksDbInstanceFactory.create(metricsSystem, STORAGE, hotConfiguration, allColumns);
-    hotDb = finalizedDb;
 
     return KvStoreDatabase.createWithStateSnapshots(
-=======
-    final List<KvStoreColumn<?, ?>> allColumns = new ArrayList<>(schemaHot.getAllColumns());
-    allColumns.addAll(schemaFinalized.getAllColumns());
-    finalizedDb =
-        RocksDbInstanceFactory.create(metricsSystem, STORAGE, hotConfiguration, allColumns);
-    return KvStoreDatabase.createV6(
->>>>>>> 5a410f62
         metricsSystem,
-        finalizedDb,
+        db,
+        db,
         schemaHot,
         schemaFinalized,
         stateStorageMode,
