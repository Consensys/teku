--- conflicted
+++ resolved
@@ -190,12 +190,9 @@
     try {
       final ProtoNode headNode =
           protoArray.findOptimisticHead(currentEpoch, justifiedCheckpoint, finalizedCheckpoint);
-<<<<<<< HEAD
       final Optional<ProtoNode> maybeParentNode = protoArray.getProtoNode(headNode.getParentRoot());
-=======
       final UInt64 headExecutionBlockNumber = headNode.getExecutionBlockNumber();
       final Bytes32 headExecutionBlockHash = headNode.getExecutionBlockHash();
->>>>>>> 22713091
       final Bytes32 justifiedExecutionHash =
           protoArray
               .getProtoNode(justifiedCheckpoint.getRoot())
@@ -211,6 +208,7 @@
         return new ForkChoiceState(
             parentNode.getBlockRoot(),
             parentNode.getBlockSlot(),
+            parentNode.getExecutionBlockNumber(),
             parentNode.getExecutionBlockHash(),
             justifiedExecutionHash,
             finalizedExecutionHash,
@@ -219,12 +217,8 @@
       return new ForkChoiceState(
           headNode.getBlockRoot(),
           headNode.getBlockSlot(),
-<<<<<<< HEAD
-          headNode.getExecutionBlockHash(),
-=======
           headExecutionBlockNumber,
           headExecutionBlockHash,
->>>>>>> 22713091
           justifiedExecutionHash,
           finalizedExecutionHash,
           headNode.isOptimistic() || !protoArray.nodeIsViableForHead(headNode));
@@ -296,7 +290,6 @@
       protoArrayLock.readLock().unlock();
     }
   }
-
   @Override
   public Optional<UInt64> executionBlockNumber(final Bytes32 blockRoot) {
     protoArrayLock.readLock().lock();
@@ -308,10 +301,10 @@
   }
 
   @Override
-  public Optional<Bytes32> executionBlockHash(final Bytes32 blockRoot) {
-    protoArrayLock.readLock().lock();
-    try {
-      return getProtoNode(blockRoot).map(ProtoNode::getExecutionBlockHash);
+  public Optional<Bytes32> executionBlockHash(final Bytes32 beaconBlockRoot) {
+    protoArrayLock.readLock().lock();
+    try {
+      return getProtoNode(beaconBlockRoot).map(ProtoNode::getExecutionBlockHash);
     } finally {
       protoArrayLock.readLock().unlock();
     }
