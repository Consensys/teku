/*
 * Copyright Consensys Software Inc., 2025
 *
 * Licensed under the Apache License, Version 2.0 (the "License"); you may not use this file except in compliance with
 * the License. You may obtain a copy of the License at
 *
 * http://www.apache.org/licenses/LICENSE-2.0
 *
 * Unless required by applicable law or agreed to in writing, software distributed under the License is distributed on
 * an "AS IS" BASIS, WITHOUT WARRANTIES OR CONDITIONS OF ANY KIND, either express or implied. See the License for the
 * specific language governing permissions and limitations under the License.
 */

package tech.pegasys.teku.storage.server.kvstore.schema;

import static tech.pegasys.teku.storage.server.kvstore.schema.KvStoreColumn.asColumnId;
import static tech.pegasys.teku.storage.server.kvstore.serialization.KvStoreSerializer.BLOCK_ROOTS_SERIALIZER;
import static tech.pegasys.teku.storage.server.kvstore.serialization.KvStoreSerializer.BYTES32_SERIALIZER;
import static tech.pegasys.teku.storage.server.kvstore.serialization.KvStoreSerializer.BYTES_SERIALIZER;
import static tech.pegasys.teku.storage.server.kvstore.serialization.KvStoreSerializer.COLUMN_SLOT_AND_IDENTIFIER_KEY_SERIALIZER;
import static tech.pegasys.teku.storage.server.kvstore.serialization.KvStoreSerializer.DATA_COLUMN_SIDECARS_PROOFS_SERIALIZER;
import static tech.pegasys.teku.storage.server.kvstore.serialization.KvStoreSerializer.SLOT_AND_BLOCK_ROOT_AND_BLOB_INDEX_KEY_SERIALIZER;
import static tech.pegasys.teku.storage.server.kvstore.serialization.KvStoreSerializer.UINT64_SERIALIZER;

import com.google.common.collect.ImmutableMap;
import java.util.Collection;
import java.util.List;
import java.util.Map;
import java.util.Set;
import org.apache.tuweni.bytes.Bytes;
import org.apache.tuweni.bytes.Bytes32;
import tech.pegasys.teku.infrastructure.unsigned.UInt64;
import tech.pegasys.teku.kzg.KZGProof;
import tech.pegasys.teku.spec.Spec;
import tech.pegasys.teku.spec.datastructures.blocks.SignedBeaconBlock;
import tech.pegasys.teku.spec.datastructures.state.beaconstate.BeaconState;
import tech.pegasys.teku.spec.datastructures.util.DataColumnSlotAndIdentifier;
import tech.pegasys.teku.spec.datastructures.util.SlotAndBlockRootAndBlobIndex;
import tech.pegasys.teku.storage.server.kvstore.serialization.KvStoreSerializer;

public class V6SchemaCombinedSnapshot extends V6SchemaCombined
    implements SchemaCombinedSnapshotState {

  private final KvStoreColumn<Bytes32, UInt64> slotsByFinalizedRoot;
  private final KvStoreColumn<UInt64, SignedBeaconBlock> finalizedBlocksBySlot;
  private final KvStoreColumn<Bytes32, SignedBeaconBlock> nonCanonicalBlocksByRoot;
  private final KvStoreColumn<Bytes32, UInt64> slotsByFinalizedStateRoot;
  private final KvStoreColumn<UInt64, Set<Bytes32>> nonCanonicalBlockRootsBySlot;
  private final KvStoreColumn<UInt64, BeaconState> finalizedStatesBySlot;

  private final KvStoreColumn<SlotAndBlockRootAndBlobIndex, Bytes> blobSidecarBySlotRootBlobIndex;
  private final KvStoreColumn<SlotAndBlockRootAndBlobIndex, Bytes>
      nonCanonicalBlobSidecarBySlotRootBlobIndex;
  private final KvStoreColumn<DataColumnSlotAndIdentifier, Bytes> sidecarByColumnSlotAndIdentifier;
  private final KvStoreColumn<DataColumnSlotAndIdentifier, Bytes>
      nonCanonicalSidecarByColumnSlotAndIdentifier;
<<<<<<< HEAD
  private final KvStoreColumn<UInt64, Bytes> dataColumnSidecarsProofsBySlot;
=======
  private final KvStoreColumn<UInt64, List<List<KZGProof>>> dataColumnSidecarsProofsBySlot;
>>>>>>> 19d22375
  private final List<Bytes> deletedColumnIds;

  private V6SchemaCombinedSnapshot(final Spec spec, final int finalizedOffset) {
    super(spec, finalizedOffset);
    slotsByFinalizedRoot =
        KvStoreColumn.create(finalizedOffset + 1, BYTES32_SERIALIZER, UINT64_SERIALIZER);
    finalizedBlocksBySlot =
        KvStoreColumn.create(
            finalizedOffset + 2,
            UINT64_SERIALIZER,
            KvStoreSerializer.createSignedBlockSerializer(spec));
    finalizedStatesBySlot =
        KvStoreColumn.create(
            finalizedOffset + 3, UINT64_SERIALIZER, KvStoreSerializer.createStateSerializer(spec));
    slotsByFinalizedStateRoot =
        KvStoreColumn.create(finalizedOffset + 4, BYTES32_SERIALIZER, UINT64_SERIALIZER);
    nonCanonicalBlocksByRoot =
        KvStoreColumn.create(
            finalizedOffset + 5,
            BYTES32_SERIALIZER,
            KvStoreSerializer.createSignedBlockSerializer(spec));
    nonCanonicalBlockRootsBySlot =
        KvStoreColumn.create(finalizedOffset + 6, UINT64_SERIALIZER, BLOCK_ROOTS_SERIALIZER);
    blobSidecarBySlotRootBlobIndex =
        KvStoreColumn.create(
            finalizedOffset + 12,
            SLOT_AND_BLOCK_ROOT_AND_BLOB_INDEX_KEY_SERIALIZER,
            BYTES_SERIALIZER);

    nonCanonicalBlobSidecarBySlotRootBlobIndex =
        KvStoreColumn.create(
            finalizedOffset + 13,
            SLOT_AND_BLOCK_ROOT_AND_BLOB_INDEX_KEY_SERIALIZER,
            BYTES_SERIALIZER);

    sidecarByColumnSlotAndIdentifier =
        KvStoreColumn.create(
            finalizedOffset + 14, COLUMN_SLOT_AND_IDENTIFIER_KEY_SERIALIZER, BYTES_SERIALIZER);

    nonCanonicalSidecarByColumnSlotAndIdentifier =
        KvStoreColumn.create(
            finalizedOffset + 15, COLUMN_SLOT_AND_IDENTIFIER_KEY_SERIALIZER, BYTES_SERIALIZER);

    dataColumnSidecarsProofsBySlot =
<<<<<<< HEAD
        KvStoreColumn.create(finalizedOffset + 17, UINT64_SERIALIZER, BYTES_SERIALIZER);
=======
        KvStoreColumn.create(
            finalizedOffset + 17, UINT64_SERIALIZER, DATA_COLUMN_SIDECARS_PROOFS_SERIALIZER);
>>>>>>> 19d22375

    deletedColumnIds =
        List.of(
            asColumnId(finalizedOffset + 7),
            asColumnId(finalizedOffset + 8),
            asColumnId(finalizedOffset + 9),
            asColumnId(finalizedOffset + 10),
            asColumnId(finalizedOffset + 11),
            asColumnId(finalizedOffset + 16));
  }

  public static V6SchemaCombinedSnapshot createV4(final Spec spec) {
    return new V6SchemaCombinedSnapshot(spec, V4_FINALIZED_OFFSET);
  }

  public static V6SchemaCombinedSnapshot createV6(final Spec spec) {
    return new V6SchemaCombinedSnapshot(spec, V6_FINALIZED_OFFSET);
  }

  @Override
  public KvStoreColumn<UInt64, BeaconState> getColumnFinalizedStatesBySlot() {
    return finalizedStatesBySlot;
  }

  @Override
  public KvStoreColumn<Bytes32, UInt64> getColumnSlotsByFinalizedRoot() {
    return slotsByFinalizedRoot;
  }

  @Override
  public KvStoreColumn<UInt64, SignedBeaconBlock> getColumnFinalizedBlocksBySlot() {
    return finalizedBlocksBySlot;
  }

  @Override
  public KvStoreColumn<Bytes32, UInt64> getColumnSlotsByFinalizedStateRoot() {
    return slotsByFinalizedStateRoot;
  }

  @Override
  public KvStoreColumn<Bytes32, SignedBeaconBlock> getColumnNonCanonicalBlocksByRoot() {
    return nonCanonicalBlocksByRoot;
  }

  @Override
  public KvStoreColumn<UInt64, Set<Bytes32>> getColumnNonCanonicalRootsBySlot() {
    return nonCanonicalBlockRootsBySlot;
  }

  @Override
  public KvStoreColumn<SlotAndBlockRootAndBlobIndex, Bytes>
      getColumnBlobSidecarBySlotRootBlobIndex() {
    return blobSidecarBySlotRootBlobIndex;
  }

  @Override
  public KvStoreColumn<SlotAndBlockRootAndBlobIndex, Bytes>
      getColumnNonCanonicalBlobSidecarBySlotRootBlobIndex() {
    return nonCanonicalBlobSidecarBySlotRootBlobIndex;
  }

  @Override
  public KvStoreColumn<DataColumnSlotAndIdentifier, Bytes>
      getColumnSidecarByColumnSlotAndIdentifier() {
    return sidecarByColumnSlotAndIdentifier;
  }

  @Override
  public KvStoreColumn<DataColumnSlotAndIdentifier, Bytes>
      getColumnNonCanonicalSidecarByColumnSlotAndIdentifier() {
    return nonCanonicalSidecarByColumnSlotAndIdentifier;
  }

  @Override
<<<<<<< HEAD
  public KvStoreColumn<UInt64, Bytes> getColumnDataColumnSidecarsProofsBySlot() {
=======
  public KvStoreColumn<UInt64, List<List<KZGProof>>> getColumnDataColumnSidecarsProofsBySlot() {
>>>>>>> 19d22375
    return dataColumnSidecarsProofsBySlot;
  }

  @Override
  public Map<String, KvStoreColumn<?, ?>> getColumnMap() {
    return ImmutableMap.<String, KvStoreColumn<?, ?>>builder()
        .put("HOT_BLOCKS_BY_ROOT", getColumnHotBlocksByRoot())
        .put("CHECKPOINT_STATES", getColumnCheckpointStates())
        .put("VOTES", getColumnVotes())
        .put("DEPOSITS_FROM_BLOCK_EVENTS", getColumnDepositsFromBlockEvents())
        .put("STATE_ROOT_TO_SLOT_AND_BLOCK_ROOT", getColumnStateRootToSlotAndBlockRoot())
        .put("HOT_STATES_BY_ROOT", getColumnHotStatesByRoot())
        .put("HOT_BLOCK_CHECKPOINT_EPOCHS_BY_ROOT", getColumnHotBlockCheckpointEpochsByRoot())
        .put("SLOTS_BY_FINALIZED_ROOT", getColumnSlotsByFinalizedRoot())
        .put("FINALIZED_BLOCKS_BY_SLOT", getColumnFinalizedBlocksBySlot())
        .put("FINALIZED_STATES_BY_SLOT", getColumnFinalizedStatesBySlot())
        .put("SLOTS_BY_FINALIZED_STATE_ROOT", getColumnSlotsByFinalizedStateRoot())
        .put("NON_CANONICAL_BLOCKS_BY_ROOT", getColumnNonCanonicalBlocksByRoot())
        .put("NON_CANONICAL_BLOCK_ROOTS_BY_SLOT", getColumnNonCanonicalRootsBySlot())
        .put(
            "BLOB_SIDECAR_BY_SLOT_AND_BLOCK_ROOT_AND_BLOB_INDEX",
            getColumnBlobSidecarBySlotRootBlobIndex())
        .put(
            "NON_CANONICAL_BLOB_SIDECAR_BY_SLOT_AND_BLOCK_ROOT_AND_BLOB_INDEX",
            getColumnNonCanonicalBlobSidecarBySlotRootBlobIndex())
        .put("SIDECAR_BY_COLUMN_SLOT_AND_IDENTIFIER", getColumnSidecarByColumnSlotAndIdentifier())
        .put(
            "NON_CANONICAL_SIDECAR_BY_COLUMN_SLOT_AND_IDENTIFIER",
            getColumnNonCanonicalSidecarByColumnSlotAndIdentifier())
        .put("DATA_COLUMN_SIDECARS_PROOFS_BY_SLOT", getColumnDataColumnSidecarsProofsBySlot())
        .build();
  }

  @Override
  public Collection<KvStoreColumn<?, ?>> getAllColumns() {
    return getColumnMap().values();
  }

  @Override
  public Collection<KvStoreVariable<?>> getAllVariables() {
    return getVariableMap().values();
  }

  @Override
  public Collection<Bytes> getDeletedColumnIds() {
    return deletedColumnIds;
  }
}<|MERGE_RESOLUTION|>--- conflicted
+++ resolved
@@ -54,11 +54,7 @@
   private final KvStoreColumn<DataColumnSlotAndIdentifier, Bytes> sidecarByColumnSlotAndIdentifier;
   private final KvStoreColumn<DataColumnSlotAndIdentifier, Bytes>
       nonCanonicalSidecarByColumnSlotAndIdentifier;
-<<<<<<< HEAD
-  private final KvStoreColumn<UInt64, Bytes> dataColumnSidecarsProofsBySlot;
-=======
   private final KvStoreColumn<UInt64, List<List<KZGProof>>> dataColumnSidecarsProofsBySlot;
->>>>>>> 19d22375
   private final List<Bytes> deletedColumnIds;
 
   private V6SchemaCombinedSnapshot(final Spec spec, final int finalizedOffset) {
@@ -103,12 +99,8 @@
             finalizedOffset + 15, COLUMN_SLOT_AND_IDENTIFIER_KEY_SERIALIZER, BYTES_SERIALIZER);
 
     dataColumnSidecarsProofsBySlot =
-<<<<<<< HEAD
-        KvStoreColumn.create(finalizedOffset + 17, UINT64_SERIALIZER, BYTES_SERIALIZER);
-=======
         KvStoreColumn.create(
             finalizedOffset + 17, UINT64_SERIALIZER, DATA_COLUMN_SIDECARS_PROOFS_SERIALIZER);
->>>>>>> 19d22375
 
     deletedColumnIds =
         List.of(
@@ -183,11 +175,7 @@
   }
 
   @Override
-<<<<<<< HEAD
-  public KvStoreColumn<UInt64, Bytes> getColumnDataColumnSidecarsProofsBySlot() {
-=======
   public KvStoreColumn<UInt64, List<List<KZGProof>>> getColumnDataColumnSidecarsProofsBySlot() {
->>>>>>> 19d22375
     return dataColumnSidecarsProofsBySlot;
   }
 
