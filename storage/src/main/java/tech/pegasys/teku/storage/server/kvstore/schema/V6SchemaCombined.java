--- conflicted
+++ resolved
@@ -81,8 +81,6 @@
       KvStoreVariable.create(9, CHECKPOINT_SERIALIZER);
   private static final KvStoreVariable<DepositTreeSnapshot> FINALIZED_DEPOSIT_SNAPSHOT =
       KvStoreVariable.create(10, DEPOSIT_SNAPSHOT_SERIALIZER);
-  private static final KvStoreVariable<UInt64> EARLIEST_BLOB_SIDECAR_SLOT =
-      KvStoreVariable.create(11, UINT64_SERIALIZER);
 
   private final KvStoreVariable<UInt64> optimisticTransitionBlockSlot;
   private final KvStoreVariable<UInt64> earliestBlobSidecarSlot;
@@ -191,11 +189,7 @@
 
   @Override
   public KvStoreVariable<UInt64> getVariableEarliestBlobSidecarSlot() {
-<<<<<<< HEAD
-    return EARLIEST_BLOB_SIDECAR_SLOT;
-=======
     return earliestBlobSidecarSlot;
->>>>>>> 5502f7ec
   }
 
   @Override
