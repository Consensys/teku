--- conflicted
+++ resolved
@@ -66,12 +66,8 @@
   public Bytes32 applyForkChoiceScoreChanges(
       final Checkpoint finalizedCheckpoint,
       final Checkpoint justifiedCheckpoint,
-<<<<<<< HEAD
-      final BeaconState justifiedCheckpointState,
+      final List<UInt64> justifiedCheckpointEffectiveBalances,
       final List<ProposerWeighting> removedProposerWeightings) {
-=======
-      final List<UInt64> justifiedCheckpointEffectiveBalances) {
->>>>>>> 884c82ef
 
     // Ensure the store lock is taken before entering forkChoiceStrategy. Otherwise it takes the
     // protoArray lock first, and may deadlock when it later needs to get votes which requires the
@@ -81,15 +77,11 @@
       return store
           .getForkChoiceStrategy()
           .findHead(
-<<<<<<< HEAD
               this,
               removedProposerWeightings,
               finalizedCheckpoint,
               justifiedCheckpoint,
-              justifiedCheckpointState);
-=======
-              this, finalizedCheckpoint, justifiedCheckpoint, justifiedCheckpointEffectiveBalances);
->>>>>>> 884c82ef
+              justifiedCheckpointEffectiveBalances);
     } finally {
       lock.writeLock().unlock();
     }
