/*
 * Copyright 2020 ConsenSys AG.
 *
 * Licensed under the Apache License, Version 2.0 (the "License"); you may not use this file except in compliance with
 * the License. You may obtain a copy of the License at
 *
 * http://www.apache.org/licenses/LICENSE-2.0
 *
 * Unless required by applicable law or agreed to in writing, software distributed under the License is distributed on
 * an "AS IS" BASIS, WITHOUT WARRANTIES OR CONDITIONS OF ANY KIND, either express or implied. See the License for the
 * specific language governing permissions and limitations under the License.
 */

package tech.pegasys.teku.storage.server.rocksdb;

import static com.google.common.base.Preconditions.checkNotNull;
import static com.google.common.base.Preconditions.checkState;
import static tech.pegasys.teku.infrastructure.metrics.TekuMetricCategory.STORAGE;
import static tech.pegasys.teku.infrastructure.metrics.TekuMetricCategory.STORAGE_FINALIZED_DB;
import static tech.pegasys.teku.infrastructure.metrics.TekuMetricCategory.STORAGE_HOT_DB;
import static tech.pegasys.teku.util.config.Constants.SECONDS_PER_SLOT;
import static tech.pegasys.teku.util.config.Constants.SLOTS_PER_EPOCH;

import com.google.common.annotations.VisibleForTesting;
import com.google.errorprone.annotations.MustBeClosed;
import java.time.Instant;
import java.util.ArrayList;
import java.util.HashMap;
import java.util.List;
import java.util.Map;
import java.util.Optional;
import java.util.Set;
import java.util.function.Function;
import java.util.function.Supplier;
import java.util.stream.Collectors;
import java.util.stream.Stream;
import org.apache.logging.log4j.LogManager;
import org.apache.logging.log4j.Logger;
import org.apache.tuweni.bytes.Bytes32;
import org.hyperledger.besu.plugin.services.MetricsSystem;
import tech.pegasys.teku.core.lookup.BlockProvider;
import tech.pegasys.teku.datastructures.blocks.SignedBeaconBlock;
import tech.pegasys.teku.datastructures.blocks.SlotAndBlockRoot;
import tech.pegasys.teku.datastructures.forkchoice.VoteTracker;
import tech.pegasys.teku.datastructures.hashtree.HashTree;
import tech.pegasys.teku.datastructures.state.AnchorPoint;
import tech.pegasys.teku.datastructures.state.BeaconState;
import tech.pegasys.teku.datastructures.state.Checkpoint;
import tech.pegasys.teku.infrastructure.async.SafeFuture;
import tech.pegasys.teku.infrastructure.unsigned.UInt64;
import tech.pegasys.teku.pow.event.DepositsFromBlockEvent;
import tech.pegasys.teku.pow.event.MinGenesisTimeBlockEvent;
import tech.pegasys.teku.protoarray.ProtoArraySnapshot;
import tech.pegasys.teku.storage.events.StorageUpdate;
import tech.pegasys.teku.storage.events.WeakSubjectivityState;
import tech.pegasys.teku.storage.events.WeakSubjectivityUpdate;
import tech.pegasys.teku.storage.server.Database;
import tech.pegasys.teku.storage.server.rocksdb.core.RocksDbAccessor;
import tech.pegasys.teku.storage.server.rocksdb.core.RocksDbInstanceFactory;
import tech.pegasys.teku.storage.server.rocksdb.dataaccess.RocksDbEth1Dao;
import tech.pegasys.teku.storage.server.rocksdb.dataaccess.RocksDbEth1Dao.Eth1Updater;
import tech.pegasys.teku.storage.server.rocksdb.dataaccess.RocksDbFinalizedDao;
import tech.pegasys.teku.storage.server.rocksdb.dataaccess.RocksDbFinalizedDao.FinalizedUpdater;
import tech.pegasys.teku.storage.server.rocksdb.dataaccess.RocksDbHotDao;
import tech.pegasys.teku.storage.server.rocksdb.dataaccess.RocksDbHotDao.HotUpdater;
import tech.pegasys.teku.storage.server.rocksdb.dataaccess.RocksDbProtoArrayDao;
import tech.pegasys.teku.storage.server.rocksdb.dataaccess.V4FinalizedRocksDbDao;
import tech.pegasys.teku.storage.server.rocksdb.dataaccess.V4HotRocksDbDao;
import tech.pegasys.teku.storage.server.rocksdb.schema.RocksDbColumn;
import tech.pegasys.teku.storage.server.rocksdb.schema.SchemaFinalized;
import tech.pegasys.teku.storage.server.rocksdb.schema.SchemaHot;
import tech.pegasys.teku.storage.server.rocksdb.schema.V4SchemaFinalized;
import tech.pegasys.teku.storage.server.rocksdb.schema.V4SchemaHot;
import tech.pegasys.teku.storage.server.state.StateRootRecorder;
import tech.pegasys.teku.storage.store.StoreBuilder;
import tech.pegasys.teku.util.config.StateStorageMode;

public class RocksDbDatabase implements Database {
  private static final Logger LOG = LogManager.getLogger();

  private static int TX_BATCH_SIZE = 500;

  private final MetricsSystem metricsSystem;
  private final StateStorageMode stateStorageMode;

  final RocksDbHotDao hotDao;
  final RocksDbFinalizedDao finalizedDao;
  final RocksDbEth1Dao eth1Dao;
  private final RocksDbProtoArrayDao protoArrayDao;

  public static Database createV4(
      final MetricsSystem metricsSystem,
      final RocksDbConfiguration hotConfiguration,
      final RocksDbConfiguration finalizedConfiguration,
      final StateStorageMode stateStorageMode,
      final long stateStorageFrequency) {
    final RocksDbAccessor hotDb =
        RocksDbInstanceFactory.create(
            metricsSystem, STORAGE_HOT_DB, hotConfiguration, V4SchemaHot.INSTANCE.getAllColumns());
    final RocksDbAccessor finalizedDb =
        RocksDbInstanceFactory.create(
            metricsSystem,
            STORAGE_FINALIZED_DB,
            finalizedConfiguration,
            V4SchemaFinalized.INSTANCE.getAllColumns());
    return createV4(metricsSystem, hotDb, finalizedDb, stateStorageMode, stateStorageFrequency);
  }

  public static Database createV6(
      final MetricsSystem metricsSystem,
      final RocksDbConfiguration hotConfiguration,
      final Optional<RocksDbConfiguration> finalizedConfiguration,
      final SchemaHot schemaHot,
      final SchemaFinalized schemaFinalized,
      final StateStorageMode stateStorageMode,
      final long stateStorageFrequency) {
    final RocksDbAccessor hotDb;
    final RocksDbAccessor finalizedDb;

    if (finalizedConfiguration.isPresent()) {
      hotDb =
          RocksDbInstanceFactory.create(
              metricsSystem, STORAGE_HOT_DB, hotConfiguration, schemaHot.getAllColumns());
      finalizedDb =
          RocksDbInstanceFactory.create(
              metricsSystem,
              STORAGE_FINALIZED_DB,
              finalizedConfiguration.get(),
              schemaFinalized.getAllColumns());
    } else {

      ArrayList<RocksDbColumn<?, ?>> allColumns = new ArrayList<>(schemaHot.getAllColumns());
      allColumns.addAll(schemaFinalized.getAllColumns());
      finalizedDb =
          RocksDbInstanceFactory.create(metricsSystem, STORAGE, hotConfiguration, allColumns);
      hotDb = finalizedDb;
    }
    return createV6(
        metricsSystem,
        hotDb,
        finalizedDb,
        schemaHot,
        schemaFinalized,
        stateStorageMode,
        stateStorageFrequency);
  }

  static Database createV4(
      final MetricsSystem metricsSystem,
      final RocksDbAccessor hotDb,
      final RocksDbAccessor finalizedDb,
      final StateStorageMode stateStorageMode,
      final long stateStorageFrequency) {
    final V4HotRocksDbDao dao = new V4HotRocksDbDao(hotDb, V4SchemaHot.INSTANCE);
    final V4FinalizedRocksDbDao finalizedDbDao =
        new V4FinalizedRocksDbDao(finalizedDb, V4SchemaFinalized.INSTANCE, stateStorageFrequency);
    return new RocksDbDatabase(metricsSystem, dao, finalizedDbDao, dao, dao, stateStorageMode);
  }

  static Database createV6(
      final MetricsSystem metricsSystem,
      final RocksDbAccessor hotDb,
      final RocksDbAccessor finalizedDb,
      final SchemaHot schemaHot,
      final SchemaFinalized schemaFinalized,
      final StateStorageMode stateStorageMode,
      final long stateStorageFrequency) {
    final V4HotRocksDbDao dao = new V4HotRocksDbDao(hotDb, schemaHot);
    final V4FinalizedRocksDbDao finalizedDbDao =
        new V4FinalizedRocksDbDao(finalizedDb, schemaFinalized, stateStorageFrequency);
    return new RocksDbDatabase(metricsSystem, dao, finalizedDbDao, dao, dao, stateStorageMode);
  }

  private RocksDbDatabase(
      final MetricsSystem metricsSystem,
      final RocksDbHotDao hotDao,
      final RocksDbFinalizedDao finalizedDao,
      final RocksDbEth1Dao eth1Dao,
      final RocksDbProtoArrayDao protoArrayDao,
      final StateStorageMode stateStorageMode) {
    this.metricsSystem = metricsSystem;
    this.finalizedDao = finalizedDao;
    this.eth1Dao = eth1Dao;
    this.protoArrayDao = protoArrayDao;
    this.stateStorageMode = stateStorageMode;
    this.hotDao = hotDao;
  }

  @Override
  public void storeInitialAnchor(final AnchorPoint anchor) {
    try (final HotUpdater hotUpdater = hotDao.hotUpdater();
        final FinalizedUpdater finalizedUpdater = finalizedDao.finalizedUpdater()) {
      // We should only have a single block / state / checkpoint at anchorpoint initialization
      final Checkpoint anchorCheckpoint = anchor.getCheckpoint();
      final Bytes32 anchorRoot = anchorCheckpoint.getRoot();
      final BeaconState anchorState = anchor.getState();
      final SignedBeaconBlock anchorBlock = anchor.getBlock();

      hotUpdater.setAnchor(anchor.getCheckpoint());
      hotUpdater.setGenesisTime(anchorState.getGenesis_time());
      hotUpdater.setJustifiedCheckpoint(anchorCheckpoint);
      hotUpdater.setBestJustifiedCheckpoint(anchorCheckpoint);
      hotUpdater.setFinalizedCheckpoint(anchorCheckpoint);
      hotUpdater.setLatestFinalizedState(anchorState);

      // We need to store the anchor block in both hot and cold storage so that on restart
      // we're guaranteed to have at least one block / state to load into RecentChainData.
      // Save to hot storage
      hotUpdater.addHotBlock(anchorBlock);
      // Save to cold storage
      finalizedUpdater.addFinalizedBlock(anchorBlock);
      putFinalizedState(finalizedUpdater, anchorRoot, anchorState);

      finalizedUpdater.commit();
      hotUpdater.commit();
    }
  }

  @Override
  public void update(final StorageUpdate event) {
    if (event.isEmpty()) {
      return;
    }
    doUpdate(event);
  }

  @Override
  public void updateWeakSubjectivityState(WeakSubjectivityUpdate weakSubjectivityUpdate) {
    try (final HotUpdater updater = hotDao.hotUpdater()) {
      Optional<Checkpoint> checkpoint = weakSubjectivityUpdate.getWeakSubjectivityCheckpoint();
      checkpoint.ifPresentOrElse(
          updater::setWeakSubjectivityCheckpoint, updater::clearWeakSubjectivityCheckpoint);
      updater.commit();
    }
  }

  @Override
  public Optional<StoreBuilder> createMemoryStore() {
    return createMemoryStore(() -> Instant.now().getEpochSecond());
  }

  @VisibleForTesting
  Optional<StoreBuilder> createMemoryStore(final Supplier<Long> timeSupplier) {
    Optional<UInt64> maybeGenesisTime = hotDao.getGenesisTime();
    if (maybeGenesisTime.isEmpty()) {
      // If genesis time hasn't been set, genesis hasn't happened and we have no data
      return Optional.empty();
    }
    final UInt64 genesisTime = maybeGenesisTime.get();
    final Optional<Checkpoint> anchor = hotDao.getAnchor();
    final Checkpoint justifiedCheckpoint = hotDao.getJustifiedCheckpoint().orElseThrow();
    final Checkpoint finalizedCheckpoint = hotDao.getFinalizedCheckpoint().orElseThrow();
    final Checkpoint bestJustifiedCheckpoint = hotDao.getBestJustifiedCheckpoint().orElseThrow();
    final BeaconState finalizedState = hotDao.getLatestFinalizedState().orElseThrow();

    final Map<UInt64, VoteTracker> votes = hotDao.getVotes();

    // Build maps with block information
    final Map<Bytes32, Bytes32> childToParentLookup = new HashMap<>();
    final Map<Bytes32, UInt64> rootToSlot = new HashMap<>();
    try (final Stream<SignedBeaconBlock> hotBlocks = hotDao.streamHotBlocks()) {
      hotBlocks.forEach(
          b -> {
            childToParentLookup.put(b.getRoot(), b.getParent_root());
            rootToSlot.put(b.getRoot(), b.getSlot());
          });
    }

    // Validate finalized data is consistent and available
    final SignedBeaconBlock finalizedBlock =
        hotDao.getHotBlock(finalizedCheckpoint.getRoot()).orElse(null);
    checkNotNull(finalizedBlock);
    checkState(
        finalizedBlock.getMessage().getState_root().equals(finalizedState.hash_tree_root()),
        "Latest finalized state does not match latest finalized block");
    final AnchorPoint latestFinalized =
        AnchorPoint.create(finalizedCheckpoint, finalizedBlock, finalizedState);

    // Make sure time is set to a reasonable value in the case where we start up before genesis when
    // the clock time would be prior to genesis
    final long clockTime = timeSupplier.get();
    final UInt64 slotTime = genesisTime.plus(finalizedState.getSlot().times(SECONDS_PER_SLOT));
    final UInt64 time = slotTime.max(clockTime);

    return Optional.of(
        StoreBuilder.create()
            .metricsSystem(metricsSystem)
            .time(time)
            .anchor(anchor)
            .genesisTime(genesisTime)
            .latestFinalized(latestFinalized)
            .justifiedCheckpoint(justifiedCheckpoint)
            .bestJustifiedCheckpoint(bestJustifiedCheckpoint)
            .childToParentMap(childToParentLookup)
            .rootToSlotMap(rootToSlot)
            .votes(votes));
  }

  @Override
  public WeakSubjectivityState getWeakSubjectivityState() {
    return WeakSubjectivityState.create(hotDao.getWeakSubjectivityCheckpoint());
  }

  @Override
  public Map<UInt64, VoteTracker> getVotes() {
    return hotDao.getVotes();
  }

  @Override
  public Optional<UInt64> getSlotForFinalizedBlockRoot(final Bytes32 blockRoot) {
    return finalizedDao.getSlotForFinalizedBlockRoot(blockRoot);
  }

  @Override
  public Optional<UInt64> getSlotForFinalizedStateRoot(final Bytes32 stateRoot) {
    return finalizedDao.getSlotForFinalizedStateRoot(stateRoot);
  }

  @Override
  public Optional<SignedBeaconBlock> getFinalizedBlockAtSlot(final UInt64 slot) {
    return finalizedDao.getFinalizedBlockAtSlot(slot);
  }

  @Override
  public Optional<UInt64> getEarliestAvailableBlockSlot() {
    return finalizedDao.getEarliestFinalizedBlockSlot();
  }

  @Override
  public Optional<SignedBeaconBlock> getLatestFinalizedBlockAtSlot(final UInt64 slot) {
    return finalizedDao.getLatestFinalizedBlockAtSlot(slot);
  }

  @Override
  public Optional<BeaconState> getLatestAvailableFinalizedState(final UInt64 maxSlot) {
    return finalizedDao.getLatestAvailableFinalizedState(maxSlot);
  }

  @Override
  public Optional<SignedBeaconBlock> getSignedBlock(final Bytes32 root) {
    return hotDao.getHotBlock(root).or(() -> finalizedDao.getFinalizedBlock(root));
  }

  @Override
  public Optional<BeaconState> getHotState(final Bytes32 root) {
    return hotDao.getHotState(root);
  }

  @Override
  public Map<Bytes32, SignedBeaconBlock> getHotBlocks(final Set<Bytes32> blockRoots) {
    return blockRoots.stream()
        .flatMap(root -> hotDao.getHotBlock(root).stream())
        .collect(Collectors.toMap(SignedBeaconBlock::getRoot, Function.identity()));
  }

  @Override
  public Optional<SignedBeaconBlock> getHotBlock(final Bytes32 blockRoot) {
    return hotDao.getHotBlock(blockRoot);
  }

  @Override
  @MustBeClosed
  public Stream<SignedBeaconBlock> streamFinalizedBlocks(
      final UInt64 startSlot, final UInt64 endSlot) {
    return finalizedDao.streamFinalizedBlocks(startSlot, endSlot);
  }

  @Override
  public List<Bytes32> getStateRootsBeforeSlot(final UInt64 slot) {
    return hotDao.getStateRootsBeforeSlot(slot);
  }

  @Override
  public void addHotStateRoots(
      final Map<Bytes32, SlotAndBlockRoot> stateRootToSlotAndBlockRootMap) {
    try (final HotUpdater updater = hotDao.hotUpdater()) {
      updater.addHotStateRoots(stateRootToSlotAndBlockRootMap);
      updater.commit();
    }
  }

  @Override
  public Optional<SlotAndBlockRoot> getSlotAndBlockRootFromStateRoot(final Bytes32 stateRoot) {
    Optional<SlotAndBlockRoot> maybeSlotAndBlockRoot =
        hotDao.getSlotAndBlockRootFromStateRoot(stateRoot);
    if (maybeSlotAndBlockRoot.isPresent()) {
      return maybeSlotAndBlockRoot;
    }
    return finalizedDao.getSlotAndBlockRootForFinalizedStateRoot(stateRoot);
  }

  @Override
  public void pruneHotStateRoots(final List<Bytes32> stateRoots) {
    try (final HotUpdater updater = hotDao.hotUpdater()) {
      updater.pruneHotStateRoots(stateRoots);
      updater.commit();
    }
  }

  @Override
  public Optional<MinGenesisTimeBlockEvent> getMinGenesisTimeBlock() {
    return eth1Dao.getMinGenesisTimeBlock();
  }

  @Override
  @MustBeClosed
  public Stream<DepositsFromBlockEvent> streamDepositsFromBlocks() {
    return eth1Dao.streamDepositsFromBlocks();
  }

  @Override
  public Optional<ProtoArraySnapshot> getProtoArraySnapshot() {
    return protoArrayDao.getProtoArraySnapshot();
  }

  @Override
  public void addMinGenesisTimeBlock(final MinGenesisTimeBlockEvent event) {
    try (final Eth1Updater updater = eth1Dao.eth1Updater()) {
      updater.addMinGenesisTimeBlock(event);
      updater.commit();
    }
  }

  @Override
  public void addDepositsFromBlockEvent(final DepositsFromBlockEvent event) {
    try (final Eth1Updater updater = eth1Dao.eth1Updater()) {
      updater.addDepositsFromBlockEvent(event);
      updater.commit();
    }
  }

  @Override
  public void putProtoArraySnapshot(final ProtoArraySnapshot protoArraySnapshot) {
    try (final RocksDbProtoArrayDao.ProtoArrayUpdater updater = protoArrayDao.protoArrayUpdater()) {
      updater.putProtoArraySnapshot(protoArraySnapshot);
      updater.commit();
    }
  }

  @Override
  public void close() throws Exception {
    hotDao.close();
    eth1Dao.close();
    finalizedDao.close();
  }

  private void doUpdate(final StorageUpdate update) {
    LOG.trace("Applying finalized updates");
    // Update finalized blocks and states
    updateFinalizedData(
        update.getFinalizedChildToParentMap(),
        update.getFinalizedBlocks(),
        update.getFinalizedStates());

    LOG.trace("Applying hot updates");
    try (final HotUpdater updater = hotDao.hotUpdater()) {
      // Store new hot data
      update.getGenesisTime().ifPresent(updater::setGenesisTime);
      update
          .getFinalizedCheckpoint()
          .ifPresent(
              checkpoint -> {
                updater.setFinalizedCheckpoint(checkpoint);
                UInt64 finalizedSlot = checkpoint.getEpochStartSlot().plus(SLOTS_PER_EPOCH);
                updater.pruneHotStateRoots(hotDao.getStateRootsBeforeSlot(finalizedSlot));
                updater.deleteHotState(checkpoint.getRoot());
              });

      update.getJustifiedCheckpoint().ifPresent(updater::setJustifiedCheckpoint);
      update.getBestJustifiedCheckpoint().ifPresent(updater::setBestJustifiedCheckpoint);
      update.getLatestFinalizedState().ifPresent(updater::setLatestFinalizedState);

      LOG.trace("Adding hot blocks");
      updater.addHotBlocks(update.getHotBlocks());
      LOG.trace("Adding hot states");
      updater.addHotStates(update.getHotStates());

      LOG.trace("Adding hot state roots");
      if (update.getStateRoots().size() > 0) {
        updater.addHotStateRoots(update.getStateRoots());
      }
      LOG.trace("Adding votes");
      updater.addVotes(update.getVotes());

      LOG.trace("Deleting pruned hot blocks");
      // Delete finalized data from hot db
      update.getDeletedHotBlocks().forEach(updater::deleteHotBlock);

      LOG.trace("Committing hot db changes");
      updater.commit();
    }
  }

  private void updateFinalizedData(
      Map<Bytes32, Bytes32> finalizedChildToParentMap,
      final Map<Bytes32, SignedBeaconBlock> finalizedBlocks,
      final Map<Bytes32, BeaconState> finalizedStates) {
    if (finalizedChildToParentMap.isEmpty()) {
      // Nothing to do
      return;
    }

<<<<<<< HEAD
    try (final FinalizedUpdater updater = finalizedDao.finalizedUpdater()) {
      final BlockProvider blockProvider =
          BlockProvider.withKnownBlocks(
              roots -> SafeFuture.completedFuture(getHotBlocks(roots)), finalizedBlocks);

      switch (stateStorageMode) {
        case ARCHIVE:
          LOG.trace("Recording finalized states and blocks in archive mode");
          // Get previously finalized block to build on top of
          final SignedBeaconBlock baseBlock = getFinalizedBlock();

          final HashTree blockTree =
              HashTree.builder()
                  .rootHash(baseBlock.getRoot())
                  .childAndParentRoots(finalizedChildToParentMap)
                  .build();

          final StateRootRecorder recorder =
              new StateRootRecorder(baseBlock.getSlot(), updater::addFinalizedStateRoot);

          blockTree
              .preOrderStream()
              .forEach(
                  blockRoot -> {
                    updater.addFinalizedBlock(
                        blockProvider
                            .getBlock(blockRoot)
                            .join()
                            .orElseThrow(
                                () -> new IllegalStateException("Missing finalized block")));
                    Optional.ofNullable(finalizedStates.get(blockRoot))
                        .or(() -> getHotState(blockRoot))
                        .ifPresent(
                            state -> {
                              updater.addFinalizedState(blockRoot, state);
                              recorder.acceptNextState(state);
                            });
                  });
          break;

        case PRUNE:
          LOG.trace("Recording blocks in prune mode");
          int blockCount = 0;
          for (Bytes32 root : finalizedChildToParentMap.keySet()) {
            SignedBeaconBlock block =
                blockProvider
                    .getBlock(root)
                    .join()
                    .orElseThrow(() -> new IllegalStateException("Missing finalized block"));
            blockCount++;
            if ((blockCount % 100) == 0) {
              LOG.info("Recorded {} finalized blocks", blockCount);
            }
            updater.addFinalizedBlock(block);
          }
          break;
        default:
          throw new UnsupportedOperationException("Unhandled storage mode: " + stateStorageMode);
=======
    switch (stateStorageMode) {
      case ARCHIVE:
        updateFinalizedDataArchiveMode(finalizedChildToParentMap, finalizedBlocks, finalizedStates);
        break;

      case PRUNE:
        updateFinalizedDataPruneMode(finalizedChildToParentMap, finalizedBlocks);
        break;
      default:
        throw new UnsupportedOperationException("Unhandled storage mode: " + stateStorageMode);
    }
  }

  private void updateFinalizedDataArchiveMode(
      Map<Bytes32, Bytes32> finalizedChildToParentMap,
      final Map<Bytes32, SignedBeaconBlock> finalizedBlocks,
      final Map<Bytes32, BeaconState> finalizedStates) {
    final BlockProvider blockProvider =
        BlockProvider.withKnownBlocks(
            roots -> SafeFuture.completedFuture(getHotBlocks(roots)), finalizedBlocks);

    // Get previously finalized block to build on top of
    final SignedBeaconBlock baseBlock = getFinalizedBlock();

    final List<Bytes32> finalizedRoots =
        HashTree.builder()
            .rootHash(baseBlock.getRoot())
            .childAndParentRoots(finalizedChildToParentMap)
            .build()
            .preOrderStream()
            .collect(Collectors.toList());

    int i = 0;
    UInt64 lastSlot = baseBlock.getSlot();
    while (i < finalizedRoots.size()) {
      final int start = i;
      try (final FinalizedUpdater updater = finalizedDao.finalizedUpdater()) {
        final StateRootRecorder recorder =
            new StateRootRecorder(lastSlot, updater::addFinalizedStateRoot);

        while (i < finalizedRoots.size() && (i - start) < TX_BATCH_SIZE) {
          final Bytes32 blockRoot = finalizedRoots.get(i);

          final SignedBeaconBlock block =
              blockProvider
                  .getBlock(blockRoot)
                  .join()
                  .orElseThrow(() -> new IllegalStateException("Missing finalized block"));
          updater.addFinalizedBlock(block);
          Optional.ofNullable(finalizedStates.get(blockRoot))
              .or(() -> getHotState(blockRoot))
              .ifPresent(
                  state -> {
                    updater.addFinalizedState(blockRoot, state);
                    recorder.acceptNextState(state);
                  });

          lastSlot = block.getSlot();
          i++;
        }
        updater.commit();
>>>>>>> eb20d000
      }
    }
  }

  private void updateFinalizedDataPruneMode(
      Map<Bytes32, Bytes32> finalizedChildToParentMap,
      final Map<Bytes32, SignedBeaconBlock> finalizedBlocks) {
    final BlockProvider blockProvider =
        BlockProvider.withKnownBlocks(
            roots -> SafeFuture.completedFuture(getHotBlocks(roots)), finalizedBlocks);

    final List<Bytes32> finalizedRoots = new ArrayList<>(finalizedChildToParentMap.keySet());
    int i = 0;
    while (i < finalizedRoots.size()) {
      try (final FinalizedUpdater updater = finalizedDao.finalizedUpdater()) {
        final int start = i;
        while (i < finalizedRoots.size() && (i - start) < TX_BATCH_SIZE) {
          final Bytes32 root = finalizedRoots.get(i);
          SignedBeaconBlock block =
              blockProvider
                  .getBlock(root)
                  .join()
                  .orElseThrow(() -> new IllegalStateException("Missing finalized block"));
          updater.addFinalizedBlock(block);
          i++;
        }
        updater.commit();
      }
    }
  }

  private SignedBeaconBlock getFinalizedBlock() {
    final Bytes32 baseBlockRoot = hotDao.getFinalizedCheckpoint().orElseThrow().getRoot();
    return finalizedDao.getFinalizedBlock(baseBlockRoot).orElseThrow();
  }

  private void putFinalizedState(
      FinalizedUpdater updater, final Bytes32 blockRoot, final BeaconState state) {
    switch (stateStorageMode) {
      case ARCHIVE:
        updater.addFinalizedState(blockRoot, state);
        break;
      case PRUNE:
        // Don't persist finalized state
        break;
      default:
        throw new UnsupportedOperationException("Unhandled storage mode: " + stateStorageMode);
    }
  }
}<|MERGE_RESOLUTION|>--- conflicted
+++ resolved
@@ -78,7 +78,7 @@
 public class RocksDbDatabase implements Database {
   private static final Logger LOG = LogManager.getLogger();
 
-  private static int TX_BATCH_SIZE = 500;
+  private static final int TX_BATCH_SIZE = 500;
 
   private final MetricsSystem metricsSystem;
   private final StateStorageMode stateStorageMode;
@@ -500,66 +500,6 @@
       return;
     }
 
-<<<<<<< HEAD
-    try (final FinalizedUpdater updater = finalizedDao.finalizedUpdater()) {
-      final BlockProvider blockProvider =
-          BlockProvider.withKnownBlocks(
-              roots -> SafeFuture.completedFuture(getHotBlocks(roots)), finalizedBlocks);
-
-      switch (stateStorageMode) {
-        case ARCHIVE:
-          LOG.trace("Recording finalized states and blocks in archive mode");
-          // Get previously finalized block to build on top of
-          final SignedBeaconBlock baseBlock = getFinalizedBlock();
-
-          final HashTree blockTree =
-              HashTree.builder()
-                  .rootHash(baseBlock.getRoot())
-                  .childAndParentRoots(finalizedChildToParentMap)
-                  .build();
-
-          final StateRootRecorder recorder =
-              new StateRootRecorder(baseBlock.getSlot(), updater::addFinalizedStateRoot);
-
-          blockTree
-              .preOrderStream()
-              .forEach(
-                  blockRoot -> {
-                    updater.addFinalizedBlock(
-                        blockProvider
-                            .getBlock(blockRoot)
-                            .join()
-                            .orElseThrow(
-                                () -> new IllegalStateException("Missing finalized block")));
-                    Optional.ofNullable(finalizedStates.get(blockRoot))
-                        .or(() -> getHotState(blockRoot))
-                        .ifPresent(
-                            state -> {
-                              updater.addFinalizedState(blockRoot, state);
-                              recorder.acceptNextState(state);
-                            });
-                  });
-          break;
-
-        case PRUNE:
-          LOG.trace("Recording blocks in prune mode");
-          int blockCount = 0;
-          for (Bytes32 root : finalizedChildToParentMap.keySet()) {
-            SignedBeaconBlock block =
-                blockProvider
-                    .getBlock(root)
-                    .join()
-                    .orElseThrow(() -> new IllegalStateException("Missing finalized block"));
-            blockCount++;
-            if ((blockCount % 100) == 0) {
-              LOG.info("Recorded {} finalized blocks", blockCount);
-            }
-            updater.addFinalizedBlock(block);
-          }
-          break;
-        default:
-          throw new UnsupportedOperationException("Unhandled storage mode: " + stateStorageMode);
-=======
     switch (stateStorageMode) {
       case ARCHIVE:
         updateFinalizedDataArchiveMode(finalizedChildToParentMap, finalizedBlocks, finalizedStates);
@@ -621,7 +561,9 @@
           i++;
         }
         updater.commit();
->>>>>>> eb20d000
+        if (i >= TX_BATCH_SIZE) {
+          LOG.info("Recorded {} of {} finalized blocks", i, finalizedRoots.size());
+        }
       }
     }
   }
@@ -649,6 +591,9 @@
           i++;
         }
         updater.commit();
+        if (i >= TX_BATCH_SIZE) {
+          LOG.info("Recorded {} of {} finalized blocks", i, finalizedRoots.size());
+        }
       }
     }
   }
