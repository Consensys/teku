/*
 * Copyright 2020 ConsenSys AG.
 *
 * Licensed under the Apache License, Version 2.0 (the "License"); you may not use this file except in compliance with
 * the License. You may obtain a copy of the License at
 *
 * http://www.apache.org/licenses/LICENSE-2.0
 *
 * Unless required by applicable law or agreed to in writing, software distributed under the License is distributed on
 * an "AS IS" BASIS, WITHOUT WARRANTIES OR CONDITIONS OF ANY KIND, either express or implied. See the License for the
 * specific language governing permissions and limitations under the License.
 */

package tech.pegasys.teku.storage.server.rocksdb;

import static com.google.common.base.Preconditions.checkNotNull;
import static com.google.common.base.Preconditions.checkState;
import static tech.pegasys.teku.metrics.TekuMetricCategory.STORAGE_FINALIZED_DB;
import static tech.pegasys.teku.metrics.TekuMetricCategory.STORAGE_HOT_DB;

import com.google.common.primitives.UnsignedLong;
import com.google.errorprone.annotations.MustBeClosed;
import java.time.Instant;
import java.util.Map;
import java.util.Optional;
import java.util.stream.Stream;
import org.apache.tuweni.bytes.Bytes32;
import org.hyperledger.besu.plugin.services.MetricsSystem;
import tech.pegasys.teku.core.StateGenerator;
import tech.pegasys.teku.datastructures.blocks.BlockTree;
import tech.pegasys.teku.datastructures.blocks.SignedBeaconBlock;
import tech.pegasys.teku.datastructures.forkchoice.VoteTracker;
import tech.pegasys.teku.datastructures.state.BeaconState;
import tech.pegasys.teku.datastructures.state.Checkpoint;
import tech.pegasys.teku.pow.event.DepositsFromBlockEvent;
import tech.pegasys.teku.pow.event.MinGenesisTimeBlockEvent;
import tech.pegasys.teku.protoarray.ProtoArray;
import tech.pegasys.teku.storage.events.StorageUpdate;
import tech.pegasys.teku.storage.server.Database;
import tech.pegasys.teku.storage.server.rocksdb.core.RocksDbAccessor;
import tech.pegasys.teku.storage.server.rocksdb.core.RocksDbInstanceFactory;
import tech.pegasys.teku.storage.server.rocksdb.dataaccess.RocksDbEth1Dao;
import tech.pegasys.teku.storage.server.rocksdb.dataaccess.RocksDbEth1Dao.Eth1Updater;
import tech.pegasys.teku.storage.server.rocksdb.dataaccess.RocksDbFinalizedDao;
import tech.pegasys.teku.storage.server.rocksdb.dataaccess.RocksDbFinalizedDao.FinalizedUpdater;
import tech.pegasys.teku.storage.server.rocksdb.dataaccess.RocksDbHotDao;
import tech.pegasys.teku.storage.server.rocksdb.dataaccess.RocksDbHotDao.HotUpdater;
import tech.pegasys.teku.storage.server.rocksdb.dataaccess.RocksDbProtoArrayDao;
import tech.pegasys.teku.storage.server.rocksdb.dataaccess.V3RocksDbDao;
import tech.pegasys.teku.storage.server.rocksdb.dataaccess.V4FinalizedRocksDbDao;
import tech.pegasys.teku.storage.server.rocksdb.dataaccess.V4HotRocksDbDao;
import tech.pegasys.teku.storage.server.rocksdb.schema.V3Schema;
import tech.pegasys.teku.storage.server.rocksdb.schema.V4SchemaFinalized;
import tech.pegasys.teku.storage.server.rocksdb.schema.V4SchemaHot;
import tech.pegasys.teku.storage.store.StoreFactory;
import tech.pegasys.teku.storage.store.UpdatableStore;
import tech.pegasys.teku.util.config.StateStorageMode;

public class RocksDbDatabase implements Database {

  private final MetricsSystem metricsSystem;
  private final StateStorageMode stateStorageMode;

<<<<<<< HEAD
  private final RocksDbHotDao hotDao;
  private final RocksDbFinalizedDao finalizedDao;
  private final RocksDbEth1Dao eth1Dao;
  private final RocksDbProtoArrayDao protoArrayDao;
=======
  final RocksDbHotDao hotDao;
  final RocksDbFinalizedDao finalizedDao;
  final RocksDbEth1Dao eth1Dao;
>>>>>>> d98d802c

  public static Database createV3(
      final MetricsSystem metricsSystem,
      final RocksDbConfiguration configuration,
      final StateStorageMode stateStorageMode) {
    final RocksDbAccessor db =
        RocksDbInstanceFactory.create(metricsSystem, STORAGE_HOT_DB, configuration, V3Schema.class);
    return createV3(metricsSystem, db, stateStorageMode);
  }

  public static Database createV4(
      final MetricsSystem metricsSystem,
      final RocksDbConfiguration hotConfiguration,
      final RocksDbConfiguration finalizedConfiguration,
      final StateStorageMode stateStorageMode,
      final long stateStorageFrequency) {
    final RocksDbAccessor hotDb =
        RocksDbInstanceFactory.create(
            metricsSystem, STORAGE_HOT_DB, hotConfiguration, V4SchemaHot.class);
    final RocksDbAccessor finalizedDb =
        RocksDbInstanceFactory.create(
            metricsSystem, STORAGE_FINALIZED_DB, finalizedConfiguration, V4SchemaFinalized.class);
    return createV4(metricsSystem, hotDb, finalizedDb, stateStorageMode, stateStorageFrequency);
  }

  static Database createV3(
      final MetricsSystem metricsSystem,
      final RocksDbAccessor db,
      final StateStorageMode stateStorageMode) {
    final V3RocksDbDao dao = new V3RocksDbDao(db);
    return new RocksDbDatabase(metricsSystem, dao, dao, dao, dao, stateStorageMode);
  }

  static Database createV4(
      final MetricsSystem metricsSystem,
      final RocksDbAccessor hotDb,
      final RocksDbAccessor finalizedDb,
      final StateStorageMode stateStorageMode,
      final long stateStorageFrequency) {
    final V4HotRocksDbDao dao = new V4HotRocksDbDao(hotDb);
    final V4FinalizedRocksDbDao finalizedDbDao =
        new V4FinalizedRocksDbDao(finalizedDb, stateStorageFrequency);
    return new RocksDbDatabase(metricsSystem, dao, finalizedDbDao, dao, dao, stateStorageMode);
  }

  private RocksDbDatabase(
      final MetricsSystem metricsSystem,
      final RocksDbHotDao hotDao,
      final RocksDbFinalizedDao finalizedDao,
      final RocksDbEth1Dao eth1Dao,
      final RocksDbProtoArrayDao protoArrayDao,
      final StateStorageMode stateStorageMode) {
    this.metricsSystem = metricsSystem;
    this.finalizedDao = finalizedDao;
    this.eth1Dao = eth1Dao;
    this.protoArrayDao = protoArrayDao;
    this.stateStorageMode = stateStorageMode;
    this.hotDao = hotDao;
  }

  @Override
  public void storeGenesis(final UpdatableStore store) {
    try (final HotUpdater hotUpdater = hotDao.hotUpdater();
        final FinalizedUpdater finalizedUpdater = finalizedDao.finalizedUpdater()) {
      hotUpdater.setGenesisTime(store.getGenesisTime());
      hotUpdater.setJustifiedCheckpoint(store.getJustifiedCheckpoint());
      hotUpdater.setBestJustifiedCheckpoint(store.getBestJustifiedCheckpoint());
      hotUpdater.setFinalizedCheckpoint(store.getFinalizedCheckpoint());

      // We should only have a single checkpoint state at genesis
      final BeaconState genesisState =
          store.getBlockState(store.getFinalizedCheckpoint().getRoot());
      hotUpdater.addCheckpointState(store.getFinalizedCheckpoint(), genesisState);
      hotUpdater.setLatestFinalizedState(genesisState);

      for (Bytes32 root : store.getBlockRoots()) {
        // Since we're storing genesis, we should only have 1 root here corresponding to genesis
        final SignedBeaconBlock block = store.getSignedBlock(root);
        final BeaconState state = store.getBlockState(root);

        // We need to store the genesis block in both hot and cold storage so that on restart
        // we're guaranteed to have at least one block / state to load into RecentChainData.
        // Save to hot storage
        hotUpdater.addHotBlock(block);
        // Save to cold storage
        finalizedUpdater.addFinalizedBlock(block);
        putFinalizedState(finalizedUpdater, root, state);
      }

      finalizedUpdater.commit();
      hotUpdater.commit();
    }
  }

  @Override
  public void update(final StorageUpdate event) {
    if (event.isEmpty()) {
      return;
    }
    doUpdate(event);
  }

  @Override
  public Optional<UpdatableStore> createMemoryStore() {
    Optional<UnsignedLong> maybeGenesisTime = hotDao.getGenesisTime();
    if (maybeGenesisTime.isEmpty()) {
      // If genesis time hasn't been set, genesis hasn't happened and we have no data
      return Optional.empty();
    }
    final UnsignedLong genesisTime = maybeGenesisTime.get();
    final Checkpoint justifiedCheckpoint = hotDao.getJustifiedCheckpoint().orElseThrow();
    final Checkpoint finalizedCheckpoint = hotDao.getFinalizedCheckpoint().orElseThrow();
    final Checkpoint bestJustifiedCheckpoint = hotDao.getBestJustifiedCheckpoint().orElseThrow();
    final BeaconState finalizedState = hotDao.getLatestFinalizedState().orElseThrow();

    final Map<Bytes32, SignedBeaconBlock> hotBlocksByRoot = hotDao.getHotBlocks();
    final Map<Checkpoint, BeaconState> checkpointStates = hotDao.getCheckpointStates();
    final Map<UnsignedLong, VoteTracker> votes = hotDao.getVotes();

    // Validate finalized data is consistent and available
    final SignedBeaconBlock finalizedBlock = hotBlocksByRoot.get(finalizedCheckpoint.getRoot());
    checkNotNull(finalizedBlock);
    checkState(
        finalizedBlock.getMessage().getState_root().equals(finalizedState.hash_tree_root()),
        "Latest finalized state does not match latest finalized block");

    return Optional.of(
        StoreFactory.createByRegeneratingHotStates(
            metricsSystem,
            UnsignedLong.valueOf(Instant.now().getEpochSecond()),
            genesisTime,
            justifiedCheckpoint,
            finalizedCheckpoint,
            bestJustifiedCheckpoint,
            hotBlocksByRoot,
            checkpointStates,
            finalizedState,
            votes));
  }

  @Override
  public Optional<UnsignedLong> getSlotForFinalizedBlockRoot(final Bytes32 blockRoot) {
    return finalizedDao.getSlotForFinalizedBlockRoot(blockRoot);
  }

  @Override
  public Optional<SignedBeaconBlock> getFinalizedBlockAtSlot(final UnsignedLong slot) {
    return finalizedDao.getFinalizedBlockAtSlot(slot);
  }

  @Override
  public Optional<SignedBeaconBlock> getLatestFinalizedBlockAtSlot(final UnsignedLong slot) {
    return finalizedDao.getLatestFinalizedBlockAtSlot(slot);
  }

  @Override
  public Optional<BeaconState> getLatestAvailableFinalizedState(final UnsignedLong maxSlot) {
    return finalizedDao.getLatestAvailableFinalizedState(maxSlot);
  }

  @Override
  public Optional<SignedBeaconBlock> getSignedBlock(final Bytes32 root) {
    return hotDao.getHotBlock(root).or(() -> finalizedDao.getFinalizedBlock(root));
  }

  @Override
  @MustBeClosed
  public Stream<SignedBeaconBlock> streamFinalizedBlocks(
      final UnsignedLong startSlot, final UnsignedLong endSlot) {
    return finalizedDao.streamFinalizedBlocks(startSlot, endSlot);
  }

  @Override
  public Optional<MinGenesisTimeBlockEvent> getMinGenesisTimeBlock() {
    return eth1Dao.getMinGenesisTimeBlock();
  }

  @Override
  @MustBeClosed
  public Stream<DepositsFromBlockEvent> streamDepositsFromBlocks() {
    return eth1Dao.streamDepositsFromBlocks();
  }

  @Override
  public Optional<ProtoArray> getProtoArrayFromDisk() {
    return protoArrayDao.getProtoArrayFromDisk();
  }

  @Override
  public void addMinGenesisTimeBlock(final MinGenesisTimeBlockEvent event) {
    try (final Eth1Updater updater = eth1Dao.eth1Updater()) {
      updater.addMinGenesisTimeBlock(event);
      updater.commit();
    }
  }

  @Override
  public void addDepositsFromBlockEvent(final DepositsFromBlockEvent event) {
    try (final Eth1Updater updater = eth1Dao.eth1Updater()) {
      updater.addDepositsFromBlockEvent(event);
      updater.commit();
    }
  }

  @Override
  public void putProtoArray(final ProtoArray newProtoArray) {
    try (final RocksDbProtoArrayDao.ProtoArrayUpdater updater = protoArrayDao.protoArrayUpdater()) {
      updater.putProtoArray(newProtoArray);
      updater.commit();
    }
  }

  @Override
  public void close() throws Exception {
    hotDao.close();
    eth1Dao.close();
    finalizedDao.close();
  }

  private void doUpdate(final StorageUpdate update) {
    try (final FinalizedUpdater updater = finalizedDao.finalizedUpdater()) {
      // Update finalized blocks and states
      putFinalizedStates(updater, update.getFinalizedBlocks(), update.getFinalizedStates());
      update.getFinalizedBlocks().values().forEach(updater::addFinalizedBlock);
      updater.commit();
    }

    try (final HotUpdater updater = hotDao.hotUpdater()) {
      // Store new hot data
      update.getGenesisTime().ifPresent(updater::setGenesisTime);
      update.getFinalizedCheckpoint().ifPresent(updater::setFinalizedCheckpoint);
      update.getJustifiedCheckpoint().ifPresent(updater::setJustifiedCheckpoint);
      update.getBestJustifiedCheckpoint().ifPresent(updater::setBestJustifiedCheckpoint);
      update.getLatestFinalizedState().ifPresent(updater::setLatestFinalizedState);

      updater.addCheckpointStates(update.getCheckpointStates());
      updater.addHotBlocks(update.getHotBlocks());
      updater.addVotes(update.getVotes());

      // Delete finalized data from hot db
      update.getDeletedCheckpointStates().forEach(updater::deleteCheckpointState);
      update.getDeletedHotBlocks().forEach(updater::deleteHotBlock);

      updater.commit();
    }
  }

  private void putFinalizedStates(
      FinalizedUpdater updater,
      final Map<Bytes32, SignedBeaconBlock> finalizedBlocks,
      final Map<Bytes32, BeaconState> finalizedStates) {
    if (finalizedBlocks.isEmpty()) {
      return;
    }

    switch (stateStorageMode) {
      case ARCHIVE:
        // Get previously finalized block to build on top of
        final Bytes32 baseBlockRoot = hotDao.getFinalizedCheckpoint().orElseThrow().getRoot();
        final SignedBeaconBlock baseBlock =
            finalizedDao.getFinalizedBlock(baseBlockRoot).orElseThrow();
        final BeaconState baseState = hotDao.getLatestFinalizedState().orElseThrow();

        final BlockTree blockTree =
            BlockTree.builder().rootBlock(baseBlock).blocks(finalizedBlocks.values()).build();
        final StateGenerator stateGenerator =
            StateGenerator.create(blockTree, baseState, finalizedStates);
        stateGenerator.regenerateAllStates(updater::addFinalizedState);
        break;
      case PRUNE:
        // Don't persist finalized state
        break;
      default:
        throw new UnsupportedOperationException("Unhandled storage mode: " + stateStorageMode);
    }
  }

  private void putFinalizedState(
      FinalizedUpdater updater, final Bytes32 blockRoot, final BeaconState state) {
    switch (stateStorageMode) {
      case ARCHIVE:
        updater.addFinalizedState(blockRoot, state);
        break;
      case PRUNE:
        // Don't persist finalized state
        break;
      default:
        throw new UnsupportedOperationException("Unhandled storage mode: " + stateStorageMode);
    }
  }
}<|MERGE_RESOLUTION|>--- conflicted
+++ resolved
@@ -61,16 +61,10 @@
   private final MetricsSystem metricsSystem;
   private final StateStorageMode stateStorageMode;
 
-<<<<<<< HEAD
-  private final RocksDbHotDao hotDao;
-  private final RocksDbFinalizedDao finalizedDao;
-  private final RocksDbEth1Dao eth1Dao;
-  private final RocksDbProtoArrayDao protoArrayDao;
-=======
   final RocksDbHotDao hotDao;
   final RocksDbFinalizedDao finalizedDao;
   final RocksDbEth1Dao eth1Dao;
->>>>>>> d98d802c
+  private final RocksDbProtoArrayDao protoArrayDao;
 
   public static Database createV3(
       final MetricsSystem metricsSystem,
