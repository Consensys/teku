--- conflicted
+++ resolved
@@ -299,13 +299,7 @@
             .latestFinalized(latestFinalized)
             .justifiedCheckpoint(justifiedCheckpoint)
             .bestJustifiedCheckpoint(bestJustifiedCheckpoint)
-<<<<<<< HEAD
             .blockInformation(blockInformation)
-            .latestFinalized(latestFinalized)
-=======
-            .childToParentMap(childToParentLookup)
-            .rootToSlotMap(rootToSlot)
->>>>>>> c984fc16
             .votes(votes));
   }
 
