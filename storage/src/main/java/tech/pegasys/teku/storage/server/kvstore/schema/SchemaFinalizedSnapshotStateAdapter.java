/*
 * Copyright Consensys Software Inc., 2025
 *
 * Licensed under the Apache License, Version 2.0 (the "License"); you may not use this file except in compliance with
 * the License. You may obtain a copy of the License at
 *
 * http://www.apache.org/licenses/LICENSE-2.0
 *
 * Unless required by applicable law or agreed to in writing, software distributed under the License is distributed on
 * an "AS IS" BASIS, WITHOUT WARRANTIES OR CONDITIONS OF ANY KIND, either express or implied. See the License for the
 * specific language governing permissions and limitations under the License.
 */

package tech.pegasys.teku.storage.server.kvstore.schema;

import com.google.common.collect.ImmutableMap;
import java.util.Collection;
import java.util.List;
import java.util.Map;
import java.util.Set;
import org.apache.tuweni.bytes.Bytes;
import org.apache.tuweni.bytes.Bytes32;
import tech.pegasys.teku.infrastructure.unsigned.UInt64;
import tech.pegasys.teku.kzg.KZGProof;
import tech.pegasys.teku.spec.datastructures.blocks.SignedBeaconBlock;
import tech.pegasys.teku.spec.datastructures.state.beaconstate.BeaconState;
import tech.pegasys.teku.spec.datastructures.util.DataColumnSlotAndIdentifier;
import tech.pegasys.teku.spec.datastructures.util.SlotAndBlockRootAndBlobIndex;

public class SchemaFinalizedSnapshotStateAdapter implements SchemaFinalizedSnapshotState {

  private final SchemaCombinedSnapshotState snapshotDelegate;
  private final SchemaCombined delegate;

  public SchemaFinalizedSnapshotStateAdapter(final SchemaCombinedSnapshotState delegate) {
    this.delegate = delegate;
    this.snapshotDelegate = delegate;
  }

  @Override
  public KvStoreColumn<UInt64, BeaconState> getColumnFinalizedStatesBySlot() {
    return snapshotDelegate.getColumnFinalizedStatesBySlot();
  }

  public KvStoreColumn<SlotAndBlockRootAndBlobIndex, Bytes>
      getColumnBlobSidecarBySlotRootBlobIndex() {
    return delegate.getColumnBlobSidecarBySlotRootBlobIndex();
  }

  public KvStoreColumn<SlotAndBlockRootAndBlobIndex, Bytes>
      getColumnNonCanonicalBlobSidecarBySlotRootBlobIndex() {
    return delegate.getColumnNonCanonicalBlobSidecarBySlotRootBlobIndex();
  }

  public KvStoreColumn<DataColumnSlotAndIdentifier, Bytes>
      getColumnSidecarByColumnSlotAndIdentifier() {
    return delegate.getColumnSidecarByColumnSlotAndIdentifier();
  }

  public KvStoreColumn<DataColumnSlotAndIdentifier, Bytes>
      getColumnNonCanonicalSidecarByColumnSlotAndIdentifier() {
    return delegate.getColumnNonCanonicalSidecarByColumnSlotAndIdentifier();
  }

<<<<<<< HEAD
  public KvStoreColumn<UInt64, Bytes> getColumnDataColumnSidecarsProofsBySlot() {
=======
  public KvStoreColumn<UInt64, List<List<KZGProof>>> getColumnDataColumnSidecarsProofsBySlot() {
>>>>>>> 19d22375
    return delegate.getColumnDataColumnSidecarsProofsBySlot();
  }

  public Map<String, KvStoreColumn<?, ?>> getColumnMap() {
    return ImmutableMap.<String, KvStoreColumn<?, ?>>builder()
        .put("SLOTS_BY_FINALIZED_ROOT", getColumnSlotsByFinalizedRoot())
        .put("FINALIZED_BLOCKS_BY_SLOT", getColumnFinalizedBlocksBySlot())
        .put("FINALIZED_STATES_BY_SLOT", getColumnFinalizedStatesBySlot())
        .put("SLOTS_BY_FINALIZED_STATE_ROOT", getColumnSlotsByFinalizedStateRoot())
        .put("NON_CANONICAL_BLOCKS_BY_ROOT", getColumnNonCanonicalBlocksByRoot())
        .put("NON_CANONICAL_BLOCK_ROOTS_BY_SLOT", getColumnNonCanonicalRootsBySlot())
        .put(
            "BLOB_SIDECAR_BY_SLOT_AND_BLOCK_ROOT_AND_BLOB_INDEX",
            getColumnBlobSidecarBySlotRootBlobIndex())
        .put(
            "NON_CANONICAL_BLOB_SIDECAR_BY_SLOT_AND_BLOCK_ROOT_AND_BLOB_INDEX",
            getColumnNonCanonicalBlobSidecarBySlotRootBlobIndex())
        .put("SIDECAR_BY_COLUMN_SLOT_AND_IDENTIFIER", getColumnSidecarByColumnSlotAndIdentifier())
        .put(
            "NON_CANONICAL_SIDECAR_BY_COLUMN_SLOT_AND_IDENTIFIER",
            getColumnNonCanonicalSidecarByColumnSlotAndIdentifier())
        .put("DATA_COLUMN_SIDECARS_PROOFS_BY_SLOT", getColumnDataColumnSidecarsProofsBySlot())
        .build();
  }

  public Collection<KvStoreColumn<?, ?>> getAllColumns() {
    return getColumnMap().values();
  }

  public Collection<KvStoreVariable<?>> getAllVariables() {
    return getVariableMap().values();
  }

  public Collection<Bytes> getDeletedVariableIds() {
    return snapshotDelegate.getDeletedVariableIds();
  }

  public Collection<Bytes> getDeletedColumnIds() {
    return snapshotDelegate.getDeletedColumnIds();
  }

  public KvStoreColumn<Bytes32, UInt64> getColumnSlotsByFinalizedRoot() {
    return delegate.getColumnSlotsByFinalizedRoot();
  }

  public KvStoreColumn<UInt64, SignedBeaconBlock> getColumnFinalizedBlocksBySlot() {
    return delegate.getColumnFinalizedBlocksBySlot();
  }

  public KvStoreColumn<Bytes32, UInt64> getColumnSlotsByFinalizedStateRoot() {
    return delegate.getColumnSlotsByFinalizedStateRoot();
  }

  public KvStoreVariable<Bytes32> getVariableLatestCanonicalBlockRoot() {
    return delegate.getVariableLatestCanonicalBlockRoot();
  }

  public KvStoreColumn<Bytes32, SignedBeaconBlock> getColumnNonCanonicalBlocksByRoot() {
    return delegate.getColumnNonCanonicalBlocksByRoot();
  }

  public KvStoreColumn<UInt64, Set<Bytes32>> getColumnNonCanonicalRootsBySlot() {
    return delegate.getColumnNonCanonicalRootsBySlot();
  }

  public KvStoreVariable<UInt64> getOptimisticTransitionBlockSlot() {
    return delegate.getOptimisticTransitionBlockSlot();
  }

  public KvStoreVariable<UInt64> getVariableEarliestBlobSidecarSlot() {
    return delegate.getVariableEarliestBlobSidecarSlot();
  }

  public KvStoreVariable<UInt64> getVariableEarliestBlockSlot() {
    return delegate.getVariableEarliestBlockSlot();
  }

  public KvStoreVariable<UInt64> getVariableFirstCustodyIncompleteSlot() {
    return delegate.getVariableFirstCustodyIncompleteSlot();
  }

  public Map<String, KvStoreVariable<?>> getVariableMap() {
    return Map.of(
        "OPTIMISTIC_TRANSITION_BLOCK_SLOT",
        getOptimisticTransitionBlockSlot(),
        "EARLIEST_BLOB_SIDECAR_SLOT",
        getVariableEarliestBlobSidecarSlot(),
        "EARLIEST_BLOCK_SLOT_AVAILABLE",
        getVariableEarliestBlockSlot(),
        "FIRST_CUSTODY_INCOMPLETE_SLOT",
        getVariableFirstCustodyIncompleteSlot());
  }
}<|MERGE_RESOLUTION|>--- conflicted
+++ resolved
@@ -62,11 +62,7 @@
     return delegate.getColumnNonCanonicalSidecarByColumnSlotAndIdentifier();
   }
 
-<<<<<<< HEAD
-  public KvStoreColumn<UInt64, Bytes> getColumnDataColumnSidecarsProofsBySlot() {
-=======
   public KvStoreColumn<UInt64, List<List<KZGProof>>> getColumnDataColumnSidecarsProofsBySlot() {
->>>>>>> 19d22375
     return delegate.getColumnDataColumnSidecarsProofsBySlot();
   }
 
