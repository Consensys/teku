--- conflicted
+++ resolved
@@ -65,13 +65,10 @@
       final Duration pruneInterval,
       final int pruneLimit,
       final boolean blobSidecarsStorageCountersEnabled,
-<<<<<<< HEAD
-      final boolean storeNonCanonicalBlobSidecars) {
-=======
       final String pruningMetricsType,
       final SettableLabelledGauge pruningTimingsLabelledGauge,
-      final SettableLabelledGauge pruningActiveLabelledGauge) {
->>>>>>> 793182b4
+      final SettableLabelledGauge pruningActiveLabelledGauge,
+      final boolean storeNonCanonicalBlobSidecars) {
     this.spec = spec;
     this.database = database;
     this.asyncRunner = asyncRunner;
@@ -79,13 +76,10 @@
     this.pruneLimit = pruneLimit;
     this.timeProvider = timeProvider;
     this.blobSidecarsStorageCountersEnabled = blobSidecarsStorageCountersEnabled;
-<<<<<<< HEAD
-    this.storeNonCanonicalBlobSidecars = storeNonCanonicalBlobSidecars;
-=======
     this.pruningMetricsType = pruningMetricsType;
     this.pruningTimingsLabelledGauge = pruningTimingsLabelledGauge;
     this.pruningActiveLabelledGauge = pruningActiveLabelledGauge;
->>>>>>> 793182b4
+    this.storeNonCanonicalBlobSidecars = storeNonCanonicalBlobSidecars;
 
     if (blobSidecarsStorageCountersEnabled) {
       LabelledGauge labelledGauge =
@@ -152,7 +146,6 @@
     }
     LOG.debug("Pruning blobs up to slot {}, limit {}", latestPrunableSlot, pruneLimit);
     try {
-<<<<<<< HEAD
       final long blobsPruningStart = System.currentTimeMillis();
       final boolean blobsPruningLimitReached =
           database.pruneOldestBlobSidecars(latestPrunableSlot, pruneLimit);
@@ -170,10 +163,6 @@
             nonCanonicalBlobsPruningStart,
             nonCanonicalBlobsLimitReached);
       }
-=======
-      final boolean limitReached = database.pruneOldestBlobSidecars(latestPrunableSlot, pruneLimit);
-      LOG.debug("Blobs pruning finished. Limit reached: {}", () -> limitReached);
->>>>>>> 793182b4
     } catch (ShuttingDownException | RejectedExecutionException ex) {
       LOG.debug("Shutting down", ex);
     }
