/*
 * Copyright 2020 ConsenSys AG.
 *
 * Licensed under the Apache License, Version 2.0 (the "License"); you may not use this file except in compliance with
 * the License. You may obtain a copy of the License at
 *
 * http://www.apache.org/licenses/LICENSE-2.0
 *
 * Unless required by applicable law or agreed to in writing, software distributed under the License is distributed on
 * an "AS IS" BASIS, WITHOUT WARRANTIES OR CONDITIONS OF ANY KIND, either express or implied. See the License for the
 * specific language governing permissions and limitations under the License.
 */

package tech.pegasys.teku.storage.server.kvstore.dataaccess;

import static com.google.common.base.Preconditions.checkArgument;

import com.google.errorprone.annotations.MustBeClosed;
import java.util.Collection;
import java.util.HashSet;
import java.util.Map;
import java.util.Optional;
import java.util.Set;
import java.util.function.Consumer;
import java.util.stream.Collectors;
import java.util.stream.Stream;
import org.apache.commons.lang3.tuple.Pair;
import org.apache.tuweni.bytes.Bytes;
import org.apache.tuweni.bytes.Bytes32;
import tech.pegasys.teku.infrastructure.collections.LimitedSet;
import tech.pegasys.teku.infrastructure.unsigned.UInt64;
import tech.pegasys.teku.spec.Spec;
import tech.pegasys.teku.spec.datastructures.blocks.SignedBeaconBlock;
import tech.pegasys.teku.spec.datastructures.blocks.SlotAndBlockRoot;
import tech.pegasys.teku.spec.datastructures.state.beaconstate.BeaconState;
import tech.pegasys.teku.spec.datastructures.state.beaconstate.BeaconStateSchema;
import tech.pegasys.teku.ssz.schema.SszSchema.BackingNodeSource;
import tech.pegasys.teku.ssz.tree.BranchNode;
import tech.pegasys.teku.ssz.tree.LeafDataNode;
import tech.pegasys.teku.ssz.tree.TreeNode;
import tech.pegasys.teku.ssz.tree.TreeUtil;
import tech.pegasys.teku.storage.server.kvstore.ColumnEntry;
import tech.pegasys.teku.storage.server.kvstore.KvStoreAccessor;
import tech.pegasys.teku.storage.server.kvstore.KvStoreAccessor.KvStoreTransaction;
import tech.pegasys.teku.storage.server.kvstore.schema.KvStoreColumn;
import tech.pegasys.teku.storage.server.kvstore.schema.KvStoreVariable;
import tech.pegasys.teku.storage.server.kvstore.schema.SchemaFinalized;

public class V4FinalizedKvStoreDao implements KvStoreFinalizedDao {

  private final Spec spec;
  private final KvStoreAccessor db;
  private final SchemaFinalized schema;

  private final Set<Bytes32> knownStoredMerkleLeaves = LimitedSet.create(100_000);
  private final Set<Bytes32> knownStoredMerkleBranches = LimitedSet.create(100_000);

  public V4FinalizedKvStoreDao(
      final Spec spec,
      final KvStoreAccessor db,
      final SchemaFinalized schema,
      @SuppressWarnings("unused") final long stateStorageFrequency) {
    this.spec = spec;
    this.db = db;
    this.schema = schema;
  }

  @Override
  public void close() throws Exception {
    db.close();
  }

  @Override
  public Optional<SignedBeaconBlock> getFinalizedBlockAtSlot(final UInt64 slot) {
    return db.get(schema.getColumnFinalizedBlocksBySlot(), slot);
  }

  @Override
  public Optional<UInt64> getEarliestFinalizedBlockSlot() {
    return db.getFirstEntry(schema.getColumnFinalizedBlocksBySlot()).map(ColumnEntry::getKey);
  }

  @Override
  public Optional<SignedBeaconBlock> getEarliestFinalizedBlock() {
    return db.getFirstEntry(schema.getColumnFinalizedBlocksBySlot()).map(ColumnEntry::getValue);
  }

  @Override
  public Optional<SignedBeaconBlock> getLatestFinalizedBlockAtSlot(final UInt64 slot) {
    return db.getFloorEntry(schema.getColumnFinalizedBlocksBySlot(), slot)
        .map(ColumnEntry::getValue);
  }

  @Override
  public Set<SignedBeaconBlock> getNonCanonicalBlocksAtSlot(final UInt64 slot) {
    Optional<Set<Bytes32>> maybeRoots = db.get(schema.getColumnNonCanonicalRootsBySlot(), slot);
    return maybeRoots.stream()
        .flatMap(Collection::stream)
        .flatMap(root -> db.get(schema.getColumnNonCanonicalBlocksByRoot(), root).stream())
        .collect(Collectors.toSet());
  }

  @Override
  public Optional<BeaconState> getLatestAvailableFinalizedState(final UInt64 maxSlot) {
    return db.getFloorEntry(schema.getColumnFinalizedStateRootsBySlot(), maxSlot)
        .map(ColumnEntry::getValue)
        .map(this::recreateState);
  }

  private BeaconState recreateState(final Bytes32 stateRoot) {
    final UInt64 slot = getSlotForFinalizedStateRoot(stateRoot).orElseThrow();
    final BeaconStateSchema<?, ?> stateSchema =
        spec.atSlot(slot).getSchemaDefinitions().getBeaconStateSchema();
    final TreeNode backingTree =
        stateSchema.loadBackingNodes(
            new BackingNodeSource() {
              @Override
              public Pair<Bytes32, Bytes32> getBranchData(final Bytes32 root) {
                return db.get(schema.getColumnFinalizedStateMerkleTrieBranches(), root)
                    .map(
                        data -> {
                          checkArgument(
                              data.size() == Bytes32.SIZE * 2,
                              "Branch data was too short %s",
                              data);
                          return Pair.of(
                              Bytes32.wrap(data.slice(0, Bytes32.SIZE)),
                              Bytes32.wrap(data.slice(Bytes32.SIZE)));
                        })
                    .orElseThrow(
                        () -> new IllegalStateException("Missing branch data for root " + root));
              }

              @Override
              public Bytes getLeafData(final Bytes32 root) {
                return db.get(schema.getColumnFinalizedStateMerkleTrieLeaves(), root)
                    .orElseThrow(
                        () -> new IllegalStateException("Missing leaf data for root " + root));
              }
            },
            stateRoot);
    return stateSchema.createFromBackingNode(backingTree);
  }

  @Override
  @MustBeClosed
  public Stream<SignedBeaconBlock> streamFinalizedBlocks(
      final UInt64 startSlot, final UInt64 endSlot) {
    return db.stream(schema.getColumnFinalizedBlocksBySlot(), startSlot, endSlot)
        .map(ColumnEntry::getValue);
  }

  @Override
  public Optional<UInt64> getSlotForFinalizedBlockRoot(final Bytes32 blockRoot) {
    return db.get(schema.getColumnSlotsByFinalizedRoot(), blockRoot);
  }

  @Override
  public Optional<UInt64> getSlotForFinalizedStateRoot(final Bytes32 stateRoot) {
    return db.get(schema.getColumnSlotsByFinalizedStateRoot(), stateRoot);
  }

  @Override
  public Optional<SlotAndBlockRoot> getSlotAndBlockRootForFinalizedStateRoot(
      final Bytes32 stateRoot) {
    Optional<UInt64> maybeSlot = db.get(schema.getColumnSlotsByFinalizedStateRoot(), stateRoot);
    return maybeSlot.flatMap(
        slot ->
            getFinalizedBlockAtSlot(slot)
                .map(block -> new SlotAndBlockRoot(slot, block.getRoot())));
  }

  @Override
  public Optional<? extends SignedBeaconBlock> getNonCanonicalBlock(final Bytes32 root) {
    return db.get(schema.getColumnNonCanonicalBlocksByRoot(), root);
  }

  @Override
  public void ingest(
      final KvStoreFinalizedDao finalizedDao, final int batchSize, final Consumer<String> logger) {
    checkArgument(batchSize > 1, "Batch size must be greater than 1 element");
    checkArgument(
        finalizedDao instanceof V4FinalizedKvStoreDao,
        "Expected instance of V4FinalizedKvStoreDao");
    final V4FinalizedKvStoreDao dao = (V4FinalizedKvStoreDao) finalizedDao;

    final Map<String, KvStoreVariable<?>> newVariables = schema.getVariableMap();
    if (newVariables.size() > 0) {
      final Map<String, KvStoreVariable<?>> oldVariables = dao.schema.getVariableMap();
      try (final KvStoreTransaction transaction = db.startTransaction()) {
        for (String key : newVariables.keySet()) {
          logger.accept(String.format("Copy variable %s", key));
          dao.getRawVariable(oldVariables.get(key))
              .ifPresent(value -> transaction.putRaw(newVariables.get(key), value));
        }
        transaction.commit();
      }
    }
    final Map<String, KvStoreColumn<?, ?>> newColumns = schema.getColumnMap();
    if (newColumns.size() > 0) {
      final Map<String, KvStoreColumn<?, ?>> oldColumns = dao.schema.getColumnMap();
      for (String key : newColumns.keySet()) {
        final Optional<UInt64> maybeCount = displayCopyColumnMessage(key, oldColumns, dao, logger);
        try (final Stream<ColumnEntry<Bytes, Bytes>> oldEntryStream =
                dao.streamRawColumn(oldColumns.get(key));
            BatchWriter batchWriter = new BatchWriter(batchSize, logger, db, maybeCount)) {
          oldEntryStream.forEach(entry -> batchWriter.add(newColumns.get(key), entry));
        }
      }
    }
  }

  private Optional<UInt64> displayCopyColumnMessage(
      final String key,
      final Map<String, KvStoreColumn<?, ?>> oldColumns,
      final V4FinalizedKvStoreDao dao,
      final Consumer<String> logger) {
    final Optional<UInt64> maybeCount = getObjectCountForColumn(key, oldColumns, dao);
    maybeCount.ifPresentOrElse(
        (count) -> logger.accept(String.format("Copy column %s - %s objects", key, count)),
        () -> logger.accept(String.format("Copy column %s", key)));

    return maybeCount;
  }

  private Optional<UInt64> getObjectCountForColumn(
      final String key,
      final Map<String, KvStoreColumn<?, ?>> oldColumns,
      final V4FinalizedKvStoreDao dao) {
    switch (key) {
      case ("FINALIZED_STATES_BY_SLOT"):
      case ("SLOTS_BY_FINALIZED_STATE_ROOT"):
      case ("SLOTS_BY_FINALIZED_ROOT"):
        return getEntityCountFromColumn(oldColumns.get(key), dao);
      case ("FINALIZED_BLOCKS_BY_SLOT"):
        return getEntityCountFromColumn(oldColumns.get("SLOTS_BY_FINALIZED_ROOT"), dao);
      default:
        break;
    }
    return Optional.empty();
  }

  Optional<UInt64> getEntityCountFromColumn(
      final KvStoreColumn<?, ?> column, final V4FinalizedKvStoreDao dao) {
    try (final Stream<ColumnEntry<Bytes, Bytes>> oldEntryStream = dao.streamRawColumn(column)) {
      return Optional.of(UInt64.valueOf(oldEntryStream.count()));
    }
  }

  private <T> Optional<Bytes> getRawVariable(final KvStoreVariable<T> var) {
    return db.getRaw(var);
  }

  @MustBeClosed
  private <K, V> Stream<ColumnEntry<Bytes, Bytes>> streamRawColumn(
      final KvStoreColumn<K, V> kvStoreColumn) {
    return db.streamRaw(kvStoreColumn);
  }

  @Override
  public Optional<SignedBeaconBlock> getFinalizedBlock(final Bytes32 root) {
    return db.get(schema.getColumnSlotsByFinalizedRoot(), root)
        .flatMap(this::getFinalizedBlockAtSlot);
  }

  @Override
  @MustBeClosed
  public FinalizedUpdater finalizedUpdater() {
    return new V4FinalizedKvStoreDao.V4FinalizedUpdater(
        db, schema, knownStoredMerkleLeaves, knownStoredMerkleBranches);
  }

  static class V4FinalizedUpdater implements FinalizedUpdater {
    private final KvStoreTransaction transaction;
    private final KvStoreAccessor db;
    private final SchemaFinalized schema;
<<<<<<< HEAD
    private final Set<Bytes32> previouslyStoredMerkleLeaves;
    private final Set<Bytes32> previouslyStoredMerkleBranches;
    private final Set<Bytes32> newlyStoredMerkleLeaves = new HashSet<>();
    private final Set<Bytes32> newlyStoredMerkleBranches = new HashSet<>();
=======
    private final UInt64 stateStorageFrequency;
    private Optional<UInt64> lastStateStoredSlot = Optional.empty();
    private boolean loadedLastStoreState = false;
>>>>>>> 01a3d4bb

    V4FinalizedUpdater(
        final KvStoreAccessor db,
        final SchemaFinalized schema,
        final Set<Bytes32> previouslyStoredMerkleLeaves,
        final Set<Bytes32> previouslyStoredMerkleBranches) {
      this.transaction = db.startTransaction();
      this.db = db;
      this.schema = schema;
      this.previouslyStoredMerkleLeaves = previouslyStoredMerkleLeaves;
      this.previouslyStoredMerkleBranches = previouslyStoredMerkleBranches;
    }

    @Override
    public void addFinalizedBlock(final SignedBeaconBlock block) {
      transaction.put(schema.getColumnSlotsByFinalizedRoot(), block.getRoot(), block.getSlot());
      transaction.put(schema.getColumnFinalizedBlocksBySlot(), block.getSlot(), block);
    }

    @Override
    public void addNonCanonicalBlock(final SignedBeaconBlock block) {
      transaction.put(schema.getColumnNonCanonicalBlocksByRoot(), block.getRoot(), block);
    }

    @Override
    public void addNonCanonicalRootAtSlot(final UInt64 slot, final Set<Bytes32> blockRoots) {
      Optional<Set<Bytes32>> maybeRoots = db.get(schema.getColumnNonCanonicalRootsBySlot(), slot);
      final Set<Bytes32> roots = maybeRoots.orElse(new HashSet<>());
      if (roots.addAll(blockRoots)) {
        transaction.put(schema.getColumnNonCanonicalRootsBySlot(), slot, roots);
      }
    }

    @Override
    public void addFinalizedState(final Bytes32 blockRoot, final BeaconState state) {
      transaction.put(
          schema.getColumnFinalizedStateRootsBySlot(), state.getSlot(), state.hashTreeRoot());
      TreeUtil.iterateNonZero(
          state.getBackingNode(),
          n -> {
            final Bytes32 root = n.hashTreeRoot();
            if (n instanceof LeafDataNode) {
              if (previouslyStoredMerkleLeaves.contains(root)
                  || newlyStoredMerkleLeaves.contains(root)) {
                // Already stored
                return;
              }
              newlyStoredMerkleLeaves.add(root);
              transaction.put(
                  schema.getColumnFinalizedStateMerkleTrieLeaves(),
                  root,
                  ((LeafDataNode) n).getData());
            } else if (n instanceof BranchNode) {
              if (previouslyStoredMerkleBranches.contains(root)
                  || newlyStoredMerkleBranches.contains(root)) {
                // Already stored
                // TODO: Find a way to skip all nodes under this one as they're already stored too
                return;
              }
              newlyStoredMerkleBranches.add(root);
              final BranchNode node = (BranchNode) n;
              transaction.put(
                  schema.getColumnFinalizedStateMerkleTrieBranches(),
                  root,
                  Bytes.wrap(node.left().hashTreeRoot(), node.right().hashTreeRoot()));
            } else {
              throw new IllegalArgumentException("Unknown node type: " + n.getClass());
            }
          });
    }

    @Override
    public void addFinalizedStateRoot(final Bytes32 stateRoot, final UInt64 slot) {
      transaction.put(schema.getColumnSlotsByFinalizedStateRoot(), stateRoot, slot);
    }

    @Override
    public void commit() {
      // Commit db updates
      transaction.commit();
      previouslyStoredMerkleLeaves.addAll(newlyStoredMerkleLeaves);
      previouslyStoredMerkleBranches.addAll(newlyStoredMerkleBranches);
      close();
    }

    @Override
    public void cancel() {
      transaction.rollback();
      close();
    }

    @Override
    public void close() {
      transaction.close();
    }
  }
}<|MERGE_RESOLUTION|>--- conflicted
+++ resolved
@@ -274,16 +274,10 @@
     private final KvStoreTransaction transaction;
     private final KvStoreAccessor db;
     private final SchemaFinalized schema;
-<<<<<<< HEAD
     private final Set<Bytes32> previouslyStoredMerkleLeaves;
     private final Set<Bytes32> previouslyStoredMerkleBranches;
     private final Set<Bytes32> newlyStoredMerkleLeaves = new HashSet<>();
     private final Set<Bytes32> newlyStoredMerkleBranches = new HashSet<>();
-=======
-    private final UInt64 stateStorageFrequency;
-    private Optional<UInt64> lastStateStoredSlot = Optional.empty();
-    private boolean loadedLastStoreState = false;
->>>>>>> 01a3d4bb
 
     V4FinalizedUpdater(
         final KvStoreAccessor db,
