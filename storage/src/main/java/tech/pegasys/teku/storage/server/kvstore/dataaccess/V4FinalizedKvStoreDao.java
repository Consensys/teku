--- conflicted
+++ resolved
@@ -216,15 +216,14 @@
     return db.get(schema.getColumnNonCanonicalRootsBySlot(), slot).orElseGet(HashSet::new);
   }
 
-<<<<<<< HEAD
   public <V, K> Optional<Bytes> getRaw(final KvStoreColumn<K, V> kvStoreColumn, final K key) {
     return db.getRaw(kvStoreColumn, key);
-=======
+  }
+
   public Map<String, Long> getColumnCounts() {
     final Map<String, Long> columnCounts = new HashMap<>();
     schema.getColumnMap().forEach((k, v) -> columnCounts.put(k, db.size(v)));
     return columnCounts;
->>>>>>> a03d77d3
   }
 
   static class V4FinalizedUpdater implements FinalizedUpdaterBlinded, FinalizedUpdaterUnblinded {
