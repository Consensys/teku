--- conflicted
+++ resolved
@@ -116,15 +116,11 @@
     return finalizedChainData.map(FinalizedChainData::getLatestFinalizedState);
   }
 
-<<<<<<< HEAD
   public Optional<SignedBlockAndState> getLatestFinalizedBlockAndState() {
     return finalizedChainData.map(FinalizedChainData::getLatestFinalizedBlockAndState);
   }
 
-  public Map<UnsignedLong, VoteTracker> getVotes() {
-=======
   public Map<UInt64, VoteTracker> getVotes() {
->>>>>>> 90d58455
     return votes;
   }
 
