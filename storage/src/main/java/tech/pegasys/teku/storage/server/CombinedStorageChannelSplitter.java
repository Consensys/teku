--- conflicted
+++ resolved
@@ -224,14 +224,14 @@
   }
 
   @Override
-<<<<<<< HEAD
   public SafeFuture<Optional<BlobSidecar>> getNonCanonicalBlobSidecar(
       final SlotAndBlockRootAndBlobIndex key) {
     return asyncRunner.runAsync(() -> queryDelegate.getNonCanonicalBlobSidecar(key));
-=======
+  }
+
+  @Override
   public SafeFuture<List<SlotAndBlockRootAndBlobIndex>> getBlobSidecarKeys(final UInt64 slot) {
     return asyncRunner.runAsync(() -> queryDelegate.getBlobSidecarKeys(slot));
->>>>>>> 809b170e
   }
 
   @Override
