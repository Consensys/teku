/*
 * Copyright Consensys Software Inc., 2025
 *
 * Licensed under the Apache License, Version 2.0 (the "License"); you may not use this file except in compliance with
 * the License. You may obtain a copy of the License at
 *
 * http://www.apache.org/licenses/LICENSE-2.0
 *
 * Unless required by applicable law or agreed to in writing, software distributed under the License is distributed on
 * an "AS IS" BASIS, WITHOUT WARRANTIES OR CONDITIONS OF ANY KIND, either express or implied. See the License for the
 * specific language governing permissions and limitations under the License.
 */

package tech.pegasys.teku.storage.server;

import java.util.Collection;
import java.util.List;
import java.util.Map;
import java.util.Optional;
import java.util.Set;
import org.apache.tuweni.bytes.Bytes32;
import tech.pegasys.teku.ethereum.pow.api.DepositTreeSnapshot;
import tech.pegasys.teku.infrastructure.async.AsyncRunner;
import tech.pegasys.teku.infrastructure.async.SafeFuture;
import tech.pegasys.teku.infrastructure.unsigned.UInt64;
import tech.pegasys.teku.kzg.KZGProof;
import tech.pegasys.teku.spec.datastructures.blobs.DataColumnSidecar;
import tech.pegasys.teku.spec.datastructures.blobs.versions.deneb.BlobSidecar;
import tech.pegasys.teku.spec.datastructures.blocks.SignedBeaconBlock;
import tech.pegasys.teku.spec.datastructures.blocks.SignedBlockAndState;
import tech.pegasys.teku.spec.datastructures.blocks.SlotAndBlockRoot;
import tech.pegasys.teku.spec.datastructures.blocks.StateAndBlockSummary;
import tech.pegasys.teku.spec.datastructures.state.AnchorPoint;
import tech.pegasys.teku.spec.datastructures.state.Checkpoint;
import tech.pegasys.teku.spec.datastructures.state.beaconstate.BeaconState;
import tech.pegasys.teku.spec.datastructures.util.DataColumnSlotAndIdentifier;
import tech.pegasys.teku.spec.datastructures.util.SlotAndBlockRootAndBlobIndex;
import tech.pegasys.teku.storage.api.CombinedStorageChannel;
import tech.pegasys.teku.storage.api.OnDiskStoreData;
import tech.pegasys.teku.storage.api.StorageQueryChannel;
import tech.pegasys.teku.storage.api.StorageUpdate;
import tech.pegasys.teku.storage.api.StorageUpdateChannel;
import tech.pegasys.teku.storage.api.UpdateResult;
import tech.pegasys.teku.storage.api.WeakSubjectivityState;
import tech.pegasys.teku.storage.api.WeakSubjectivityUpdate;

/**
 * Splits calls to {@link CombinedStorageChannelSplitter} into the separate {@link
 * StorageUpdateChannel} and {@link StorageQueryChannel} components with updates being handled
 * synchronously and queries being run asynchronously.
 *
 * <p>This guarantees that queries are only ever processed after the updates that were sent before
 * them but without allowing queries to delay updates.
 */
public class CombinedStorageChannelSplitter implements CombinedStorageChannel {
  private final AsyncRunner asyncRunner;
  private final StorageQueryChannel queryDelegate;
  private final StorageUpdateChannel updateDelegate;

  public CombinedStorageChannelSplitter(
      final AsyncRunner asyncRunner,
      final StorageUpdateChannel updateDelegate,
      final StorageQueryChannel queryDelegate) {
    this.asyncRunner = asyncRunner;
    this.queryDelegate = queryDelegate;
    this.updateDelegate = updateDelegate;
  }

  @Override
  public SafeFuture<UpdateResult> onStorageUpdate(final StorageUpdate event) {
    return updateDelegate.onStorageUpdate(event);
  }

  @Override
  public SafeFuture<Void> onFinalizedBlocks(
      final Collection<SignedBeaconBlock> finalizedBlocks,
      final Map<SlotAndBlockRoot, List<BlobSidecar>> blobSidecarsBySlot,
      final Optional<UInt64> maybeEarliestBlobSidecarSlot) {
    return updateDelegate.onFinalizedBlocks(
        finalizedBlocks, blobSidecarsBySlot, maybeEarliestBlobSidecarSlot);
  }

  @Override
  public SafeFuture<Void> onReconstructedFinalizedState(
      final BeaconState finalizedState, final Bytes32 blockRoot) {
    return updateDelegate.onReconstructedFinalizedState(finalizedState, blockRoot);
  }

  @Override
  public SafeFuture<Void> onWeakSubjectivityUpdate(
      final WeakSubjectivityUpdate weakSubjectivityUpdate) {
    return updateDelegate.onWeakSubjectivityUpdate(weakSubjectivityUpdate);
  }

  @Override
  public SafeFuture<Void> onFinalizedDepositSnapshot(
      final DepositTreeSnapshot depositTreeSnapshot) {
    return updateDelegate.onFinalizedDepositSnapshot(depositTreeSnapshot);
  }

  @Override
  public void onChainInitialized(final AnchorPoint initialAnchor) {
    updateDelegate.onChainInitialized(initialAnchor);
  }

  @Override
  public SafeFuture<Optional<OnDiskStoreData>> onStoreRequest() {
    return asyncRunner.runAsync(queryDelegate::onStoreRequest);
  }

  @Override
  public SafeFuture<WeakSubjectivityState> getWeakSubjectivityState() {
    return asyncRunner.runAsync(queryDelegate::getWeakSubjectivityState);
  }

  @Override
  public SafeFuture<Optional<UInt64>> getEarliestAvailableBlockSlot() {
    return asyncRunner.runAsync(queryDelegate::getEarliestAvailableBlockSlot);
  }

  @Override
  public SafeFuture<Optional<SignedBeaconBlock>> getEarliestAvailableBlock() {
    return asyncRunner.runAsync(queryDelegate::getEarliestAvailableBlock);
  }

  @Override
  public SafeFuture<Optional<SignedBeaconBlock>> getFinalizedBlockAtSlot(final UInt64 slot) {
    return asyncRunner.runAsync(() -> queryDelegate.getFinalizedBlockAtSlot(slot));
  }

  @Override
  public SafeFuture<Optional<SignedBeaconBlock>> getLatestFinalizedBlockAtSlot(final UInt64 slot) {
    return asyncRunner.runAsync(() -> queryDelegate.getLatestFinalizedBlockAtSlot(slot));
  }

  @Override
  public SafeFuture<Optional<SignedBeaconBlock>> getBlockByBlockRoot(final Bytes32 blockRoot) {
    return asyncRunner.runAsync(() -> queryDelegate.getBlockByBlockRoot(blockRoot));
  }

  @Override
  public SafeFuture<Optional<SignedBlockAndState>> getHotBlockAndStateByBlockRoot(
      final Bytes32 blockRoot) {
    return asyncRunner.runAsync(() -> queryDelegate.getHotBlockAndStateByBlockRoot(blockRoot));
  }

  @Override
  public SafeFuture<Optional<StateAndBlockSummary>> getHotStateAndBlockSummaryByBlockRoot(
      final Bytes32 blockRoot) {
    return asyncRunner.runAsync(
        () -> queryDelegate.getHotStateAndBlockSummaryByBlockRoot(blockRoot));
  }

  @Override
  public SafeFuture<Map<Bytes32, SignedBeaconBlock>> getHotBlocksByRoot(
      final Set<Bytes32> blockRoots) {
    return asyncRunner.runAsync(() -> queryDelegate.getHotBlocksByRoot(blockRoots));
  }

  @Override
  public SafeFuture<List<BlobSidecar>> getBlobSidecarsBySlotAndBlockRoot(
      final SlotAndBlockRoot slotAndBlockRoot) {
    return asyncRunner.runAsync(
        () -> queryDelegate.getBlobSidecarsBySlotAndBlockRoot(slotAndBlockRoot));
  }

  @Override
  public SafeFuture<Optional<SlotAndBlockRoot>> getSlotAndBlockRootByStateRoot(
      final Bytes32 stateRoot) {
    return asyncRunner.runAsync(() -> queryDelegate.getSlotAndBlockRootByStateRoot(stateRoot));
  }

  @Override
  public SafeFuture<Optional<BeaconState>> getLatestFinalizedStateAtSlot(final UInt64 slot) {
    return asyncRunner.runAsync(() -> queryDelegate.getLatestFinalizedStateAtSlot(slot));
  }

  @Override
  public SafeFuture<Optional<BeaconState>> getLatestAvailableFinalizedState(final UInt64 slot) {
    return asyncRunner.runAsync(() -> queryDelegate.getLatestAvailableFinalizedState(slot));
  }

  @Override
  public SafeFuture<Optional<UInt64>> getFinalizedSlotByBlockRoot(final Bytes32 blockRoot) {
    return asyncRunner.runAsync(() -> queryDelegate.getFinalizedSlotByBlockRoot(blockRoot));
  }

  @Override
  public SafeFuture<Optional<BeaconState>> getFinalizedStateByBlockRoot(final Bytes32 blockRoot) {
    return asyncRunner.runAsync(() -> queryDelegate.getFinalizedStateByBlockRoot(blockRoot));
  }

  @Override
  public SafeFuture<Optional<Bytes32>> getLatestCanonicalBlockRoot() {
    return asyncRunner.runAsync(queryDelegate::getLatestCanonicalBlockRoot);
  }

  @Override
  public SafeFuture<Optional<UInt64>> getCustodyGroupCount() {
    return asyncRunner.runAsync(queryDelegate::getCustodyGroupCount);
  }

  @Override
  public SafeFuture<Optional<UInt64>> getFinalizedSlotByStateRoot(final Bytes32 stateRoot) {
    return asyncRunner.runAsync(() -> queryDelegate.getFinalizedSlotByStateRoot(stateRoot));
  }

  @Override
  public SafeFuture<List<SignedBeaconBlock>> getNonCanonicalBlocksBySlot(final UInt64 slot) {
    return asyncRunner.runAsync(() -> queryDelegate.getNonCanonicalBlocksBySlot(slot));
  }

  @Override
  public SafeFuture<Optional<Checkpoint>> getAnchor() {
    return asyncRunner.runAsync(queryDelegate::getAnchor);
  }

  @Override
  public SafeFuture<Optional<DepositTreeSnapshot>> getFinalizedDepositSnapshot() {
    return asyncRunner.runAsync(queryDelegate::getFinalizedDepositSnapshot);
  }

  @Override
  public SafeFuture<Optional<UInt64>> getEarliestAvailableBlobSidecarSlot() {
    return asyncRunner.runAsync(queryDelegate::getEarliestAvailableBlobSidecarSlot);
  }

  @Override
  public SafeFuture<Optional<BlobSidecar>> getBlobSidecar(final SlotAndBlockRootAndBlobIndex key) {
    return asyncRunner.runAsync(() -> queryDelegate.getBlobSidecar(key));
  }

  @Override
  public SafeFuture<Optional<BlobSidecar>> getNonCanonicalBlobSidecar(
      final SlotAndBlockRootAndBlobIndex key) {
    return asyncRunner.runAsync(() -> queryDelegate.getNonCanonicalBlobSidecar(key));
  }

  @Override
  public SafeFuture<List<SlotAndBlockRootAndBlobIndex>> getBlobSidecarKeys(final UInt64 slot) {
    return asyncRunner.runAsync(() -> queryDelegate.getBlobSidecarKeys(slot));
  }

  @Override
  public SafeFuture<List<SlotAndBlockRootAndBlobIndex>> getAllBlobSidecarKeys(final UInt64 slot) {
    return asyncRunner.runAsync(() -> queryDelegate.getAllBlobSidecarKeys(slot));
  }

  @Override
  public SafeFuture<List<SlotAndBlockRootAndBlobIndex>> getBlobSidecarKeys(
      final UInt64 startSlot, final UInt64 endSlot, final long limit) {
    return asyncRunner.runAsync(() -> queryDelegate.getBlobSidecarKeys(startSlot, endSlot, limit));
  }

  @Override
  public SafeFuture<List<SlotAndBlockRootAndBlobIndex>> getBlobSidecarKeys(
      final SlotAndBlockRoot slotAndBlockRoot) {
    return asyncRunner.runAsync(() -> queryDelegate.getBlobSidecarKeys(slotAndBlockRoot));
  }

  @Override
  public SafeFuture<List<BlobSidecar>> getArchivedBlobSidecars(
      final SlotAndBlockRoot slotAndBlockRoot) {
    return asyncRunner.runAsync(() -> queryDelegate.getArchivedBlobSidecars(slotAndBlockRoot));
  }

  @Override
  public SafeFuture<List<BlobSidecar>> getArchivedBlobSidecars(final UInt64 slot) {
    return asyncRunner.runAsync(() -> queryDelegate.getArchivedBlobSidecars(slot));
  }

  @Override
  public SafeFuture<Optional<UInt64>> getFirstCustodyIncompleteSlot() {
    return asyncRunner.runAsync(queryDelegate::getFirstCustodyIncompleteSlot);
  }

  @Override
  public SafeFuture<Optional<DataColumnSidecar>> getSidecar(
      final DataColumnSlotAndIdentifier identifier) {
    return asyncRunner.runAsync(() -> queryDelegate.getSidecar(identifier));
  }

  @Override
  public SafeFuture<Optional<DataColumnSidecar>> getNonCanonicalSidecar(
      final DataColumnSlotAndIdentifier identifier) {
    return asyncRunner.runAsync(() -> queryDelegate.getNonCanonicalSidecar(identifier));
  }

  @Override
  public SafeFuture<List<DataColumnSlotAndIdentifier>> getDataColumnIdentifiers(final UInt64 slot) {
    return asyncRunner.runAsync(() -> queryDelegate.getDataColumnIdentifiers(slot));
  }

  @Override
  public SafeFuture<List<DataColumnSlotAndIdentifier>> getNonCanonicalDataColumnIdentifiers(
      final UInt64 slot) {
    return asyncRunner.runAsync(() -> queryDelegate.getNonCanonicalDataColumnIdentifiers(slot));
  }

  @Override
  public SafeFuture<List<DataColumnSlotAndIdentifier>> getDataColumnIdentifiers(
      final UInt64 startSlot, final UInt64 endSlot, final UInt64 limit) {
    return asyncRunner.runAsync(
        () -> queryDelegate.getDataColumnIdentifiers(startSlot, endSlot, limit));
  }

  @Override
  public SafeFuture<Optional<UInt64>> getEarliestDataColumnSidecarSlot() {
    return asyncRunner.runAsync(queryDelegate::getEarliestDataColumnSidecarSlot);
  }

  @Override
<<<<<<< HEAD
  public SafeFuture<Optional<List<List<KZGProof>>>> getDataColumnSidecarProofs(final UInt64 slot) {
    return asyncRunner.runAsync(() -> queryDelegate.getDataColumnSidecarProofs(slot));
=======
  public SafeFuture<Optional<List<List<KZGProof>>>> getDataColumnSidecarsProofs(final UInt64 slot) {
    return asyncRunner.runAsync(() -> queryDelegate.getDataColumnSidecarsProofs(slot));
>>>>>>> 17198ce7
  }
}<|MERGE_RESOLUTION|>--- conflicted
+++ resolved
@@ -310,12 +310,7 @@
   }
 
   @Override
-<<<<<<< HEAD
-  public SafeFuture<Optional<List<List<KZGProof>>>> getDataColumnSidecarProofs(final UInt64 slot) {
-    return asyncRunner.runAsync(() -> queryDelegate.getDataColumnSidecarProofs(slot));
-=======
   public SafeFuture<Optional<List<List<KZGProof>>>> getDataColumnSidecarsProofs(final UInt64 slot) {
     return asyncRunner.runAsync(() -> queryDelegate.getDataColumnSidecarsProofs(slot));
->>>>>>> 17198ce7
   }
 }