/*
 * Copyright Consensys Software Inc., 2025
 *
 * Licensed under the Apache License, Version 2.0 (the "License"); you may not use this file except in compliance with
 * the License. You may obtain a copy of the License at
 *
 * http://www.apache.org/licenses/LICENSE-2.0
 *
 * Unless required by applicable law or agreed to in writing, software distributed under the License is distributed on
 * an "AS IS" BASIS, WITHOUT WARRANTIES OR CONDITIONS OF ANY KIND, either express or implied. See the License for the
 * specific language governing permissions and limitations under the License.
 */

package tech.pegasys.teku.storage.server;

import java.util.Collection;
import java.util.List;
import java.util.Map;
import java.util.Optional;
import java.util.Set;
import org.apache.tuweni.bytes.Bytes32;
import tech.pegasys.teku.ethereum.pow.api.DepositTreeSnapshot;
import tech.pegasys.teku.infrastructure.async.AsyncRunner;
import tech.pegasys.teku.infrastructure.async.SafeFuture;
import tech.pegasys.teku.infrastructure.unsigned.UInt64;
import tech.pegasys.teku.spec.datastructures.blobs.versions.deneb.BlobSidecar;
import tech.pegasys.teku.spec.datastructures.blobs.versions.fulu.DataColumnSidecar;
import tech.pegasys.teku.spec.datastructures.blocks.SignedBeaconBlock;
import tech.pegasys.teku.spec.datastructures.blocks.SignedBlockAndState;
import tech.pegasys.teku.spec.datastructures.blocks.SlotAndBlockRoot;
import tech.pegasys.teku.spec.datastructures.blocks.StateAndBlockSummary;
import tech.pegasys.teku.spec.datastructures.state.AnchorPoint;
import tech.pegasys.teku.spec.datastructures.state.Checkpoint;
import tech.pegasys.teku.spec.datastructures.state.beaconstate.BeaconState;
import tech.pegasys.teku.spec.datastructures.util.DataColumnSlotAndIdentifier;
import tech.pegasys.teku.spec.datastructures.util.SlotAndBlockRootAndBlobIndex;
import tech.pegasys.teku.storage.api.CombinedStorageChannel;
import tech.pegasys.teku.storage.api.OnDiskStoreData;
import tech.pegasys.teku.storage.api.StorageQueryChannel;
import tech.pegasys.teku.storage.api.StorageUpdate;
import tech.pegasys.teku.storage.api.StorageUpdateChannel;
import tech.pegasys.teku.storage.api.UpdateResult;
import tech.pegasys.teku.storage.api.WeakSubjectivityState;
import tech.pegasys.teku.storage.api.WeakSubjectivityUpdate;

/**
 * Splits calls to {@link CombinedStorageChannelSplitter} into the separate {@link
 * StorageUpdateChannel} and {@link StorageQueryChannel} components with updates being handled
 * synchronously and queries being run asynchronously.
 *
 * <p>This guarantees that queries are only ever processed after the updates that were sent before
 * them but without allowing queries to delay updates.
 */
public class CombinedStorageChannelSplitter implements CombinedStorageChannel {
  private final AsyncRunner asyncRunner;
  private final StorageQueryChannel queryDelegate;
  private final StorageUpdateChannel updateDelegate;

  public CombinedStorageChannelSplitter(
      final AsyncRunner asyncRunner,
      final StorageUpdateChannel updateDelegate,
      final StorageQueryChannel queryDelegate) {
    this.asyncRunner = asyncRunner;
    this.queryDelegate = queryDelegate;
    this.updateDelegate = updateDelegate;
  }

  @Override
  public SafeFuture<UpdateResult> onStorageUpdate(final StorageUpdate event) {
    return updateDelegate.onStorageUpdate(event);
  }

  @Override
  public SafeFuture<Void> onFinalizedBlocks(
      final Collection<SignedBeaconBlock> finalizedBlocks,
      final Map<SlotAndBlockRoot, List<BlobSidecar>> blobSidecarsBySlot,
      final Optional<UInt64> maybeEarliestBlobSidecarSlot) {
    return updateDelegate.onFinalizedBlocks(
        finalizedBlocks, blobSidecarsBySlot, maybeEarliestBlobSidecarSlot);
  }

  @Override
  public SafeFuture<Void> onReconstructedFinalizedState(
      final BeaconState finalizedState, final Bytes32 blockRoot) {
    return updateDelegate.onReconstructedFinalizedState(finalizedState, blockRoot);
  }

  @Override
  public SafeFuture<Void> onWeakSubjectivityUpdate(
      final WeakSubjectivityUpdate weakSubjectivityUpdate) {
    return updateDelegate.onWeakSubjectivityUpdate(weakSubjectivityUpdate);
  }

  @Override
  public SafeFuture<Void> onFinalizedDepositSnapshot(
      final DepositTreeSnapshot depositTreeSnapshot) {
    return updateDelegate.onFinalizedDepositSnapshot(depositTreeSnapshot);
  }

  @Override
  public void onChainInitialized(final AnchorPoint initialAnchor) {
    updateDelegate.onChainInitialized(initialAnchor);
  }

  @Override
  public SafeFuture<Optional<OnDiskStoreData>> onStoreRequest() {
    return asyncRunner.runAsync(queryDelegate::onStoreRequest);
  }

  @Override
  public SafeFuture<WeakSubjectivityState> getWeakSubjectivityState() {
    return asyncRunner.runAsync(queryDelegate::getWeakSubjectivityState);
  }

  @Override
  public SafeFuture<Optional<UInt64>> getEarliestAvailableBlockSlot() {
    return asyncRunner.runAsync(queryDelegate::getEarliestAvailableBlockSlot);
  }

  @Override
  public SafeFuture<Optional<SignedBeaconBlock>> getEarliestAvailableBlock() {
    return asyncRunner.runAsync(queryDelegate::getEarliestAvailableBlock);
  }

  @Override
  public SafeFuture<Optional<SignedBeaconBlock>> getFinalizedBlockAtSlot(final UInt64 slot) {
    return asyncRunner.runAsync(() -> queryDelegate.getFinalizedBlockAtSlot(slot));
  }

  @Override
  public SafeFuture<Optional<SignedBeaconBlock>> getLatestFinalizedBlockAtSlot(final UInt64 slot) {
    return asyncRunner.runAsync(() -> queryDelegate.getLatestFinalizedBlockAtSlot(slot));
  }

  @Override
  public SafeFuture<Optional<SignedBeaconBlock>> getBlockByBlockRoot(final Bytes32 blockRoot) {
    return asyncRunner.runAsync(() -> queryDelegate.getBlockByBlockRoot(blockRoot));
  }

  @Override
  public SafeFuture<Optional<SignedBlockAndState>> getHotBlockAndStateByBlockRoot(
      final Bytes32 blockRoot) {
    return asyncRunner.runAsync(() -> queryDelegate.getHotBlockAndStateByBlockRoot(blockRoot));
  }

  @Override
  public SafeFuture<Optional<StateAndBlockSummary>> getHotStateAndBlockSummaryByBlockRoot(
      final Bytes32 blockRoot) {
    return asyncRunner.runAsync(
        () -> queryDelegate.getHotStateAndBlockSummaryByBlockRoot(blockRoot));
  }

  @Override
  public SafeFuture<Map<Bytes32, SignedBeaconBlock>> getHotBlocksByRoot(
      final Set<Bytes32> blockRoots) {
    return asyncRunner.runAsync(() -> queryDelegate.getHotBlocksByRoot(blockRoots));
  }

  @Override
  public SafeFuture<List<BlobSidecar>> getBlobSidecarsBySlotAndBlockRoot(
      final SlotAndBlockRoot slotAndBlockRoot) {
    return asyncRunner.runAsync(
        () -> queryDelegate.getBlobSidecarsBySlotAndBlockRoot(slotAndBlockRoot));
  }

  @Override
  public SafeFuture<Optional<SlotAndBlockRoot>> getSlotAndBlockRootByStateRoot(
      final Bytes32 stateRoot) {
    return asyncRunner.runAsync(() -> queryDelegate.getSlotAndBlockRootByStateRoot(stateRoot));
  }

  @Override
  public SafeFuture<Optional<BeaconState>> getLatestFinalizedStateAtSlot(final UInt64 slot) {
    return asyncRunner.runAsync(() -> queryDelegate.getLatestFinalizedStateAtSlot(slot));
  }

  @Override
  public SafeFuture<Optional<BeaconState>> getLatestAvailableFinalizedState(final UInt64 slot) {
    return asyncRunner.runAsync(() -> queryDelegate.getLatestAvailableFinalizedState(slot));
  }

  @Override
  public SafeFuture<Optional<UInt64>> getFinalizedSlotByBlockRoot(final Bytes32 blockRoot) {
    return asyncRunner.runAsync(() -> queryDelegate.getFinalizedSlotByBlockRoot(blockRoot));
  }

  @Override
  public SafeFuture<Optional<BeaconState>> getFinalizedStateByBlockRoot(final Bytes32 blockRoot) {
    return asyncRunner.runAsync(() -> queryDelegate.getFinalizedStateByBlockRoot(blockRoot));
  }

  @Override
  public SafeFuture<Optional<Bytes32>> getLatestCanonicalBlockRoot() {
    return asyncRunner.runAsync(() -> queryDelegate.getLatestCanonicalBlockRoot());
  }

  @Override
  public SafeFuture<Optional<UInt64>> getFinalizedSlotByStateRoot(final Bytes32 stateRoot) {
    return asyncRunner.runAsync(() -> queryDelegate.getFinalizedSlotByStateRoot(stateRoot));
  }

  @Override
  public SafeFuture<List<SignedBeaconBlock>> getNonCanonicalBlocksBySlot(final UInt64 slot) {
    return asyncRunner.runAsync(() -> queryDelegate.getNonCanonicalBlocksBySlot(slot));
  }

  @Override
  public SafeFuture<Optional<Checkpoint>> getAnchor() {
    return asyncRunner.runAsync(queryDelegate::getAnchor);
  }

  @Override
  public SafeFuture<Optional<DepositTreeSnapshot>> getFinalizedDepositSnapshot() {
    return asyncRunner.runAsync(queryDelegate::getFinalizedDepositSnapshot);
  }

  @Override
  public SafeFuture<Optional<UInt64>> getEarliestAvailableBlobSidecarSlot() {
    return asyncRunner.runAsync(queryDelegate::getEarliestAvailableBlobSidecarSlot);
  }

  @Override
  public SafeFuture<Optional<BlobSidecar>> getBlobSidecar(final SlotAndBlockRootAndBlobIndex key) {
    return asyncRunner.runAsync(() -> queryDelegate.getBlobSidecar(key));
  }

  @Override
  public SafeFuture<Optional<BlobSidecar>> getNonCanonicalBlobSidecar(
      final SlotAndBlockRootAndBlobIndex key) {
    return asyncRunner.runAsync(() -> queryDelegate.getNonCanonicalBlobSidecar(key));
  }

  @Override
  public SafeFuture<List<SlotAndBlockRootAndBlobIndex>> getBlobSidecarKeys(final UInt64 slot) {
    return asyncRunner.runAsync(() -> queryDelegate.getBlobSidecarKeys(slot));
  }

  @Override
  public SafeFuture<List<SlotAndBlockRootAndBlobIndex>> getAllBlobSidecarKeys(final UInt64 slot) {
    return asyncRunner.runAsync(() -> queryDelegate.getAllBlobSidecarKeys(slot));
  }

  @Override
  public SafeFuture<List<SlotAndBlockRootAndBlobIndex>> getBlobSidecarKeys(
      final UInt64 startSlot, final UInt64 endSlot, final long limit) {
    return asyncRunner.runAsync(() -> queryDelegate.getBlobSidecarKeys(startSlot, endSlot, limit));
  }

  @Override
  public SafeFuture<List<SlotAndBlockRootAndBlobIndex>> getBlobSidecarKeys(
      final SlotAndBlockRoot slotAndBlockRoot) {
    return asyncRunner.runAsync(() -> queryDelegate.getBlobSidecarKeys(slotAndBlockRoot));
  }

  @Override
  public SafeFuture<List<BlobSidecar>> getArchivedBlobSidecars(
      final SlotAndBlockRoot slotAndBlockRoot) {
    return asyncRunner.runAsync(() -> queryDelegate.getArchivedBlobSidecars(slotAndBlockRoot));
  }

  @Override
  public SafeFuture<List<BlobSidecar>> getArchivedBlobSidecars(final UInt64 slot) {
    return asyncRunner.runAsync(() -> queryDelegate.getArchivedBlobSidecars(slot));
  }
<<<<<<< HEAD
=======

  @Override
  public SafeFuture<Optional<UInt64>> getFirstCustodyIncompleteSlot() {
    return asyncRunner.runAsync(queryDelegate::getFirstCustodyIncompleteSlot);
  }

  @Override
  public SafeFuture<Optional<UInt64>> getFirstSamplerIncompleteSlot() {
    return asyncRunner.runAsync(queryDelegate::getFirstSamplerIncompleteSlot);
  }

  @Override
  public SafeFuture<Optional<DataColumnSidecar>> getSidecar(
      final DataColumnSlotAndIdentifier identifier) {
    return asyncRunner.runAsync(() -> queryDelegate.getSidecar(identifier));
  }

  @Override
  public SafeFuture<Optional<DataColumnSidecar>> getNonCanonicalSidecar(
      final DataColumnSlotAndIdentifier identifier) {
    return asyncRunner.runAsync(() -> queryDelegate.getNonCanonicalSidecar(identifier));
  }

  @Override
  public SafeFuture<List<DataColumnSlotAndIdentifier>> getDataColumnIdentifiers(final UInt64 slot) {
    return asyncRunner.runAsync(() -> queryDelegate.getDataColumnIdentifiers(slot));
  }

  @Override
  public SafeFuture<List<DataColumnSlotAndIdentifier>> getDataColumnIdentifiers(
      final UInt64 startSlot, final UInt64 endSlot, final UInt64 limit) {
    return asyncRunner.runAsync(
        () -> queryDelegate.getDataColumnIdentifiers(startSlot, endSlot, limit));
  }

  @Override
  public SafeFuture<Optional<UInt64>> getEarliestDataColumnSidecarSlot() {
    return asyncRunner.runAsync(queryDelegate::getEarliestDataColumnSidecarSlot);
  }
>>>>>>> aaf23c44
}<|MERGE_RESOLUTION|>--- conflicted
+++ resolved
@@ -262,8 +262,6 @@
   public SafeFuture<List<BlobSidecar>> getArchivedBlobSidecars(final UInt64 slot) {
     return asyncRunner.runAsync(() -> queryDelegate.getArchivedBlobSidecars(slot));
   }
-<<<<<<< HEAD
-=======
 
   @Override
   public SafeFuture<Optional<UInt64>> getFirstCustodyIncompleteSlot() {
@@ -303,5 +301,4 @@
   public SafeFuture<Optional<UInt64>> getEarliestDataColumnSidecarSlot() {
     return asyncRunner.runAsync(queryDelegate::getEarliestDataColumnSidecarSlot);
   }
->>>>>>> aaf23c44
 }