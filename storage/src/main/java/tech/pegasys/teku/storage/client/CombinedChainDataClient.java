--- conflicted
+++ resolved
@@ -206,44 +206,6 @@
     return historicalChainData.getFinalizedStateByBlockRoot(blockRoot);
   }
 
-<<<<<<< HEAD
-  public SafeFuture<Optional<BeaconState>> getStateByStateRoot(final Bytes32 stateRoot) {
-    final UpdatableStore store = getStore();
-    if (store == null) {
-      LOG.trace("No state at stateRoot {} because the store is not set", stateRoot);
-      return STATE_NOT_AVAILABLE;
-    }
-    return historicalChainData
-        .getSlotAndBlockRootByStateRoot(stateRoot)
-        .thenCompose(
-            maybeSlotAndBlockRoot -> {
-              if (maybeSlotAndBlockRoot.isEmpty()) {
-                return STATE_NOT_AVAILABLE;
-              }
-              return getStateFromSlotAndBlock(maybeSlotAndBlockRoot.get());
-            });
-  }
-
-  private SafeFuture<Optional<BeaconState>> getStateFromSlotAndBlock(
-      final SlotAndBlockRoot slotAndBlockRoot) {
-    return getStateByBlockRoot(slotAndBlockRoot.getBlockRoot())
-        .thenApply(
-            maybeState ->
-                maybeState.map(
-                    preState -> regenerateBeaconState(preState, slotAndBlockRoot.getSlot())));
-  }
-
-  private BeaconState regenerateBeaconState(final BeaconState preState, final UnsignedLong slot) {
-    if (preState.getSlot().equals(slot)) {
-      return preState;
-    }
-    try {
-      final BeaconState desiredState = stateTransition.process_slots(preState, slot);
-      return desiredState;
-    } catch (SlotProcessingException | EpochProcessingException | IllegalArgumentException e) {
-      LOG.warn("State Transition error", e);
-      throw new IllegalStateException();
-=======
   private Optional<BeaconState> regenerateBeaconState(
       final BeaconState preState, final UnsignedLong slot) {
     if (preState.getSlot().equals(slot)) {
@@ -257,7 +219,6 @@
     } catch (SlotProcessingException | EpochProcessingException | IllegalArgumentException e) {
       LOG.debug("State Transition error", e);
       return Optional.empty();
->>>>>>> c183ea7c
     }
   }
 
