/*
 * Copyright Consensys Software Inc., 2025
 *
 * Licensed under the Apache License, Version 2.0 (the "License"); you may not use this file except in compliance with
 * the License. You may obtain a copy of the License at
 *
 * http://www.apache.org/licenses/LICENSE-2.0
 *
 * Unless required by applicable law or agreed to in writing, software distributed under the License is distributed on
 * an "AS IS" BASIS, WITHOUT WARRANTIES OR CONDITIONS OF ANY KIND, either express or implied. See the License for the
 * specific language governing permissions and limitations under the License.
 */

package tech.pegasys.teku.storage.client;

import static com.google.common.base.Preconditions.checkNotNull;
import static com.google.common.base.Verify.verifyNotNull;
import static tech.pegasys.teku.infrastructure.async.SafeFuture.completedFuture;

import com.google.common.annotations.VisibleForTesting;
import it.unimi.dsi.fastutil.ints.IntList;
import java.util.ArrayList;
import java.util.List;
import java.util.NavigableMap;
import java.util.Optional;
import java.util.stream.Stream;
import org.apache.logging.log4j.LogManager;
import org.apache.logging.log4j.Logger;
import org.apache.tuweni.bytes.Bytes32;
import tech.pegasys.teku.infrastructure.async.SafeFuture;
import tech.pegasys.teku.infrastructure.bytes.Bytes4;
import tech.pegasys.teku.infrastructure.unsigned.UInt64;
import tech.pegasys.teku.kzg.KZGProof;
import tech.pegasys.teku.spec.Spec;
import tech.pegasys.teku.spec.datastructures.blobs.DataColumnSidecar;
import tech.pegasys.teku.spec.datastructures.blobs.versions.deneb.BlobSidecar;
import tech.pegasys.teku.spec.datastructures.blocks.BeaconBlockAndState;
import tech.pegasys.teku.spec.datastructures.blocks.BeaconBlockSummary;
import tech.pegasys.teku.spec.datastructures.blocks.SignedBeaconBlock;
import tech.pegasys.teku.spec.datastructures.blocks.SignedBlockAndState;
import tech.pegasys.teku.spec.datastructures.blocks.SlotAndBlockRoot;
import tech.pegasys.teku.spec.datastructures.blocks.StateAndBlockSummary;
import tech.pegasys.teku.spec.datastructures.forkchoice.ReadOnlyForkChoiceStrategy;
import tech.pegasys.teku.spec.datastructures.forkchoice.ReadOnlyStore;
import tech.pegasys.teku.spec.datastructures.genesis.GenesisData;
import tech.pegasys.teku.spec.datastructures.metadata.BlockAndMetaData;
import tech.pegasys.teku.spec.datastructures.state.AnchorPoint;
import tech.pegasys.teku.spec.datastructures.state.Checkpoint;
import tech.pegasys.teku.spec.datastructures.state.CheckpointState;
import tech.pegasys.teku.spec.datastructures.state.CommitteeAssignment;
import tech.pegasys.teku.spec.datastructures.state.beaconstate.BeaconState;
import tech.pegasys.teku.spec.datastructures.util.DataColumnSlotAndIdentifier;
import tech.pegasys.teku.spec.datastructures.util.SlotAndBlockRootAndBlobIndex;
import tech.pegasys.teku.spec.logic.common.statetransition.exceptions.EpochProcessingException;
import tech.pegasys.teku.spec.logic.common.statetransition.exceptions.SlotProcessingException;
import tech.pegasys.teku.storage.api.LateBlockReorgPreparationHandler;
import tech.pegasys.teku.storage.api.StorageQueryChannel;
import tech.pegasys.teku.storage.store.UpdatableStore;

public class CombinedChainDataClient {
  private static final Logger LOG = LogManager.getLogger();

  private static final SafeFuture<Optional<BeaconState>> STATE_NOT_AVAILABLE =
      completedFuture(Optional.empty());
  private static final SafeFuture<Optional<SignedBeaconBlock>> BLOCK_NOT_AVAILABLE =
      completedFuture(Optional.empty());

  private final RecentChainData recentChainData;
  private final StorageQueryChannel historicalChainData;
  private final Spec spec;

  private final LateBlockReorgPreparationHandler lateBlockReorgPreparationHandler;

  public CombinedChainDataClient(
      final RecentChainData recentChainData,
      final StorageQueryChannel historicalChainData,
      final Spec spec,
      final LateBlockReorgPreparationHandler lateBlockReorgPreparationHandler) {
    this.recentChainData = recentChainData;
    this.historicalChainData = historicalChainData;
    this.spec = spec;
    this.lateBlockReorgPreparationHandler = lateBlockReorgPreparationHandler;
  }

  /**
   * Returns the block proposed at the requested slot. If the slot is empty, no block is returned.
   *
   * @param slot the slot to get the block for
   * @return the block at the requested slot or empty if the slot was empty
   */
  public SafeFuture<Optional<SignedBeaconBlock>> getBlockAtSlotExact(final UInt64 slot) {
    if (!isChainDataFullyAvailable()) {
      return BLOCK_NOT_AVAILABLE;
    }
    // Try to pull root from recent data
    return recentChainData
        .getBlockRootInEffectBySlot(slot)
        .map(
            blockRoot ->
                getBlockByBlockRoot(blockRoot)
                    .thenApply(
                        maybeBlock -> maybeBlock.filter(block -> block.getSlot().equals(slot))))
        .orElseGet(() -> historicalChainData.getFinalizedBlockAtSlot(slot));
  }

  /**
   * Returns the block proposed for the requested slot on the chain identified by <code>
   * headBlockRoot</code>. If the slot was empty, no block is returned.
   *
   * @param slot the slot to get the block for
   * @param headBlockRoot the block root of the head of the chain
   * @return the block at the requested slot or empty if the slot was empty
   */
  public SafeFuture<Optional<SignedBeaconBlock>> getBlockAtSlotExact(
      final UInt64 slot, final Bytes32 headBlockRoot) {
    if (!isStoreAvailable()) {
      return BLOCK_NOT_AVAILABLE;
    }

    // Try to pull root from recent data
    return recentChainData
        .getBlockRootInEffectBySlot(slot, headBlockRoot)
        .map(
            blockRoot ->
                getBlockByBlockRoot(blockRoot)
                    .thenApply(
                        maybeBlock -> maybeBlock.filter(block -> block.getSlot().equals(slot))))
        .orElseGet(() -> historicalChainData.getFinalizedBlockAtSlot(slot));
  }

  public SafeFuture<Optional<SignedBeaconBlock>> getBlockInEffectAtSlot(final UInt64 slot) {
    if (!isChainDataFullyAvailable()) {
      return BLOCK_NOT_AVAILABLE;
    }

    // Try to pull root from recent data
    final Optional<Bytes32> recentRoot = recentChainData.getBlockRootInEffectBySlot(slot);
    if (recentRoot.isPresent()) {
      return getBlockByBlockRoot(recentRoot.get());
    }

    return historicalChainData.getLatestFinalizedBlockAtSlot(slot);
  }

  public SafeFuture<Optional<SignedBeaconBlock>> getFinalizedBlockAtSlotExact(final UInt64 slot) {
    return historicalChainData.getFinalizedBlockAtSlot(slot);
  }

  public SafeFuture<Optional<SignedBeaconBlock>> getFinalizedBlockInEffectAtSlot(
      final UInt64 slot) {
    return historicalChainData.getLatestFinalizedBlockAtSlot(slot);
  }

  public SafeFuture<Optional<BeaconBlockAndState>> getBlockAndStateInEffectAtSlot(
      final UInt64 slot) {
    return getSignedBlockAndStateInEffectAtSlot(slot)
        .thenApply(result -> result.map(SignedBlockAndState::toUnsigned));
  }

  public SafeFuture<Optional<SignedBlockAndState>> getSignedBlockAndStateInEffectAtSlot(
      final UInt64 slot) {
    return getBlockInEffectAtSlot(slot)
        .thenCompose(
            maybeBlock ->
                maybeBlock
                    .map(this::getStateForBlock)
                    .orElseGet(() -> SafeFuture.completedFuture(Optional.empty())));
  }

  /**
   * Retrieves blob sidecars for the given slot. If the slot is not finalized, it could return
   * non-canonical blob sidecars.
   */
  public SafeFuture<List<BlobSidecar>> getBlobSidecars(
      final UInt64 slot, final List<UInt64> indices) {
    return historicalChainData
        .getBlobSidecarKeys(slot)
        .thenApply(keys -> filterBlobSidecarKeys(keys, indices))
        .thenCompose(this::getBlobSidecars);
  }

  /** Tries to get canonical blobSidecars if not found, tries non-canonical * */
  public SafeFuture<List<BlobSidecar>> getBlobSidecars(
      final SlotAndBlockRoot slotAndBlockRoot, final List<UInt64> indices) {
    return recentChainData
        .getBlobSidecars(slotAndBlockRoot)
        .map(blobSidecars -> SafeFuture.completedFuture(filterBlobSidecars(blobSidecars, indices)))
        .orElseGet(
            () ->
                historicalChainData
                    .getBlobSidecarKeys(slotAndBlockRoot)
                    .thenApply(keys -> filterBlobSidecarKeys(keys, indices))
                    .thenCompose(this::getBlobSidecars));
  }

  public SafeFuture<List<BlobSidecar>> getAllBlobSidecars(
      final UInt64 slot, final List<UInt64> indices) {
    return historicalChainData
        .getAllBlobSidecarKeys(slot)
        .thenApply(keys -> filterBlobSidecarKeys(keys, indices))
        .thenCompose(this::getBlobSidecars);
  }

  public SafeFuture<List<BlobSidecar>> getArchivedBlobSidecars(
      final SlotAndBlockRoot slotAndBlockRoot, final List<UInt64> indices) {
    return historicalChainData
        .getArchivedBlobSidecars(slotAndBlockRoot)
        .thenApply(blobSidecars -> filterBlobSidecars(blobSidecars, indices));
  }

  public SafeFuture<List<BlobSidecar>> getArchivedBlobSidecars(
      final UInt64 slot, final List<UInt64> indices) {
    return historicalChainData
        .getArchivedBlobSidecars(slot)
        .thenApply(blobSidecars -> filterBlobSidecars(blobSidecars, indices));
  }

  public SafeFuture<List<DataColumnSidecar>> getDataColumnSidecars(
      final UInt64 slot, final List<UInt64> indices) {
    return historicalChainData
        .getDataColumnIdentifiers(slot)
        .thenApply(identifiers -> filterDataColumnSidecarKeys(identifiers, indices))
        .thenCompose(this::getDataColumnSidecars);
  }

  private Stream<DataColumnSlotAndIdentifier> filterDataColumnSidecarKeys(
      final List<DataColumnSlotAndIdentifier> identifiers, final List<UInt64> indices) {
    if (indices.isEmpty()) {
      return identifiers.stream();
    }
    return identifiers.stream().filter(identifier -> indices.contains(identifier.columnIndex()));
  }

  private SafeFuture<List<DataColumnSidecar>> getDataColumnSidecars(
      final Stream<DataColumnSlotAndIdentifier> identifier) {
    return SafeFuture.collectAll(identifier.map(this::getDataColumnSidecarByIdentifier))
        .thenApply(
            dataColumnSidecars -> dataColumnSidecars.stream().flatMap(Optional::stream).toList());
  }

  private SafeFuture<Optional<DataColumnSidecar>> getDataColumnSidecarByIdentifier(
      final DataColumnSlotAndIdentifier identifier) {
    return historicalChainData.getSidecar(identifier);
  }

  public SafeFuture<Optional<BeaconState>> getStateAtSlotExact(final UInt64 slot) {
    final Optional<Bytes32> recentBlockRoot = recentChainData.getBlockRootInEffectBySlot(slot);
    if (recentBlockRoot.isPresent()) {
      return getStore()
          .retrieveStateAtSlot(new SlotAndBlockRoot(slot, recentBlockRoot.get()))
          .thenCompose(
              maybeState ->
                  maybeState.isPresent()
                      ? SafeFuture.completedFuture(maybeState)
                      // Check if we can get it from historical state
                      : regenerateStateAndSlotExact(slot));
    }
    return regenerateStateAndSlotExact(slot);
  }

  public SafeFuture<Optional<BeaconState>> getStateForBlockProduction(
      final UInt64 slot,
      final boolean isForkChoiceLateBlockReorgEnabled,
      final Runnable onLateBlockPreparationCompleted) {
    if (!isForkChoiceLateBlockReorgEnabled) {
      return getStateAtSlotExact(slot);
    }
    final Optional<ChainHead> chainHead = getChainHead();
    if (chainHead.isEmpty()) {
      return getStateAtSlotExact(slot);
    }
    final Bytes32 headRoot = chainHead.get().getRoot();

    final Bytes32 proposerHeadRoot = recentChainData.getProposerHead(headRoot, slot);
    if (proposerHeadRoot.equals(headRoot)) {
      return getStateAtSlotExact(slot);
    }
    // otherwise we're looking for the parent slot
    return getStateByBlockRoot(proposerHeadRoot)
        .thenCompose(
            maybeState ->
                maybeState
                    .map(
                        beaconState -> {
                          // let's run preparation and state generation in parallel
                          final SafeFuture<Void> preparationCompletion =
                              lateBlockReorgPreparationHandler
                                  .onLateBlockReorgPreparation(
                                      recentChainData
                                          .getSlotForBlockRoot(proposerHeadRoot)
                                          .orElseThrow(),
                                      headRoot)
                                  .thenPeek(__ -> onLateBlockPreparationCompleted.run());
                          final Optional<BeaconState> state =
                              regenerateBeaconState(beaconState, slot);

                          return preparationCompletion.thenApply(__ -> state);
                        })
                    .orElseGet(() -> getStateAtSlotExact(slot)));
  }

  public SafeFuture<Optional<BeaconState>> getStateAtSlotExact(
      final UInt64 slot, final Bytes32 chainHead) {
    final Optional<Bytes32> recentBlockRoot =
        recentChainData.getBlockRootInEffectBySlot(slot, chainHead);
    if (recentBlockRoot.isPresent()) {
      return getStore()
          .retrieveStateAtSlot(new SlotAndBlockRoot(slot, recentBlockRoot.get()))
          .thenCompose(
              maybeState ->
                  maybeState.isPresent()
                      ? SafeFuture.completedFuture(maybeState)
                      // Check if we can get it from historical state
                      : regenerateStateAndSlotExact(slot));
    }
    if (isFinalized(slot)) {
      return regenerateStateAndSlotExact(slot);
    } else {
      return SafeFuture.completedFuture(Optional.empty());
    }
  }

  public SafeFuture<Optional<CheckpointState>> getCheckpointStateAtEpoch(final UInt64 epoch) {
    final UInt64 epochSlot = spec.computeStartSlotAtEpoch(epoch);
    return getSignedBlockAndStateInEffectAtSlot(epochSlot)
        .thenCompose(
            maybeBlockAndState ->
                maybeBlockAndState
                    .map(
                        blockAndState ->
                            getCheckpointState(epoch, blockAndState).thenApply(Optional::of))
                    .orElse(SafeFuture.completedFuture(Optional.empty())));
  }

  public SafeFuture<CheckpointState> getCheckpointState(
      final UInt64 epoch, final SignedBlockAndState latestBlockAndState) {
    final Checkpoint checkpoint = new Checkpoint(epoch, latestBlockAndState.getRoot());
    return recentChainData
        .getStore()
        .retrieveCheckpointState(checkpoint, latestBlockAndState.getState())
        .thenApply(
            checkpointState -> {
              final SignedBeaconBlock block = latestBlockAndState.getBlock();
              return CheckpointState.create(spec, checkpoint, block, checkpointState.orElseThrow());
            });
  }

  public boolean isFinalized(final UInt64 slot) {
    final UInt64 finalizedEpoch = recentChainData.getFinalizedEpoch();
    final UInt64 finalizedSlot = spec.computeStartSlotAtEpoch(finalizedEpoch);
    return finalizedSlot.compareTo(slot) >= 0;
  }

  public boolean isFinalizedEpoch(final UInt64 epoch) {
    final UInt64 finalizedEpoch = recentChainData.getFinalizedEpoch();
    return finalizedEpoch.compareTo(epoch) >= 0;
  }

  /**
   * Returns the latest state at the given slot on the current chain.
   *
   * @param slot the slot to get the state for
   * @return the State at slot
   */
  public SafeFuture<Optional<BeaconState>> getLatestStateAtSlot(final UInt64 slot) {
    if (!isChainDataFullyAvailable()) {
      return STATE_NOT_AVAILABLE;
    }

    if (isRecentData(slot)) {
      return recentChainData
          .retrieveStateInEffectAtSlot(slot)
          .thenCompose(
              recentState -> {
                if (recentState.isPresent()) {
                  return completedFuture(recentState);
                }
                // Fall-through to historical query in case state has moved into historical range
                // during processing
                return historicalChainData.getLatestFinalizedStateAtSlot(slot);
              });
    }

    return historicalChainData.getLatestFinalizedStateAtSlot(slot);
  }

  /**
   * Returns the latest available state prior to the given slot on the current chain.
   *
   * @param slot the latest slot to get the state for
   * @return the State at or before slot
   */
  public SafeFuture<Optional<BeaconState>> getLatestAvailableFinalizedState(final UInt64 slot) {
    if (!isChainDataFullyAvailable()) {
      return STATE_NOT_AVAILABLE;
    }

    return historicalChainData.getLatestAvailableFinalizedState(slot);
  }

  public SafeFuture<Optional<BeaconState>> getStateByBlockRoot(final Bytes32 blockRoot) {
    final UpdatableStore store = getStore();
    if (store == null) {
      LOG.trace("No state at blockRoot {} because the store is not set", blockRoot);
      return STATE_NOT_AVAILABLE;
    }

    return store
        .retrieveBlockState(blockRoot)
        .thenCompose(
            maybeState -> {
              if (maybeState.isPresent()) {
                return completedFuture(maybeState);
              }
              LOG.debug(
                  "State not found in store, querying historicalData for {}", () -> blockRoot);
              return historicalChainData.getFinalizedStateByBlockRoot(blockRoot);
            });
  }

  public SafeFuture<Optional<BeaconState>> getStateByStateRoot(final Bytes32 stateRoot) {
    final UpdatableStore store = getStore();
    if (store == null) {
      LOG.trace("No state at stateRoot {} because the store is not set", stateRoot);
      return STATE_NOT_AVAILABLE;
    }

    return historicalChainData
        .getSlotAndBlockRootByStateRoot(stateRoot)
        .thenCompose(
            maybeSlotAndBlockRoot ->
                maybeSlotAndBlockRoot
                    .map(this::getStateFromSlotAndBlock)
                    .orElseGet(() -> getFinalizedStateFromStateRoot(stateRoot)));
  }

  public SafeFuture<Optional<UInt64>> getFinalizedSlotByBlockRoot(final Bytes32 blockRoot) {
    return historicalChainData.getFinalizedSlotByBlockRoot(blockRoot);
  }

  public Optional<SafeFuture<BeaconState>> getBestState() {
    return recentChainData.getBestState();
  }

  public Optional<Bytes32> getBestBlockRoot() {
    return recentChainData.getBestBlockRoot();
  }

  public Optional<ChainHead> getChainHead() {
    return recentChainData.getChainHead();
  }

  public boolean isChainHeadOptimistic() {
    return recentChainData.isChainHeadOptimistic();
  }

  public boolean isStoreAvailable() {
    return recentChainData != null && recentChainData.getStore() != null;
  }

  private boolean isChainDataFullyAvailable() {
    return !recentChainData.isPreGenesis() && !recentChainData.isPreForkChoice();
  }

  public List<CommitteeAssignment> getCommitteesFromState(
      final BeaconState state, final UInt64 epoch) {
    List<CommitteeAssignment> result = new ArrayList<>();
    final int slotsPerEpoch = spec.slotsPerEpoch(epoch);
    final UInt64 startingSlot = spec.computeStartSlotAtEpoch(epoch);
    int committeeCount = spec.getCommitteeCountPerSlot(state, epoch).intValue();
    for (int i = 0; i < slotsPerEpoch; i++) {
      UInt64 slot = startingSlot.plus(i);
      for (int j = 0; j < committeeCount; j++) {
        UInt64 idx = UInt64.valueOf(j);
        IntList committee = spec.getBeaconCommittee(state, slot, idx);
        result.add(new CommitteeAssignment(committee, idx, slot));
      }
    }
    return result;
  }

  /**
   * @return The slot at which the chain head block was proposed
   */
  public UInt64 getHeadSlot() {
    return this.recentChainData.getHeadSlot();
  }

  /**
   * @return The epoch in which the chain head block was proposed
   */
  public UInt64 getHeadEpoch() {
    final UInt64 headSlot = getHeadSlot();
    return spec.computeEpochAtSlot(headSlot);
  }

  public Optional<Bytes4> getCurrentForkDigest() {
    return recentChainData.getCurrentForkDigest();
  }

  /**
   * @return The current slot according to clock time
   */
  public UInt64 getCurrentSlot() {
    return this.recentChainData.getCurrentSlot().orElseGet(this::getHeadSlot);
  }

  /**
   * @return The current epoch according to clock time
   */
  public UInt64 getCurrentEpoch() {
    final UInt64 headSlot = getCurrentSlot();
    return spec.computeEpochAtSlot(headSlot);
  }

  @VisibleForTesting
  public UpdatableStore getStore() {
    return recentChainData.getStore();
  }

  public NavigableMap<UInt64, Bytes32> getAncestorRoots(
      final UInt64 startSlot, final UInt64 step, final UInt64 count) {
    return recentChainData.getAncestorRootsOnHeadChain(startSlot, step, count);
  }

  /**
   * @return The earliest available block's slot
   */
  public SafeFuture<Optional<UInt64>> getEarliestAvailableBlockSlot() {
    return historicalChainData.getEarliestAvailableBlockSlot();
  }

  public SafeFuture<Optional<SignedBeaconBlock>> getBlockByBlockRoot(final Bytes32 blockRoot) {
    return recentChainData
        .retrieveSignedBlockByRoot(blockRoot)
        .thenCompose(
            maybeBlock -> {
              if (maybeBlock.isPresent()) {
                return SafeFuture.completedFuture(maybeBlock);
              }
              return historicalChainData.getBlockByBlockRoot(blockRoot);
            });
  }

  public SafeFuture<Optional<UInt64>> getEarliestAvailableBlobSidecarSlot() {
    return historicalChainData.getEarliestAvailableBlobSidecarSlot();
  }

  /**
   * This is supposed to be consumed by RPC only, because it returns gossip-validated but not yet
   * imported sidecars from the blobSidecar pool.
   */
  public SafeFuture<Optional<BlobSidecar>> getBlobSidecarByBlockRootAndIndex(
      final Bytes32 blockRoot, final UInt64 index) {
    final Optional<BlobSidecar> recentlyValidatedBlobSidecar =
        recentChainData.getRecentlyValidatedBlobSidecar(blockRoot, index);
    if (recentlyValidatedBlobSidecar.isPresent()) {
      return SafeFuture.completedFuture(recentlyValidatedBlobSidecar);
    }
    final Optional<UInt64> hotSlotForBlockRoot = recentChainData.getSlotForBlockRoot(blockRoot);
    if (hotSlotForBlockRoot.isPresent()) {
      return getBlobSidecarByKey(
          new SlotAndBlockRootAndBlobIndex(hotSlotForBlockRoot.get(), blockRoot, index));
    }
    return historicalChainData
        .getBlockByBlockRoot(blockRoot)
        .thenCompose(
            blockOptional -> {
              if (blockOptional.isPresent()) {
                return getBlobSidecarByKey(
                    new SlotAndBlockRootAndBlobIndex(
                        blockOptional.get().getSlot(), blockRoot, index));
              } else {
                return SafeFuture.completedFuture(Optional.empty());
              }
            });
  }

  public SafeFuture<Optional<BlobSidecar>> getBlobSidecarByKey(
      final SlotAndBlockRootAndBlobIndex key) {
    return recentChainData
        .getBlobSidecars(key.getSlotAndBlockRoot())
        .<SafeFuture<Optional<BlobSidecar>>>map(
            blobSidecars ->
                key.getBlobIndex().isLessThan(blobSidecars.size())
                    ? SafeFuture.completedFuture(
                        Optional.of(blobSidecars.get(key.getBlobIndex().intValue())))
                    : SafeFuture.completedFuture(Optional.empty()))
        .orElseGet(() -> historicalChainData.getBlobSidecar(key));
  }

  public SafeFuture<List<SlotAndBlockRootAndBlobIndex>> getBlobSidecarKeys(
      final UInt64 startSlot, final UInt64 endSlot, final long limit) {
    return historicalChainData.getBlobSidecarKeys(startSlot, endSlot, limit);
  }

  public Optional<UInt64> getFinalizedBlockSlot() {
    if (recentChainData.isPreGenesis()) {
      return Optional.empty();
    }

    return Optional.of(getStore().getLatestFinalizedBlockSlot());
  }

  public Optional<SignedBeaconBlock> getFinalizedBlock() {
    if (recentChainData.isPreGenesis()) {
      return Optional.empty();
    }

    return getStore().getLatestFinalized().getSignedBeaconBlock();
  }

  public Optional<AnchorPoint> getLatestFinalized() {
    return Optional.ofNullable(getStore()).map(ReadOnlyStore::getLatestFinalized);
  }

  // in line with spec on_block, computing finalized slot as the
  // first slot of the epoch stored in store.finalized_checkpoint
  public SafeFuture<Optional<BeaconState>> getBestFinalizedState() {
    final Optional<Checkpoint> maybeFinalizedCheckpoint = getFinalizedCheckpoint();
    if (maybeFinalizedCheckpoint.isEmpty()) {
      return SafeFuture.completedFuture(Optional.empty());
    }
    final UInt64 finalizedSlot =
        spec.computeStartSlotAtEpoch(maybeFinalizedCheckpoint.get().getEpoch());
    return getStateAtSlotExact(finalizedSlot);
  }

  public SafeFuture<Optional<BeaconState>> getJustifiedState() {
    if (recentChainData.isPreGenesis()) {
      return SafeFuture.completedFuture(Optional.empty());
    }
    return getStore().retrieveCheckpointState(getStore().getJustifiedCheckpoint());
  }

  public Optional<GenesisData> getGenesisData() {
    return recentChainData.getGenesisData();
  }

  public Optional<UInt64> getCustodyGroupCount() {
    return recentChainData.getCustodyGroupCount();
  }

  public SafeFuture<Optional<BeaconBlockSummary>> getEarliestAvailableBlockSummary() {
    // Pull the latest finalized first, so that we're sure to return a consistent result if the
    // Store is updated while we're pulling historical data
    final Optional<BeaconBlockSummary> latestFinalized =
        Optional.ofNullable(getStore())
            .map(ReadOnlyStore::getLatestFinalized)
            .map(StateAndBlockSummary::getBlockSummary);

    return historicalChainData
        .getEarliestAvailableBlock()
        .thenApply(res -> res.<BeaconBlockSummary>map(b -> b).or(() -> latestFinalized));
  }

  public SafeFuture<List<BlockAndMetaData>> getAllBlocksAtSlot(
      final UInt64 slot, final ChainHead chainHead) {
    if (isFinalized(slot)) {
      return historicalChainData
          .getNonCanonicalBlocksBySlot(slot)
          .thenCombine(
              getBlockAtSlotExact(slot),
              (blocks, canonicalBlock) ->
                  mergeNonCanonicalAndCanonicalBlocks(blocks, chainHead, canonicalBlock));
    }

    return getBlocksByRoots(recentChainData.getAllBlockRootsAtSlot(slot), chainHead);
  }

  public boolean isCanonicalBlock(
      final UInt64 slot, final Bytes32 blockRoot, final Bytes32 chainHeadRoot) {
    if (isFinalized(slot)) {
      return true;
    }
    return isCanonicalBlockCalculated(slot, blockRoot, chainHeadRoot);
  }

  public boolean isOptimisticBlock(final Bytes32 blockRoot) {
    return recentChainData
        .getForkChoiceStrategy()
        .map(forkChoice -> isOptimistic(blockRoot, forkChoice))
        // Can't be optimistically imported if we don't have a Store yet.
        .orElse(false);
  }

  public RecentChainData getRecentChainData() {
    return recentChainData;
  }

  private SafeFuture<Optional<BlobSidecar>> getAllBlobSidecarByKey(
      final SlotAndBlockRootAndBlobIndex key) {
    return historicalChainData
        .getBlobSidecar(key)
        .thenCompose(
            maybeBlobSidecar -> {
              if (maybeBlobSidecar.isPresent()) {
                return SafeFuture.completedFuture(maybeBlobSidecar);
              } else {
                return historicalChainData.getNonCanonicalBlobSidecar(key);
              }
            });
  }

  private boolean isRecentData(final UInt64 slot) {
    checkNotNull(slot);
    if (recentChainData.isPreGenesis()) {
      return false;
    }
    final UInt64 finalizedSlot = getStore().getLatestFinalizedBlockSlot();
    return slot.compareTo(finalizedSlot) >= 0;
  }

  private boolean isCanonicalBlockCalculated(
      final UInt64 slot, final Bytes32 blockRoot, final Bytes32 chainHeadRoot) {
    return spec.getAncestor(
            recentChainData.getForkChoiceStrategy().orElseThrow(), chainHeadRoot, slot)
        .map(ancestor -> ancestor.equals(blockRoot))
        .orElse(false);
  }

  @SuppressWarnings("unchecked")
  private SafeFuture<List<BlockAndMetaData>> getBlocksByRoots(
      final List<Bytes32> blockRoots, final ChainHead chainHead) {

    final SafeFuture<Optional<SignedBeaconBlock>>[] futures =
        blockRoots.stream().map(this::getBlockByBlockRoot).toArray(SafeFuture[]::new);
    return SafeFuture.collectAll(futures)
        .thenApply(
            optionalBlocks ->
                optionalBlocks.stream()
                    .flatMap(Optional::stream)
                    .map(
                        block ->
                            toBlockAndMetaData(
                                block,
                                chainHead,
                                isCanonicalBlockCalculated(
                                    block.getSlot(), block.getRoot(), chainHead.getRoot()),
                                isFinalized(block.getSlot())))
                    .toList());
  }

  List<BlockAndMetaData> mergeNonCanonicalAndCanonicalBlocks(
      final List<SignedBeaconBlock> signedBeaconBlocks,
      final ChainHead chainHead,
      final Optional<SignedBeaconBlock> canonicalBlock) {
    verifyNotNull(signedBeaconBlocks, "Expected empty set but got null");
    return Stream.concat(
            signedBeaconBlocks.stream()
                .map(block -> toBlockAndMetaData(block, chainHead, false, false)),
            canonicalBlock.stream()
                .map(
                    block ->
                        toBlockAndMetaData(block, chainHead, true, isFinalized(block.getSlot()))))
        .toList();
  }

  private BlockAndMetaData toBlockAndMetaData(
      final SignedBeaconBlock signedBeaconBlock,
      final ChainHead chainHead,
      final boolean canonical,
      final boolean finalized) {
    return new BlockAndMetaData(
        signedBeaconBlock,
        spec.atSlot(signedBeaconBlock.getSlot()).getMilestone(),
        chainHead.isOptimistic() || isOptimisticBlock(signedBeaconBlock.getRoot()),
        canonical,
        finalized);
  }

  private boolean isOptimistic(
      final Bytes32 blockRoot, final ReadOnlyForkChoiceStrategy forkChoice) {
    return forkChoice
        .isOptimistic(blockRoot)
        // If the block root is unknown, use the optimistic state of the finalized checkpoint
        // As the block is either canonical and finalized or may have been rejected because it
        // didn't descend from the finalized root. In either case, if the finalized checkpoint is
        // optimistic the status of the block is affected by the optimistic sync
        .orElseGet(
            () ->
                forkChoice
                    .isOptimistic(recentChainData.getFinalizedCheckpoint().orElseThrow().getRoot())
                    .orElseThrow());
  }

  public SafeFuture<Optional<Checkpoint>> getInitialAnchor() {
    return historicalChainData.getAnchor();
  }

  public SafeFuture<Optional<UInt64>> getFirstCustodyIncompleteSlot() {
    return historicalChainData.getFirstCustodyIncompleteSlot();
  }

  public SafeFuture<Optional<DataColumnSidecar>> getSidecar(
      final DataColumnSlotAndIdentifier identifier) {
    return historicalChainData.getSidecar(identifier);
  }

  public SafeFuture<Optional<DataColumnSidecar>> getNonCanonicalSidecar(
      final DataColumnSlotAndIdentifier identifier) {
    return historicalChainData.getNonCanonicalSidecar(identifier);
  }

  public SafeFuture<List<DataColumnSlotAndIdentifier>> getDataColumnIdentifiers(final UInt64 slot) {
    return historicalChainData.getDataColumnIdentifiers(slot);
  }

  public SafeFuture<List<DataColumnSlotAndIdentifier>> getNonCanonicalDataColumnIdentifiers(
      final UInt64 slot) {
    return historicalChainData.getNonCanonicalDataColumnIdentifiers(slot);
  }

  public SafeFuture<List<DataColumnSlotAndIdentifier>> getDataColumnIdentifiers(
      final UInt64 startSlot, final UInt64 endSlot, final UInt64 limit) {
    return historicalChainData.getDataColumnIdentifiers(startSlot, endSlot, limit);
  }

  public SafeFuture<Optional<UInt64>> getEarliestDataColumnSidecarSlot() {
    return historicalChainData.getEarliestDataColumnSidecarSlot();
  }

  public SafeFuture<List<List<KZGProof>>> getDataColumnSidecarProofs(final UInt64 slot) {
    return historicalChainData
<<<<<<< HEAD
        .getDataColumnSidecarProofs(slot)
=======
        .getDataColumnSidecarsProofs(slot)
>>>>>>> 17198ce7
        .thenApply(maybeProofs -> maybeProofs.orElseGet(List::of));
  }

  private SafeFuture<Optional<BeaconState>> getStateFromSlotAndBlock(
      final SlotAndBlockRoot slotAndBlockRoot) {
    final UpdatableStore store = getStore();
    if (store == null) {
      LOG.trace(
          "No state at slot and block root {} because the store is not set", slotAndBlockRoot);
      return STATE_NOT_AVAILABLE;
    }
    return store
        .retrieveStateAtSlot(slotAndBlockRoot)
        .thenCompose(
            maybeState -> {
              if (maybeState.isPresent()) {
                return SafeFuture.completedFuture(maybeState);
              }
              LOG.debug(
                  "State not found in store, querying historicalData for {}:{}",
                  slotAndBlockRoot::getSlot,
                  slotAndBlockRoot::getBlockRoot);
              return getFinalizedStateFromSlotAndBlock(slotAndBlockRoot);
            });
  }

  private SafeFuture<Optional<BeaconState>> getFinalizedStateFromSlotAndBlock(
      final SlotAndBlockRoot slotAndBlockRoot) {
    return historicalChainData
        .getFinalizedStateByBlockRoot(slotAndBlockRoot.getBlockRoot())
        .thenApply(
            maybeState ->
                maybeState.flatMap(
                    preState -> regenerateBeaconState(preState, slotAndBlockRoot.getSlot())));
  }

  private Optional<BeaconState> regenerateBeaconState(
      final BeaconState preState, final UInt64 slot) {
    if (preState.getSlot().equals(slot)) {
      return Optional.of(preState);
    } else if (slot.compareTo(getCurrentSlot()) > 0) {
      LOG.debug("Attempted to wind forward to a future state: {}", slot.toString());
      return Optional.empty();
    }
    try {
      LOG.debug(
          "Processing slots to regenerate state from slot {}, target slot {}",
          preState::getSlot,
          () -> slot);
      return Optional.of(spec.processSlots(preState, slot));
    } catch (SlotProcessingException | EpochProcessingException | IllegalArgumentException e) {
      LOG.debug("State Transition error", e);
      return Optional.empty();
    }
  }

  private SafeFuture<Optional<SignedBlockAndState>> getStateForBlock(
      final SignedBeaconBlock block) {
    return getStateByBlockRoot(block.getRoot())
        .thenApply(maybeState -> maybeState.map(state -> new SignedBlockAndState(block, state)));
  }

  private SafeFuture<Optional<BeaconState>> getFinalizedStateFromStateRoot(
      final Bytes32 stateRoot) {
    return historicalChainData
        .getFinalizedSlotByStateRoot(stateRoot)
        .thenCompose(
            maybeSlot -> maybeSlot.map(this::getStateAtSlotExact).orElse(STATE_NOT_AVAILABLE));
  }

  private SafeFuture<Optional<BeaconState>> regenerateStateAndSlotExact(final UInt64 slot) {
    return getBlockAndStateInEffectAtSlot(slot)
        .thenApplyChecked(
            maybeBlockAndState ->
                maybeBlockAndState.flatMap(
                    blockAndState -> regenerateBeaconState(blockAndState.getState(), slot)));
  }

  private List<BlobSidecar> filterBlobSidecars(
      final List<BlobSidecar> blobSidecars, final List<UInt64> indices) {
    if (indices.isEmpty()) {
      return blobSidecars;
    }
    return blobSidecars.stream().filter(key -> indices.contains(key.getIndex())).toList();
  }

  private Stream<SlotAndBlockRootAndBlobIndex> filterBlobSidecarKeys(
      final List<SlotAndBlockRootAndBlobIndex> keys, final List<UInt64> indices) {
    if (indices.isEmpty()) {
      return keys.stream();
    }
    return keys.stream().filter(key -> indices.contains(key.getBlobIndex()));
  }

  private SafeFuture<List<BlobSidecar>> getBlobSidecars(
      final Stream<SlotAndBlockRootAndBlobIndex> keys) {
    return SafeFuture.collectAll(keys.map(this::getAllBlobSidecarByKey))
        .thenApply(blobSidecars -> blobSidecars.stream().flatMap(Optional::stream).toList());
  }

  private Optional<Checkpoint> getFinalizedCheckpoint() {
    return Optional.ofNullable(getStore()).map(ReadOnlyStore::getFinalizedCheckpoint);
  }

  public void updateCustodyGroupCount(final int newCustodyGroupCount) {
    LOG.debug("Updating custody count to {}", newCustodyGroupCount);
    final UpdatableStore.StoreTransaction transaction = recentChainData.startStoreTransaction();
    transaction.setCustodyGroupCount(UInt64.valueOf(newCustodyGroupCount));
    transaction.commit().finish(error -> LOG.error("Failed to store custody group count", error));
  }
}<|MERGE_RESOLUTION|>--- conflicted
+++ resolved
@@ -822,11 +822,7 @@
 
   public SafeFuture<List<List<KZGProof>>> getDataColumnSidecarProofs(final UInt64 slot) {
     return historicalChainData
-<<<<<<< HEAD
-        .getDataColumnSidecarProofs(slot)
-=======
         .getDataColumnSidecarsProofs(slot)
->>>>>>> 17198ce7
         .thenApply(maybeProofs -> maybeProofs.orElseGet(List::of));
   }
 
