--- conflicted
+++ resolved
@@ -242,16 +242,11 @@
 
   public SafeFuture<Optional<BeaconState>> getStateForBlockProduction(
       final UInt64 slot, final boolean isForkChoiceLateBlockReorgEnabled) {
-<<<<<<< HEAD
-    final Optional<Bytes32> headRoot = getBestBlockRoot();
-    if (headRoot.isEmpty() || !isForkChoiceLateBlockReorgEnabled) {
-=======
     if (!isForkChoiceLateBlockReorgEnabled) {
       return getStateAtSlotExact(slot);
     }
     final Optional<Bytes32> headRoot = getBestBlockRoot();
     if (headRoot.isEmpty()) {
->>>>>>> 30dd3119
       return getStateAtSlotExact(slot);
     }
     final Bytes32 root = recentChainData.getProposerHead(headRoot.get(), slot);
