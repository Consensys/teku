/*
 * Copyright 2020 ConsenSys AG.
 *
 * Licensed under the Apache License, Version 2.0 (the "License"); you may not use this file except in compliance with
 * the License. You may obtain a copy of the License at
 *
 * http://www.apache.org/licenses/LICENSE-2.0
 *
 * Unless required by applicable law or agreed to in writing, software distributed under the License is distributed on
 * an "AS IS" BASIS, WITHOUT WARRANTIES OR CONDITIONS OF ANY KIND, either express or implied. See the License for the
 * specific language governing permissions and limitations under the License.
 */

package tech.pegasys.teku.storage.server;

import com.google.common.annotations.VisibleForTesting;
import java.io.File;
import java.io.IOException;
import java.nio.file.Files;
import java.nio.file.Paths;
import java.nio.file.StandardOpenOption;
import org.apache.logging.log4j.LogManager;
import org.apache.logging.log4j.Logger;
import org.hyperledger.besu.plugin.services.MetricsSystem;
import tech.pegasys.teku.storage.server.rocksdb.RocksDbConfiguration;
import tech.pegasys.teku.storage.server.rocksdb.RocksDbDatabase;
import tech.pegasys.teku.util.config.StateStorageMode;

public class VersionedDatabaseFactory implements DatabaseFactory {
  private static final Logger LOG = LogManager.getLogger();

  @VisibleForTesting static final String DB_PATH = "db";
  @VisibleForTesting static final String DB_VERSION_PATH = "db.version";

  private final MetricsSystem metricsSystem;
  private final File dataDirectory;
  private final File dbDirectory;
  private final File dbVersionFile;
  private final StateStorageMode stateStorageMode;

<<<<<<< HEAD
  public VersionedDatabaseFactory(
      final MetricsSystem metricsSystem, final TekuConfiguration config) {
    this.metricsSystem = metricsSystem;
    this.dataDirectory = Paths.get(config.getDataPath()).toFile();
=======
  public VersionedDatabaseFactory(final String dataPath, final StateStorageMode dataStorageMode) {
    this.dataDirectory = Paths.get(dataPath).toFile();
>>>>>>> 9e969f39
    this.dbDirectory = this.dataDirectory.toPath().resolve(DB_PATH).toFile();
    this.dbVersionFile = this.dataDirectory.toPath().resolve(DB_VERSION_PATH).toFile();
    this.stateStorageMode = dataStorageMode;
  }

  @Override
  public Database createDatabase() {
    LOG.info("Data directory set to: {}", dataDirectory.getAbsolutePath());
    validateDataPaths();
    final DatabaseVersion dbVersion = getDatabaseVersion();
    createDirectories();
    saveDatabaseVersion(dbVersion);

    Database database;
    switch (dbVersion) {
      case V3:
        database = createV3Database();
        break;
      default:
        throw new UnsupportedOperationException("Unhandled database version " + dbVersion);
    }
    LOG.trace("Created database ({}) at {}", dbVersion.getValue(), dbDirectory.getAbsolutePath());
    return database;
  }

  private Database createV3Database() {
    final RocksDbConfiguration rocksDbConfiguration =
        RocksDbConfiguration.withDataDirectory(dbDirectory.toPath());
    return RocksDbDatabase.createV3(metricsSystem, rocksDbConfiguration, stateStorageMode);
  }

  private void validateDataPaths() {
    if (dbDirectory.exists() && !dbVersionFile.exists()) {
      throw new DatabaseStorageException(
          String.format(
              "No database version file was found, and the database path %s exists.",
              dataDirectory.getAbsolutePath()));
    }
  }

  private void createDirectories() {
    if (!dbDirectory.exists() && !dbDirectory.mkdirs()) {
      throw new DatabaseStorageException(
          String.format(
              "Unable to create the path to store database files at %s",
              dbDirectory.getAbsolutePath()));
    }
  }

  private DatabaseVersion getDatabaseVersion() {
    if (dbVersionFile.exists()) {
      try {
        final String versionValue = Files.readString(dbVersionFile.toPath()).trim();
        return DatabaseVersion.fromString(versionValue)
            .orElseThrow(
                () ->
                    new DatabaseStorageException("Unrecognized database version: " + versionValue));
      } catch (IOException e) {
        throw new DatabaseStorageException(
            String.format(
                "Unable to read database version from file %s", dbVersionFile.getAbsolutePath()),
            e);
      }
    } else {
      return DatabaseVersion.DEFAULT_VERSION;
    }
  }

  private void saveDatabaseVersion(final DatabaseVersion version) {
    if (!dbVersionFile.exists()) {
      try {
        Files.writeString(dbVersionFile.toPath(), version.getValue(), StandardOpenOption.CREATE);
      } catch (IOException e) {
        throw new DatabaseStorageException(
            "Failed to write database version to file " + dbVersionFile.getAbsolutePath(), e);
      }
    }
  }
}<|MERGE_RESOLUTION|>--- conflicted
+++ resolved
@@ -38,15 +38,12 @@
   private final File dbVersionFile;
   private final StateStorageMode stateStorageMode;
 
-<<<<<<< HEAD
   public VersionedDatabaseFactory(
-      final MetricsSystem metricsSystem, final TekuConfiguration config) {
+      final MetricsSystem metricsSystem,
+      final String dataPath,
+      final StateStorageMode dataStorageMode) {
     this.metricsSystem = metricsSystem;
-    this.dataDirectory = Paths.get(config.getDataPath()).toFile();
-=======
-  public VersionedDatabaseFactory(final String dataPath, final StateStorageMode dataStorageMode) {
     this.dataDirectory = Paths.get(dataPath).toFile();
->>>>>>> 9e969f39
     this.dbDirectory = this.dataDirectory.toPath().resolve(DB_PATH).toFile();
     this.dbVersionFile = this.dataDirectory.toPath().resolve(DB_VERSION_PATH).toFile();
     this.stateStorageMode = dataStorageMode;
