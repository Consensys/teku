--- conflicted
+++ resolved
@@ -187,9 +187,8 @@
     return Optional.ofNullable(recentChainData.getBestBlockRoot());
   }
 
-<<<<<<< HEAD
   public boolean isStoreAvailable() {
-    return (recentChainData.getStore() != null);
+    return (getStore() != null);
   }
 
   /**
@@ -227,7 +226,8 @@
     }
 
     return result;
-=======
+  }
+
   public Store getStore() {
     return recentChainData.getStore();
   }
@@ -248,6 +248,5 @@
     } else {
       return SafeFuture.completedFuture(Optional.empty());
     }
->>>>>>> 88e848f7
   }
 }