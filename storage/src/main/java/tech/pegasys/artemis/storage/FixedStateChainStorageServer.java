--- conflicted
+++ resolved
@@ -69,16 +69,11 @@
     final BeaconStateWithCache initialBeaconState = loadBeaconState(beaconStateData);
 
     final Store initialStore = get_genesis_store(initialBeaconState);
-<<<<<<< HEAD
-    final UnsignedLong nodeSlot = initialBeaconState.getSlot().plus(UnsignedLong.ONE);
-    return new DBStoreValidEvent(initialStore, nodeSlot, initialBeaconState.getGenesis_time());
-=======
     UnsignedLong genesisTime = initialBeaconState.getGenesis_time();
     UnsignedLong currentTime = UnsignedLong.valueOf(System.currentTimeMillis() / 1000);
     UnsignedLong deltaTime = currentTime.minus(genesisTime);
     UnsignedLong currentSlot = deltaTime.dividedBy(UnsignedLong.valueOf(SECONDS_PER_SLOT));
-    return new DBStoreValidEvent(initialStore, currentSlot);
->>>>>>> 3ac184dd
+    return new DBStoreValidEvent(initialStore, currentSlot, genesisTime);
   }
 
   public static Store get_genesis_store(BeaconStateWithCache genesis_state) {
