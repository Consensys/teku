--- conflicted
+++ resolved
@@ -13,15 +13,8 @@
 
 package tech.pegasys.artemis.storage;
 
-<<<<<<< HEAD
-=======
-import static tech.pegasys.artemis.datastructures.util.AttestationUtil.getAttesterIndexIntoCommittee;
-import static tech.pegasys.artemis.datastructures.util.AttestationUtil.getAttesterIndicesIntoCommittee;
-import static tech.pegasys.artemis.datastructures.util.AttestationUtil.isSingleAttester;
-import static tech.pegasys.artemis.datastructures.util.AttestationUtil.representsNewAttester;
 import static tech.pegasys.artemis.util.alogger.ALogger.STDOUT;
 
->>>>>>> 94ba70de
 import com.google.common.eventbus.EventBus;
 import com.google.common.eventbus.Subscribe;
 import com.google.common.primitives.UnsignedLong;
@@ -35,30 +28,14 @@
 
 /** This class is the ChainStorage client-side logic */
 public class ChainStorageClient implements ChainStorage {
-<<<<<<< HEAD
-  private static final ALogger STDOUT = new ALogger("stdout");
+
   private Store store;
   protected EventBus eventBus;
 
   private Bytes32 bestBlockRoot = Bytes32.ZERO; // block chosen by lmd ghost to build and attest on
   private UnsignedLong bestSlot =
       UnsignedLong.ZERO; // slot of the block chosen by lmd ghost to build and attest on
-=======
-  protected final EventBus eventBus;
-  protected final ConcurrentHashMap<Bytes32, Bitlist> processedAttestationsBitlistMap =
-      new ConcurrentHashMap<>();
-  protected final ConcurrentHashMap<Bytes32, UnsignedLong> processedAttestationsToEpoch =
-      new ConcurrentHashMap<>();
-  private final ConcurrentHashMap<Bytes32, Attestation> unprocessedAttestationsMap =
-      new ConcurrentHashMap<>();
-  private final int QUEUE_MAX_SIZE =
-      Constants.MAX_VALIDATORS_PER_COMMITTEE
-          * Constants.MAX_COMMITTEES_PER_SLOT
-          * Constants.SLOTS_PER_EPOCH;
-  private final Queue<Attestation> unprocessedAttestationsQueue =
-      new PriorityBlockingQueue<>(
-          QUEUE_MAX_SIZE, Comparator.comparing(a -> a.getData().getTarget().getEpoch()));
->>>>>>> 94ba70de
+
 
   private volatile Store store;
   private volatile Bytes32 bestBlockRoot =
