/*
 * Copyright 2020 ConsenSys AG.
 *
 * Licensed under the Apache License, Version 2.0 (the "License"); you may not use this file except in compliance with
 * the License. You may obtain a copy of the License at
 *
 * http://www.apache.org/licenses/LICENSE-2.0
 *
 * Unless required by applicable law or agreed to in writing, software distributed under the License is distributed on
 * an "AS IS" BASIS, WITHOUT WARRANTIES OR CONDITIONS OF ANY KIND, either express or implied. See the License for the
 * specific language governing permissions and limitations under the License.
 */

package tech.pegasys.teku.storage.store;

import static org.assertj.core.api.Assertions.assertThat;

public class StoreAssertions {

  public static void assertStoresMatch(
      final UpdatableStore actualState, final UpdatableStore expectedState) {
    assertThat(actualState)
        .isEqualToIgnoringGivenFields(
            expectedState,
            "time",
            "stateCountGauge",
            "blockCountGauge",
            "checkpointCountGauge",
            "lock",
            "readLock",
            "blockProvider",
            "blocks",
            "blockMetadata",
            "stateRequestCachedCounter",
            "stateRequestRegenerateCounter",
            "stateRequestMissCounter",
            "checkpointStateRequestCachedCounter",
            "checkpointStateRequestRegenerateCounter",
            "checkpointStateRequestMissCounter",
            "metricsSystem",
            "states",
<<<<<<< HEAD
            "stateAndBlockProvider",
            "checkpointStates",
            "forkChoiceStrategy");
    assertThat(actualState.getOrderedBlockRoots())
        .containsExactlyElementsOf(expectedState.getOrderedBlockRoots());
=======
            "stateProvider",
            "checkpointStates");
>>>>>>> ae994ca4
  }
}<|MERGE_RESOLUTION|>--- conflicted
+++ resolved
@@ -39,15 +39,10 @@
             "checkpointStateRequestMissCounter",
             "metricsSystem",
             "states",
-<<<<<<< HEAD
-            "stateAndBlockProvider",
+            "stateProvider",
             "checkpointStates",
             "forkChoiceStrategy");
     assertThat(actualState.getOrderedBlockRoots())
         .containsExactlyElementsOf(expectedState.getOrderedBlockRoots());
-=======
-            "stateProvider",
-            "checkpointStates");
->>>>>>> ae994ca4
   }
 }