--- conflicted
+++ resolved
@@ -174,12 +174,7 @@
                   new V6SnapshotSchemaFinalized(spec).getAllColumns()),
               concat(
                   V4SchemaHot.create(spec).getAllVariables(),
-<<<<<<< HEAD
                   new V6SnapshotSchemaFinalized(spec).getAllVariables()));
-      coldDb = hotDb;
-=======
-                  V6SchemaFinalized.create(spec).getAllVariables()));
->>>>>>> 5a410f62
     }
     return InMemoryKvStoreDatabaseFactory.createV6(
         hotDb, storageMode, stateStorageFrequency, storeNonCanonicalBlocks, spec);
