/*
 * Copyright 2019 ConsenSys AG.
 *
 * Licensed under the Apache License, Version 2.0 (the "License"); you may not use this file except in compliance with
 * the License. You may obtain a copy of the License at
 *
 * http://www.apache.org/licenses/LICENSE-2.0
 *
 * Unless required by applicable law or agreed to in writing, software distributed under the License is distributed on
 * an "AS IS" BASIS, WITHOUT WARRANTIES OR CONDITIONS OF ANY KIND, either express or implied. See the License for the
 * specific language governing permissions and limitations under the License.
 */

package tech.pegasys.artemis.storage;

import static org.assertj.core.api.Assertions.assertThat;
import static org.mockito.ArgumentMatchers.any;
import static org.mockito.Mockito.doReturn;
import static org.mockito.Mockito.mock;
import static org.mockito.Mockito.spy;
import static org.mockito.Mockito.when;
import static tech.pegasys.artemis.util.async.SafeFuture.completedFuture;
import static tech.pegasys.artemis.util.config.Constants.SLOTS_PER_EPOCH;

import com.google.common.primitives.UnsignedLong;
import java.util.List;
import java.util.Optional;
import java.util.concurrent.ExecutionException;
import org.apache.tuweni.bytes.Bytes32;
import org.junit.jupiter.api.BeforeEach;
import org.junit.jupiter.api.Test;
import tech.pegasys.artemis.datastructures.blocks.SignedBeaconBlock;
import tech.pegasys.artemis.datastructures.state.BeaconState;
import tech.pegasys.artemis.datastructures.state.BeaconStateWithCache;
import tech.pegasys.artemis.datastructures.state.CommitteeAssignment;
import tech.pegasys.artemis.datastructures.util.BeaconStateUtil;
import tech.pegasys.artemis.datastructures.util.DataStructureUtil;
import tech.pegasys.artemis.util.async.SafeFuture;
import tech.pegasys.artemis.util.config.Constants;

class CombinedChainDataClientTest {

  private final ChainStorageClient recentChainData = mock(ChainStorageClient.class);
  private final HistoricalChainData historicalChainData = mock(HistoricalChainData.class);
  private final Store store = mock(Store.class);
  private final CombinedChainDataClient client =
      spy(new CombinedChainDataClient(recentChainData, historicalChainData));

  private int seed = 242842;

  @BeforeEach
  public void setUp() {
    when(recentChainData.getStore()).thenReturn(store);
    when(recentChainData.getFinalizedEpoch()).thenReturn(UnsignedLong.ZERO);
  }

  @Test
  public void getBlockAtSlotExact_shouldReturnEmptyWhenRecentDataHasNoStore() {
    when(recentChainData.getStore()).thenReturn(null);
    assertThat(client.getBlockAtSlotExact(UnsignedLong.ONE, Bytes32.ZERO))
        .isCompletedWithValue(Optional.empty());
  }

  @Test
  public void getBlockAtSlotExact_returnEmptyWhenHeadRootUnknown() {
    when(store.getBlockState(Bytes32.ZERO)).thenReturn(null);
    assertThat(client.getBlockAtSlotExact(UnsignedLong.ONE, Bytes32.ZERO))
        .isCompletedWithValue(Optional.empty());
  }

  @Test
  public void getBlockAtSlotExact_returnEmptyWhenHeadRootUnknownAndSlotFinalized() {
    final UnsignedLong slot = UnsignedLong.ONE;
    when(store.getBlockState(Bytes32.ZERO)).thenReturn(null);
    when(recentChainData.getFinalizedEpoch()).thenReturn(UnsignedLong.valueOf(10));

    assertThat(client.getBlockAtSlotExact(slot, Bytes32.ZERO))
        .isCompletedWithValue(Optional.empty());
  }

  @Test
  public void getBlockAtSlotExact_returnBlockFromHistoricalDataWhenHeadRootKnownAndSlotFinalized() {
    final UnsignedLong slot = UnsignedLong.ONE;
    final SignedBeaconBlock block = block(slot);
    when(store.getBlockState(Bytes32.ZERO)).thenReturn(beaconState(UnsignedLong.valueOf(100)));
    when(recentChainData.getFinalizedEpoch()).thenReturn(UnsignedLong.valueOf(10));
    when(historicalChainData.getLatestFinalizedBlockAtSlot(slot))
        .thenReturn(completedFuture(Optional.of(block)));

    assertThat(client.getBlockAtSlotExact(slot, Bytes32.ZERO))
        .isCompletedWithValue(Optional.of(block));
  }

  @Test
  public void getBlockAtSlotExact_returnEmptyWhenFinalizedSlotDidNotHaveABlock() {
    final UnsignedLong slot = UnsignedLong.ONE;
    final SignedBeaconBlock block = block(UnsignedLong.ZERO);
    when(store.getBlockState(Bytes32.ZERO)).thenReturn(beaconState(UnsignedLong.valueOf(100)));
    when(recentChainData.getFinalizedEpoch()).thenReturn(UnsignedLong.valueOf(10));
    when(historicalChainData.getLatestFinalizedBlockAtSlot(slot))
        .thenReturn(completedFuture(Optional.of(block)));

    assertThat(client.getBlockAtSlotExact(slot, Bytes32.ZERO))
        .isCompletedWithValue(Optional.empty());
  }

  @Test
  public void getBlockInEffectAtSlot_returnPrecedingBlockWhenFinalizedSlotDidNotHaveABlock() {
    final UnsignedLong slot = UnsignedLong.ONE;
    final SignedBeaconBlock block = block(UnsignedLong.ZERO);
    when(store.getBlockState(Bytes32.ZERO)).thenReturn(beaconState(UnsignedLong.valueOf(100)));
    when(recentChainData.getFinalizedEpoch()).thenReturn(UnsignedLong.valueOf(10));
    when(historicalChainData.getLatestFinalizedBlockAtSlot(slot))
        .thenReturn(completedFuture(Optional.of(block)));

    assertThat(client.getBlockInEffectAtSlot(slot, Bytes32.ZERO))
        .isCompletedWithValue(Optional.of(block));
  }

  @Test
  public void getBlockAtSlotExact_returnBlockInHeadSlot() {
    final UnsignedLong slot = UnsignedLong.ONE;
    final SignedBeaconBlock block = block(slot);
    final Bytes32 headBlockRoot = Bytes32.ZERO;
    when(store.getBlockState(headBlockRoot)).thenReturn(beaconState(slot));
    when(store.getSignedBlock(headBlockRoot)).thenReturn(block);

    assertThat(client.getBlockAtSlotExact(slot, headBlockRoot))
        .isCompletedWithValue(Optional.of(block));
  }

  @Test
  public void getBlockAtSlotExact_slotAfterHeadRootReturnsEmpty() {
    final UnsignedLong slot = UnsignedLong.ONE;
    final Bytes32 headBlockRoot = Bytes32.ZERO;
    when(store.getBlockState(headBlockRoot)).thenReturn(beaconState(UnsignedLong.ZERO));

    assertThat(client.getBlockAtSlotExact(slot, headBlockRoot))
        .isCompletedWithValue(Optional.empty());
  }

  @Test
  public void getBlockAtSlotExact_returnCorrectBlockFromHistoricalWindow() {
    // We've wrapped around a lot of times and are 5 slots into the next "loop"
    final int historicalIndex = 5;
    final UnsignedLong requestedSlot =
        UnsignedLong.valueOf(Constants.SLOTS_PER_HISTORICAL_ROOT)
            .times(UnsignedLong.valueOf(900000000))
            .plus(UnsignedLong.valueOf(historicalIndex));
    // Avoid the simple case where the requested slot is the head block slot
    final UnsignedLong headSlot = requestedSlot.plus(UnsignedLong.ONE);

    final SignedBeaconBlock block = block(requestedSlot);
    final Bytes32 blockRoot = block.getMessage().hash_tree_root();
    final Bytes32 headBlockRoot = Bytes32.fromHexString("0x1234");
    final BeaconState bestState = beaconState(headSlot);
    // At the start of the chain, the slot number is the index into historical roots
    bestState.getBlock_roots().set(historicalIndex, blockRoot);
    when(store.getBlockState(headBlockRoot)).thenReturn(bestState);
    when(store.getSignedBlock(blockRoot)).thenReturn(block);

    assertThat(client.getBlockAtSlotExact(requestedSlot, headBlockRoot))
        .isCompletedWithValue(Optional.of(block));
  }

  @Test
  public void getBlockAtSlotExact_returnCorrectBlockFromBeforeBestStateHistoricalWindow() {
    // We've wrapped around a lot of times and are 5 slots into the next "loop"
    final int historicalIndex = 5;
    final UnsignedLong requestedSlot =
        UnsignedLong.valueOf(Constants.SLOTS_PER_HISTORICAL_ROOT)
            .times(UnsignedLong.valueOf(900000000))
            .plus(UnsignedLong.valueOf(historicalIndex));
    // Avoid the simple case where the requested slot is the head block slot
    final UnsignedLong lastSlotInHistoricalWindow = requestedSlot.plus(UnsignedLong.ONE);
    final UnsignedLong headSlot =
        lastSlotInHistoricalWindow.plus(UnsignedLong.valueOf(Constants.SLOTS_PER_HISTORICAL_ROOT));

    final SignedBeaconBlock block = block(requestedSlot);
    final Bytes32 blockRoot = block.getMessage().hash_tree_root();
    final Bytes32 headBlockRoot = Bytes32.fromHexString("0x1234");
    final BeaconState headState = beaconState(headSlot);
    final Bytes32 olderBlockRoot = Bytes32.fromHexString("0x8976");
    headState.getBlock_roots().set(historicalIndex + 1, olderBlockRoot);
    assertThat(BeaconStateUtil.get_block_root_at_slot(headState, lastSlotInHistoricalWindow))
        .isEqualTo(olderBlockRoot);

    final BeaconState olderState = beaconState(lastSlotInHistoricalWindow);
    olderState.getBlock_roots().set(historicalIndex, blockRoot);

    when(store.getBlockState(headBlockRoot)).thenReturn(headState);
    when(store.getBlockState(olderBlockRoot)).thenReturn(olderState);
    when(store.getSignedBlock(blockRoot)).thenReturn(block);

    assertThat(client.getBlockAtSlotExact(requestedSlot, headBlockRoot))
        .isCompletedWithValue(Optional.of(block));
  }

  @Test
  public void getBlockAtSlotExact_returnPreviousBlockWhenSlotWasEmpty() {
    // We've wrapped around a lot of times and are 5 slots into the next "loop"
    final int historicalIndex = 5;
    final UnsignedLong requestedSlot = UnsignedLong.valueOf(historicalIndex);
    // Avoid the simple case where the requested slot is the head block slot
    final UnsignedLong headSlot = requestedSlot.plus(UnsignedLong.ONE);

    // Block is actually from the block before the requested slot
    final SignedBeaconBlock block = block(requestedSlot.minus(UnsignedLong.ONE));
    final Bytes32 blockRoot = block.getMessage().hash_tree_root();
    final Bytes32 headBlockRoot = Bytes32.fromHexString("0x1234");
    final BeaconState bestState = beaconState(headSlot);
    // At the start of the chain, the slot number is the index into historical roots
    bestState.getBlock_roots().set(historicalIndex, blockRoot);
    when(store.getBlockState(headBlockRoot)).thenReturn(bestState);
    when(store.getSignedBlock(blockRoot)).thenReturn(block);

    assertThat(client.getBlockAtSlotExact(requestedSlot, headBlockRoot))
        .isCompletedWithValue(Optional.empty());
  }

  @Test
  public void getBlockInEffectAtSlot_returnPreviousBlockWhenSlotWasEmpty() {
    // We've wrapped around a lot of times and are 5 slots into the next "loop"
    final int historicalIndex = 5;
    final UnsignedLong requestedSlot = UnsignedLong.valueOf(historicalIndex);
    // Avoid the simple case where the requested slot is the head block slot
    final UnsignedLong headSlot = requestedSlot.plus(UnsignedLong.ONE);

    // Block is actually from the block before the requested slot
    final SignedBeaconBlock block = block(requestedSlot.minus(UnsignedLong.ONE));
    final Bytes32 blockRoot = block.getMessage().hash_tree_root();
    final Bytes32 headBlockRoot = Bytes32.fromHexString("0x1234");
    final BeaconState bestState = beaconState(headSlot);
    // At the start of the chain, the slot number is the index into historical roots
    bestState.getBlock_roots().set(historicalIndex, blockRoot);
    when(store.getBlockState(headBlockRoot)).thenReturn(bestState);
    when(store.getSignedBlock(blockRoot)).thenReturn(block);

    assertThat(client.getBlockInEffectAtSlot(requestedSlot, headBlockRoot))
        .isCompletedWithValue(Optional.of(block));
  }

  @Test
<<<<<<< HEAD
  public void getCommitteesFromStateWithCache_shouldReturnCommitteeAssignments() {
    BeaconStateWithCache stateWithCache =
        BeaconStateWithCache.fromBeaconState(DataStructureUtil.randomBeaconState(11233));
    List<CommitteeAssignment> data =
        client.getCommitteesFromStateWithCache(
            Optional.of(stateWithCache), stateWithCache.getSlot());
    assertThat(data.size()).isEqualTo(SLOTS_PER_EPOCH);
=======
  public void getBlockBySlot_blockByBlockRoot() throws ExecutionException, InterruptedException {
    final UnsignedLong slotParam = UnsignedLong.ONE;
    final SignedBeaconBlock signedBeaconBlock =
        DataStructureUtil.randomSignedBeaconBlock(slotParam.longValue(), 7);

    doReturn(Optional.of(signedBeaconBlock.getParent_root()))
        .when(client)
        .getBlockRootBySlot(any());
    doReturn(Optional.empty()).when(client).getBestBlockRoot();
    doReturn(store).when(client).getStore();
    doReturn(signedBeaconBlock).when(store).getSignedBlock(any());

    assertThat(client.getBlockBySlot(slotParam)).isInstanceOf(SafeFuture.class);
    assertThat(client.getBlockBySlot(slotParam).get())
        .isNotNull()
        .isPresent()
        .isEqualTo(Optional.of(signedBeaconBlock));
  }

  @Test
  public void getBlockBySlot_blockByBestBlockRoot()
      throws ExecutionException, InterruptedException {
    final UnsignedLong slotParam = UnsignedLong.ONE;
    final SignedBeaconBlock signedBeaconBlock =
        DataStructureUtil.randomSignedBeaconBlock(slotParam.longValue(), 7);

    doReturn(Optional.empty()).when(client).getBlockRootBySlot(any());
    doReturn(Optional.of(signedBeaconBlock.getParent_root())).when(client).getBestBlockRoot();
    doReturn(SafeFuture.completedFuture(Optional.of(signedBeaconBlock)))
        .when(client)
        .getBlockAtSlotExact(any(), any());

    assertThat(client.getBlockBySlot(slotParam)).isInstanceOf(SafeFuture.class);
    assertThat(client.getBlockBySlot(slotParam).get())
        .isNotNull()
        .isPresent()
        .isEqualTo(Optional.of(signedBeaconBlock));
  }

  @Test
  public void getBlockBySlot_noBlockFound() throws ExecutionException, InterruptedException {
    final UnsignedLong slotParam = UnsignedLong.MAX_VALUE;
    doReturn(Optional.empty()).when(client).getBlockRootBySlot(any());
    doReturn(Optional.empty()).when(client).getBestBlockRoot();

    assertThat(client.getBlockBySlot(slotParam)).isInstanceOf(SafeFuture.class);
    assertThat(client.getBlockBySlot(slotParam).get()).isNotNull().isEmpty();
>>>>>>> 88e848f7
  }

  private SignedBeaconBlock block(final UnsignedLong slot) {
    return DataStructureUtil.randomSignedBeaconBlock(slot.longValue(), seed++);
  }

  private BeaconState beaconState(final UnsignedLong slot) {
    return DataStructureUtil.randomBeaconState(slot, seed++);
  }
}<|MERGE_RESOLUTION|>--- conflicted
+++ resolved
@@ -241,7 +241,6 @@
   }
 
   @Test
-<<<<<<< HEAD
   public void getCommitteesFromStateWithCache_shouldReturnCommitteeAssignments() {
     BeaconStateWithCache stateWithCache =
         BeaconStateWithCache.fromBeaconState(DataStructureUtil.randomBeaconState(11233));
@@ -249,7 +248,9 @@
         client.getCommitteesFromStateWithCache(
             Optional.of(stateWithCache), stateWithCache.getSlot());
     assertThat(data.size()).isEqualTo(SLOTS_PER_EPOCH);
-=======
+  }
+
+  @Test
   public void getBlockBySlot_blockByBlockRoot() throws ExecutionException, InterruptedException {
     final UnsignedLong slotParam = UnsignedLong.ONE;
     final SignedBeaconBlock signedBeaconBlock =
@@ -297,7 +298,6 @@
 
     assertThat(client.getBlockBySlot(slotParam)).isInstanceOf(SafeFuture.class);
     assertThat(client.getBlockBySlot(slotParam).get()).isNotNull().isEmpty();
->>>>>>> 88e848f7
   }
 
   private SignedBeaconBlock block(final UnsignedLong slot) {
