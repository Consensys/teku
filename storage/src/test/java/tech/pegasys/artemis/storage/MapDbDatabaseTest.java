--- conflicted
+++ resolved
@@ -330,7 +330,6 @@
 
   @Test
   public void shouldPersistOnDisk(@TempDirectory final Path tempDir) throws Exception {
-<<<<<<< HEAD
     try {
       database = MapDbDatabase.createOnDisk(tempDir.toFile(), false);
       database.storeGenesis(store);
@@ -367,8 +366,9 @@
       // Close and re-read from disk store.
       database.close();
       database = MapDbDatabase.createOnDisk(tempDir.toFile(), true);
-      assertOnlyHotBlocks(block8, block9, forkBlock8, forkBlock9);
+      assertOnlyHotBlocks(block7, block8, block9, forkBlock7, forkBlock8, forkBlock9);
       assertBlocksFinalized(block1, block2, block3, block7);
+      assertGetLatestFinalizedRootAtSlotReturnsFinalizedBlocks(block1, block2, block3, block7);
 
       // Should still be able to retrieve finalized blocks by root
       assertThat(database.getSignedBlock(block1.getMessage().hash_tree_root())).contains(block1);
@@ -377,49 +377,6 @@
       database.close();
       database = MapDbDatabase.createInMemory();
     }
-=======
-    database = MapDbDatabase.createOnDisk(tempDir.toFile(), false);
-    database.storeGenesis(store);
-
-    final SignedBeaconBlock block1 = blockAtSlot(1, store.getFinalizedCheckpoint().getRoot());
-    final SignedBeaconBlock block2 = blockAtSlot(2, block1);
-    final SignedBeaconBlock block3 = blockAtSlot(3, block2);
-    // Few skipped slots
-    final SignedBeaconBlock block7 = blockAtSlot(7, block3);
-    final SignedBeaconBlock block8 = blockAtSlot(8, block7);
-    final SignedBeaconBlock block9 = blockAtSlot(9, block8);
-
-    // Create some blocks on a different fork
-    final SignedBeaconBlock forkBlock6 = blockAtSlot(6, block1);
-    final SignedBeaconBlock forkBlock7 = blockAtSlot(7, forkBlock6);
-    final SignedBeaconBlock forkBlock8 = blockAtSlot(8, forkBlock7);
-    final SignedBeaconBlock forkBlock9 = blockAtSlot(9, forkBlock8);
-
-    addBlocks(
-        block1,
-        block2,
-        block3,
-        block7,
-        block8,
-        block9,
-        forkBlock6,
-        forkBlock7,
-        forkBlock8,
-        forkBlock9);
-    assertThat(database.getSignedBlock(block7.getMessage().hash_tree_root())).contains(block7);
-
-    finalizeEpoch(UnsignedLong.ONE, block7.getMessage().hash_tree_root());
-
-    // Close and re-read from disk store.
-    database.close();
-    database = MapDbDatabase.createOnDisk(tempDir.toFile(), true);
-    assertOnlyHotBlocks(block7, block8, block9, forkBlock7, forkBlock8, forkBlock9);
-    assertBlocksFinalized(block1, block2, block3, block7);
-    assertGetLatestFinalizedRootAtSlotReturnsFinalizedBlocks(block1, block2, block3, block7);
-
-    // Should still be able to retrieve finalized blocks by root
-    assertThat(database.getSignedBlock(block1.getMessage().hash_tree_root())).contains(block1);
->>>>>>> fb7e06d1
   }
 
   private void assertBlocksFinalized(final SignedBeaconBlock... blocks) {
