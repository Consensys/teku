--- conflicted
+++ resolved
@@ -21,33 +21,8 @@
 public class InMemoryV4RocksDbDatabaseTest extends V4RocksDbDatabaseTest {
 
   @Override
-<<<<<<< HEAD
-  protected Database createDatabase(final File tempDir, final StateStorageMode storageMode) {
-    final RocksDbAccessor hotDb =
-        existingDatabaseInstances.compute(
-            new File(tempDir, "db"),
-            (__, existingDb) -> {
-              if (existingDb == null) {
-                return MockRocksDbInstance.createEmpty(V4SchemaHot.class);
-              } else {
-                return existingDb.reopen();
-              }
-            });
-    final RocksDbAccessor finalizedDb =
-        existingDatabaseInstances.compute(
-            new File(tempDir, "archive"),
-            (__, existingDb) -> {
-              if (existingDb == null) {
-                return MockRocksDbInstance.createEmpty(V4SchemaFinalized.class);
-              } else {
-                return existingDb.reopen();
-              }
-            });
-    return RocksDbDatabase.createV4(new StubMetricsSystem(), hotDb, finalizedDb, storageMode, 1L);
-=======
   protected StorageSystem createStorageSystem(
       final File tempDir, final StateStorageMode storageMode) {
-    return InMemoryStorageSystem.createEmptyV4StorageSystem(storageMode);
->>>>>>> a03f80ea
+    return InMemoryStorageSystem.createEmptyV4StorageSystem(storageMode, 1L);
   }
 }