--- conflicted
+++ resolved
@@ -128,19 +128,14 @@
     assertThat(chainHeadB.findCommonAncestor(chainHeadA)).isEqualTo(UInt64.ZERO);
   }
 
-  @SuppressWarnings("unchecked")
   private ChainHead copy(ChainHead original) {
     final SignedBeaconBlock blockCopy =
         copy(original.getSignedBeaconBlock().orElseThrow(), SignedBeaconBlock.SSZ_SCHEMA.get());
     final BeaconState stateCopy =
         copy(
             original.getState(),
-<<<<<<< HEAD
-            (SszSchema<BeaconState>) spec.getGenesisSchemaDefinitions().getBeaconStateSchema());
-=======
             SszSchema.as(
                 BeaconState.class, spec.getGenesisSchemaDefinitions().getBeaconStateSchema()));
->>>>>>> f785cd12
     final SignedBlockAndState blockAndStateCopy = new SignedBlockAndState(blockCopy, stateCopy);
     final UInt64 forkChoiceCopy = copy(original.getForkChoiceSlot());
     return ChainHead.create(blockAndStateCopy, forkChoiceCopy, spec);
