--- conflicted
+++ resolved
@@ -28,15 +28,6 @@
     final Path dbDir = Paths.get(tempDir.getAbsolutePath(), "db");
     final Path archiveDir = Paths.get(tempDir.getAbsolutePath(), "archive");
 
-<<<<<<< HEAD
-    return RocksDbDatabase.createV4(
-        new StubMetricsSystem(),
-        RocksDbConfiguration.withDataDirectory(dbDir),
-        RocksDbConfiguration.withDataDirectory(archiveDir),
-        storageMode,
-        1L);
-=======
-    return FileBackedStorageSystem.createV4StorageSystem(dbDir, archiveDir, storageMode);
->>>>>>> a03f80ea
+    return FileBackedStorageSystem.createV4StorageSystem(dbDir, archiveDir, storageMode, 1L);
   }
 }