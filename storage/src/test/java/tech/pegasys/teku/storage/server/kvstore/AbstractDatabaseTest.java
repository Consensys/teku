/*
 * Copyright ConsenSys Software Inc., 2022
 *
 * Licensed under the Apache License, Version 2.0 (the "License"); you may not use this file except in compliance with
 * the License. You may obtain a copy of the License at
 *
 * http://www.apache.org/licenses/LICENSE-2.0
 *
 * Unless required by applicable law or agreed to in writing, software distributed under the License is distributed on
 * an "AS IS" BASIS, WITHOUT WARRANTIES OR CONDITIONS OF ANY KIND, either express or implied. See the License for the
 * specific language governing permissions and limitations under the License.
 */

package tech.pegasys.teku.storage.server.kvstore;

import static java.util.stream.Collectors.toList;
import static java.util.stream.Collectors.toMap;
import static org.assertj.core.api.Assertions.assertThat;
import static org.assertj.core.api.Assertions.assertThatThrownBy;
import static org.mockito.Mockito.mock;
import static tech.pegasys.teku.infrastructure.async.SafeFutureAssert.assertThatSafeFuture;
import static tech.pegasys.teku.infrastructure.unsigned.UInt64.ONE;
import static tech.pegasys.teku.infrastructure.unsigned.UInt64.ZERO;
import static tech.pegasys.teku.spec.config.SpecConfig.GENESIS_SLOT;
import static tech.pegasys.teku.storage.store.StoreAssertions.assertStoresMatch;

import com.google.common.collect.Streams;
import com.google.common.io.MoreFiles;
import com.google.common.io.RecursiveDeleteOption;
import com.google.errorprone.annotations.MustBeClosed;
import java.io.File;
import java.io.IOException;
import java.nio.file.Files;
import java.nio.file.Path;
import java.util.ArrayList;
import java.util.Arrays;
import java.util.Collection;
import java.util.Comparator;
import java.util.HashMap;
import java.util.HashSet;
import java.util.List;
import java.util.Map;
import java.util.Optional;
import java.util.Set;
import java.util.stream.Collectors;
import java.util.stream.Stream;
import org.apache.tuweni.bytes.Bytes32;
import org.hyperledger.besu.metrics.noop.NoOpMetricsSystem;
import org.junit.jupiter.api.AfterEach;
import org.junit.jupiter.api.BeforeEach;
import org.junit.jupiter.api.Test;
import tech.pegasys.teku.bls.BLSKeyGenerator;
import tech.pegasys.teku.bls.BLSKeyPair;
import tech.pegasys.teku.dataproviders.lookup.BlockProvider;
import tech.pegasys.teku.dataproviders.lookup.StateAndBlockSummaryProvider;
import tech.pegasys.teku.ethereum.pow.api.MinGenesisTimeBlockEvent;
import tech.pegasys.teku.infrastructure.async.AsyncRunner;
import tech.pegasys.teku.infrastructure.async.SafeFuture;
import tech.pegasys.teku.infrastructure.unsigned.UInt64;
import tech.pegasys.teku.spec.Spec;
import tech.pegasys.teku.spec.TestSpecFactory;
import tech.pegasys.teku.spec.datastructures.blocks.SignedBeaconBlock;
import tech.pegasys.teku.spec.datastructures.blocks.SignedBlockAndState;
import tech.pegasys.teku.spec.datastructures.blocks.SlotAndBlockRoot;
import tech.pegasys.teku.spec.datastructures.execution.ExecutionPayload;
import tech.pegasys.teku.spec.datastructures.execution.SlotAndExecutionPayload;
import tech.pegasys.teku.spec.datastructures.forkchoice.VoteTracker;
import tech.pegasys.teku.spec.datastructures.state.AnchorPoint;
import tech.pegasys.teku.spec.datastructures.state.Checkpoint;
import tech.pegasys.teku.spec.datastructures.state.beaconstate.BeaconState;
import tech.pegasys.teku.spec.executionlayer.PayloadStatus;
import tech.pegasys.teku.spec.generator.ChainBuilder;
import tech.pegasys.teku.spec.generator.ChainBuilder.BlockOptions;
import tech.pegasys.teku.spec.generator.ChainProperties;
import tech.pegasys.teku.spec.util.DataStructureUtil;
import tech.pegasys.teku.storage.api.OnDiskStoreData;
import tech.pegasys.teku.storage.api.WeakSubjectivityUpdate;
import tech.pegasys.teku.storage.client.RecentChainData;
import tech.pegasys.teku.storage.server.Database;
import tech.pegasys.teku.storage.server.ShuttingDownException;
import tech.pegasys.teku.storage.server.StateStorageMode;
import tech.pegasys.teku.storage.server.kvstore.dataaccess.KvStoreCombinedDaoCommon;
import tech.pegasys.teku.storage.storageSystem.StorageSystem;
import tech.pegasys.teku.storage.store.StoreAssertions;
import tech.pegasys.teku.storage.store.StoreBuilder;
import tech.pegasys.teku.storage.store.StoreConfig;
import tech.pegasys.teku.storage.store.UpdatableStore;
import tech.pegasys.teku.storage.store.UpdatableStore.StoreTransaction;

public abstract class AbstractDatabaseTest {

  private static final List<BLSKeyPair> VALIDATOR_KEYS = BLSKeyGenerator.generateKeyPairs(3);

  protected final Spec spec = TestSpecFactory.createMinimalBellatrix();
  final DataStructureUtil dataStructureUtil = new DataStructureUtil(spec);
  private final ChainBuilder chainBuilder = ChainBuilder.create(spec, VALIDATOR_KEYS);
  private final ChainProperties chainProperties = new ChainProperties(spec);
  private final List<File> tmpDirectories = new ArrayList<>();
  private final UInt64 genesisTime = UInt64.valueOf(100);
  private AnchorPoint genesisAnchor;
  private SignedBlockAndState genesisBlockAndState;
  private SignedBlockAndState checkpoint1BlockAndState;
  private SignedBlockAndState checkpoint2BlockAndState;
  private SignedBlockAndState checkpoint3BlockAndState;
  private Checkpoint genesisCheckpoint;
  private Checkpoint checkpoint1;
  private Checkpoint checkpoint2;
  private Checkpoint checkpoint3;
  private StateStorageMode storageMode;
  private StorageSystem storageSystem;
  private Database database;
  private RecentChainData recentChainData;
  private UpdatableStore store;
  private final List<StorageSystem> storageSystems = new ArrayList<>();

  @BeforeEach
  public void setup() throws IOException {
    createStorageSystemInternal(StateStorageMode.ARCHIVE, StoreConfig.createDefault(), false);

    genesisBlockAndState = chainBuilder.generateGenesis(genesisTime, true);
    genesisCheckpoint = getCheckpointForBlock(genesisBlockAndState.getBlock());
    genesisAnchor = AnchorPoint.fromGenesisState(spec, genesisBlockAndState.getState());

    // Initialize genesis store
    initGenesis();
  }

  @AfterEach
  public void tearDown() throws Exception {
    for (StorageSystem storageSystem : storageSystems) {
      storageSystem.close();
    }
    for (File tmpDirectory : tmpDirectories) {
      MoreFiles.deleteRecursively(tmpDirectory.toPath(), RecursiveDeleteOption.ALLOW_INSECURE);
    }
    tmpDirectories.clear();
  }

  protected abstract StorageSystem createStorageSystem(
      final File tempDir,
      final StateStorageMode storageMode,
      final StoreConfig storeConfig,
      final boolean storeNonCanonicalBlocks);

  private void restartStorage() {
    final StorageSystem storage = storageSystem.restarted(storageMode);
    setDefaultStorage(storage);
  }

  @Test
  public void createMemoryStoreFromEmptyDatabase() throws IOException {
    createStorageSystemInternal(StateStorageMode.ARCHIVE, StoreConfig.createDefault(), false);
    assertThat(database.createMemoryStore()).isEmpty();
  }

  @Test
  public void shouldRecreateOriginalGenesisStore() {
    final UpdatableStore memoryStore = recreateStore();
    assertStoresMatch(memoryStore, store);
  }

  @Test
  public void updateWeakSubjectivityState_setValue() {
    final Checkpoint checkpoint = dataStructureUtil.randomCheckpoint();
    assertThat(database.getWeakSubjectivityState().getCheckpoint()).isEmpty();

    final WeakSubjectivityUpdate update =
        WeakSubjectivityUpdate.setWeakSubjectivityCheckpoint(checkpoint);
    database.updateWeakSubjectivityState(update);

    assertThat(database.getWeakSubjectivityState().getCheckpoint()).contains(checkpoint);
  }

  @Test
  public void updateWeakSubjectivityState_clearValue() {
    final Checkpoint checkpoint = dataStructureUtil.randomCheckpoint();

    // Set an initial value
    final WeakSubjectivityUpdate initUpdate =
        WeakSubjectivityUpdate.setWeakSubjectivityCheckpoint(checkpoint);
    database.updateWeakSubjectivityState(initUpdate);
    assertThat(database.getWeakSubjectivityState().getCheckpoint()).contains(checkpoint);

    // Clear the checkpoint
    final WeakSubjectivityUpdate update = WeakSubjectivityUpdate.clearWeakSubjectivityCheckpoint();
    database.updateWeakSubjectivityState(update);

    assertThat(database.getWeakSubjectivityState().getCheckpoint()).isEmpty();
  }

  @Test
  public void shouldGetHotBlockByRoot() {
    final StoreTransaction transaction = recentChainData.startStoreTransaction();
    final SignedBlockAndState block1 = chainBuilder.generateBlockAtSlot(1);
    final SignedBlockAndState block2 = chainBuilder.generateBlockAtSlot(2);

    transaction.putBlockAndState(block1);
    transaction.putBlockAndState(block2);

    commit(transaction);

    assertThat(database.getSignedBlock(block1.getRoot())).contains(block1.getBlock());
    assertThat(database.getSignedBlock(block2.getRoot())).contains(block2.getBlock());
  }

  private void commit(final StoreTransaction transaction) {
    assertThat(transaction.commit()).isCompleted();
  }

  @Test
  public void shouldPruneHotBlocksAddedOverMultipleSessions() {
    final UInt64 targetSlot = UInt64.valueOf(10);

    chainBuilder.generateBlocksUpToSlot(targetSlot.minus(UInt64.ONE));
    final ChainBuilder forkA = chainBuilder.fork();
    final ChainBuilder forkB = chainBuilder.fork();

    // Add base blocks
    addBlocks(chainBuilder.streamBlocksAndStates().collect(toList()));

    // Set target slot at which to create duplicate blocks
    // and generate block options to make each block unique
    final List<BlockOptions> blockOptions =
        chainBuilder
            .streamValidAttestationsForBlockAtSlot(targetSlot)
            .map(attestation -> BlockOptions.create().addAttestation(attestation))
            .limit(2)
            .collect(toList());

    // Create several different blocks at the same slot
    final SignedBlockAndState blockA = forkA.generateBlockAtSlot(targetSlot, blockOptions.get(0));
    final SignedBlockAndState blockB = forkB.generateBlockAtSlot(targetSlot, blockOptions.get(1));
    final SignedBlockAndState blockC = chainBuilder.generateBlockAtSlot(10);
    final Set<Bytes32> block10Roots = Set.of(blockA.getRoot(), blockB.getRoot(), blockC.getRoot());
    // Sanity check
    assertThat(block10Roots.size()).isEqualTo(3);

    // Add blocks at same height sequentially
    add(List.of(blockA));
    add(List.of(blockB));
    add(List.of(blockC));

    // Verify all blocks are available
    assertThat(store.retrieveBlock(blockA.getRoot()))
        .isCompletedWithValue(Optional.of(blockA.getBlock().getMessage()));
    assertThat(store.retrieveBlock(blockB.getRoot()))
        .isCompletedWithValue(Optional.of(blockB.getBlock().getMessage()));
    assertThat(store.retrieveBlock(blockC.getRoot()))
        .isCompletedWithValue(Optional.of(blockC.getBlock().getMessage()));

    // Finalize subsequent block to prune blocks a, b, and c
    final SignedBlockAndState finalBlock = chainBuilder.generateNextBlock();
    add(List.of(finalBlock));
    final UInt64 finalEpoch = chainBuilder.getLatestEpoch().plus(ONE);
    final SignedBlockAndState finalizedBlock =
        chainBuilder.getLatestBlockAndStateAtEpochBoundary(finalEpoch);
    justifyAndFinalizeEpoch(finalEpoch, finalizedBlock);

    // Check pruning result
    final Set<Bytes32> rootsToPrune = new HashSet<>(block10Roots);
    rootsToPrune.add(genesisBlockAndState.getRoot());
    // Check that all blocks at slot 10 were pruned
    assertRecentDataWasPruned(store, rootsToPrune);
  }

  @Test
  public void shouldPruneHotBlocksInCurrentTransactionFromChainThatIsInvalided() {
    final UInt64 commonAncestorSlot = UInt64.valueOf(5);

    chainBuilder.generateBlocksUpToSlot(commonAncestorSlot);
    final ChainBuilder forkA = chainBuilder;
    final ChainBuilder forkB = chainBuilder.fork();

    // Add base blocks
    addBlocks(chainBuilder.streamBlocksAndStates().collect(toList()));

    // Forks diverge - generate block options to make each block unique
    final UInt64 divergingSlot = commonAncestorSlot.plus(1);
    final List<BlockOptions> blockOptions =
        chainBuilder
            .streamValidAttestationsForBlockAtSlot(divergingSlot)
            .map(attestation -> BlockOptions.create().addAttestation(attestation))
            .limit(2)
            .collect(toList());

    // Create several different blocks at the same slot
    final SignedBlockAndState blockA =
        forkA.generateBlockAtSlot(divergingSlot, blockOptions.get(0));
    final SignedBlockAndState blockB =
        forkB.generateBlockAtSlot(divergingSlot, blockOptions.get(1));

    // Add diverging blocks sequentially
    add(List.of(blockA));
    add(List.of(blockB));

    // Then build on both chains, into the next epoch
    final SignedBlockAndState blockA2 =
        forkA.generateBlockAtSlot(spec.slotsPerEpoch(ZERO) * 2L + 2);
    final SignedBlockAndState blockB2 =
        forkB.generateBlockAtSlot(spec.slotsPerEpoch(ZERO) * 2L + 2);

    // Add blocks while finalizing blockA at the same time
    StoreTransaction tx = recentChainData.startStoreTransaction();
    tx.putBlockAndState(blockA2);
    tx.putBlockAndState(blockB2);
    justifyAndFinalizeEpoch(UInt64.ONE, blockA, tx);
    assertThat(tx.commit()).isCompleted();

    // Verify all fork B blocks were pruned
    assertThatSafeFuture(store.retrieveBlock(blockB.getRoot())).isCompletedWithEmptyOptional();
    assertThatSafeFuture(store.retrieveBlock(blockB2.getRoot())).isCompletedWithEmptyOptional();

    // And fork A should be available.
    assertThat(store.retrieveSignedBlock(blockA.getRoot()))
        .isCompletedWithValue(Optional.of(blockA.getBlock()));
    assertThat(store.retrieveSignedBlock(blockA2.getRoot()))
        .isCompletedWithValue(Optional.of(blockA2.getBlock()));
  }

  @Test
  public void getFinalizedState() {
    generateCheckpoints();
    final Checkpoint finalizedCheckpoint = chainBuilder.getCurrentCheckpointForEpoch(UInt64.ONE);
    final SignedBlockAndState block2 =
        chainBuilder.getLatestBlockAndStateAtEpochBoundary(UInt64.ONE);
    final SignedBlockAndState block1 =
        chainBuilder.getBlockAndStateAtSlot(block2.getSlot().minus(UInt64.ONE));

    final List<SignedBlockAndState> allBlocks =
        chainBuilder.streamBlocksAndStates(0, block2.getSlot().longValue()).collect(toList());
    addBlocks(allBlocks);

    // Finalize block2
    final StoreTransaction transaction = recentChainData.startStoreTransaction();
    transaction.setFinalizedCheckpoint(finalizedCheckpoint, false);
    commit(transaction);

    assertThat(database.getLatestAvailableFinalizedState(block2.getSlot()))
        .contains(block2.getState());
    assertThat(database.getLatestAvailableFinalizedState(block1.getSlot()))
        .contains(block1.getState());
  }

  @Test
  public void shouldStoreSingleValueFields() {
    generateCheckpoints();

    final List<SignedBlockAndState> allBlocks =
        chainBuilder
            .streamBlocksAndStates(0, checkpoint3BlockAndState.getSlot().longValue())
            .collect(toList());
    addBlocks(allBlocks);

    final StoreTransaction transaction = recentChainData.startStoreTransaction();
    transaction.setGenesisTime(UInt64.valueOf(3));
    transaction.setFinalizedCheckpoint(checkpoint1, false);
    transaction.setJustifiedCheckpoint(checkpoint2);
    transaction.setBestJustifiedCheckpoint(checkpoint3);

    commit(transaction);

    final UpdatableStore result = recreateStore();

    assertThat(result.getGenesisTime()).isEqualTo(transaction.getGenesisTime());
    assertThat(result.getFinalizedCheckpoint()).isEqualTo(transaction.getFinalizedCheckpoint());
    assertThat(result.getJustifiedCheckpoint()).isEqualTo(transaction.getJustifiedCheckpoint());
    assertThat(result.getBestJustifiedCheckpoint())
        .isEqualTo(transaction.getBestJustifiedCheckpoint());
  }

  @Test
  public void shouldStoreSingleValue_genesisTime() {
    final UInt64 newGenesisTime = UInt64.valueOf(3);
    // Sanity check
    assertThat(store.getGenesisTime()).isNotEqualTo(newGenesisTime);

    final StoreTransaction transaction = recentChainData.startStoreTransaction();
    transaction.setGenesisTime(newGenesisTime);
    commit(transaction);

    final UpdatableStore result = recreateStore();
    assertThat(result.getGenesisTime()).isEqualTo(transaction.getGenesisTime());
  }

  @Test
  public void shouldStoreSingleValue_justifiedCheckpoint() {
    generateCheckpoints();
    final Checkpoint newValue = checkpoint3;
    // Sanity check
    assertThat(store.getJustifiedCheckpoint()).isNotEqualTo(checkpoint3);

    final StoreTransaction transaction = recentChainData.startStoreTransaction();
    transaction.setJustifiedCheckpoint(newValue);
    commit(transaction);

    final UpdatableStore result = recreateStore();
    assertThat(result.getJustifiedCheckpoint()).isEqualTo(newValue);
  }

  @Test
  public void shouldStoreSingleValue_finalizedCheckpoint() {
    generateCheckpoints();
    final List<SignedBlockAndState> allBlocks =
        chainBuilder
            .streamBlocksAndStates(0, checkpoint3BlockAndState.getSlot().longValue())
            .collect(toList());
    addBlocks(allBlocks);

    final Checkpoint newValue = checkpoint3;
    // Sanity check
    assertThat(store.getFinalizedCheckpoint()).isNotEqualTo(checkpoint3);

    justifyAndFinalizeEpoch(newValue.getEpoch(), checkpoint3BlockAndState);

    final UpdatableStore result = recreateStore();
    assertThat(result.getFinalizedCheckpoint()).isEqualTo(newValue);
  }

  @Test
  public void shouldStoreSingleValue_bestJustifiedCheckpoint() {
    generateCheckpoints();
    final Checkpoint newValue = checkpoint3;
    // Sanity check
    assertThat(store.getBestJustifiedCheckpoint()).isNotEqualTo(checkpoint3);

    final StoreTransaction transaction = recentChainData.startStoreTransaction();
    transaction.setBestJustifiedCheckpoint(newValue);
    commit(transaction);

    final UpdatableStore result = recreateStore();
    assertThat(result.getBestJustifiedCheckpoint()).isEqualTo(newValue);
  }

  @Test
  public void shouldStoreSingleValue_singleBlockAndState() {
    final SignedBlockAndState newBlock = chainBuilder.generateNextBlock();
    // Sanity check
    assertThatSafeFuture(store.retrieveBlock(newBlock.getRoot())).isCompletedWithEmptyOptional();

    final StoreTransaction transaction = recentChainData.startStoreTransaction();
    transaction.putBlockAndState(newBlock);
    commit(transaction);

    final UpdatableStore result = recreateStore();
    assertThat(result.retrieveSignedBlock(newBlock.getRoot()))
        .isCompletedWithValue(Optional.of(newBlock.getBlock()));
    assertThat(result.retrieveBlockState(newBlock.getRoot()))
        .isCompletedWithValue(Optional.of(newBlock.getState()));
  }

  @Test
  public void shouldLoadHotBlocksAndStatesIntoMemoryStore() {
    final Bytes32 genesisRoot = genesisBlockAndState.getRoot();
    final StoreTransaction transaction = recentChainData.startStoreTransaction();

    final SignedBlockAndState blockAndState1 = chainBuilder.generateBlockAtSlot(1);
    final SignedBlockAndState blockAndState2 = chainBuilder.generateBlockAtSlot(2);

    transaction.putBlockAndState(blockAndState1);
    transaction.putBlockAndState(blockAndState2);

    commit(transaction);

    final UpdatableStore result = recreateStore();
    assertThat(result.retrieveSignedBlock(genesisRoot))
        .isCompletedWithValue(Optional.of(genesisBlockAndState.getBlock()));
    assertThat(result.retrieveSignedBlock(blockAndState1.getRoot()))
        .isCompletedWithValue(Optional.of(blockAndState1.getBlock()));
    assertThat(result.retrieveSignedBlock(blockAndState2.getRoot()))
        .isCompletedWithValue(Optional.of(blockAndState2.getBlock()));
    assertThat(result.retrieveBlockState(blockAndState1.getRoot()))
        .isCompletedWithValue(Optional.of(blockAndState1.getState()));
    assertThat(result.retrieveBlockState(blockAndState2.getRoot()))
        .isCompletedWithValue(Optional.of(blockAndState2.getState()));
  }

  @Test
  public void shouldRemoveHotBlocksAndStatesOnceEpochIsFinalized() {
    generateCheckpoints();
    final List<SignedBlockAndState> allBlocks =
        chainBuilder
            .streamBlocksAndStates(0, checkpoint2BlockAndState.getSlot().longValue())
            .collect(toList());
    addBlocks(allBlocks);

    // Finalize block
    justifyAndFinalizeEpoch(checkpoint1.getEpoch(), checkpoint1BlockAndState);

    final List<SignedBlockAndState> historicalBlocks =
        chainBuilder
            .streamBlocksAndStates(0, checkpoint1BlockAndState.getSlot().longValue())
            .collect(toList());
    historicalBlocks.remove(checkpoint1BlockAndState);
    final List<SignedBlockAndState> hotBlocks =
        chainBuilder
            .streamBlocksAndStates(
                checkpoint1BlockAndState.getSlot(), checkpoint2BlockAndState.getSlot())
            .collect(toList());

    final UpdatableStore result = recreateStore();
    // Historical blocks should not be in the new store
    for (SignedBlockAndState historicalBlock : historicalBlocks) {
      assertThatSafeFuture(result.retrieveSignedBlock(historicalBlock.getRoot()))
          .isCompletedWithEmptyOptional();
      assertThatSafeFuture(result.retrieveBlockState(historicalBlock.getRoot()))
          .isCompletedWithEmptyOptional();
    }

    // Hot blocks should be available in the new store
    for (SignedBlockAndState hotBlock : hotBlocks) {
      assertThat(result.retrieveSignedBlock(hotBlock.getRoot()))
          .isCompletedWithValue(Optional.of(hotBlock.getBlock()));
      assertThat(result.retrieveBlockState(hotBlock.getRoot()))
          .isCompletedWithValue(Optional.of(hotBlock.getState()));
    }

    final Set<Bytes32> hotBlockRoots =
        hotBlocks.stream().map(SignedBlockAndState::getRoot).collect(Collectors.toSet());
    assertThat(result.getOrderedBlockRoots()).containsExactlyInAnyOrderElementsOf(hotBlockRoots);
  }

  @Test
  public void shouldRecordAndRetrieveGenesisInformation() {
    final MinGenesisTimeBlockEvent event =
        new MinGenesisTimeBlockEvent(
            dataStructureUtil.randomUInt64(),
            dataStructureUtil.randomUInt64(),
            dataStructureUtil.randomBytes32());
    database.addMinGenesisTimeBlock(event);

    final Optional<MinGenesisTimeBlockEvent> fetch = database.getMinGenesisTimeBlock();
    assertThat(fetch).contains(event);
  }

  @Test
  public void handleFinalizationWhenCacheLimitsExceeded() throws IOException {
    createStorageSystemInternal(StateStorageMode.ARCHIVE, StoreConfig.createDefault(), false);
    initGenesis();

    final int startSlot = genesisBlockAndState.getSlot().intValue();
    final int minFinalSlot = startSlot + StoreConfig.DEFAULT_STATE_CACHE_SIZE + 10;
    final UInt64 finalizedEpoch = chainProperties.computeBestEpochFinalizableAtSlot(minFinalSlot);
    final UInt64 finalizedSlot = spec.computeStartSlotAtEpoch(finalizedEpoch);

    chainBuilder.generateBlocksUpToSlot(finalizedSlot);
    final Checkpoint finalizedCheckpoint =
        chainBuilder.getCurrentCheckpointForEpoch(finalizedEpoch);

    // Save all blocks and states in a single transaction
    final List<SignedBlockAndState> newBlocks =
        chainBuilder.streamBlocksAndStates(startSlot).collect(toList());
    add(newBlocks);
    // Then finalize
    final StoreTransaction tx = recentChainData.startStoreTransaction();
    tx.setFinalizedCheckpoint(finalizedCheckpoint, false);
    assertThat(tx.commit()).isCompleted();

    // All finalized blocks and states should be available
    final List<SignedBeaconBlock> expectedFinalizedBlocks =
        newBlocks.stream().map(SignedBlockAndState::getBlock).collect(toList());
    final Map<Bytes32, BeaconState> expectedFinalizedStates =
        newBlocks.stream()
            // Hot state is recorded for the first block of each epoch and we only use the available
            // states, so ensure that at least those are available (some others will be available
            // because they were in cache)
            .filter(
                blockAndState ->
                    blockAndState
                        .getSlot()
                        .equals(spec.computeStartSlotAtEpoch(blockAndState.getSlot())))
            .collect(Collectors.toMap(SignedBlockAndState::getRoot, SignedBlockAndState::getState));
    assertBlocksFinalized(expectedFinalizedBlocks);
    assertBlocksAvailable(expectedFinalizedBlocks);
    assertFinalizedStatesAvailable(expectedFinalizedStates);
  }

  @Test
  public void shouldRecordOptimisticTransitionExecutionPayloadWhenFinalized_singleTransaction()
      throws IOException {
    final SignedBlockAndState transitionBlock = generateChainWithFinalizableTransitionBlock();
    final List<SignedBlockAndState> newBlocks =
        chainBuilder
            .streamBlocksAndStates(genesisBlockAndState.getSlot().intValue())
            .collect(toList());
    // Save all blocks and states in a single transaction
    add(newBlocks);

    // Then finalize
    final Checkpoint finalizedCheckpoint =
        chainBuilder.getCurrentCheckpointForEpoch(chainBuilder.getLatestEpoch());
    final StoreTransaction tx = recentChainData.startStoreTransaction();
    tx.setFinalizedCheckpoint(finalizedCheckpoint, false);
    assertThat(tx.commit()).isCompleted();

    final Optional<SlotAndExecutionPayload> transitionPayload =
        SlotAndExecutionPayload.fromBlock(transitionBlock.getBlock());
    assertThat(transitionPayload).isPresent();
    assertThat(transitionPayload.get().getExecutionPayload().isDefault()).isFalse();
    assertThat(recentChainData.getStore().getFinalizedOptimisticTransitionPayload())
        .isEqualTo(transitionPayload);
  }

  @Test
  public void shouldNotRecordTransitionExecutionPayloadWhenNotOptimistic() throws IOException {
    final SignedBlockAndState transitionBlock = generateChainWithFinalizableTransitionBlock();
    final List<SignedBlockAndState> newBlocks =
        chainBuilder
            .streamBlocksAndStates(genesisBlockAndState.getSlot().intValue())
            .collect(toList());

    // Save all blocks and states in a single transaction
    add(newBlocks);
    recentChainData
        .getUpdatableForkChoiceStrategy()
        .orElseThrow()
        .onExecutionPayloadResult(transitionBlock.getRoot(), PayloadStatus.VALID, true);

    // Then finalize
    final Checkpoint finalizedCheckpoint =
        chainBuilder.getCurrentCheckpointForEpoch(chainBuilder.getLatestEpoch());
    final StoreTransaction tx = recentChainData.startStoreTransaction();
    tx.setFinalizedCheckpoint(finalizedCheckpoint, false);
    assertThat(tx.commit()).isCompleted();

    final Optional<ExecutionPayload> transitionPayload =
        transitionBlock.getBlock().getMessage().getBody().getOptionalExecutionPayload();
    assertThat(transitionPayload).isPresent();
    assertThat(transitionPayload.get().isDefault()).isFalse();
    assertThat(recentChainData.getStore().getFinalizedOptimisticTransitionPayload()).isEmpty();
  }

  @Test
  public void shouldRecordOptimisticTransitionExecutionPayloadWhenFinalized_multiTransaction()
      throws IOException {
    final SignedBlockAndState transitionBlock = generateChainWithFinalizableTransitionBlock();
    final List<SignedBlockAndState> newBlocks =
        chainBuilder
            .streamBlocksAndStates(genesisBlockAndState.getSlot().intValue())
            .collect(toList());
    // Save all blocks and states in separate transactions
    for (SignedBlockAndState newBlock : newBlocks) {
      add(List.of(newBlock));
    }
    assertThat(recentChainData.getStore().getFinalizedOptimisticTransitionPayload()).isEmpty();

    // Then finalize
    final Checkpoint finalizedCheckpoint =
        chainBuilder.getCurrentCheckpointForEpoch(chainBuilder.getLatestEpoch());
    final StoreTransaction tx = recentChainData.startStoreTransaction();
    tx.setFinalizedCheckpoint(finalizedCheckpoint, false);
    assertThat(tx.commit()).isCompleted();

    final Optional<SlotAndExecutionPayload> transitionPayload =
        SlotAndExecutionPayload.fromBlock(transitionBlock.getBlock());
    assertThat(transitionPayload).isPresent();
    assertThat(transitionPayload.get().getExecutionPayload().isDefault()).isFalse();
    assertThat(recentChainData.getStore().getFinalizedOptimisticTransitionPayload())
        .isEqualTo(transitionPayload);
  }

  @Test
  public void shouldPersistOptimisticTransitionExecutionPayload() throws IOException {
    final SignedBlockAndState transitionBlock = generateChainWithFinalizableTransitionBlock();
    final List<SignedBlockAndState> newBlocks =
        chainBuilder
            .streamBlocksAndStates(genesisBlockAndState.getSlot().intValue())
            .collect(toList());
    // Save all blocks and states in a single transaction
    add(newBlocks);
    // Then finalize
    final Checkpoint finalizedCheckpoint =
        chainBuilder.getCurrentCheckpointForEpoch(chainBuilder.getLatestEpoch());
    final StoreTransaction tx = recentChainData.startStoreTransaction();
    tx.setFinalizedCheckpoint(finalizedCheckpoint, false);
    assertThat(tx.commit()).isCompleted();

    final Optional<SlotAndExecutionPayload> transitionPayload =
        SlotAndExecutionPayload.fromBlock(transitionBlock.getBlock());
    assertThat(transitionPayload).isPresent();
    assertThat(recentChainData.getStore().getFinalizedOptimisticTransitionPayload())
        .isEqualTo(transitionPayload);

    restartStorage();
    assertThat(recentChainData.getStore().getFinalizedOptimisticTransitionPayload())
        .isEqualTo(transitionPayload);
  }

  @Test
  public void shouldClearOptimisticTransitionExecutionPayload() throws IOException {
    // Record optimistic transition execution payload.
    final SignedBlockAndState transitionBlock = generateChainWithFinalizableTransitionBlock();
    final List<SignedBlockAndState> newBlocks =
        chainBuilder
            .streamBlocksAndStates(genesisBlockAndState.getSlot().intValue())
            .collect(toList());
    add(newBlocks);
    final Checkpoint finalizedCheckpoint =
        chainBuilder.getCurrentCheckpointForEpoch(chainBuilder.getLatestEpoch());
    final StoreTransaction tx = recentChainData.startStoreTransaction();
    tx.setFinalizedCheckpoint(finalizedCheckpoint, false);
    assertThat(tx.commit()).isCompleted();
    final Optional<SlotAndExecutionPayload> transitionPayload =
        SlotAndExecutionPayload.fromBlock(transitionBlock.getBlock());
    assertThat(transitionPayload).isPresent();
    assertThat(recentChainData.getStore().getFinalizedOptimisticTransitionPayload())
        .isEqualTo(transitionPayload);

    // Clear optimistic transition payload
    final StoreTransaction clearTx = recentChainData.startStoreTransaction();
    clearTx.removeFinalizedOptimisticTransitionPayload();
    assertThat(clearTx.commit()).isCompleted();

    assertThat(store.getFinalizedOptimisticTransitionPayload()).isEmpty();

    restartStorage();
    assertThat(store.getFinalizedOptimisticTransitionPayload()).isEmpty();
  }

  @Test
  public void shouldNotRemoveOptimisticFinalizedExceptionPayloadWhenFinalizedNextUpdated()
      throws IOException {
    final SignedBlockAndState transitionBlock = generateChainWithFinalizableTransitionBlock();
    final List<SignedBlockAndState> newBlocks =
        chainBuilder
            .streamBlocksAndStates(genesisBlockAndState.getSlot().intValue())
            .collect(toList());
    // Save all blocks and states in a single transaction
    add(newBlocks);

    // Then finalize
    final Checkpoint finalizedCheckpoint =
        chainBuilder.getCurrentCheckpointForEpoch(chainBuilder.getLatestEpoch());
    final StoreTransaction tx = recentChainData.startStoreTransaction();
    tx.setFinalizedCheckpoint(finalizedCheckpoint, false);
    assertThat(tx.commit()).isCompleted();

    // Finalize the next epoch
    final List<SignedBlockAndState> laterBlocks =
        chainBuilder.generateBlocksUpToSlot(
            chainBuilder.getLatestSlot().plus(spec.getSlotsPerEpoch(chainBuilder.getLatestSlot())));
    add(laterBlocks);
    final Checkpoint finalizedCheckpoint2 =
        chainBuilder.getCurrentCheckpointForEpoch(chainBuilder.getLatestEpoch());
    final StoreTransaction tx2 = recentChainData.startStoreTransaction();
    tx2.setFinalizedCheckpoint(finalizedCheckpoint2, false);
    assertThat(tx2.commit()).isCompleted();

    final Optional<SlotAndExecutionPayload> transitionPayload =
        SlotAndExecutionPayload.fromBlock(transitionBlock.getBlock());
    assertThat(transitionPayload).isPresent();
    assertThat(transitionPayload.get().getExecutionPayload().isDefault()).isFalse();
    assertThat(recentChainData.getStore().getFinalizedOptimisticTransitionPayload())
        .isEqualTo(transitionPayload);
  }

  /**
   * Generates a chain in chainBuilder that can be finalized at the current epoch, including a merge
   * transition block.
   *
   * @return the merge transition block
   */
  private SignedBlockAndState generateChainWithFinalizableTransitionBlock() throws IOException {
    createStorageSystemInternal(StateStorageMode.PRUNE, StoreConfig.createDefault(), false);
    initGenesis();

    final int startSlot = genesisBlockAndState.getSlot().intValue();
    final int minFinalSlot = startSlot + StoreConfig.DEFAULT_STATE_CACHE_SIZE + 10;
    final UInt64 finalizedEpoch = chainProperties.computeBestEpochFinalizableAtSlot(minFinalSlot);
    final UInt64 finalizedSlot = spec.computeStartSlotAtEpoch(finalizedEpoch);

    chainBuilder.generateBlocksUpToSlot(finalizedSlot.minus(5));
    final SignedBlockAndState transitionBlock =
        chainBuilder.generateBlockAtSlot(
            finalizedSlot.minus(4),
            BlockOptions.create()
                .setTransactions(Bytes32.ZERO)
                .setTerminalBlockHash(Bytes32.fromHexString("0x1234")));
    chainBuilder.generateBlocksUpToSlot(finalizedSlot);
    return transitionBlock;
  }

  @Test
  public void shouldRecordFinalizedBlocksAndStates_pruneMode() throws IOException {
    testShouldRecordFinalizedBlocksAndStates(StateStorageMode.PRUNE, false);
  }

  @Test
  public void shouldRecordFinalizedBlocksAndStates_archiveMode() throws IOException {
    testShouldRecordFinalizedBlocksAndStates(StateStorageMode.ARCHIVE, false);
  }

  @Test
  public void testShouldRecordFinalizedBlocksAndStatesInBatchUpdate() throws IOException {
    testShouldRecordFinalizedBlocksAndStates(StateStorageMode.ARCHIVE, true);
  }

  @Test
  public void slotAndBlock_shouldStoreAndRetrieve() {
    final Bytes32 stateRoot = dataStructureUtil.randomBytes32();
    final SlotAndBlockRoot slotAndBlockRoot =
        new SlotAndBlockRoot(dataStructureUtil.randomUInt64(), dataStructureUtil.randomBytes32());

    database.addHotStateRoots(Map.of(stateRoot, slotAndBlockRoot));

    final Optional<SlotAndBlockRoot> fromStorage =
        database.getSlotAndBlockRootFromStateRoot(stateRoot);

    assertThat(fromStorage.isPresent()).isTrue();
    assertThat(fromStorage.get()).isEqualTo(slotAndBlockRoot);
  }

  @Test
  public void getEarliestAvailableBlockSlot_withMissingFinalizedBlocks() throws IOException {
    // Set up database from an anchor point
    final UInt64 anchorEpoch = UInt64.valueOf(10);
    final SignedBlockAndState anchorBlockAndState =
        chainBuilder.generateBlockAtSlot(spec.computeStartSlotAtEpoch(anchorEpoch));
    final AnchorPoint anchor =
        AnchorPoint.create(
            spec, new Checkpoint(anchorEpoch, anchorBlockAndState.getRoot()), anchorBlockAndState);
    createStorageSystemInternal(StateStorageMode.PRUNE, StoreConfig.createDefault(), false);
    initFromAnchor(anchor);

    // Add some blocks
    addBlocks(chainBuilder.generateNextBlock(), chainBuilder.generateNextBlock());
    // And finalize them
    justifyAndFinalizeEpoch(anchorEpoch.plus(1), chainBuilder.getLatestBlockAndState());

    assertThat(database.getEarliestAvailableBlockSlot()).contains(anchorBlockAndState.getSlot());
  }

  @Test
  public void getEarliestAvailableBlockSlot_noBlocksMissing() {
    // Add some blocks
    addBlocks(chainBuilder.generateNextBlock(), chainBuilder.generateNextBlock());
    // And finalize them
    justifyAndFinalizeEpoch(UInt64.valueOf(1), chainBuilder.getLatestBlockAndState());

    assertThat(database.getEarliestAvailableBlockSlot()).contains(genesisBlockAndState.getSlot());
  }

  @Test
  public void slotAndBlock_shouldGetStateRootsBeforeSlot() {
    final Bytes32 zeroStateRoot = insertRandomSlotAndBlock(0L, dataStructureUtil);
    final Bytes32 oneStateRoot = insertRandomSlotAndBlock(1L, dataStructureUtil);
    insertRandomSlotAndBlock(2L, dataStructureUtil);
    insertRandomSlotAndBlock(3L, dataStructureUtil);

    assertThat(database.getStateRootsBeforeSlot(UInt64.valueOf(2L)))
        .containsExactlyInAnyOrder(zeroStateRoot, oneStateRoot);
  }

  @Test
  public void slotAndBlock_shouldPurgeToSlot() {
    insertRandomSlotAndBlock(0L, dataStructureUtil);
    insertRandomSlotAndBlock(1L, dataStructureUtil);
    final Bytes32 twoStateRoot = insertRandomSlotAndBlock(2L, dataStructureUtil);
    final Bytes32 threeStateRoot = insertRandomSlotAndBlock(3L, dataStructureUtil);

    database.pruneHotStateRoots(database.getStateRootsBeforeSlot(UInt64.valueOf(2L)));
    assertThat(database.getStateRootsBeforeSlot(UInt64.valueOf(10L)))
        .containsExactlyInAnyOrder(twoStateRoot, threeStateRoot);
  }

  @Test
  public void startupFromNonGenesisState_prune() throws IOException {
    testStartupFromNonGenesisState(StateStorageMode.PRUNE);
  }

  @Test
  public void startupFromNonGenesisState_archive() throws IOException {
    testStartupFromNonGenesisState(StateStorageMode.ARCHIVE);
  }

  @Test
  public void orphanedBlockStorageTest_withCanonicalBlocks() throws IOException {
    createStorageSystemInternal(storageMode, StoreConfig.createDefault(), true);
    final CreateForkChainResult forkChainResult = createForkChain(false);
    assertBlocksAvailable(
        forkChainResult
            .getForkChain()
            .streamBlocksAndStates(4, forkChainResult.getFirstHotBlockSlot().longValue())
            .map(SignedBlockAndState::getBlock)
            .collect(Collectors.toList()));
  }

  @Test
  public void orphanedBlockStorageTest_multiple() throws IOException {
    createStorageSystemInternal(storageMode, StoreConfig.createDefault(), true);
    final ChainBuilder primaryChain = ChainBuilder.create(spec, VALIDATOR_KEYS);
    primaryChain.generateGenesis(genesisTime, true);
    primaryChain.generateBlocksUpToSlot(3);
    final ChainBuilder forkChain = primaryChain.fork();
    // Primary chain's next block is at 5
    primaryChain.generateBlockAtSlot(5);
    final ChainBuilder secondFork = primaryChain.fork();

    // Primary chain's next block is at 7
    final SignedBlockAndState finalizedBlock = primaryChain.generateBlockAtSlot(7);
    final Checkpoint finalizedCheckpoint = getCheckpointForBlock(primaryChain.getBlockAtSlot(7));
    final UInt64 firstHotBlockSlot = finalizedCheckpoint.getEpochStartSlot(spec).plus(UInt64.ONE);
    primaryChain.generateBlockAtSlot(firstHotBlockSlot);
    // Fork chain's next block is at 6
    forkChain.generateBlockAtSlot(6);
    forkChain.generateBlockAtSlot(firstHotBlockSlot);
    secondFork.generateBlockAtSlot(6);
    secondFork.generateBlockAtSlot(firstHotBlockSlot);
    // Setup database

    initGenesis();

    final Set<SignedBlockAndState> allBlocksAndStates =
        Streams.concat(
                primaryChain.streamBlocksAndStates(),
                forkChain.streamBlocksAndStates(),
                secondFork.streamBlocksAndStates())
            .collect(Collectors.toSet());

    // Finalize at block 7, making the fork blocks unavailable
    add(allBlocksAndStates);
    justifyAndFinalizeEpoch(finalizedCheckpoint.getEpoch(), finalizedBlock);

    assertThat(database.getNonCanonicalBlocksAtSlot(UInt64.valueOf(6)).size()).isEqualTo(2);
  }

  @Test
  public void orphanedBlockStorageTest_noCanonicalBlocks() throws IOException {
    createStorageSystemInternal(storageMode, StoreConfig.createDefault(), false);
    final CreateForkChainResult forkChainResult = createForkChain(false);
    assertBlocksUnavailable(
        forkChainResult
            .getForkChain()
            .streamBlocksAndStates(4, forkChainResult.getFirstHotBlockSlot().longValue())
            .map(SignedBlockAndState::getRoot)
            .collect(Collectors.toList()));
  }

  @Test
  public void shouldRecreateGenesisStateOnRestart_archiveMode() throws Exception {
    testShouldRecreateGenesisStateOnRestart(StateStorageMode.ARCHIVE);
  }

  @Test
  public void shouldRecreateGenesisStateOnRestart_pruneMode() throws Exception {
    testShouldRecreateGenesisStateOnRestart(StateStorageMode.PRUNE);
  }

  public void testShouldRecreateGenesisStateOnRestart(final StateStorageMode storageMode)
      throws IOException {
    // Set up database with genesis state
    createStorageSystemInternal(storageMode, StoreConfig.createDefault(), false);
    initGenesis();

    // Shutdown and restart
    restartStorage();

    final UpdatableStore memoryStore = recreateStore();
    assertStoresMatch(memoryStore, store);
    assertThat(database.getEarliestAvailableBlockSlot()).contains(genesisBlockAndState.getSlot());
  }

  @Test
  public void shouldRecreateStoreOnRestart_withOffEpochBoundaryFinalizedBlock_archiveMode()
      throws Exception {
    testShouldRecreateStoreOnRestartWithOffEpochBoundaryFinalizedBlock(StateStorageMode.ARCHIVE);
  }

  @Test
  public void shouldRecreateStoreOnRestart_withOffEpochBoundaryFinalizedBlock_pruneMode()
      throws Exception {
    testShouldRecreateStoreOnRestartWithOffEpochBoundaryFinalizedBlock(StateStorageMode.PRUNE);
  }

  public void testShouldRecreateStoreOnRestartWithOffEpochBoundaryFinalizedBlock(
      final StateStorageMode storageMode) throws Exception {
    // Set up database with genesis state
    createStorageSystemInternal(storageMode, StoreConfig.createDefault(), false);
    initGenesis();

    // Create finalized block at slot prior to epoch boundary
    final UInt64 finalizedEpoch = UInt64.valueOf(2);
    final UInt64 finalizedSlot = spec.computeStartSlotAtEpoch(finalizedEpoch).minus(UInt64.ONE);
    chainBuilder.generateBlocksUpToSlot(finalizedSlot);
    final SignedBlockAndState finalizedBlock = chainBuilder.getBlockAndStateAtSlot(finalizedSlot);
    final Checkpoint finalizedCheckpoint =
        chainBuilder.getCurrentCheckpointForEpoch(finalizedEpoch);

    // Add some more blocks
    final UInt64 firstHotBlockSlot = finalizedCheckpoint.getEpochStartSlot(spec).plus(UInt64.ONE);
    chainBuilder.generateBlockAtSlot(firstHotBlockSlot);
    chainBuilder.generateBlocksUpToSlot(firstHotBlockSlot.plus(10));

    // Save new blocks and finalized checkpoint
    final StoreTransaction tx = recentChainData.startStoreTransaction();
    chainBuilder.streamBlocksAndStates(1).forEach(b -> add(tx, List.of(b)));
    justifyAndFinalizeEpoch(finalizedCheckpoint.getEpoch(), finalizedBlock, tx);
    tx.commit().join();

    // Shutdown and restart
    restartStorage();

    final UpdatableStore memoryStore = recreateStore();
    assertStoresMatch(memoryStore, store);
  }

  @Test
  public void shouldPersistOnDisk_pruneMode() throws Exception {
    testShouldPersistOnDisk(StateStorageMode.PRUNE);
  }

  @Test
  public void shouldPersistOnDisk_archiveMode() throws Exception {
    testShouldPersistOnDisk(StateStorageMode.ARCHIVE);
  }

  @Test
  public void shouldRecreateAnchorStoreOnRestart() throws IOException {
    // Set up database from an anchor point
    final UInt64 anchorEpoch = UInt64.valueOf(10);
    final SignedBlockAndState anchorBlockAndState =
        chainBuilder.generateBlockAtSlot(spec.computeStartSlotAtEpoch(anchorEpoch));
    final AnchorPoint anchor =
        AnchorPoint.create(
            spec, new Checkpoint(anchorEpoch, anchorBlockAndState.getRoot()), anchorBlockAndState);
    createStorageSystemInternal(StateStorageMode.PRUNE, StoreConfig.createDefault(), false);
    initFromAnchor(anchor);

    // Shutdown and restart
    restartStorage();

    final UpdatableStore memoryStore = recreateStore();
    assertStoresMatch(memoryStore, store);
    assertThat(memoryStore.getInitialCheckpoint()).contains(anchor.getCheckpoint());
    assertThat(database.getEarliestAvailableBlockSlot()).contains(anchorBlockAndState.getSlot());
  }

  @Test
  public void shouldThrowIfClosedDatabaseIsModified_setGenesis() throws Exception {
    database.close();
    assertThatThrownBy(() -> database.storeInitialAnchor(genesisAnchor))
        .isInstanceOf(ShuttingDownException.class);
  }

  @Test
  public void shouldThrowIfClosedDatabaseIsModified_update() throws Exception {
    database.storeInitialAnchor(genesisAnchor);
    database.close();

    final SignedBlockAndState newValue = chainBuilder.generateBlockAtSlot(1);
    // Sanity check
    assertThatSafeFuture(store.retrieveBlockState(newValue.getRoot()))
        .isCompletedWithEmptyOptional();
    final StoreTransaction transaction = recentChainData.startStoreTransaction();
    transaction.putBlockAndState(newValue);

    final SafeFuture<Void> result = transaction.commit();
    assertThatThrownBy(result::get).hasCauseInstanceOf(ShuttingDownException.class);
  }

  @Test
  public void createMemoryStore_priorToGenesisTime() {
    database.storeInitialAnchor(genesisAnchor);

    final Optional<OnDiskStoreData> maybeData =
        ((KvStoreDatabase<?, ?, ?, ?>) database).createMemoryStore(() -> 0L);
    assertThat(maybeData).isNotEmpty();

    final OnDiskStoreData data = maybeData.get();
    final UpdatableStore store =
        StoreBuilder.create()
            .metricsSystem(new NoOpMetricsSystem())
            .specProvider(spec)
            .time(data.getTime())
            .anchor(data.getAnchor())
            .genesisTime(data.getGenesisTime())
            .latestFinalized(data.getLatestFinalized())
            .finalizedOptimisticTransitionPayload(data.getFinalizedOptimisticTransitionPayload())
            .justifiedCheckpoint(data.getJustifiedCheckpoint())
            .bestJustifiedCheckpoint(data.getBestJustifiedCheckpoint())
            .blockInformation(data.getBlockInformation())
            .votes(data.getVotes())
            .asyncRunner(mock(AsyncRunner.class))
            .blockProvider(mock(BlockProvider.class))
            .stateProvider(mock(StateAndBlockSummaryProvider.class))
            .build();

    assertThat(store.getTimeSeconds()).isEqualTo(genesisTime);
  }

  @Test
  public void shouldThrowIfClosedDatabaseIsRead_createMemoryStore() throws Exception {
    database.storeInitialAnchor(genesisAnchor);
    database.close();

    assertThatThrownBy(database::createMemoryStore).isInstanceOf(ShuttingDownException.class);
  }

  @Test
  public void shouldThrowIfClosedDatabaseIsRead_getSlotForFinalizedBlockRoot() throws Exception {
    database.storeInitialAnchor(genesisAnchor);
    database.close();

    assertThatThrownBy(() -> database.getSlotForFinalizedBlockRoot(Bytes32.ZERO))
        .isInstanceOf(ShuttingDownException.class);
  }

  @Test
  public void shouldThrowIfClosedDatabaseIsRead_getSignedBlock() throws Exception {
    database.storeInitialAnchor(genesisAnchor);
    database.close();

    assertThatThrownBy(() -> database.getSignedBlock(genesisCheckpoint.getRoot()))
        .isInstanceOf(ShuttingDownException.class);
  }

  @Test
  public void shouldThrowIfClosedDatabaseIsRead_streamFinalizedBlocks() throws Exception {
    database.storeInitialAnchor(genesisAnchor);
    database.close();

    assertThatThrownBy(() -> database.streamFinalizedBlocks(UInt64.ZERO, UInt64.ONE))
        .isInstanceOf(ShuttingDownException.class);
  }

  @Test
  public void shouldThrowIfClosedDatabaseIsRead_streamFinalizedBlocksShuttingDown()
      throws Exception {
    database.storeInitialAnchor(genesisAnchor);
    try (final Stream<SignedBeaconBlock> stream =
        database.streamFinalizedBlocks(UInt64.ZERO, UInt64.valueOf(1000L))) {
      database.close();
      assertThatThrownBy(stream::findAny).isInstanceOf(ShuttingDownException.class);
    }
  }

  @Test
  public void shouldThrowIfTransactionModifiedAfterDatabaseIsClosed_updateHotDao()
      throws Exception {
    database.storeInitialAnchor(genesisAnchor);

    try (final KvStoreCombinedDaoCommon.HotUpdaterCommon updater = hotUpdater()) {
      database.close();
      assertThatThrownBy(() -> updater.setGenesisTime(UInt64.ONE))
          .isInstanceOf(ShuttingDownException.class);
    }
  }

  @MustBeClosed
  private KvStoreCombinedDaoCommon.HotUpdaterCommon hotUpdater() {
    return ((KvStoreDatabase<?, ?, ?, ?>) database).hotUpdater();
  }

  @Test
  public void shouldThrowIfTransactionModifiedAfterDatabaseIsClosed_updateFinalizedDao()
      throws Exception {
    database.storeInitialAnchor(genesisAnchor);

    try (final KvStoreCombinedDaoCommon.FinalizedUpdaterCommon updater = finalizedUpdater()) {
      SignedBlockAndState newBlock = chainBuilder.generateNextBlock();
      database.close();
      assertThatThrownBy(() -> updater.addFinalizedState(newBlock.getRoot(), newBlock.getState()))
          .isInstanceOf(ShuttingDownException.class);
    }
  }

  @MustBeClosed
  private KvStoreCombinedDaoCommon.FinalizedUpdaterCommon finalizedUpdater() {
    return ((KvStoreDatabase<?, ?, ?, ?>) database).finalizedUpdater();
  }

  @Test
  public void shouldThrowIfTransactionModifiedAfterDatabaseIsClosed_updateEth1Dao()
      throws Exception {
    database.storeInitialAnchor(genesisAnchor);

<<<<<<< HEAD
    final DataStructureUtil dataStructureUtil =
        new DataStructureUtil(TestSpecFactory.createDefault());
    try (final KvStoreCombinedDaoCommon.HotUpdaterCommon updater = hotUpdater()) {
=======
    try (final KvStoreHotDao.HotUpdater updater = hotUpdater()) {
>>>>>>> 91d53dfe
      final MinGenesisTimeBlockEvent genesisTimeBlockEvent =
          dataStructureUtil.randomMinGenesisTimeBlockEvent(1);
      database.close();
      assertThatThrownBy(() -> updater.addMinGenesisTimeBlock(genesisTimeBlockEvent))
          .isInstanceOf(ShuttingDownException.class);
    }
  }

  @Test
  public void shouldThrowIfClosedDatabaseIsRead_getHistoricalState() throws Exception {
    // Store genesis
    database.storeInitialAnchor(genesisAnchor);
    // Add a new finalized block to supersede genesis
    final SignedBlockAndState newBlock = chainBuilder.generateBlockAtSlot(1);
    final Checkpoint newCheckpoint = getCheckpointForBlock(newBlock.getBlock());
    final StoreTransaction transaction = recentChainData.startStoreTransaction();
    transaction.putBlockAndState(newBlock);
    transaction.setFinalizedCheckpoint(newCheckpoint, false);
    transaction.commit().ifExceptionGetsHereRaiseABug();
    // Close db
    database.close();

    assertThatThrownBy(
            () ->
                database.getLatestAvailableFinalizedState(
                    genesisCheckpoint.getEpochStartSlot(spec)))
        .isInstanceOf(ShuttingDownException.class);
  }

  @Test
  public void shouldThrowIfTransactionModifiedAfterDatabaseIsClosedFromAnotherThread()
      throws Exception {
    for (int i = 0; i < 20; i++) {
      createStorageSystemInternal(StateStorageMode.PRUNE, StoreConfig.createDefault(), false);
      database.storeInitialAnchor(genesisAnchor);
<<<<<<< HEAD

      try (final KvStoreCombinedDaoCommon.HotUpdaterCommon updater = hotUpdater()) {
=======
      try (final KvStoreHotDao.HotUpdater updater = hotUpdater()) {
        final SignedBlockAndState newBlock = chainBuilder.generateNextBlock();
>>>>>>> 91d53dfe
        final Thread dbCloserThread =
            new Thread(
                () -> {
                  try {
                    database.close();
                  } catch (Exception e) {
                    throw new RuntimeException(e);
                  }
                });

        dbCloserThread.start();
        try {
<<<<<<< HEAD
          updater.setGenesisTime(UInt64.ONE);
        } catch (Exception e) {
          assertThat(e).isInstanceOf(ShuttingDownException.class);
=======
          updater.addHotBlock(BlockAndCheckpointEpochs.fromBlockAndState(newBlock));
        } catch (ShuttingDownException ignored) {
          // For this test to fail, we'd see exceptions other than ShuttingDownException.
          // Because it's a probabilistic test, it's possible that either no exception occurs, or
          // a ShuttingDownException, and both these outcomes are ok, but other exceptions are not.
>>>>>>> 91d53dfe
        }

        dbCloserThread.join(500);
      }
    }
  }

  @Test
  public void shouldPruneHotBlocksOlderThanFinalizedSlotAfterRestart__archive() throws IOException {
    testShouldPruneHotBlocksOlderThanFinalizedSlotAfterRestart(StateStorageMode.ARCHIVE);
  }

  @Test
  public void shouldPruneHotBlocksOlderThanFinalizedSlotAfterRestart__prune() throws IOException {
    testShouldPruneHotBlocksOlderThanFinalizedSlotAfterRestart(StateStorageMode.PRUNE);
  }

  @Test
  public void shouldPersistHotStates_everyEpoch() throws IOException {
    final int storageFrequency = 1;
    StoreConfig storeConfig =
        StoreConfig.builder().hotStatePersistenceFrequencyInEpochs(storageFrequency).build();
    createStorageSystemInternal(StateStorageMode.ARCHIVE, storeConfig, false);
    initGenesis();

    final UInt64 latestEpoch = UInt64.valueOf(3);
    final UInt64 targetSlot = spec.computeStartSlotAtEpoch(latestEpoch);
    chainBuilder.generateBlocksUpToSlot(targetSlot);

    // Add blocks
    addBlocks(chainBuilder.streamBlocksAndStates().collect(toList()));

    // We should only be able to pull states at epoch boundaries
    final Set<UInt64> epochBoundarySlots = getEpochBoundarySlots(latestEpoch.intValue());
    for (int i = 0; i <= targetSlot.intValue(); i++) {
      final SignedBlockAndState blockAndState = chainBuilder.getBlockAndStateAtSlot(i);
      final Optional<BeaconState> actual = database.getHotState(blockAndState.getRoot());

      if (epochBoundarySlots.contains(UInt64.valueOf(i))) {
        assertThat(actual).contains(blockAndState.getState());
      } else {
        assertThat(actual).isEmpty();
      }
    }
  }

  @Test
  public void shouldPersistHotStates_never() throws IOException {
    final int storageFrequency = 0;
    StoreConfig storeConfig =
        StoreConfig.builder().hotStatePersistenceFrequencyInEpochs(storageFrequency).build();
    createStorageSystemInternal(StateStorageMode.ARCHIVE, storeConfig, false);
    initGenesis();

    final UInt64 latestEpoch = UInt64.valueOf(3);
    final UInt64 targetSlot = spec.computeStartSlotAtEpoch(latestEpoch);
    chainBuilder.generateBlocksUpToSlot(targetSlot);

    // Add blocks
    addBlocks(chainBuilder.streamBlocksAndStates().collect(toList()));

    for (int i = 0; i <= targetSlot.intValue(); i++) {
      final SignedBlockAndState blockAndState = chainBuilder.getBlockAndStateAtSlot(i);
      final Optional<BeaconState> actual = database.getHotState(blockAndState.getRoot());
      assertThat(actual).isEmpty();
    }
  }

  @Test
  public void shouldPersistHotStates_everyThirdEpoch() throws IOException {
    final int storageFrequency = 3;
    StoreConfig storeConfig =
        StoreConfig.builder().hotStatePersistenceFrequencyInEpochs(storageFrequency).build();
    createStorageSystemInternal(StateStorageMode.ARCHIVE, storeConfig, false);
    initGenesis();

    final UInt64 latestEpoch = UInt64.valueOf(3 * storageFrequency);
    final UInt64 targetSlot = spec.computeStartSlotAtEpoch(latestEpoch);
    chainBuilder.generateBlocksUpToSlot(targetSlot);

    // Add blocks
    addBlocks(chainBuilder.streamBlocksAndStates().collect(toList()));

    // We should only be able to pull states at epoch boundaries
    final Set<UInt64> epochBoundarySlots = getEpochBoundarySlots(latestEpoch.intValue());
    for (int i = 0; i <= targetSlot.intValue(); i++) {
      final SignedBlockAndState blockAndState = chainBuilder.getBlockAndStateAtSlot(i);
      final Optional<BeaconState> actual = database.getHotState(blockAndState.getRoot());

      final UInt64 currentSlot = UInt64.valueOf(i);
      final UInt64 currentEpoch = spec.computeEpochAtSlot(currentSlot);
      final boolean shouldPersistThisEpoch = currentEpoch.mod(storageFrequency).equals(UInt64.ZERO);
      if (epochBoundarySlots.contains(currentSlot) && shouldPersistThisEpoch) {
        assertThat(actual).contains(blockAndState.getState());
      } else {
        assertThat(actual).isEmpty();
      }
    }
  }

  @Test
  public void shouldClearStaleHotStates() throws IOException {
    final int storageFrequency = 1;
    StoreConfig storeConfig =
        StoreConfig.builder().hotStatePersistenceFrequencyInEpochs(storageFrequency).build();
    createStorageSystemInternal(StateStorageMode.ARCHIVE, storeConfig, false);
    initGenesis();

    final UInt64 latestEpoch = UInt64.valueOf(3);
    final UInt64 targetSlot = spec.computeStartSlotAtEpoch(latestEpoch);
    chainBuilder.generateBlocksUpToSlot(targetSlot);

    // Add blocks
    addBlocks(chainBuilder.streamBlocksAndStates().collect(toList()));
    justifyAndFinalizeEpoch(latestEpoch, chainBuilder.getLatestBlockAndState());

    // Hot states should be cleared out
    for (int i = 0; i <= targetSlot.intValue(); i++) {
      final SignedBlockAndState blockAndState = chainBuilder.getBlockAndStateAtSlot(i);
      final Optional<BeaconState> actual = database.getHotState(blockAndState.getRoot());
      assertThat(actual).isEmpty();
    }
  }

  @Test
  public void shouldHandleRestartWithUnrecoverableForkBlocks_archive() throws IOException {
    testShouldHandleRestartWithUnrecoverableForkBlocks(StateStorageMode.ARCHIVE);
  }

  @Test
  public void shouldHandleRestartWithUnrecoverableForkBlocks_prune() throws IOException {
    testShouldHandleRestartWithUnrecoverableForkBlocks(StateStorageMode.PRUNE);
  }

  private void testShouldPruneHotBlocksOlderThanFinalizedSlotAfterRestart(
      final StateStorageMode storageMode) throws IOException {
    final long finalizedSlot = 7;
    final int hotBlockCount = 3;
    // Setup chains
    chainBuilder.generateBlocksUpToSlot(finalizedSlot);
    SignedBlockAndState finalizedBlock = chainBuilder.getBlockAndStateAtSlot(finalizedSlot);
    final Checkpoint finalizedCheckpoint = getCheckpointForBlock(finalizedBlock.getBlock());
    final long firstHotBlockSlot =
        finalizedCheckpoint.getEpochStartSlot(spec).plus(UInt64.ONE).longValue();
    for (int i = 0; i < hotBlockCount; i++) {
      chainBuilder.generateBlockAtSlot(firstHotBlockSlot + i);
    }
    final long lastSlot = chainBuilder.getLatestSlot().longValue();

    // Setup database
    createStorageSystemInternal(storageMode, StoreConfig.createDefault(), false);
    initGenesis();

    add(chainBuilder.streamBlocksAndStates().collect(Collectors.toSet()));

    // Close database and rebuild from disk
    restartStorage();

    // Ensure all states are actually regenerated in memory since we expect every state to be stored
    chainBuilder
        .streamBlocksAndStates()
        .forEach(
            blockAndState -> recentChainData.retrieveBlockState(blockAndState.getRoot()).join());

    justifyAndFinalizeEpoch(finalizedCheckpoint.getEpoch(), finalizedBlock);

    // We should be able to access hot blocks and state
    final List<SignedBlockAndState> expectedHotBlocksAndStates =
        chainBuilder.streamBlocksAndStates(finalizedSlot, lastSlot).collect(toList());
    assertHotBlocksAndStatesInclude(expectedHotBlocksAndStates);

    final Map<Bytes32, BeaconState> historicalStates =
        chainBuilder
            .streamBlocksAndStates(0, 6)
            .collect(Collectors.toMap(SignedBlockAndState::getRoot, SignedBlockAndState::getState));

    switch (storageMode) {
      case ARCHIVE:
        assertFinalizedStatesAvailable(historicalStates);
        break;
      case PRUNE:
        assertStatesUnavailable(
            historicalStates.values().stream().map(BeaconState::getSlot).collect(toList()));
        break;
    }
  }

  private void testShouldHandleRestartWithUnrecoverableForkBlocks(
      final StateStorageMode storageMode) throws IOException {
    createStorageSystemInternal(storageMode, StoreConfig.createDefault(), false);
    final CreateForkChainResult forkChainResult = createForkChain(true);

    // Fork states should be unavailable
    final UInt64 firstHotBlockSlot = forkChainResult.getFirstHotBlockSlot();
    final List<Bytes32> unavailableBlockRoots =
        forkChainResult
            .getForkChain()
            .streamBlocksAndStates(4, firstHotBlockSlot.longValue())
            .map(SignedBlockAndState::getRoot)
            .collect(Collectors.toList());
    final List<UInt64> unavailableBlockSlots =
        forkChainResult
            .getForkChain()
            .streamBlocksAndStates(4, firstHotBlockSlot.longValue())
            .map(SignedBlockAndState::getSlot)
            .collect(Collectors.toList());
    assertStatesUnavailable(unavailableBlockSlots);
    assertBlocksUnavailable(unavailableBlockRoots);
  }

  private Set<UInt64> getEpochBoundarySlots(final int toEpoch) {
    final Set<UInt64> epochBoundarySlots = new HashSet<>();
    for (int i = 1; i <= toEpoch; i++) {
      final UInt64 epochSlot = spec.computeStartSlotAtEpoch(UInt64.valueOf(i));
      epochBoundarySlots.add(epochSlot);
    }
    return epochBoundarySlots;
  }

  private void testShouldPersistOnDisk(final StateStorageMode storageMode) throws Exception {
    testShouldRecordFinalizedBlocksAndStates(storageMode, false);
  }

  private CreateForkChainResult createForkChain(final boolean restartStorage) {
    // Setup chains
    // Both chains share block up to slot 3
    final ChainBuilder primaryChain = ChainBuilder.create(spec, VALIDATOR_KEYS);
    primaryChain.generateGenesis(genesisTime, true);
    primaryChain.generateBlocksUpToSlot(3);
    final ChainBuilder forkChain = primaryChain.fork();
    // Primary chain's next block is at 7
    final SignedBlockAndState finalizedBlock = primaryChain.generateBlockAtSlot(7);
    final Checkpoint finalizedCheckpoint = getCheckpointForBlock(primaryChain.getBlockAtSlot(7));
    final UInt64 firstHotBlockSlot = finalizedCheckpoint.getEpochStartSlot(spec).plus(UInt64.ONE);
    primaryChain.generateBlockAtSlot(firstHotBlockSlot);
    // Fork chain's next block is at 6
    forkChain.generateBlockAtSlot(6);
    forkChain.generateBlockAtSlot(firstHotBlockSlot);

    // Setup database

    initGenesis();

    final Set<SignedBlockAndState> allBlocksAndStates =
        Streams.concat(primaryChain.streamBlocksAndStates(), forkChain.streamBlocksAndStates())
            .collect(Collectors.toSet());

    // Finalize at block 7, making the fork blocks unavailable
    add(allBlocksAndStates);
    justifyAndFinalizeEpoch(finalizedCheckpoint.getEpoch(), finalizedBlock);

    if (restartStorage) {
      // Close database and rebuild from disk
      restartStorage();
    }
    return new CreateForkChainResult(forkChain, firstHotBlockSlot);
  }

  public void testStartupFromNonGenesisState(final StateStorageMode storageMode)
      throws IOException {
    createStorageSystemInternal(storageMode, StoreConfig.createDefault(), false);

    // Set up database from an anchor point
    final UInt64 anchorEpoch = UInt64.valueOf(10);
    final SignedBlockAndState anchorBlockAndState =
        chainBuilder.generateBlockAtSlot(spec.computeStartSlotAtEpoch(anchorEpoch));
    final AnchorPoint anchor =
        AnchorPoint.create(
            spec,
            new Checkpoint(anchorEpoch, anchorBlockAndState.getRoot()),
            anchorBlockAndState.getState(),
            Optional.empty());
    createStorageSystemInternal(storageMode, StoreConfig.createDefault(), false);
    initFromAnchor(anchor);

    // Add some blocks
    addBlocks(chainBuilder.generateNextBlock(), chainBuilder.generateNextBlock());

    // Restart and check data is what we expect
    final UpdatableStore originalStore = recentChainData.getStore();
    restartStorage();

    StoreAssertions.assertStoresMatch(recentChainData.getStore(), originalStore);
    assertThat(recentChainData.getFinalizedCheckpoint()).contains(anchor.getCheckpoint());
  }

  @Test
  public void startupFromNonGenesisStateAndFinalizeNewCheckpoint_prune() throws IOException {
    testStartupFromNonGenesisStateAndFinalizeNewCheckpoint(StateStorageMode.PRUNE);
  }

  @Test
  public void startupFromNonGenesisStateAndFinalizeNewCheckpoint_archive() throws IOException {
    testStartupFromNonGenesisStateAndFinalizeNewCheckpoint(StateStorageMode.ARCHIVE);
  }

  @Test
  void shouldStoreAndRetrieveVotes() throws IOException {
    createStorageSystemInternal(StateStorageMode.PRUNE, StoreConfig.createDefault(), false);
    assertThat(database.getVotes()).isEmpty();

    final Map<UInt64, VoteTracker> voteBatch1 =
        Map.of(
            UInt64.valueOf(10), dataStructureUtil.randomVoteTracker(),
            UInt64.valueOf(11), dataStructureUtil.randomVoteTracker(),
            UInt64.valueOf(12), dataStructureUtil.randomVoteTracker());
    database.storeVotes(voteBatch1);

    assertThat(database.getVotes()).isEqualTo(voteBatch1);

    final Map<UInt64, VoteTracker> voteBatch2 =
        Map.of(
            UInt64.valueOf(10), dataStructureUtil.randomVoteTracker(),
            UInt64.valueOf(13), dataStructureUtil.randomVoteTracker());
    database.storeVotes(voteBatch2);

    final Map<UInt64, VoteTracker> expected = new HashMap<>(voteBatch1);
    expected.putAll(voteBatch2);
    assertThat(database.getVotes()).isEqualTo(expected);
  }

  public void testStartupFromNonGenesisStateAndFinalizeNewCheckpoint(
      final StateStorageMode storageMode) throws IOException {
    createStorageSystemInternal(storageMode, StoreConfig.createDefault(), false);

    // Set up database from an anchor point
    final UInt64 anchorEpoch = UInt64.valueOf(10);
    final SignedBlockAndState anchorBlockAndState =
        chainBuilder.generateBlockAtSlot(spec.computeStartSlotAtEpoch(anchorEpoch));
    final AnchorPoint anchor =
        AnchorPoint.create(
            spec,
            new Checkpoint(anchorEpoch, anchorBlockAndState.getRoot()),
            anchorBlockAndState.getState(),
            Optional.empty());
    createStorageSystemInternal(storageMode, StoreConfig.createDefault(), false);
    initFromAnchor(anchor);

    // Add some blocks
    addBlocks(chainBuilder.generateNextBlock(), chainBuilder.generateNextBlock());
    // And finalize them
    final SignedBlockAndState newFinalizedBlockAndState = chainBuilder.getLatestBlockAndState();
    final UInt64 newFinalizedEpoch = anchorEpoch.plus(1);
    justifyAndFinalizeEpoch(newFinalizedEpoch, newFinalizedBlockAndState);

    // Restart and check data is what we expect
    final UpdatableStore originalStore = recentChainData.getStore();
    restartStorage();

    StoreAssertions.assertStoresMatch(recentChainData.getStore(), originalStore);
    assertThat(recentChainData.getFinalizedCheckpoint())
        .contains(new Checkpoint(newFinalizedEpoch, newFinalizedBlockAndState.getRoot()));
  }

  private Bytes32 insertRandomSlotAndBlock(
      final long slot, final DataStructureUtil dataStructureUtil) {
    final Bytes32 stateRoot = dataStructureUtil.randomBytes32();
    final SlotAndBlockRoot slotAndBlockRoot =
        new SlotAndBlockRoot(UInt64.valueOf(slot), dataStructureUtil.randomBytes32());
    database.addHotStateRoots(Map.of(stateRoot, slotAndBlockRoot));
    return stateRoot;
  }

  private void testShouldRecordFinalizedBlocksAndStates(
      final StateStorageMode storageMode, final boolean batchUpdate) throws IOException {
    // Setup chains
    // Both chains share block up to slot 3
    final ChainBuilder primaryChain = ChainBuilder.create(spec, VALIDATOR_KEYS);
    primaryChain.generateGenesis(genesisTime, true);
    primaryChain.generateBlocksUpToSlot(3);
    final ChainBuilder forkChain = primaryChain.fork();
    // Fork chain's next block is at 6
    forkChain.generateBlockAtSlot(6);
    forkChain.generateBlocksUpToSlot(7);
    // Primary chain's next block is at 7
    final SignedBlockAndState finalizedBlock = primaryChain.generateBlockAtSlot(7);
    final Checkpoint finalizedCheckpoint = getCheckpointForBlock(finalizedBlock.getBlock());
    final UInt64 pruneToSlot = finalizedCheckpoint.getEpochStartSlot(spec);
    // Add some blocks in the next epoch
    final UInt64 hotSlot = pruneToSlot.plus(UInt64.ONE);
    primaryChain.generateBlockAtSlot(hotSlot);
    forkChain.generateBlockAtSlot(hotSlot);

    // Setup database
    createStorageSystemInternal(storageMode, StoreConfig.createDefault(), false);
    initGenesis();

    final Set<SignedBlockAndState> allBlocksAndStates =
        Streams.concat(primaryChain.streamBlocksAndStates(), forkChain.streamBlocksAndStates())
            .collect(Collectors.toSet());

    if (batchUpdate) {
      final StoreTransaction transaction = recentChainData.startStoreTransaction();
      add(transaction, allBlocksAndStates);
      justifyAndFinalizeEpoch(finalizedCheckpoint.getEpoch(), finalizedBlock, transaction);
      assertThat(transaction.commit()).isCompleted();
    } else {
      add(allBlocksAndStates);
      justifyAndFinalizeEpoch(finalizedCheckpoint.getEpoch(), finalizedBlock);
    }

    // Upon finalization, we should prune data
    final Set<Bytes32> blocksToPrune =
        Streams.concat(
                primaryChain.streamBlocksAndStates(0, pruneToSlot.longValue()),
                forkChain.streamBlocksAndStates(0, pruneToSlot.longValue()))
            .map(SignedBlockAndState::getRoot)
            .collect(Collectors.toSet());
    blocksToPrune.remove(finalizedBlock.getRoot());

    // Check data was pruned from store
    assertRecentDataWasPruned(store, blocksToPrune);

    restartStorage();

    // Check hot data
    final List<SignedBlockAndState> expectedHotBlocksAndStates =
        List.of(finalizedBlock, primaryChain.getBlockAndStateAtSlot(hotSlot));
    assertHotBlocksAndStates(store, expectedHotBlocksAndStates);
    final SignedBlockAndState prunedForkBlock = forkChain.getBlockAndStateAtSlot(hotSlot);
    assertThat(store.containsBlock(prunedForkBlock.getRoot())).isFalse();

    // Check finalized data
    final List<SignedBeaconBlock> expectedFinalizedBlocks =
        primaryChain
            .streamBlocksAndStates(0, 7)
            .map(SignedBlockAndState::getBlock)
            .collect(toList());
    assertBlocksFinalized(expectedFinalizedBlocks);
    assertGetLatestFinalizedRootAtSlotReturnsFinalizedBlocks(expectedFinalizedBlocks);
    assertBlocksAvailableByRoot(expectedFinalizedBlocks);
    assertFinalizedBlocksAvailableViaStream(
        1,
        3,
        primaryChain.getBlockAtSlot(1),
        primaryChain.getBlockAtSlot(2),
        primaryChain.getBlockAtSlot(3));

    switch (storageMode) {
      case ARCHIVE:
        // Finalized states should be available
        final Map<Bytes32, BeaconState> expectedStates =
            primaryChain
                .streamBlocksAndStates(0, 7)
                .collect(toMap(SignedBlockAndState::getRoot, SignedBlockAndState::getState));
        assertFinalizedStatesAvailable(expectedStates);
        break;
      case PRUNE:
        // Check pruned states
        final List<UInt64> unavailableSlots =
            allBlocksAndStates.stream().map(SignedBlockAndState::getSlot).collect(toList());
        assertStatesUnavailable(unavailableSlots);
        break;
    }
  }

  private void assertFinalizedBlocksAvailableViaStream(
      final int fromSlot, final int toSlot, final SignedBeaconBlock... expectedBlocks) {
    try (final Stream<SignedBeaconBlock> stream =
        database.streamFinalizedBlocks(UInt64.valueOf(fromSlot), UInt64.valueOf(toSlot))) {
      assertThat(stream).containsExactly(expectedBlocks);
    }
  }

  private void assertBlocksFinalized(final List<SignedBeaconBlock> blocks) {
    for (SignedBeaconBlock block : blocks) {
      assertThat(database.getFinalizedBlockAtSlot(block.getSlot()))
          .describedAs("Block at slot %s", block.getSlot())
          .contains(block);
    }
  }

  private void assertBlocksAvailableByRoot(final List<SignedBeaconBlock> blocks) {
    for (SignedBeaconBlock block : blocks) {
      assertThat(database.getSignedBlock(block.getRoot()))
          .describedAs("Block root at slot %s", block.getSlot())
          .contains(block);
    }
  }

  private void assertGetLatestFinalizedRootAtSlotReturnsFinalizedBlocks(
      final List<SignedBeaconBlock> blocks) {
    final SignedBeaconBlock genesisBlock =
        database.getFinalizedBlockAtSlot(GENESIS_SLOT).orElseThrow();

    final List<SignedBeaconBlock> finalizedBlocks = new ArrayList<>();
    finalizedBlocks.add(genesisBlock);
    finalizedBlocks.addAll(blocks);
    for (int i = 1; i < finalizedBlocks.size(); i++) {
      final SignedBeaconBlock currentBlock = finalizedBlocks.get(i - 1);
      final SignedBeaconBlock nextBlock = finalizedBlocks.get(i);
      // All slots from the current block up to and excluding the next block should return the
      // current block
      for (long slot = currentBlock.getSlot().longValue();
          slot < nextBlock.getSlot().longValue();
          slot++) {
        assertThat(database.getLatestFinalizedBlockAtSlot(UInt64.valueOf(slot)))
            .describedAs("Latest finalized block at slot %s", slot)
            .contains(currentBlock);
      }
    }

    // Check that last block
    final SignedBeaconBlock lastFinalizedBlock = finalizedBlocks.get(finalizedBlocks.size() - 1);
    for (int i = 0; i < 10; i++) {
      final UInt64 slot = lastFinalizedBlock.getSlot().plus(i);
      assertThat(database.getLatestFinalizedBlockAtSlot(slot))
          .describedAs("Latest finalized block at slot %s", slot)
          .contains(lastFinalizedBlock);
    }
  }

  private void assertHotBlocksAndStates(
      final UpdatableStore store, final Collection<SignedBlockAndState> blocksAndStates) {
    final List<UpdatableStore> storesToCheck = List.of(store, recreateStore());
    for (UpdatableStore currentStore : storesToCheck) {
      assertThat(currentStore.getOrderedBlockRoots())
          .hasSameElementsAs(
              blocksAndStates.stream().map(SignedBlockAndState::getRoot).collect(toList()));

      final List<BeaconState> hotStates =
          currentStore.getOrderedBlockRoots().stream()
              .map(currentStore::retrieveBlockState)
              .map(
                  f -> {
                    assertThat(f).isCompleted();
                    return f.join();
                  })
              .flatMap(Optional::stream)
              .collect(toList());

      assertThat(hotStates)
          .hasSameElementsAs(
              blocksAndStates.stream().map(SignedBlockAndState::getState).collect(toList()));
    }
  }

  private void assertHotBlocksAndStatesInclude(
      final Collection<SignedBlockAndState> blocksAndStates) {
    final UpdatableStore memoryStore = recreateStore();
    assertThat(memoryStore.getOrderedBlockRoots())
        .containsAll(blocksAndStates.stream().map(SignedBlockAndState::getRoot).collect(toList()));

    final List<BeaconState> hotStates =
        memoryStore.getOrderedBlockRoots().stream()
            .map(memoryStore::retrieveBlockState)
            .map(
                f -> {
                  assertThat(f).isCompleted();
                  return f.join();
                })
            .flatMap(Optional::stream)
            .collect(toList());

    assertThat(hotStates)
        .containsAll(blocksAndStates.stream().map(SignedBlockAndState::getState).collect(toList()));
  }

  private void assertFinalizedStatesAvailable(final Map<Bytes32, BeaconState> states) {
    for (BeaconState state : states.values()) {
      assertThat(database.getLatestAvailableFinalizedState(state.getSlot())).contains(state);
    }
  }

  private void assertStatesUnavailable(final Collection<UInt64> slots) {
    for (UInt64 slot : slots) {
      Optional<BeaconState> bs =
          database
              .getLatestAvailableFinalizedState(slot)
              .filter(state -> state.getSlot().equals(slot));
      assertThat(bs).isEmpty();
    }
  }

  private void assertBlocksUnavailable(final Collection<Bytes32> roots) {
    for (Bytes32 root : roots) {
      Optional<SignedBeaconBlock> bb = database.getSignedBlock(root);
      assertThat(bb).isEmpty();
    }
  }

  private void assertBlocksAvailable(final Collection<SignedBeaconBlock> blocks) {
    for (SignedBeaconBlock expectedBlock : blocks) {
      Optional<SignedBeaconBlock> actualBlock = database.getSignedBlock(expectedBlock.getRoot());
      assertThat(actualBlock).contains(expectedBlock);
    }
  }

  private void assertRecentDataWasPruned(
      final UpdatableStore store, final Set<Bytes32> prunedBlocks) {
    for (Bytes32 prunedBlock : prunedBlocks) {
      // Check pruned data has been removed from store
      assertThat(store.containsBlock(prunedBlock)).isFalse();
      assertThatSafeFuture(store.retrieveBlock(prunedBlock)).isCompletedWithEmptyOptional();
      assertThatSafeFuture(store.retrieveBlockState(prunedBlock)).isCompletedWithEmptyOptional();

      // Check hot data was pruned from db
      assertThat(database.getHotBlocks(Set.of(prunedBlock))).isEmpty();
      assertThat(database.getHotState(prunedBlock)).isEmpty();
    }
  }

  private void addBlocks(final SignedBlockAndState... blocks) {
    addBlocks(Arrays.asList(blocks));
  }

  private void addBlocks(final List<SignedBlockAndState> blocks) {
    final StoreTransaction transaction = recentChainData.startStoreTransaction();
    for (SignedBlockAndState block : blocks) {
      transaction.putBlockAndState(block);
    }
    commit(transaction);
  }

  private void add(final Collection<SignedBlockAndState> blocks) {
    final StoreTransaction transaction = recentChainData.startStoreTransaction();
    add(transaction, blocks);
    commit(transaction);
  }

  private void add(
      final StoreTransaction transaction, final Collection<SignedBlockAndState> blocksAndStates) {
    blocksAndStates.stream()
        .sorted(Comparator.comparing(SignedBlockAndState::getSlot))
        .forEach(transaction::putBlockAndState);
  }

  private void justifyAndFinalizeEpoch(final UInt64 epoch, final SignedBlockAndState block) {
    StoreTransaction tx = recentChainData.startStoreTransaction();
    justifyAndFinalizeEpoch(epoch, block, tx);
    assertThat(tx.commit()).isCompleted();
  }

  private void justifyAndFinalizeEpoch(
      final UInt64 epoch, final SignedBlockAndState block, final StoreTransaction tx) {
    justifyEpoch(epoch, block, tx);
    finalizeEpoch(epoch, block, tx);
  }

  private void finalizeEpoch(
      final UInt64 epoch, final SignedBlockAndState block, final StoreTransaction transaction) {
    final Checkpoint checkpoint = new Checkpoint(epoch, block.getRoot());
    transaction.setFinalizedCheckpoint(checkpoint, false);
  }

  private void justifyEpoch(
      final UInt64 epoch, final SignedBlockAndState block, final StoreTransaction transaction) {
    final Checkpoint checkpoint = new Checkpoint(epoch, block.getRoot());
    transaction.setJustifiedCheckpoint(checkpoint);
  }

  private Checkpoint getCheckpointForBlock(final SignedBeaconBlock block) {
    final UInt64 blockEpoch = spec.computeEpochAtSlot(block.getSlot());
    final UInt64 blockEpochBoundary = spec.computeStartSlotAtEpoch(blockEpoch);
    final UInt64 checkpointEpoch =
        equivalentLongs(block.getSlot(), blockEpochBoundary) ? blockEpoch : blockEpoch.plus(ONE);
    return new Checkpoint(checkpointEpoch, block.getMessage().hashTreeRoot());
  }

  private boolean equivalentLongs(final UInt64 valA, final UInt64 valB) {
    return valA.compareTo(valB) == 0;
  }

  private void initGenesis() {
    recentChainData.initializeFromGenesis(genesisBlockAndState.getState(), UInt64.ZERO);
    store = recentChainData.getStore();
  }

  private void initFromAnchor(final AnchorPoint anchor) {
    recentChainData.initializeFromAnchorPoint(anchor, UInt64.ZERO);
    store = recentChainData.getStore();
  }

  private void generateCheckpoints() {
    while (chainBuilder.getLatestEpoch().longValue() < 3) {
      chainBuilder.generateNextBlock();
    }

    checkpoint1BlockAndState = chainBuilder.getLatestBlockAndStateAtEpochBoundary(1);
    checkpoint1 = chainBuilder.getCurrentCheckpointForEpoch(1);
    checkpoint2BlockAndState = chainBuilder.getLatestBlockAndStateAtEpochBoundary(2);
    checkpoint2 = chainBuilder.getCurrentCheckpointForEpoch(2);
    checkpoint3BlockAndState = chainBuilder.getLatestBlockAndStateAtEpochBoundary(3);
    checkpoint3 = chainBuilder.getCurrentCheckpointForEpoch(3);
  }

  private UpdatableStore recreateStore() {
    restartStorage();
    return storageSystem.recentChainData().getStore();
  }

  private void createStorageSystemInternal(
      final StateStorageMode storageMode,
      final StoreConfig storeConfig,
      final boolean storeNonCanonicalBlocks)
      throws IOException {
    final Path tmpDir = Files.createTempDirectory("storageTest");
    tmpDirectories.add(tmpDir.toFile());
    this.storageMode = storageMode;
    final StorageSystem storage =
        createStorageSystem(tmpDir.toFile(), storageMode, storeConfig, storeNonCanonicalBlocks);
    setDefaultStorage(storage);
  }

  private void setDefaultStorage(final StorageSystem storageSystem) {
    this.storageSystem = storageSystem;
    database = storageSystem.database();
    recentChainData = storageSystem.recentChainData();
    storageSystems.add(storageSystem);
  }

  public static class CreateForkChainResult {
    private final ChainBuilder forkChain;
    private final UInt64 firstHotBlockSlot;

    public CreateForkChainResult(final ChainBuilder forkChain, final UInt64 firstHotBlockSlot) {
      this.forkChain = forkChain;
      this.firstHotBlockSlot = firstHotBlockSlot;
    }

    public ChainBuilder getForkChain() {
      return forkChain;
    }

    public UInt64 getFirstHotBlockSlot() {
      return firstHotBlockSlot;
    }
  }
}<|MERGE_RESOLUTION|>--- conflicted
+++ resolved
@@ -1173,13 +1173,9 @@
       throws Exception {
     database.storeInitialAnchor(genesisAnchor);
 
-<<<<<<< HEAD
     final DataStructureUtil dataStructureUtil =
         new DataStructureUtil(TestSpecFactory.createDefault());
     try (final KvStoreCombinedDaoCommon.HotUpdaterCommon updater = hotUpdater()) {
-=======
-    try (final KvStoreHotDao.HotUpdater updater = hotUpdater()) {
->>>>>>> 91d53dfe
       final MinGenesisTimeBlockEvent genesisTimeBlockEvent =
           dataStructureUtil.randomMinGenesisTimeBlockEvent(1);
       database.close();
@@ -1215,13 +1211,8 @@
     for (int i = 0; i < 20; i++) {
       createStorageSystemInternal(StateStorageMode.PRUNE, StoreConfig.createDefault(), false);
       database.storeInitialAnchor(genesisAnchor);
-<<<<<<< HEAD
 
       try (final KvStoreCombinedDaoCommon.HotUpdaterCommon updater = hotUpdater()) {
-=======
-      try (final KvStoreHotDao.HotUpdater updater = hotUpdater()) {
-        final SignedBlockAndState newBlock = chainBuilder.generateNextBlock();
->>>>>>> 91d53dfe
         final Thread dbCloserThread =
             new Thread(
                 () -> {
@@ -1234,17 +1225,11 @@
 
         dbCloserThread.start();
         try {
-<<<<<<< HEAD
           updater.setGenesisTime(UInt64.ONE);
-        } catch (Exception e) {
-          assertThat(e).isInstanceOf(ShuttingDownException.class);
-=======
-          updater.addHotBlock(BlockAndCheckpointEpochs.fromBlockAndState(newBlock));
         } catch (ShuttingDownException ignored) {
           // For this test to fail, we'd see exceptions other than ShuttingDownException.
           // Because it's a probabilistic test, it's possible that either no exception occurs, or
           // a ShuttingDownException, and both these outcomes are ok, but other exceptions are not.
->>>>>>> 91d53dfe
         }
 
         dbCloserThread.join(500);
