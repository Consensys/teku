--- conflicted
+++ resolved
@@ -11,13 +11,9 @@
   id 'net.ltgt.errorprone' version '0.7' apply false
   id 'net.researchgate.release' version '2.7.0'
   id 'com.gradle.build-scan' version '2.1'
-<<<<<<< HEAD
+  id 'me.champeau.gradle.jmh' version '0.4.8' apply false
   id 'de.undercouch.download' version '4.0.0'
-=======
-  id 'me.champeau.gradle.jmh' version '0.4.8' apply false
->>>>>>> b933b33f
-}
-apply plugin: 'de.undercouch.download'
+}
 
 defaultTasks 'build','checkLicenses'
 
