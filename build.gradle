--- conflicted
+++ resolved
@@ -213,13 +213,10 @@
       check('BannedMethod', net.ltgt.gradle.errorprone.CheckSeverity.OFF)
       check('ExperimentalCliOptionMustBeCorrectlyDisplayed', net.ltgt.gradle.errorprone.CheckSeverity.OFF)
 
-<<<<<<< HEAD
       check('RedundantThrows', net.ltgt.gradle.errorprone.CheckSeverity.WARN)
-=======
       check('UnnecessarilyFullyQualified', net.ltgt.gradle.errorprone.CheckSeverity.WARN)
       check('InitializeInline', net.ltgt.gradle.errorprone.CheckSeverity.WARN)
       check('ClassName', net.ltgt.gradle.errorprone.CheckSeverity.WARN)
->>>>>>> ddbdac96
     }
     options.encoding = 'UTF-8'
   }
