import com.github.jk1.license.filter.LicenseBundleNormalizer
import groovy.json.JsonSlurper
import tech.pegasys.internal.license.reporter.GroupedLicenseHtmlRenderer
import tech.pegasys.teku.depcheck.DepCheckPlugin

import java.text.SimpleDateFormat

import static tech.pegasys.teku.repackage.Repackage.repackage

buildscript {
  repositories {
    mavenCentral()
    maven {
      url "https://artifacts.consensys.net/public/maven/maven/"
      content { includeGroupByRegex('tech\\.pegasys\\..*')}
    }
  }
  dependencies {
    classpath 'tech.pegasys.internal.license.reporter:license-reporter:1.1.1'
  }
}

plugins {
  id 'com.diffplug.spotless' version '7.0.3'
  id 'com.github.ben-manes.versions' version '0.52.0'
  id 'com.github.jk1.dependency-license-report' version '2.9'
  id 'io.spring.dependency-management' version '1.1.7'
  id 'net.ltgt.errorprone' version '4.2.0' apply false
  id 'de.undercouch.download' version '5.6.0'
  id 'org.ajoberstar.grgit' version '5.3.0'
}

rootProject.version = calculatePublishVersion()
def specificVersion = calculateVersion()
def isDevelopBuild = rootProject.version.contains('develop')

apply plugin: 'application'
apply plugin: DepCheckPlugin

defaultTasks 'build','checkLicense'

def buildAliases = [
  'dev': [
    'compileJava',
    'compileTestJava',
    'compileJmhJava',
    'compileIntegrationTestJava',
    'compileReferenceTestJava',
    'compilePropertyTestJava',
    'spotlessApply',
    'build',
    'checkLicense',
    'javadoc'],
  'mash': [
    'clean',
    'spotlessApply',
    'build',
    'test']
  ]

def expandedTaskList = []

gradle.startParameter.taskNames.each {
  expandedTaskList << (buildAliases[it] ? buildAliases[it] : it)
}
gradle.startParameter.taskNames = expandedTaskList.flatten() as Iterable<String>

def userHome = System.getProperty("user.home")

def cloudsmithUser = project.hasProperty('cloudsmithUser') ? project.property('cloudsmithUser') : System.getenv('CLOUDSMITH_USER')
def cloudsmithKey = project.hasProperty('cloudsmithApiKey') ? project.property('cloudsmithApiKey') : System.getenv('CLOUDSMITH_API_KEY')


var baseInfrastructureProjects = [
    ':infrastructure:bytes',
    ':infrastructure:collections',
    ':infrastructure:exceptions',
    ':infrastructure:subscribers',
    ':infrastructure:unsigned',
]
dependencyRules {
  rules {
    baseInfrastructureProjects.each { register(it) { allowed = [] }}
    register(":infrastructure:") {
      allowed = [":infrastructure:"]
    }
    register(":infrastructure:logging") {
      allowed = [":infrastructure:unsigned"]
    }

    ['dataproviders', 'events', 'executionclient', 'executionlayer', 'networks', 'pow', 'signingrecord', 'spec'].forEach( {
      register(":ethereum:${it}") {
        allowed = [
            ":infrastructure:",
            ":ethereum:"
        ]
      }
    })

    // ethereum modules that need to be fixed. At least stop new dependencies being added
    register(":ethereum:statetransition") {
      allowed = [
          ":infrastructure:",
          ":ethereum:",
          ":storage"
      ]
    }
    register(":ethereum:weaksubjectivity") {
      allowed = [
          ":infrastructure:",
          ":ethereum:",
          ":storage"
      ]
    }
  }
}

def isNonStable = { String version ->
  def stableKeyword = ['RELEASE', 'FINAL', 'GA'].any { keyword -> version.toUpperCase().contains(keyword) }
  def regex = /^[0-9,.v-]+(-r)?$/
  return !stableKeyword && !(version ==~ regex)
}

// reject all non stable versions
tasks.named("dependencyUpdates").configure {
  rejectVersionIf {
    isNonStable(it.candidate.version)
  }
}

allprojects {
  apply plugin: 'java-library'
  apply plugin: 'java-test-fixtures'
  apply plugin: 'io.spring.dependency-management'
  apply plugin: 'net.ltgt.errorprone'
  apply from: "${rootDir}/gradle/versions.gradle"

  version = rootProject.version

  task sourcesJar(type: Jar, dependsOn: classes) {
    archiveClassifier = 'sources'
    from sourceSets.main.allSource
    jar.reproducibleFileOrder = true
    jar.preserveFileTimestamps = false
  }

  java {
    sourceCompatibility = JavaVersion.VERSION_21
  }

  java {
    targetCompatibility = JavaVersion.VERSION_21
  }

  repositories {
    mavenLocal()
    mavenCentral()
    maven { url "https://jitpack.io" }
    maven {
      url "https://artifacts.consensys.net/public/maven/maven/"
      content { includeGroupByRegex('tech\\.pegasys($|\\..*)')}
    }
    maven {
      url "https://dl.cloudsmith.io/public/libp2p/jvm-libp2p/maven/"
      content { includeGroupByRegex('io\\.libp2p($|\\..*)') }
    }
    maven {
      url "https://hyperledger.jfrog.io/artifactory/besu-maven/"
      content { includeGroupByRegex('org\\.hyperledger\\.besu($|\\..*)') }
    }
  }

  dependencies {
    errorprone("com.google.errorprone:error_prone_core")
    errorprone("tech.pegasys.tools.epchecks:errorprone-checks")
  }

  apply plugin: 'com.diffplug.spotless'
  spotless {
    java {
      // This path needs to be relative to each project
      target fileTree('.') {
        include '**/*.java'
        exclude '**/.gradle/**'
        exclude 'web3j'
        //Excluding tech.pegasys.teku.datastructures due to preferred formatting overwritten by plugin in getConstantsAsString.
        exclude '**/src/main/java/tech/pegasys/teku/Constants.java'
        exclude '**/proto'
        exclude '**/resources'
        exclude '**/src/*/generated'
        exclude '**/src/*/generated_tests'
        exclude '**/build/**'
      }

      importOrder 'tech.pegasys', 'net.consensys', 'java', ''
      trimTrailingWhitespace()
      endWithNewline()
      licenseHeaderFile "${rootDir}/gradle/spotless.java.license"
      // See gradle.properties for exports/opens flags required by JDK 16 and Google Java Format plugin
      googleJavaFormat('1.23.0')
    }
  }

  tasks.withType(JavaCompile) {
    options.compilerArgs += [
      '-Xlint:unchecked',
      '-Xlint:cast',
      '-Xlint:rawtypes',
      '-Xlint:overloads',
      '-Xlint:divzero',
      '-Xlint:finally',
      '-Xlint:static',
      '-Werror',
    ]
    options.forkOptions.jvmArgs += [
        '--add-opens=jdk.compiler/com.sun.tools.javac.code=ALL-UNNAMED',
        '--add-opens=jdk.compiler/com.sun.tools.javac.comp=ALL-UNNAMED',
        '--add-opens=jdk.compiler/com.sun.tools.javac.parser=ALL-UNNAMED'
    ]

    options.errorprone {
      enabled = !'true'.equalsIgnoreCase(System.getProperty('avt.disableErrorProne'))
      disableWarningsInGeneratedCode

      // Our equals need to be symmetric, this checker doesn't respect that
      check('EqualsGetClass', net.ltgt.gradle.errorprone.CheckSeverity.OFF)
      // We use the JSR-305 annotations instead of the Google annotations
      check('ImmutableEnumChecker', net.ltgt.gradle.errorprone.CheckSeverity.OFF)
      // Storing a lambda to avoid code duplication is not a bad thing
      check('UnnecessaryLambda', net.ltgt.gradle.errorprone.CheckSeverity.OFF)
      // Generates a ton of false alarms for no real value
      check('LongDoubleConversion', net.ltgt.gradle.errorprone.CheckSeverity.OFF)
      check('InlineMeSuggester', net.ltgt.gradle.errorprone.CheckSeverity.OFF)
      check('CanIgnoreReturnValueSuggester', net.ltgt.gradle.errorprone.CheckSeverity.OFF)
      check('DirectInvocationOnMock', net.ltgt.gradle.errorprone.CheckSeverity.OFF)
      check('DistinctVarargsChecker', net.ltgt.gradle.errorprone.CheckSeverity.OFF)

      // We don't apply strict javadoc requirements yet
      check('EmptyBlockTag', net.ltgt.gradle.errorprone.CheckSeverity.OFF)
      check('MissingSummary', net.ltgt.gradle.errorprone.CheckSeverity.OFF)

      // Force strict compliance with Java naming conventions
      check('JavaCase', net.ltgt.gradle.errorprone.CheckSeverity.WARN)

      // Check for uses of == that should probably be .equals
      check('ReferenceComparison', net.ltgt.gradle.errorprone.CheckSeverity.WARN)

      // These checks are imported from errorprone-checks dependency but not required in Teku
      check('BannedMethod', net.ltgt.gradle.errorprone.CheckSeverity.OFF)
      check('ExperimentalCliOptionMustBeCorrectlyDisplayed', net.ltgt.gradle.errorprone.CheckSeverity.OFF)

      // ignore PatternMatchingInstanceof for now
      check("PatternMatchingInstanceof", net.ltgt.gradle.errorprone.CheckSeverity.OFF)

      // These are experimental checks that we want enabled
      check('ClassName', net.ltgt.gradle.errorprone.CheckSeverity.WARN)
      check('DeduplicateConstants', net.ltgt.gradle.errorprone.CheckSeverity.WARN)
      check('FieldCanBeFinal', net.ltgt.gradle.errorprone.CheckSeverity.WARN)
      check('InitializeInline', net.ltgt.gradle.errorprone.CheckSeverity.WARN)
      check('InsecureCryptoUsage', net.ltgt.gradle.errorprone.CheckSeverity.WARN)
      check('InterfaceWithOnlyStatics', net.ltgt.gradle.errorprone.CheckSeverity.WARN)
      check('MethodInputParametersMustBeFinal', net.ltgt.gradle.errorprone.CheckSeverity.WARN)
      check('MissingBraces', net.ltgt.gradle.errorprone.CheckSeverity.WARN)
      check('NonFinalStaticField', net.ltgt.gradle.errorprone.CheckSeverity.WARN)
      check('PackageLocation', net.ltgt.gradle.errorprone.CheckSeverity.WARN)
      check('RedundantOverride', net.ltgt.gradle.errorprone.CheckSeverity.WARN)
      check('RedundantThrows', net.ltgt.gradle.errorprone.CheckSeverity.WARN)
      check('StringFormatWithLiteral', net.ltgt.gradle.errorprone.CheckSeverity.WARN)
      check('TruthContainsExactlyElementsInUsage', net.ltgt.gradle.errorprone.CheckSeverity.WARN)
      check('UnnecessarilyFullyQualified', net.ltgt.gradle.errorprone.CheckSeverity.WARN)
      check('UnnecessaryTestMethodPrefix', net.ltgt.gradle.errorprone.CheckSeverity.WARN)
      check('UseCorrectAssertInTests', net.ltgt.gradle.errorprone.CheckSeverity.WARN)
      check('WildcardImport', net.ltgt.gradle.errorprone.CheckSeverity.WARN)
    }
    options.encoding = 'UTF-8'

  }

  /*
   * Pass some system properties provided on the gradle command line to test executions for
   * convenience.
   *
   * The properties passed are:
   * - 'test.ethereum.include': allows to run a single Ethereum reference tests. For instance,
   *   running a single general state test can be done with:
   *    ./gradlew :ethereum:tech.pegasys.teku.ethereum.vm:test -Dtest.single=GeneralStateTest -Dtest.ethereum.include=callcodecallcallcode_101-Frontier
   *   The meaning being that will be run only the tests for which the value passed as "include"
   *   (which can be a java pattern) matches parts of the test name. Knowing that tests names for
   *   reference tests are of the form:
   *     <name>(-<milestone>([<variant>])?)?
   *   where <name> is the test name as defined in the json file (usually the name of the json file
   *   as well), <milestone> is the Ethereum milestone tested (not all test use it) and <variant>
   *   is only use in some general state tests where for the same json file and same milestone,
   *   multiple variant of that test are run. The variant is a simple number.
   * - 'test.ethereum.state.eip': for general state tests, allows to only run tests for the
   *   milestone specified by this value. So for instance,
   *    ./gradlew :ethereum:tech.pegasys.teku.ethereum.vm:test -Dtest.single=GeneralStateTest -Dtest.ethereum.state.eip=Frontier
   *   only run general state tests for Frontier. Note that this behavior could be achieved as well
   *   with the 'include' option above since it is a pattern, but this is a slightly more convenient
   *   option.
   * - 'root.log.level' and 'evm.log.level': allow to control the log level used during the tests.
   */
  test {
    jvmArgs = [
      '-Xmx4g',
      '-XX:-UseGCOverheadLimit'
    ]
    Set toImport = [
      'test.ethereum.include',
      'test.ethereum.state.eip',
      'root.log.level',
      'evm.log.level'
    ]
    testLogging.showStandardStreams = project.hasProperty("showOutput") ? project.property("showOutput") : false
    for (String name : toImport) {
      if (System.getProperty(name) != null) {
        systemProperty name, System.getProperty(name)
      }
    }
  }

  javadoc {
    options.addStringOption('Xdoclint:all,-missing', '-quiet')
    options.addStringOption('Xwerror', '-html5')
    options.encoding = 'UTF-8'
  }
}

def nightly = System.getenv("NIGHTLY") != null
<<<<<<< HEAD
def refTestVersion = nightly ? "nightly" : "v1.5.0"
=======
def refTestVersion = nightly ? "nightly" : "v1.6.0-alpha.0"
>>>>>>> 99df3fd3
def blsRefTestVersion = 'v0.1.2'
def slashingProtectionInterchangeRefTestVersion = 'v5.3.0'
def refTestBaseUrl = 'https://github.com/ethereum/consensus-spec-tests/releases/download'
def blsRefTestBaseUrl = 'https://github.com/ethereum/bls12-381-tests/releases/download'
def slashingProtectionInterchangeRefTestBaseUrl = 'https://github.com/eth-clients/slashing-protection-interchange-tests/archive/refs/tags'
def refTestDownloadDir = "${buildDir}/refTests/${refTestVersion}"
def blsRefTestDownloadDir = "${buildDir}/blsRefTests/${blsRefTestVersion}"
def slashingProtectionInterchangeRefTestDownloadDir = "${buildDir}/slashingProtectionInterchangeRefTests/${slashingProtectionInterchangeRefTestVersion}"
def refTestExpandDir = "${project.rootDir}/eth-reference-tests/src/referenceTest/resources/consensus-spec-tests/"

def downloadFile(String url, String token, File outputFile) {
  println "Download ${outputFile.getName()} (${url})"
  def connection = new URL(url).openConnection()
  connection.setRequestProperty("Authorization", "token ${token}")
  connection.getInputStream().withCloseable { inputStream ->
    outputFile.withOutputStream { outputStream ->
      outputStream << inputStream
    }
  }
}

def downloadArtifacts(String repo, Long runId, String token, String downloadDir) {
  def artifactsApiUrl = "https://api.github.com/repos/${repo}/actions/runs/${runId}/artifacts"
  def connection = new URL(artifactsApiUrl).openConnection()
  connection.setRequestProperty("Authorization", "token ${token}")
  connection.setRequestProperty("Accept", "application/vnd.github.v3+json")

  def response = new JsonSlurper().parse(connection.getInputStream())
  if (response.artifacts && response.artifacts.size() > 0) {
    response.artifacts.each { artifact ->
      // We can skip the log file
      if (artifact.name.contains("consensustestgen.log")) {
        return
      }

      def fileOutput = new File(downloadDir, "${artifact.name}.zip")
      downloadFile(artifact.archive_download_url, token, fileOutput)
      ant.unzip(src: fileOutput, dest: downloadDir)
      fileOutput.delete()
    }
    return true
  }
  return false
}

static def getLatestRunId(String repo, String workflow, String branch, String token) {
  def apiUrl = "https://api.github.com/repos/${repo}/actions/workflows/${workflow}/runs?branch=${branch}&status=success&per_page=1"
  def connection = new URL(apiUrl).openConnection()
  connection.setRequestProperty("Authorization", "token ${token}")
  connection.setRequestProperty("Accept", "application/vnd.github.v3+json")

  // Query & parse the ID out of the response
  def response = new JsonSlurper().parse(connection.getInputStream())
  if (response.workflow_runs && response.workflow_runs.size() > 0) {
    return response.workflow_runs[0].id
  }
  return null
}

task downloadEthRefTestsNightly {
  doLast {
    def repo = "ethereum/consensus-specs"
    def workflowFileName = "generate_vectors.yml"
    def branch = "dev"

    // We need a GitHub API token to download the artifacts
    def githubToken = System.getenv("GITHUB_TOKEN")
    if (!githubToken) {
      println "Error: GITHUB_TOKEN environment variable is not set"
      return
    }

    // Get the latest workflow run ID
    def runId = getLatestRunId(repo, workflowFileName, branch, githubToken)
    if (!runId) {
      println "Error: Failed to get latest run ID"
      return
    }

    // Create the download directory
    file(refTestDownloadDir).mkdirs()

    // Download artifacts for the run
    def success = downloadArtifacts(repo, runId, githubToken, refTestDownloadDir)
    if (!success) {
      println "Error: Failed to download artifacts"
    }
  }
}

task downloadEthRefTestsStable(type: Download) {
  src([
      "${refTestBaseUrl}/${refTestVersion}/general.tar.gz",
      "${refTestBaseUrl}/${refTestVersion}/minimal.tar.gz",
      "${refTestBaseUrl}/${refTestVersion}/mainnet.tar.gz"
  ])
  dest "${refTestDownloadDir}"
  overwrite false
}

task downloadEthRefTests {
  if (nightly) {
    dependsOn tasks.findByName("downloadEthRefTestsNightly")
  } else {
    dependsOn tasks.findByName("downloadEthRefTestsStable")
  }
}

task downloadBlsRefTests(type: Download) {
  src([
      "${blsRefTestBaseUrl}/${blsRefTestVersion}/bls_tests_yaml.tar.gz"
  ])
  dest "${blsRefTestDownloadDir}/bls_tests_yaml.tar.gz"
  overwrite false
}

task downloadSlashingProtectionInterchangeRefTests(type: Download) {
  src([
      "${slashingProtectionInterchangeRefTestBaseUrl}/${slashingProtectionInterchangeRefTestVersion}.tar.gz"
  ])
  dest "${slashingProtectionInterchangeRefTestDownloadDir}/slashing-protection-interchange-tests.tar.gz"
  overwrite false
}

task downloadRefTests(dependsOn: [downloadEthRefTests, downloadBlsRefTests, downloadSlashingProtectionInterchangeRefTests])

task cleanRefTestsGeneral(type: Delete) {
  delete "${refTestExpandDir}/tests/general"
}

task expandRefTestsGeneral(type: Copy, dependsOn: [cleanRefTestsGeneral, downloadEthRefTests]) {
  from tarTree("${refTestDownloadDir}/general.tar.gz")
  into refTestExpandDir
}

task cleanRefTestsMainnet(type: Delete) {
  delete "${refTestExpandDir}/tests/mainnet"
}

task expandRefTestsMainnet(type: Copy, dependsOn: [cleanRefTestsMainnet, downloadEthRefTests]) {
  from tarTree("${refTestDownloadDir}/mainnet.tar.gz")
  into refTestExpandDir
}

task cleanRefTestsMinimal(type: Delete) {
  delete "${refTestExpandDir}/tests/minimal"
}

task expandRefTestsMinimal(type: Copy, dependsOn: [cleanRefTestsMinimal, downloadEthRefTests]) {
  from tarTree("${refTestDownloadDir}/minimal.tar.gz")
  into refTestExpandDir
}

task cleanRefTestsBls(type: Delete) {
  delete "${refTestExpandDir}/tests/bls"
}

task expandRefTestsBls(type: Copy, dependsOn: [cleanRefTestsBls, downloadBlsRefTests]) {
  from tarTree("${blsRefTestDownloadDir}/bls_tests_yaml.tar.gz")
  into "${refTestExpandDir}/tests/bls"
}

task cleanRefTestsSlashingProtectionInterchange(type: Delete) {
  delete "${refTestExpandDir}/tests/slashing-protection-interchange"
}

task expandRefTestsSlashingProtectionInterchange(type: Copy, dependsOn: [cleanRefTestsSlashingProtectionInterchange, downloadSlashingProtectionInterchangeRefTests]) {
  from {
    tarTree("${slashingProtectionInterchangeRefTestDownloadDir}/slashing-protection-interchange-tests.tar.gz").matching {
      include "**/tests/generated/*.json"
      // flatten
      eachFile { FileCopyDetails fcp ->
        fcp.path = fcp.name
      }
    }
  }
  into "${refTestExpandDir}/tests/slashing-protection-interchange"
}

task expandRefTests(dependsOn: [expandRefTestsGeneral, expandRefTestsMainnet, expandRefTestsMinimal, expandRefTestsBls, expandRefTestsSlashingProtectionInterchange])
task cleanRefTests(dependsOn: [cleanRefTestsGeneral, cleanRefTestsMainnet, cleanRefTestsMinimal, cleanRefTestsBls, cleanRefTestsSlashingProtectionInterchange])

task deploy() {}

licenseReport {
  configurations = ['runtimeClasspath']
  outputDir = "${buildDir}/reports/licenses"
  // These jars don't have machine readable license information
  excludes = [
      'org.junit:junit-bom',
      'org.rxtx:rxtx',
      'com.fasterxml.jackson:jackson-bom',
      'io.netty:netty-tcnative-classes',
      'org.jetbrains.kotlinx:kotlinx-coroutines-bom',
      'org.jetbrains.kotlinx:kotlinx-coroutines-core',
      'org.jetbrains.kotlin:kotlin-stdlib-common',
  ]
  allowedLicensesFile = new File("${rootDir}/gradle/license-report-config/allowed-licenses.json")
  filters = [new LicenseBundleNormalizer()]
  renderers = [new GroupedLicenseHtmlRenderer(includeTimestamp: false)]
}

task checkMavenCoordinateCollisions {
  doLast {
    def coordinates = [:]
    getAllprojects().forEach {
      if (it.properties.containsKey('publishing') && it.jar?.enabled) {
        def coordinate = it.publishing?.publications[0].coordinates
        if (coordinates.containsKey(coordinate)) {
          throw new GradleException("Duplicate maven coordinates detected, ${coordinate} is used by " +
              "both ${coordinates[coordinate]} and ${it.path}.\n" +
              "Please add a `publishing` script block to one or both subprojects.")
        }
        coordinates[coordinate] = it.path
      }
    }
  }
}

check.dependsOn('checkMavenCoordinateCollisions')

application {
  applicationName = "teku"
  getMainClass().set("tech.pegasys.teku.Teku")
  applicationDefaultJvmArgs = [
      "-Dvertx.disableFileCPResolving=true",
      "-Dteku.home=TEKU_HOME",
      // We shutdown log4j ourselves, as otherwise his shutdown hook runs before our own and whatever
      // happens during shutdown is not logged.
      "-Dlog4j.shutdownHookEnabled=false",
      "-Dlog4j2.formatMsgNoLookups=true",
      // run `jcmd <PID> VM.native_memory` to check JVM native memory consumption
      "-XX:NativeMemoryTracking=summary",
      // 32Mb for Netty Direct ByteBuf
      "-Dio.netty.maxDirectMemory=33554432",
      // avoids JDK 24+ warning
      "--enable-native-access=ALL-UNNAMED"
  ]
}

task autocomplete(type: JavaExec) {
  dependsOn compileJava
  outputs.file "build/teku.autocomplete.sh"

  mainClass = application.getMainClass()
  args "debug-tools", "generate-autocomplete", "--output", "build/teku.autocomplete.sh"
  classpath sourceSets.main.runtimeClasspath
}

installDist {
  dependsOn checkLicense, startScripts, autocomplete
}

distTar {
  dependsOn checkLicense, startScripts, autocomplete
  doFirst {
    delete fileTree(dir: 'build/distributions', include: '*.tar.gz')
  }
  compression = Compression.GZIP
  archiveExtension = 'tar.gz'
  reproducibleFileOrder = true
  doLast {
    repackage(archiveFile.get().toString(), lastCommitDate())
  }
}

distZip {
  dependsOn checkLicense, startScripts, autocomplete
  doFirst {
    delete fileTree(dir: 'build/distributions', include: '*.zip')
  }
  reproducibleFileOrder = true
  doLast {
    repackage(archiveFile.get().toString(), lastCommitDate())
  }
}

startScripts {

  unixStartScriptGenerator.template = resources.text.fromFile("${projectDir}/teku/src/main/scripts/unixStartScript.txt")

  def shortenWindowsClasspath = { line ->
    line = line.replaceAll(/^set CLASSPATH=.*$/, "set CLASSPATH=%APP_HOME%/lib/*")
  }

  doLast {
    unixScript.text = unixScript.text.replace('TEKU_HOME', '\$APP_HOME')
    windowsScript.text = windowsScript.text.replace('TEKU_HOME', '%~dp0..')

    // Prevent the error originating from the 8191 chars limit on Windows
    windowsScript.text =
        windowsScript
            .readLines()
            .collect(shortenWindowsClasspath)
            .join('\r\n')
  }
}

// rename the top level dir from teku-<version> to teku and this makes it really
// simple for use in docker
tasks.register("dockerDistUntar") {
  dependsOn distTar
  def dockerBuildPath = "build/docker-teku/"
  def distTarFile = distTar.outputs.files.singleFile
  def distTarFileName = distTar.outputs.files.singleFile.name.replace(".tar.gz", "")

  doFirst {
    def dockerBuildDir = new File(dockerBuildPath)
    dockerBuildDir.deleteDir()
    dockerBuildDir.mkdir()
    copy {
      from tarTree(distTarFile)
      into(dockerBuildPath)
    }
    def dockerDist = file("${dockerBuildPath}/${distTarFileName}")
    dockerDist.renameTo("${dockerBuildPath}/teku")
  }
}

def dockerImage = "consensys/teku"
def dockerJdkVariants = [ "jdk21", "jdk24" ]
def dockerBuildDir = "build/docker-teku/"

def executableAndArg = System.getProperty('os.name').toLowerCase().contains('windows') ? ["cmd", "/c"] : ["sh", "-c"]

task distDocker  {
  dependsOn dockerDistUntar
  def dockerBuildVersion = 'develop'
  doLast {
    def includeCommitHashInDockerTag = project.hasProperty('includeCommitHashInDockerTag') && project.property('includeCommitHashInDockerTag').toBoolean()
    def commitHashTag = includeCommitHashInDockerTag ? '-' + grgit.head().getAbbreviatedId() : ''
    for (def variant in dockerJdkVariants) {
      copy {
        from file("${projectDir}/docker/${variant}/Dockerfile")
        into(dockerBuildDir)
      }
      exec {
        def image = "${dockerImage}:${dockerBuildVersion}-${variant}${commitHashTag}"
        workingDir dockerBuildDir
        executable executableAndArg[0]
        args executableAndArg[1], "docker build --pull --build-arg BUILD_DATE=${buildTime()} --build-arg VERSION=${dockerBuildVersion} --build-arg VCS_REF=${getCheckedOutGitCommitHash()} -t ${image} ."
      }
    }
    // tag the "default" (which is the variant in the zero position)
    exec {
      executable executableAndArg[0]
      args executableAndArg[1], "docker tag ${dockerImage}:${dockerBuildVersion}-${dockerJdkVariants[0]}${commitHashTag} ${dockerImage}:${dockerBuildVersion}${commitHashTag}"
    }
  }
}

task uploadDocker {
  dependsOn([distDocker])
  def dockerBuildVersion = "${rootProject.version}".replace('+', '-')
  def architecture = System.getenv('architecture')
  def platform = System.getenv('platform')

  def versionPrefixes = [dockerBuildVersion]
  if (project.hasProperty('branch') && project.property('branch') == 'master') {
    versionPrefixes.add('develop')
  }

  if (!isDevelopBuild) {
    versionPrefixes.add('latest')
    versionPrefixes.add(dockerBuildVersion.split(/\./)[0..1].join('.'))
  }

  doLast {
    def includeCommitHashInDockerTag = project.hasProperty('includeCommitHashInDockerTag') && project.property('includeCommitHashInDockerTag').toBoolean()
    def commitHashTag = includeCommitHashInDockerTag ? '-' + grgit.head().getAbbreviatedId() : ''
    for (def variant in dockerJdkVariants) {
      def tags = ""
      versionPrefixes.forEach { prefix -> tags += "-t ${dockerImage}:${prefix.trim()}-${variant}-${architecture}${commitHashTag} "}

      if (variant == dockerJdkVariants[0]) {
        versionPrefixes.forEach { prefix -> tags += "-t ${dockerImage}:${prefix.trim()}-${architecture}${commitHashTag} "}
      }

      copy {
        from file("${projectDir}/docker/${variant}/Dockerfile")
        into(dockerBuildDir)
      }

      exec {
        workingDir dockerBuildDir
        executable executableAndArg[0]
        args executableAndArg[1], "docker build --pull --platform ${platform} --build-arg BUILD_DATE=${buildTime()} --build-arg VERSION=${dockerBuildVersion} --build-arg VCS_REF=${getCheckedOutGitCommitHash()} ${tags} ."
      }

      //docker trust sign runs one image at a time, so we have to remove the '-t' in the string and split into a list we can use
      def trustTags = tags.replaceAll( '-t ', '' ).trim().split(' ')
      for (def t in trustTags) {
        exec {
          workingDir dockerBuildDir
          executable executableAndArg[0]
          args executableAndArg[1], "docker trust sign ${t} && docker push ${t} "
        }
      }
    }
  }
}

task manifestDocker {
  def dockerBuildVersion = "${rootProject.version}".replace('+', '-')
  def versionPrefixes = [dockerBuildVersion]
  def platforms = ["arm64", "amd64"]

  if (project.hasProperty('branch') && project.property('branch') == 'master') {
    versionPrefixes.add('develop')
  }

  if (!isDevelopBuild) {
    versionPrefixes.add('latest')
    versionPrefixes.add(dockerBuildVersion.split(/\./)[0..1].join('.'))
  }

  doLast {
    def includeCommitHashInDockerTag = project.hasProperty('includeCommitHashInDockerTag') && project.property('includeCommitHashInDockerTag').toBoolean()
    def commitHashTag = includeCommitHashInDockerTag ? '-' + grgit.head().getAbbreviatedId() : ''
    for (def variant in dockerJdkVariants) {
      def tags = []
      def cmd = ""
      versionPrefixes.forEach { prefix -> tags.add("${dockerImage}:${prefix.trim()}-${variant}") }

      if (variant == dockerJdkVariants[0]) {
        versionPrefixes.forEach { prefix -> tags.add("${dockerImage}:${prefix.trim()}") }
      }

      for (def tag in tags) {
        platforms.forEach { platform -> cmd += "${tag}-${platform}${commitHashTag} " }
        exec {
          executable executableAndArg[0]
          args executableAndArg[1], "docker manifest create ${tag}${commitHashTag} ${cmd} && docker manifest push ${tag}${commitHashTag}"
        }
      }
    }
  }
}

subprojects {
  tasks.withType(Test) {
    // If GRADLE_MAX_TEST_FORKS is not set, use half the available processors
    maxParallelForks = (System.getenv('GRADLE_MAX_TEST_FORKS') ?: (Runtime.runtime.availableProcessors().intdiv(2) ?: 1)).toInteger()
    useJUnitPlatform()
    reports {
      junitXml.required = true
    }
    filter {
      // Support filtering tests with the --tests option to gradle
      // Without this the build fails if you filter out all the tests for any module
      setFailOnNoMatchingTests(false)
    }
  }

  tasks.withType(JavaCompile) {
    options.fork = true
    options.incremental = true
  }

  sourceSets {
    integrationTest {
      java {
        compileClasspath += main.output
        runtimeClasspath += main.output
        srcDir file('src/integration-test/java')
      }
      resources.srcDir file('src/integration-test/resources')
    }
    acceptanceTest {
      java {
        compileClasspath += main.output
        runtimeClasspath += main.output
        srcDir file('src/acceptance-test/java')
      }
      resources.srcDir file('src/acceptance-test/resources')
    }
    propertyTest {
      java {
        compileClasspath += main.output
        runtimeClasspath += main.output
        srcDir file('src/property-test/java')
      }
      resources.srcDir file('src/property-test/resources')
    }
    referenceTest {
      java {
        srcDir file('src/referenceTest/generated_tests')
        srcDir file('src/referenceTest/java')
      }
    }
  }

  def sourceSetIsPopulated = { sourceSetName ->
    def result = project.sourceSets.names.contains(sourceSetName) && !project.sourceSets.getAt(sourceSetName).allSource.empty
    logger.info("Project = " + project.name + " Has Source Set (" + sourceSetName + ") = " + result + "(" + project.sourceSets.names + ")")
    return result
  }

  apply plugin: 'idea'
  idea {
    module {
      testSourceDirs += project.sourceSets.testFixtures.java.srcDirs
      testSourceDirs += project.sourceSets.testFixtures.resources.srcDirs
      testSourceDirs += project.sourceSets.integrationTest.java.srcDirs
      testSourceDirs += project.sourceSets.integrationTest.resources.srcDirs
      testSourceDirs += project.sourceSets.acceptanceTest.java.srcDirs
      testSourceDirs += project.sourceSets.acceptanceTest.resources.srcDirs
      testSourceDirs += project.sourceSets.propertyTest.java.srcDirs
      testSourceDirs += project.sourceSets.propertyTest.resources.srcDirs
      testSourceDirs += project.sourceSets.referenceTest.java.srcDirs
      testSourceDirs += project.sourceSets.referenceTest.resources.srcDirs
    }
  }

  if (sourceSetIsPopulated("main") || sourceSetIsPopulated("testFixtures")) {
    apply plugin: 'maven-publish'

    publishing {
      repositories {
        maven {
          name = "cloudsmith"
          url = "https://api-g.cloudsmith.io/maven/consensys/teku/"
          credentials {
            username = cloudsmithUser
            password = cloudsmithKey
          }
        }
      }
      publications {
        mavenJava(MavenPublication) {
          groupId "tech.pegasys.teku.internal"
          version "${project.version}"
          if (sourceSetIsPopulated("main")) {
            from components.java
            artifact sourcesJar
          }

          versionMapping {
            usage('java-api') { fromResolutionOf('runtimeClasspath') }
            usage('java-runtime') { fromResolutionResult() }
          }
          suppressPomMetadataWarningsFor('testFixturesApiElements')
          suppressPomMetadataWarningsFor('testFixturesRuntimeElements')
          pom {
            name = "Teku - ${project.name}"
            url = 'https://github.com/Consensys/teku'
            licenses {
              license {
                name = 'The Apache License, Version 2.0'
                url = 'http://www.apache.org/licenses/LICENSE-2.0.txt'
              }
            }
            scm {
              connection = 'scm:git:git://github.com/Consensys/teku.git'
              developerConnection = 'https://github.com/Consensys/teku.git'
              url = 'https://github.com/Consensys/teku'
            }
            // workaround
            // https://stackoverflow.com/questions/69877418/why-does-every-pom-file-published-by-gradle-has-a-self-referential-dependency
            // https://github.com/spring-gradle-plugins/dependency-management-plugin/issues/365
            withXml {
              asNode().dependencies.dependency.each { dep ->
                if(dep["artifactId"].last().value().last() == artifactId) {
                  assert dep.parent().remove(dep)
                }
              }
            }
          }
        }
      }
    }
  }

  if (project.file('src/jmh/java').exists()) {
    sourceSets {
      jmh {
        java.srcDirs = ['src/jmh/java']
        resources.srcDirs = ['src/jmh/resources']
        compileClasspath += sourceSets.main.runtimeClasspath
      }
    }

    tasks.getByName("compileJmhJava") {

      options.compilerArgs = []

      options.errorprone {
        enabled = false
      }
    }

    dependencies {
      jmhImplementation 'org.openjdk.jmh:jmh-core'
      jmhAnnotationProcessor 'org.openjdk.jmh:jmh-generator-annprocess'
    }

    classes.finalizedBy(jmhClasses)

    task jmh(type: JavaExec, dependsOn: jmhClasses) {
      mainClass = 'org.openjdk.jmh.Main'
      classpath = sourceSets.jmh.compileClasspath + sourceSets.jmh.runtimeClasspath
      systemProperty("jmh.blackhole.mode", "COMPILER")
    }
  }


  configurations {
    integrationTestImplementation.extendsFrom testImplementation
    acceptanceTestImplementation.extendsFrom testImplementation
    propertyTestImplementation.extendsFrom testImplementation
    referenceTestImplementation.extendsFrom testImplementation

    integrationTestRuntimeOnly.extendsFrom testRuntimeOnly
    acceptanceTestRuntimeOnly.extendsFrom testRuntimeOnly
    propertyTestRuntimeOnly.extendsFrom testRuntimeOnly
    referenceTestRuntimeOnly.extendsFrom testRuntimeOnly

    // exclude until Besu dependencies start using io.consensys.protocols:jc-kzg-4844
    implementation {
      exclude(group: "tech.pegasys", module: "jc-kzg-4844")
    }

    // Details at https://github.com/Hakky54/log-captor#using-log-captor-alongside-with-other-logging-libraries
    testImplementation {
      exclude(group: "org.apache.logging.log4j", module: "log4j-slf4j-impl")
      exclude(group: "org.apache.logging.log4j", module: "log4j-slf4j2-impl")
    }
  }

  def jarName = project.name
  def parent = project.parent
  while (parent != null) {
    if (parent != rootProject || jarName != 'teku') {
      jarName = parent.name + '-' + jarName
    }
    parent = parent.parent
  }

  jar {
    archiveBaseName = jarName
    manifest {
      attributes(
          'Specification-Title': jarName,
          'Specification-Version': project.version,
          'Implementation-Title': jarName,
          'Implementation-Version': specificVersion
      )
    }
    reproducibleFileOrder = true
    preserveFileTimestamps = false
  }

  dependencies {
    implementation 'com.google.guava:guava'
    implementation 'org.apache.commons:commons-lang3'
    implementation 'org.apache.logging.log4j:log4j-api'

    runtimeOnly 'org.apache.logging.log4j:log4j-core'
    runtimeOnly 'org.apache.logging.log4j:log4j-slf4j-impl'

    testImplementation 'org.assertj:assertj-core'
    testImplementation 'org.mockito:mockito-core'
    testImplementation 'org.junit.jupiter:junit-jupiter-api'
    testImplementation 'org.junit.jupiter:junit-jupiter-params'

    testRuntimeOnly 'org.junit.jupiter:junit-jupiter-engine'

    testFixturesImplementation 'org.assertj:assertj-core'

    testFixturesRuntimeOnly 'org.apiguardian:apiguardian-api'

    propertyTestImplementation 'net.jqwik:jqwik'
  }

  if (!baseInfrastructureProjects.contains(project.path)) {
    dependencies.implementation(project(':infrastructure:unsigned'))
    dependencies.testRuntimeOnly(dependencies.testFixtures(project(':infrastructure:logging')))
  }

  task integrationTest(type: Test, dependsOn:["compileIntegrationTestJava"]){
    group = "verification"
    description = "Runs the Teku integration tests"

    testClassesDirs = sourceSets.integrationTest.output.classesDirs
    classpath = sourceSets.integrationTest.runtimeClasspath
  }

  task acceptanceTest(type: Test, dependsOn:["compileAcceptanceTestJava", rootProject.distDocker]){
    group = "verification"
    description = "Runs the Teku acceptance tests"

    systemProperty "teku.testArtifactDir", new File(project.buildDir, "test-artifacts").getAbsolutePath()
    testClassesDirs = sourceSets.acceptanceTest.output.classesDirs
    classpath = sourceSets.acceptanceTest.runtimeClasspath
  }

  task propertyTest(type: Test, dependsOn:["compilePropertyTestJava"]){
    group = "verification"
    description = "Runs the Teku property tests"

    testClassesDirs = sourceSets.propertyTest.output.classesDirs
    classpath = sourceSets.propertyTest.runtimeClasspath
  }

  task referenceTest(type: Test, dependsOn:["compileReferenceTestJava"]){
    group = "verification"
    description = "Runs the Teku reference tests"

    testClassesDirs = sourceSets.referenceTest.output.classesDirs
    classpath = sourceSets.referenceTest.runtimeClasspath
  }
}

jar { enabled = false }

run {
  if(project.hasProperty('generateFlow')){
    def flowJVMArgs = [
      "-javaagent:${userHome}/.flow/resources/javaagent.jar",
      "-Dflow.agent.include=tech.pegasys.teku,tech.pegasys.teku.services.beaconchain,tech.pegasys.teku.statetransition,tech.pegasys.teku.statetransition.util",
      "-Dflow.agent.exclude=tech.pegasys.teku.datastructures.state,tech.pegasys.teku.datastructures.blocks,tech.pegasys.teku.datastructures.operations,tech.pegasys.teku.datastructures.util.bitwise,tech.pegasys.teku.util.hashtree,tech.pegasys.teku.util.alogger,tech.pegasys.teku.storage,tech.pegasys.teku.util.bls,tech.pegasys.teku.util.mikuli,tech.pegasys.teku.networking.p2p,tech.pegasys.teku.validator.coordinator",
      "-Dflow.agent.autostart",
      "-Dflow.agent.execution-name=teku"
      ]
   applicationDefaultJvmArgs.addAll(flowJVMArgs)
  }
  args project.hasProperty("teku.run.args") ? project.property("teku.run.args").toString().split("\\s+") : []
  doFirst {
    applicationDefaultJvmArgs = applicationDefaultJvmArgs.collect{it.replace('TEKU_HOME', "$buildDir/teku")}
  }
}

dependencies {
  implementation project(':teku')
  errorprone 'com.google.errorprone:error_prone_core'
  errorprone 'tech.pegasys.tools.epchecks:errorprone-checks'
}

distributions {
  main {
    contents {
      from("LICENSE")
      from("build/reports/licenses") {
        into "licenses"
        exclude "**/dependencies-without-allowed-license.json"
        exclude "**/project-licenses-for-check-license-task.json"
      }
      from("libs") { into "native" }
      from("build/teku.autocomplete.sh")
    }
  }
}

// http://label-schema.org/rc1/
// using the RFC3339 format "2016-04-12T23:20:50.52Z"
def buildTime() {
  def df = new SimpleDateFormat("yyyy-MM-dd'T'HH:mm'Z'")
  df.setTimeZone(TimeZone.getTimeZone("UTC"))
  return df.format(new Date())
}

// Get the date of the last git commit.
def lastCommitDate() {
  if (!grgit) {
    return new Date()
  }
  return grgit.log(maxCommits: 1).get(0).date
}

// Calculate the version that this build would be published under (if it is published)
// If this exact commit is tagged, use the tag
// If this is on a release-* branch, use the most recent tag appended with +develop (e.g. 0.1.1-RC1+develop)
// Otherwise, use develop
def calculatePublishVersion() {
  if (!grgit) {
    return 'develop'
  }
  def specificVersion = calculateVersion()
  def isReleaseBranch = grgit.branch.current().name.startsWith('release-')
  if (specificVersion.contains('+')) {
    return isReleaseBranch ? "${specificVersion.substring(0, specificVersion.indexOf('+'))}+develop" : "develop"
  }
  return specificVersion
}

// Calculate the version that teku --version will report (among other places)
// If this exact commit is tagged, use the tag
// Otherwise use git describe --tags and replace the - after the tag with a +
def calculateVersion() {
  if (!grgit) {
    logger.warn("Not building from a git checkout. Version information will not be available. Building from a git checkout is strongly recommended.")
    return 'UNKNOWN+develop'
  }
  String version = grgit.describe(tags: true)
  if (version == null) {
    return "UNKNOWN+g${grgit.head().abbreviatedId}"
  }
  def versionPattern = ~/^(?<lastVersion>.*)-(?<devVersion>[0-9]+-g[a-z0-9]+)$/
  def matcher = version =~ versionPattern
  if (matcher.find()) {
    return "${matcher.group("lastVersion")}+${matcher.group("devVersion")}"
  }
  return version
}

task printVersion() {
  doFirst {
    print "Specific version: ${specificVersion}  Publish version: ${project.version}"
  }
}


def getCheckedOutGitCommitHash() {
  def takeFromHash = 8
  grgit ? grgit.head().id.take(takeFromHash) : 'UNKNOWN'
}

task cloudsmithUpload {
  dependsOn([distTar, distZip])
  doLast {
    exec {
      executable project.file("scripts/cloudsmith-upload.sh")
      args rootProject.version, distTar.archiveFile.get(), distZip.archiveFile.get()
    }
  }
}
<|MERGE_RESOLUTION|>--- conflicted
+++ resolved
@@ -327,11 +327,7 @@
 }
 
 def nightly = System.getenv("NIGHTLY") != null
-<<<<<<< HEAD
-def refTestVersion = nightly ? "nightly" : "v1.5.0"
-=======
 def refTestVersion = nightly ? "nightly" : "v1.6.0-alpha.0"
->>>>>>> 99df3fd3
 def blsRefTestVersion = 'v0.1.2'
 def slashingProtectionInterchangeRefTestVersion = 'v5.3.0'
 def refTestBaseUrl = 'https://github.com/ethereum/consensus-spec-tests/releases/download'
