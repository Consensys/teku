import com.github.jk1.license.filter.LicenseBundleNormalizer
import tech.pegasys.internal.license.reporter.GroupedLicenseHtmlRenderer
import tech.pegasys.teku.depcheck.DepCheckPlugin

import java.text.SimpleDateFormat

buildscript {
  repositories {
    mavenCentral()
    maven { url "https://artifacts.consensys.net/public/maven/maven/" }
  }
  dependencies {
    classpath 'tech.pegasys.internal.license.reporter:license-reporter:1.0.1'
  }
}

plugins {
  id 'com.diffplug.spotless' version '6.6.1'
  id 'com.github.ben-manes.versions' version '0.42.0'
  id 'com.github.jk1.dependency-license-report' version '2.1'
  id 'io.spring.dependency-management' version '1.0.11.RELEASE'
  id 'net.ltgt.errorprone' version '2.0.2' apply false
  id 'de.undercouch.download' version '5.1.0'
  id 'org.ajoberstar.grgit' version '5.0.0'
}

rootProject.version = calculatePublishVersion()
def specificVersion = calculateVersion()
def isDevelopBuild = rootProject.version.contains('develop')

apply plugin: 'application'
apply plugin: DepCheckPlugin

defaultTasks 'build','checkLicense'

def buildAliases = [
  'dev': [
    'compileJava',
    'compileTestJava',
    'compileJmhJava',
    'compileIntegrationTestJava',
    'compileReferenceTestJava',
    'compilePropertyTestJava',
    'spotlessApply',
    'build',
    'checkLicense',
    // TODO - Fix javadoc task
    /*'javadoc'*/],
  'mash': [
    'clean',
    'spotlessApply',
    'build',
    'test']
  ]

def expandedTaskList = []

gradle.startParameter.taskNames.each {
  expandedTaskList << (buildAliases[it] ? buildAliases[it] : it)
}
gradle.startParameter.taskNames = expandedTaskList.flatten() as Iterable<String>

def userHome = System.getProperty("user.home")

def cloudsmithUser = project.hasProperty('cloudsmithUser') ? project.property('cloudsmithUser') : System.getenv('CLOUDSMITH_USER')
def cloudsmithKey = project.hasProperty('cloudsmithApiKey') ? project.property('cloudsmithApiKey') : System.getenv('CLOUDSMITH_API_KEY')


var baseInfrastructureProjects = [
    ':infrastructure:bytes',
    ':infrastructure:collections',
    ':infrastructure:exceptions',
    ':infrastructure:subscribers',
    ':infrastructure:unsigned',
]
dependencyRules {
  rules {
    baseInfrastructureProjects.each { register(it) { allowed = [] }}
    register(":infrastructure:") {
      allowed = [":infrastructure:"]
    }
    register(":infrastructure:logging") {
      allowed = [":infrastructure:unsigned"]
    }

    ['core', 'dataproviders', 'events', 'executionclient', 'executionlayer', 'networks', 'pow', 'signingrecord', 'spec'].forEach( {
      register(":ethereum:${it}") {
        allowed = [
            ":infrastructure:",
            ":ethereum:"
        ]
      }
    })

    // ethereum modules that need to be fixed. At least stop new dependencies being added
    register(":ethereum:statetransition") {
      allowed = [
          ":infrastructure:",
          ":ethereum:",
          ":storage"
      ]
    }
    register(":ethereum:weaksubjectivity") {
      allowed = [
          ":infrastructure:",
          ":ethereum:",
          ":storage"
      ]
    }
  }
}

allprojects {
  apply plugin: 'java-library'
  apply plugin: 'java-test-fixtures'
  apply plugin: 'io.spring.dependency-management'
  apply plugin: 'net.ltgt.errorprone'
  apply from: "${rootDir}/gradle/versions.gradle"

  version = rootProject.version

  task sourcesJar(type: Jar, dependsOn: classes) {
    classifier = 'sources'
    from sourceSets.main.allSource
  }

  sourceCompatibility = '11'
  targetCompatibility = '11'

  repositories {
    mavenLocal()
    mavenCentral()
    maven { url "https://artifacts.consensys.net/public/maven/maven/" }
    maven { url "https://dl.cloudsmith.io/public/libp2p/jvm-libp2p/maven/" }
    maven { url "https://hyperledger.jfrog.io/artifactory/besu-maven/" }
  }

  dependencies {
    errorprone("com.google.errorprone:error_prone_core")
    errorprone("tech.pegasys.tools.epchecks:errorprone-checks")
  }

  apply plugin: 'com.diffplug.spotless'
  spotless {
    java {
      // This path needs to be relative to each project
      target fileTree('.') {
        include '**/*.java'
        exclude '**/.gradle/**'
        exclude 'web3j'
        //Excluding tech.pegasys.teku.datastructures due to preferred formatting overwritten by plugin in getConstantsAsString.
        exclude '**/src/main/java/tech/pegasys/teku/Constants.java'
        exclude '**/proto'
        exclude '**/resources'
        exclude '**/src/*/generated'
        exclude '**/src/*/generated_tests'
        exclude '**/build/**'
      }

      importOrder 'tech.pegasys', 'net.consensys', 'java', ''
      trimTrailingWhitespace()
      endWithNewline()
      licenseHeaderFile "${rootDir}/gradle/spotless.java.license"
      // See gradle.properties for exports/opens flags required by JDK 16 and Google Java Format plugin
      googleJavaFormat('1.13.0')
    }
  }

  tasks.withType(JavaCompile) {
    options.compilerArgs += [
      '-Xlint:unchecked',
      '-Xlint:cast',
      '-Xlint:rawtypes',
      '-Xlint:overloads',
      '-Xlint:divzero',
      '-Xlint:finally',
      '-Xlint:static',
      '-Werror',
    ]
    options.forkOptions.jvmArgs += [
        '--add-opens=jdk.compiler/com.sun.tools.javac.code=ALL-UNNAMED',
        '--add-opens=jdk.compiler/com.sun.tools.javac.comp=ALL-UNNAMED',
        '--add-opens=jdk.compiler/com.sun.tools.javac.parser=ALL-UNNAMED'
    ]

    options.errorprone {
      enabled = !'true'.equalsIgnoreCase(System.getProperty('avt.disableErrorProne'))
      disableWarningsInGeneratedCode
      // Our equals need to be symmetric, this checker doesn't respect that.
      check('EqualsGetClass', net.ltgt.gradle.errorprone.CheckSeverity.OFF)
      // We use the JSR-305 annotations instead of the Google annotations.
      check('ImmutableEnumChecker', net.ltgt.gradle.errorprone.CheckSeverity.OFF)
      // Storing a lambda to avoid code duplication is not a bad thing
      check('UnnecessaryLambda', net.ltgt.gradle.errorprone.CheckSeverity.OFF)
      // Generates a ton of false alarms for no real value
      check('LongDoubleConversion', net.ltgt.gradle.errorprone.CheckSeverity.OFF)

      // We don't apply strict javadoc requirements yet
      check('EmptyBlockTag', net.ltgt.gradle.errorprone.CheckSeverity.OFF)
      check('MissingSummary', net.ltgt.gradle.errorprone.CheckSeverity.OFF)

      check('FieldCanBeFinal', net.ltgt.gradle.errorprone.CheckSeverity.OFF)
      check('InsecureCryptoUsage', net.ltgt.gradle.errorprone.CheckSeverity.WARN)
      check('WildcardImport', net.ltgt.gradle.errorprone.CheckSeverity.WARN)
      check('InlineMeSuggester', net.ltgt.gradle.errorprone.CheckSeverity.OFF)
      check('MissingBraces', net.ltgt.gradle.errorprone.CheckSeverity.WARN)

      // Force strict compliance with Java naming conventions
      check('JavaCase', net.ltgt.gradle.errorprone.CheckSeverity.WARN)

      // these checks are imported from errorprone-checks dependency but not required in Teku
      check('MethodInputParametersMustBeFinal', net.ltgt.gradle.errorprone.CheckSeverity.OFF)
      check('BannedMethod', net.ltgt.gradle.errorprone.CheckSeverity.OFF)
      check('ExperimentalCliOptionMustBeCorrectlyDisplayed', net.ltgt.gradle.errorprone.CheckSeverity.OFF)

<<<<<<< HEAD
      check('UnnecessarilyFullyQualified', net.ltgt.gradle.errorprone.CheckSeverity.WARN)
=======
      check('ClassName', net.ltgt.gradle.errorprone.CheckSeverity.WARN)
>>>>>>> 6c16b5c8
    }
    options.encoding = 'UTF-8'
  }
  /*
   * Pass some system properties provided on the gradle command line to test executions for
   * convenience.
   *
   * The properties passed are:
   * - 'test.ethereum.include': allows to run a single Ethereum reference tests. For instance,
   *   running a single general state test can be done with:
   *    ./gradlew :ethereum:tech.pegasys.teku.ethereum.vm:test -Dtest.single=GeneralStateTest -Dtest.ethereum.include=callcodecallcallcode_101-Frontier
   *   The meaning being that will be run only the tests for which the value passed as "include"
   *   (which can be a java pattern) matches parts of the test name. Knowing that tests names for
   *   reference tests are of the form:
   *     <name>(-<milestone>([<variant>])?)?
   *   where <name> is the test name as defined in the json file (usually the name of the json file
   *   as well), <milestone> is the Ethereum milestone tested (not all test use it) and <variant>
   *   is only use in some general state tests where for the same json file and same milestone,
   *   multiple variant of that test are run. The variant is a simple number.
   * - 'test.ethereum.state.eip': for general state tests, allows to only run tests for the
   *   milestone specified by this value. So for instance,
   *    ./gradlew :ethereum:tech.pegasys.teku.ethereum.vm:test -Dtest.single=GeneralStateTest -Dtest.ethereum.state.eip=Frontier
   *   only run general state tests for Frontier. Note that this behavior could be achieved as well
   *   with the 'include' option above since it is a pattern, but this is a slightly more convenient
   *   option.
   * - 'root.log.level' and 'evm.log.level': allow to control the log level used during the tests.
   */
  test {
    jvmArgs = [
      '-Xmx4g',
      '-XX:-UseGCOverheadLimit'
    ]
    Set toImport = [
      'test.ethereum.include',
      'test.ethereum.state.eip',
      'root.log.level',
      'evm.log.level'
    ]
    testLogging.showStandardStreams = project.hasProperty("showOutput") ? project.property("showOutput") : false
    for (String name : toImport) {
      if (System.getProperty(name) != null) {
        systemProperty name, System.getProperty(name)
      }
    }
  }

  // Normalize Xdoclint behaviour across JDKs (OpenJDK 8 is more lenient than Oracle JDK by default).
  javadoc {
    options.addStringOption('Xdoclint:all', '-quiet')
    if (JavaVersion.current() == JavaVersion.VERSION_1_8) {
      options.addStringOption('Xwerror', '-quiet')
    } else {
      options.addStringOption('Xwerror', '-html5')
    }
    options.encoding = 'UTF-8'
  }
}

def refTestVersion = 'v1.2.0-rc.1' // Arbitrary change to refresh cache number: 1
def blsRefTestVersion = 'v0.1.1'
def refTestBaseUrl = 'https://github.com/ethereum/eth2.0-spec-tests/releases/download'
def blsRefTestBaseUrl = 'https://github.com/ethereum/bls12-381-tests/releases/download'
def refTestDownloadDir = "${buildDir}/refTests/${refTestVersion}"
def blsRefTestDownloadDir = "${buildDir}/blsRefTests/${blsRefTestVersion}"
def refTestExpandDir = "${project.rootDir}/eth-reference-tests/src/referenceTest/resources/eth2.0-spec-tests/"

task downloadEthRefTests(type: Download) {
  src([
      "${refTestBaseUrl}/${refTestVersion}/general.tar.gz",
      "${refTestBaseUrl}/${refTestVersion}/minimal.tar.gz",
      "${refTestBaseUrl}/${refTestVersion}/mainnet.tar.gz"
  ])
  dest "${refTestDownloadDir}"
  overwrite false
}

task downloadBlsRefTests(type: Download) {
  src([
      "${blsRefTestBaseUrl}/${blsRefTestVersion}/bls_tests_yaml.tar.gz"
  ])
  dest "${blsRefTestDownloadDir}/bls_tests_yaml.tar.gz"
  overwrite false
}

task downloadRefTests(dependsOn: [downloadEthRefTests, downloadBlsRefTests])

task cleanRefTestsGeneral(type: Delete) {
  delete "${refTestExpandDir}/tests/general"
}

task expandRefTestsGeneral(type: Copy, dependsOn: [cleanRefTestsGeneral, downloadEthRefTests]) {
  from tarTree("${refTestDownloadDir}/general.tar.gz")
  into refTestExpandDir
}

task cleanRefTestsMainnet(type: Delete) {
  delete "${refTestExpandDir}/tests/mainnet"
}

task expandRefTestsMainnet(type: Copy, dependsOn: [cleanRefTestsMainnet, downloadEthRefTests]) {
  from tarTree("${refTestDownloadDir}/mainnet.tar.gz")
  into refTestExpandDir
}

task cleanRefTestsMinimal(type: Delete) {
  delete "${refTestExpandDir}/tests/minimal"
}

task expandRefTestsMinimal(type: Copy, dependsOn: [cleanRefTestsMinimal, downloadEthRefTests]) {
  from tarTree("${refTestDownloadDir}/minimal.tar.gz")
  into refTestExpandDir
}

task cleanRefTestsBls(type: Delete) {
  delete "${refTestExpandDir}/tests/bls"
}

task expandRefTestsBls(type: Copy, dependsOn: [cleanRefTestsBls, downloadBlsRefTests]) {
  from tarTree("${blsRefTestDownloadDir}/bls_tests_yaml.tar.gz")
  into "${refTestExpandDir}/tests/bls"
}

task expandRefTests(dependsOn: [expandRefTestsGeneral, expandRefTestsMainnet, expandRefTestsMinimal, expandRefTestsBls])
task cleanRefTests(dependsOn: [cleanRefTestsGeneral, cleanRefTestsMainnet, cleanRefTestsMinimal, cleanRefTestsBls])

task deploy() {}

licenseReport {
  configurations = ['runtimeClasspath']
  outputDir = "${buildDir}/reports/licenses"
  // These jars don't have machine readable license information
  excludes = [
      'org.junit:junit-bom',
      'org.rxtx:rxtx',
      'com.fasterxml.jackson:jackson-bom',
      'io.netty:netty-tcnative-classes',
      'org.jetbrains.kotlinx:kotlinx-coroutines-bom',
      'org.jetbrains.kotlinx:kotlinx-coroutines-core',
  ]
  allowedLicensesFile = new File("${rootDir}/gradle/license-report-config/allowed-licenses.json")
  filters = [new LicenseBundleNormalizer()]
  renderers = [new GroupedLicenseHtmlRenderer()]
}

task checkMavenCoordinateCollisions {
  doLast {
    def coordinates = [:]
    getAllprojects().forEach {
      if (it.properties.containsKey('publishing') && it.jar?.enabled) {
        def coordinate = it.publishing?.publications[0].coordinates
        if (coordinates.containsKey(coordinate)) {
          throw new GradleException("Duplicate maven coordinates detected, ${coordinate} is used by " +
              "both ${coordinates[coordinate]} and ${it.path}.\n" +
              "Please add a `publishing` script block to one or both subprojects.")
        }
        coordinates[coordinate] = it.path
      }
    }
  }
}

check.dependsOn('checkMavenCoordinateCollisions')

application {
  applicationName = "teku"
  getMainClass().set("tech.pegasys.teku.Teku")
  applicationDefaultJvmArgs = [
      "-Dvertx.disableFileCPResolving=true",
      "-Dteku.home=TEKU_HOME",
      // We shutdown log4j ourselves, as otherwise his shutdown hook runs before our own and whatever
      // happens during shutdown is not logged.
      "-Dlog4j.shutdownHookEnabled=false",
      "-Dlog4j2.formatMsgNoLookups=true",
      // run `jcmd <PID> VM.native_memory` to check JVM native memory consumption
      "-XX:NativeMemoryTracking=summary",
      // 32Mb for Netty Direct ByteBuf
      "-Dio.netty.maxDirectMemory=33554432"
  ]
}

task autocomplete(type: JavaExec) {
  dependsOn compileJava
  outputs.file "build/teku.autocomplete.sh"

  mainClass = application.getMainClass()
  args "debug-tools", "generate-autocomplete", "--output", "build/teku.autocomplete.sh"
  classpath sourceSets.main.runtimeClasspath
}

installDist { }

distTar {
  dependsOn checkLicense, autocomplete
  doFirst {
    delete fileTree(dir: 'build/distributions', include: '*.tar.gz')
  }
  compression = Compression.GZIP
  archiveExtension = 'tar.gz'
}

distZip {
  dependsOn checkLicense, autocomplete
  doFirst {
    delete fileTree(dir: 'build/distributions', include: '*.zip')
  }
}

startScripts {

  def shortenWindowsClasspath = { line ->
    line = line.replaceAll(/^set CLASSPATH=.*$/, "set CLASSPATH=%APP_HOME%/lib/*")
  }

  doLast {
    unixScript.text = unixScript.text.replace('TEKU_HOME', '\$APP_HOME')
    windowsScript.text = windowsScript.text.replace('TEKU_HOME', '%~dp0..')

    // Prevent the error originating from the 8191 chars limit on Windows
    windowsScript.text =
        windowsScript
            .readLines()
            .collect(shortenWindowsClasspath)
            .join('\r\n')
  }
}

// rename the top level dir from teku-<version> to teku and this makes it really
// simple for use in docker
tasks.register("dockerDistUntar") {
  dependsOn distTar
  def dockerBuildPath = "build/docker-teku/"
  def distTarFile = distTar.outputs.files.singleFile
  def distTarFileName = distTar.outputs.files.singleFile.name.replace(".tar.gz", "")

  doFirst {
    def dockerBuildDir = new File(dockerBuildPath)
    dockerBuildDir.deleteDir()
    dockerBuildDir.mkdir()
    copy {
      from tarTree(distTarFile)
      into(dockerBuildPath)
    }
    def dockerDist = file("${dockerBuildPath}/${distTarFileName}")
    dockerDist.renameTo("${dockerBuildPath}/teku")
  }
}

def dockerImage = "consensys/teku"
def dockerJdkVariants = [ "jdk17", "jdk16", ]
def dockerBuildDir = "build/docker-teku/"

task distDocker  {
  dependsOn dockerDistUntar

  def dockerBuildVersion = 'develop'
  doLast {
    for (def variant in dockerJdkVariants) {
      copy {
        from file("${projectDir}/docker/${variant}/Dockerfile")
        into(dockerBuildDir)
      }
      exec {
        def image = "${dockerImage}:${dockerBuildVersion}-${variant}"
        workingDir dockerBuildDir
        executable "sh"
        args "-c", "docker build --build-arg BUILD_DATE=${buildTime()} --build-arg VERSION=${dockerBuildVersion} --build-arg VCS_REF=${getCheckedOutGitCommitHash()} -t ${image} ."
      }
    }
    // tag the "default" (which is the variant in the zero position)
    exec {
      executable "sh"
      args "-c", "docker tag '${dockerImage}:${dockerBuildVersion}-${dockerJdkVariants[0]}' '${dockerImage}:${dockerBuildVersion}'"
    }
  }
}

task uploadDocker {
  dependsOn([distDocker])
  def dockerBuildVersion = "${rootProject.version}".replace('+', '-')
  def architecture = System.getenv('architecture')
  def platform = System.getenv('platform')

  def versionPrefixes = [dockerBuildVersion]
  if (project.hasProperty('branch') && project.property('branch') == 'master') {
    versionPrefixes.add('develop')
  }

  if (!isDevelopBuild) {
    versionPrefixes.add('latest')
    versionPrefixes.add(dockerBuildVersion.split(/\./)[0..1].join('.'))
  }

  doLast {
    for (def variant in dockerJdkVariants) {
      def tags = ""
      versionPrefixes.forEach { prefix -> tags += "-t ${dockerImage}:${prefix.trim()}-${variant}-${architecture} "}

      if (variant == dockerJdkVariants[0]) {
        versionPrefixes.forEach { prefix -> tags += "-t ${dockerImage}:${prefix.trim()}-${architecture} "}
      }

      copy {
        from file("${projectDir}/docker/${variant}/Dockerfile")
        into(dockerBuildDir)
      }

      exec {
        workingDir dockerBuildDir
        executable "sh"
        args "-c", "docker build --platform ${platform} --build-arg BUILD_DATE=${buildTime()} --build-arg VERSION=${dockerBuildVersion} --build-arg VCS_REF=${getCheckedOutGitCommitHash()} ${tags} ."
      }

      //docker trust sign runs one image at a time, so we have to remove the '-t' in the string and split into a list we can use
      def trustTags = tags.replaceAll( '-t ', '' ).trim().split(' ')
      for (def t in trustTags) {
        exec {
          workingDir dockerBuildDir
          executable "sh"
          args "-c", "docker trust sign ${t} && docker push ${t} "
        }
      }
    }
  }
}

task manifestDocker {
  def dockerBuildVersion = "${rootProject.version}".replace('+', '-')
  def versionPrefixes = [dockerBuildVersion]
  def platforms = ["arm64", "amd64"]

  if (project.hasProperty('branch') && project.property('branch') == 'master') {
    versionPrefixes.add('develop')
  }

  if (!isDevelopBuild) {
    versionPrefixes.add('latest')
    versionPrefixes.add(dockerBuildVersion.split(/\./)[0..1].join('.'))
  }

  doLast {
    for (def variant in dockerJdkVariants) {
      def tags = []
      def cmd = ""
      versionPrefixes.forEach { prefix -> tags.add("${dockerImage}:${prefix.trim()}-${variant}") }

      if (variant == dockerJdkVariants[0]) {
        versionPrefixes.forEach { prefix -> tags.add("${dockerImage}:${prefix.trim()}") }
      }

      for (def tag in tags) {
        platforms.forEach { platform -> cmd += "${tag}-${platform} " }
        exec {
          executable "sh"
          args "-c", "docker manifest create ${tag} ${cmd} && docker manifest push ${tag}"
        }
      }
    }
  }
}

subprojects {
  tasks.withType(Test) {
    // If GRADLE_MAX_TEST_FORKS is not set, use half the available processors
    maxParallelForks = (System.getenv('GRADLE_MAX_TEST_FORKS') ?: (Runtime.runtime.availableProcessors().intdiv(2) ?: 1)).toInteger()
    useJUnitPlatform()
    reports {
      junitXml.required = true
    }
    filter {
      // Support filtering tests with the --tests option to gradle
      // Without this the build fails if you filter out all the tests for any module
      setFailOnNoMatchingTests(false)
    }
  }

  tasks.withType(JavaCompile) {
    options.fork = true
    options.incremental = true
  }

  sourceSets {
    integrationTest {
      java {
        compileClasspath += main.output
        runtimeClasspath += main.output
        srcDir file('src/integration-test/java')
      }
      resources.srcDir file('src/integration-test/resources')
    }
    acceptanceTest {
      java {
        compileClasspath += main.output
        runtimeClasspath += main.output
        srcDir file('src/acceptance-test/java')
      }
      resources.srcDir file('src/acceptance-test/resources')
    }
    propertyTest {
      java {
        compileClasspath += main.output
        runtimeClasspath += main.output
        srcDir file('src/property-test/java')
      }
      resources.srcDir file('src/property-test/resources')
    }
    referenceTest {
      java {
        srcDir file('src/referenceTest/generated_tests')
        srcDir file('src/referenceTest/java')
      }
    }
  }

  def sourceSetIsPopulated = { sourceSetName ->
    def result = project.sourceSets.names.contains(sourceSetName) && !project.sourceSets.getAt(sourceSetName).allSource.empty
    logger.info("Project = " + project.name + " Has Source Set (" + sourceSetName + ") = " + result + "(" + project.sourceSets.names + ")")
    return result
  }

  apply plugin: 'idea'
  idea {
    module {
      testSourceDirs += project.sourceSets.testFixtures.java.srcDirs
      testSourceDirs += project.sourceSets.testFixtures.resources.srcDirs
      testSourceDirs += project.sourceSets.integrationTest.java.srcDirs
      testSourceDirs += project.sourceSets.integrationTest.resources.srcDirs
      testSourceDirs += project.sourceSets.acceptanceTest.java.srcDirs
      testSourceDirs += project.sourceSets.acceptanceTest.resources.srcDirs
      testSourceDirs += project.sourceSets.propertyTest.java.srcDirs
      testSourceDirs += project.sourceSets.propertyTest.resources.srcDirs
      testSourceDirs += project.sourceSets.referenceTest.java.srcDirs
      testSourceDirs += project.sourceSets.referenceTest.resources.srcDirs
    }
  }

  if (sourceSetIsPopulated("main") || sourceSetIsPopulated("testFixtures")) {
    apply plugin: 'maven-publish'

    publishing {
      repositories {
        maven {
          name = "cloudsmith"
          url = "https://api-g.cloudsmith.io/maven/consensys/teku/"
          credentials {
            username = cloudsmithUser
            password = cloudsmithKey
          }
        }
      }
      publications {
        mavenJava(MavenPublication) {
          groupId "tech.pegasys.teku.internal"
          version "${project.version}"
          if (sourceSetIsPopulated("main")) {
            from components.java
            artifact sourcesJar
          }

          versionMapping {
            usage('java-api') { fromResolutionOf('runtimeClasspath') }
            usage('java-runtime') { fromResolutionResult() }
          }
          suppressPomMetadataWarningsFor('testFixturesApiElements')
          suppressPomMetadataWarningsFor('testFixturesRuntimeElements')
          pom {
            name = "Teku - ${project.name}"
            url = 'https://github.com/ConsenSys/teku'
            licenses {
              license {
                name = 'The Apache License, Version 2.0'
                url = 'http://www.apache.org/licenses/LICENSE-2.0.txt'
              }
            }
            scm {
              connection = 'scm:git:git://github.com/ConsenSys/teku.git'
              developerConnection = 'https://github.com/ConsenSys/teku.git'
              url = 'https://github.com/ConsenSys/teku'
            }
          }
        }
      }
    }
  }

  if (project.file('src/jmh/java').exists()) {
    sourceSets {
      jmh {
        java.srcDirs = ['src/jmh/java']
        resources.srcDirs = ['src/jmh/resources']
        compileClasspath += sourceSets.main.runtimeClasspath
      }
    }

    tasks.getByName("compileJmhJava") {

      options.compilerArgs = []

      options.errorprone {
        enabled = false
      }
    }

    dependencies {
      jmhImplementation 'org.openjdk.jmh:jmh-core'
      jmhAnnotationProcessor 'org.openjdk.jmh:jmh-generator-annprocess'
    }

    classes.finalizedBy(jmhClasses)

    task jmh(type: JavaExec, dependsOn: jmhClasses) {
      mainClass = 'org.openjdk.jmh.Main'
      classpath = sourceSets.jmh.compileClasspath + sourceSets.jmh.runtimeClasspath
      systemProperty("jmh.blackhole.mode", "COMPILER")
    }
  }


  configurations {
    integrationTestImplementation.extendsFrom testImplementation
    acceptanceTestImplementation.extendsFrom testImplementation
    propertyTestImplementation.extendsFrom testImplementation
    referenceTestImplementation.extendsFrom testImplementation

    integrationTestRuntimeOnly.extendsFrom testRuntimeOnly
    acceptanceTestRuntimeOnly.extendsFrom testRuntimeOnly
    propertyTestRuntimeOnly.extendsFrom testRuntimeOnly
    referenceTestRuntimeOnly.extendsFrom testRuntimeOnly
  }

  def jarName = project.name
  def parent = project.parent
  while (parent != null) {
    if (parent != rootProject || jarName != 'teku') {
      jarName = parent.name + '-' + jarName
    }
    parent = parent.parent
  }

  jar {
    archiveBaseName = jarName
    manifest {
      attributes(
          'Specification-Title': jarName,
          'Specification-Version': project.version,
          'Implementation-Title': jarName,
          'Implementation-Version': specificVersion
      )
    }
  }

  dependencies {
    implementation 'com.google.guava:guava'
    implementation 'org.apache.commons:commons-lang3'
    implementation 'org.apache.logging.log4j:log4j-api'

    runtimeOnly 'org.apache.logging.log4j:log4j-core'
    runtimeOnly 'org.apache.logging.log4j:log4j-slf4j-impl'

    testImplementation 'org.apache.tuweni:tuweni-junit'
    testImplementation 'org.assertj:assertj-core'
    testImplementation 'org.mockito:mockito-core'
    testImplementation 'org.junit.jupiter:junit-jupiter-api'
    testImplementation 'org.junit.jupiter:junit-jupiter-params'

    testRuntimeOnly 'org.junit.jupiter:junit-jupiter-engine'

    testFixturesImplementation 'org.assertj:assertj-core'

    testFixturesRuntimeOnly 'org.apiguardian:apiguardian-api'

    propertyTestImplementation 'net.jqwik:jqwik'
  }

  if (!baseInfrastructureProjects.contains(project.path)) {
    dependencies.implementation(project(':infrastructure:unsigned'))
    dependencies.testRuntimeOnly(dependencies.testFixtures(project(':infrastructure:logging')))
  }

  task integrationTest(type: Test, dependsOn:["compileIntegrationTestJava"]){
    group = "verification"
    description = "Runs the Teku integration tests"

    testClassesDirs = sourceSets.integrationTest.output.classesDirs
    classpath = sourceSets.integrationTest.runtimeClasspath
  }

  task acceptanceTest(type: Test, dependsOn:["compileAcceptanceTestJava", rootProject.distDocker]){
    group = "verification"
    description = "Runs the Teku acceptance tests"

    systemProperty "teku.testArtifactDir", new File(project.buildDir, "test-artifacts").getAbsolutePath()
    testClassesDirs = sourceSets.acceptanceTest.output.classesDirs
    classpath = sourceSets.acceptanceTest.runtimeClasspath
  }

  task propertyTest(type: Test, dependsOn:["compilePropertyTestJava"]){
    group = "verification"
    description = "Runs the Teku property tests"

    testClassesDirs = sourceSets.propertyTest.output.classesDirs
    classpath = sourceSets.propertyTest.runtimeClasspath
  }

  task referenceTest(type: Test, dependsOn:["compileReferenceTestJava"]){
    group = "verification"
    description = "Runs the Teku reference tests"

    testClassesDirs = sourceSets.referenceTest.output.classesDirs
    classpath = sourceSets.referenceTest.runtimeClasspath
  }
}

jar { enabled = false }

run {
  if(project.hasProperty('generateFlow')){
    def flowJVMArgs = [
      "-javaagent:${userHome}/.flow/resources/javaagent.jar",
      "-Dflow.agent.include=tech.pegasys.teku,tech.pegasys.teku.services.beaconchain,tech.pegasys.teku.statetransition,tech.pegasys.teku.statetransition.util",
      "-Dflow.agent.exclude=tech.pegasys.teku.datastructures.state,tech.pegasys.teku.datastructures.blocks,tech.pegasys.teku.datastructures.operations,tech.pegasys.teku.datastructures.util.bitwise,tech.pegasys.teku.util.hashtree,tech.pegasys.teku.util.alogger,tech.pegasys.teku.storage,tech.pegasys.teku.util.bls,tech.pegasys.teku.util.mikuli,tech.pegasys.teku.networking.p2p,tech.pegasys.teku.validator.coordinator",
      "-Dflow.agent.autostart",
      "-Dflow.agent.execution-name=teku"
      ]
   applicationDefaultJvmArgs.addAll(flowJVMArgs)
  }
  args project.hasProperty("teku.run.args") ? project.property("teku.run.args").toString().split("\\s+") : []
  doFirst {
    applicationDefaultJvmArgs = applicationDefaultJvmArgs.collect{it.replace('TEKU_HOME', "$buildDir/teku")}
  }
}

dependencies {
  implementation project(':teku')
  errorprone 'com.google.errorprone:error_prone_core'
  errorprone 'tech.pegasys.tools.epchecks:errorprone-checks'
}

distributions {
  main {
    contents {
      from("./LICENSE") { into "." }
      from("build/reports/licenses") {
        into "./licenses"
        exclude "**/dependencies-without-allowed-license.json"
        exclude "**/project-licenses-for-check-license-task.json"
      }
      from("libs") { into "native" }
      from("build/teku.autocomplete.sh") { into "." }
    }
  }
}

// http://label-schema.org/rc1/
// using the RFC3339 format "2016-04-12T23:20:50.52Z"
def buildTime() {
  def df = new SimpleDateFormat("yyyy-MM-dd'T'HH:mm'Z'")
  df.setTimeZone(TimeZone.getTimeZone("UTC"))
  return df.format(new Date())
}

// Calculate the version that this build would be published under (if it is published)
// If this exact commit is tagged, use the tag
// If this is on a release-* branch, use the most recent tag appended with +develop (e.g. 0.1.1-RC1+develop)
// Otherwise, use develop
def calculatePublishVersion() {
  if (!grgit) {
    return 'develop'
  }
  def specificVersion = calculateVersion()
  def isReleaseBranch = grgit.branch.current().name.startsWith('release-')
  if (specificVersion.contains('+')) {
    return isReleaseBranch ? "${specificVersion.substring(0, specificVersion.indexOf('+'))}+develop" : "develop"
  }
  return specificVersion
}

// Calculate the version that teku --version will report (among other places)
// If this exact commit is tagged, use the tag
// Otherwise use git describe --tags and replace the - after the tag with a +
def calculateVersion() {
  if (!grgit) {
    logger.warn("Not building from a git checkout. Version information will not be available. Building from a git checkout is strongly recommended.")
    return 'UNKNOWN+develop'
  }
  String version = grgit.describe(tags: true)
  if (version == null) {
    return "UNKNOWN+g${grgit.head().abbreviatedId}"
  }
  def versionPattern = ~/^(?<lastVersion>.*)-(?<devVersion>[0-9]+-g[a-z0-9]+)$/
  def matcher = version =~ versionPattern
  if (matcher.find()) {
    return "${matcher.group("lastVersion")}+${matcher.group("devVersion")}"
  }
  return version
}

task printVersion() {
  doFirst {
    print "Specific version: ${specificVersion}  Publish version: ${project.version}"
  }
}


def getCheckedOutGitCommitHash() {
  def takeFromHash = 8
  grgit ? grgit.head().id.take(takeFromHash) : 'UNKNOWN'
}

task cloudsmithUpload {
  dependsOn([distTar, distZip])
  doLast {
    exec {
      executable project.file("scripts/cloudsmith-upload.sh")
      args rootProject.version, distTar.archiveFile.get(), distZip.archiveFile.get()
    }
  }
}
<|MERGE_RESOLUTION|>--- conflicted
+++ resolved
@@ -213,11 +213,8 @@
       check('BannedMethod', net.ltgt.gradle.errorprone.CheckSeverity.OFF)
       check('ExperimentalCliOptionMustBeCorrectlyDisplayed', net.ltgt.gradle.errorprone.CheckSeverity.OFF)
 
-<<<<<<< HEAD
       check('UnnecessarilyFullyQualified', net.ltgt.gradle.errorprone.CheckSeverity.WARN)
-=======
       check('ClassName', net.ltgt.gradle.errorprone.CheckSeverity.WARN)
->>>>>>> 6c16b5c8
     }
     options.encoding = 'UTF-8'
   }
