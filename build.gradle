--- conflicted
+++ resolved
@@ -213,14 +213,11 @@
       check('BannedMethod', net.ltgt.gradle.errorprone.CheckSeverity.OFF)
       check('ExperimentalCliOptionMustBeCorrectlyDisplayed', net.ltgt.gradle.errorprone.CheckSeverity.OFF)
 
-<<<<<<< HEAD
       check('DeduplicateConstants', net.ltgt.gradle.errorprone.CheckSeverity.WARN)
-=======
       check('RedundantOverride', net.ltgt.gradle.errorprone.CheckSeverity.WARN)
       check('RedundantThrows', net.ltgt.gradle.errorprone.CheckSeverity.WARN)
       check('UnnecessarilyFullyQualified', net.ltgt.gradle.errorprone.CheckSeverity.WARN)
       check('InitializeInline', net.ltgt.gradle.errorprone.CheckSeverity.WARN)
->>>>>>> 2925605f
       check('ClassName', net.ltgt.gradle.errorprone.CheckSeverity.WARN)
       check('InterfaceWithOnlyStatics', net.ltgt.gradle.errorprone.CheckSeverity.WARN)
     }
