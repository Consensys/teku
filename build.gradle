--- conflicted
+++ resolved
@@ -78,14 +78,8 @@
     jcenter()
     mavenCentral()
     maven { url "https://artifacts.consensys.net/public/maven/maven/" }
-<<<<<<< HEAD
-    maven { url "https://hyperledger-org.bintray.com/besu-repo/" }
-    maven { url "https://consensys.bintray.com/pegasys-repo/" }
-    maven { url "https://artifacts.consensys.net/public/maven/maven/"}
-=======
     maven { url "https://dl.cloudsmith.io/public/libp2p/jvm-libp2p/maven/" }
     maven { url "https://hyperledger.jfrog.io/artifactory/besu-maven/" }
->>>>>>> 91f28ea4
   }
 
   dependencies {
