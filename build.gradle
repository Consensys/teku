--- conflicted
+++ resolved
@@ -213,15 +213,12 @@
       check('BannedMethod', net.ltgt.gradle.errorprone.CheckSeverity.OFF)
       check('ExperimentalCliOptionMustBeCorrectlyDisplayed', net.ltgt.gradle.errorprone.CheckSeverity.OFF)
 
-<<<<<<< HEAD
-      check('InterfaceWithOnlyStatics', net.ltgt.gradle.errorprone.CheckSeverity.WARN)
-=======
       check('RedundantOverride', net.ltgt.gradle.errorprone.CheckSeverity.WARN)
       check('RedundantThrows', net.ltgt.gradle.errorprone.CheckSeverity.WARN)
       check('UnnecessarilyFullyQualified', net.ltgt.gradle.errorprone.CheckSeverity.WARN)
       check('InitializeInline', net.ltgt.gradle.errorprone.CheckSeverity.WARN)
       check('ClassName', net.ltgt.gradle.errorprone.CheckSeverity.WARN)
->>>>>>> 1dcfd48e
+      check('InterfaceWithOnlyStatics', net.ltgt.gradle.errorprone.CheckSeverity.WARN)
     }
     options.encoding = 'UTF-8'
   }
