--- conflicted
+++ resolved
@@ -210,12 +210,9 @@
                 dataColumnSidecarGossipChannel,
                 dutyMetrics,
                 P2PConfig.DEFAULT_GOSSIP_BLOBS_AFTER_BLOCK_ENABLED),
-<<<<<<< HEAD
+            executionPayloadFactory,
+            executionPayloadPublisher,
             ExecutionProofManager.NOOP);
-=======
-            executionPayloadFactory,
-            executionPayloadPublisher);
->>>>>>> 88e2d22d
   }
 
   @TestTemplate
