/*
 * Copyright Consensys Software Inc., 2023
 *
 * Licensed under the Apache License, Version 2.0 (the "License"); you may not use this file except in compliance with
 * the License. You may obtain a copy of the License at
 *
 * http://www.apache.org/licenses/LICENSE-2.0
 *
 * Unless required by applicable law or agreed to in writing, software distributed under the License is distributed on
 * an "AS IS" BASIS, WITHOUT WARRANTIES OR CONDITIONS OF ANY KIND, either express or implied. See the License for the
 * specific language governing permissions and limitations under the License.
 */

package tech.pegasys.teku.validator.coordinator;

import static com.google.common.base.Preconditions.checkArgument;

import java.util.Collections;
import java.util.List;
import java.util.Optional;
import org.apache.tuweni.bytes.Bytes32;
import tech.pegasys.teku.bls.BLSSignature;
import tech.pegasys.teku.ethereum.performance.trackers.BlockProductionPerformance;
import tech.pegasys.teku.infrastructure.async.SafeFuture;
import tech.pegasys.teku.infrastructure.unsigned.UInt64;
import tech.pegasys.teku.spec.Spec;
import tech.pegasys.teku.spec.datastructures.blobs.versions.deneb.BlobSidecar;
import tech.pegasys.teku.spec.datastructures.blocks.BeaconBlockAndState;
import tech.pegasys.teku.spec.datastructures.blocks.BlockContainer;
import tech.pegasys.teku.spec.datastructures.blocks.SignedBeaconBlock;
import tech.pegasys.teku.spec.datastructures.blocks.SignedBlockContainer;
import tech.pegasys.teku.spec.datastructures.state.beaconstate.BeaconState;

public class BlockFactoryPhase0 implements BlockFactory {

  protected final Spec spec;
  protected final BlockOperationSelectorFactory operationSelector;

  public BlockFactoryPhase0(
      final Spec spec, final BlockOperationSelectorFactory operationSelector) {
    this.spec = spec;
    this.operationSelector = operationSelector;
  }

  @Override
  public SafeFuture<BlockContainer> createUnsignedBlock(
      final BeaconState blockSlotState,
      final UInt64 proposalSlot,
      final BLSSignature randaoReveal,
      final Optional<Bytes32> optionalGraffiti,
      final Optional<Boolean> requestedBlinded,
      final BlockProductionPerformance blockProductionPerformance) {
    checkArgument(
        blockSlotState.getSlot().equals(proposalSlot),
        "Block slot state for slot %s but should be for slot %s",
        blockSlotState.getSlot(),
        proposalSlot);

<<<<<<< HEAD
    final Bytes32 parentRoot = spec.getBlockRootAtSlot(blockSlotState, proposalSlot.decrement());
=======
    // Process empty slots up to the one before the new block slot
    final UInt64 slotBeforeBlock = proposalSlot.minus(UInt64.ONE);

    final Bytes32 parentRoot = spec.getBlockRootAtSlot(blockSlotState, slotBeforeBlock);
>>>>>>> 22713091

    return spec.createNewUnsignedBlock(
            proposalSlot,
            spec.getBeaconProposerIndex(blockSlotState, proposalSlot),
            blockSlotState,
            parentRoot,
            operationSelector.createSelector(
                parentRoot,
                blockSlotState,
                randaoReveal,
                optionalGraffiti,
                requestedBlinded,
                blockProductionPerformance),
            blockProductionPerformance)
        .thenApply(BeaconBlockAndState::getBlock);
  }

  @Override
  public SafeFuture<SignedBeaconBlock> unblindSignedBlockIfBlinded(
      final SignedBeaconBlock maybeBlindedBlock) {
    if (maybeBlindedBlock.isBlinded()) {
      return spec.unblindSignedBeaconBlock(
          maybeBlindedBlock.getSignedBlock(), operationSelector.createBlockUnblinderSelector());
    }
    return SafeFuture.completedFuture(maybeBlindedBlock);
  }

  @Override
  public List<BlobSidecar> createBlobSidecars(final SignedBlockContainer blockContainer) {
    return Collections.emptyList();
  }
}<|MERGE_RESOLUTION|>--- conflicted
+++ resolved
@@ -56,14 +56,10 @@
         blockSlotState.getSlot(),
         proposalSlot);
 
-<<<<<<< HEAD
-    final Bytes32 parentRoot = spec.getBlockRootAtSlot(blockSlotState, proposalSlot.decrement());
-=======
     // Process empty slots up to the one before the new block slot
     final UInt64 slotBeforeBlock = proposalSlot.minus(UInt64.ONE);
 
     final Bytes32 parentRoot = spec.getBlockRootAtSlot(blockSlotState, slotBeforeBlock);
->>>>>>> 22713091
 
     return spec.createNewUnsignedBlock(
             proposalSlot,
