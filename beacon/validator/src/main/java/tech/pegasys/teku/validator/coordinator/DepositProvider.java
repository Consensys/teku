/*
 * Copyright 2020 ConsenSys AG.
 *
 * Licensed under the Apache License, Version 2.0 (the "License"); you may not use this file except in compliance with
 * the License. You may obtain a copy of the License at
 *
 * http://www.apache.org/licenses/LICENSE-2.0
 *
 * Unless required by applicable law or agreed to in writing, software distributed under the License is distributed on
 * an "AS IS" BASIS, WITHOUT WARRANTIES OR CONDITIONS OF ANY KIND, either express or implied. See the License for the
 * specific language governing permissions and limitations under the License.
 */

package tech.pegasys.teku.validator.coordinator;

import static java.util.Collections.emptyList;
import static tech.pegasys.teku.infrastructure.unsigned.UInt64.ONE;

import java.util.ArrayList;
import java.util.List;
import java.util.NavigableMap;
import java.util.TreeMap;
import java.util.concurrent.atomic.AtomicReference;
import org.apache.logging.log4j.LogManager;
import org.apache.logging.log4j.Logger;
import org.apache.tuweni.bytes.Bytes32;
import org.hyperledger.besu.plugin.services.MetricsSystem;
import org.hyperledger.besu.plugin.services.metrics.Counter;
import tech.pegasys.teku.ethereum.events.SlotEventsChannel;
import tech.pegasys.teku.ethereum.pow.api.DepositsFromBlockEvent;
import tech.pegasys.teku.ethereum.pow.api.Eth1EventsChannel;
import tech.pegasys.teku.ethereum.pow.api.MinGenesisTimeBlockEvent;
import tech.pegasys.teku.ethereum.pow.merkletree.DepositTree;
import tech.pegasys.teku.infrastructure.logging.EventLogger;
import tech.pegasys.teku.infrastructure.metrics.TekuMetricCategory;
import tech.pegasys.teku.infrastructure.ssz.SszList;
import tech.pegasys.teku.infrastructure.ssz.collections.SszBytes32Vector;
import tech.pegasys.teku.infrastructure.ssz.schema.SszListSchema;
import tech.pegasys.teku.infrastructure.ssz.schema.collections.SszBytes32VectorSchema;
import tech.pegasys.teku.infrastructure.unsigned.UInt64;
import tech.pegasys.teku.spec.Spec;
import tech.pegasys.teku.spec.datastructures.blocks.Eth1Data;
import tech.pegasys.teku.spec.datastructures.operations.Deposit;
import tech.pegasys.teku.spec.datastructures.operations.DepositWithIndex;
import tech.pegasys.teku.spec.datastructures.state.Checkpoint;
import tech.pegasys.teku.spec.datastructures.state.beaconstate.BeaconState;
import tech.pegasys.teku.spec.datastructures.util.DepositUtil;
import tech.pegasys.teku.storage.api.FinalizedCheckpointChannel;
import tech.pegasys.teku.storage.client.RecentChainData;

public class DepositProvider
    implements SlotEventsChannel, Eth1EventsChannel, FinalizedCheckpointChannel {

  private static final Logger LOG = LogManager.getLogger();

  private final EventLogger eventLogger;

  private final RecentChainData recentChainData;
  private final Eth1DataCache eth1DataCache;
  private final DepositTree depositMerkleTree;

  private final NavigableMap<UInt64, DepositWithIndex> depositNavigableMap = new TreeMap<>();
  private final Counter depositCounter;
  private final Spec spec;
  private final DepositsSchemaCache depositsSchemaCache = new DepositsSchemaCache();
  private final DepositUtil depositUtil;
  private final boolean useMissingDepositEventLogging;
  private boolean inSync = false;

  public DepositProvider(
      MetricsSystem metricsSystem,
      RecentChainData recentChainData,
      final Eth1DataCache eth1DataCache,
      final Spec spec,
      final EventLogger eventLogger,
      final boolean useMissingDepositEventLogging) {
    this.eventLogger = eventLogger;
    this.recentChainData = recentChainData;
    this.eth1DataCache = eth1DataCache;
    this.spec = spec;
    depositUtil = new DepositUtil(spec);
    depositMerkleTree = new DepositTree();
    depositCounter =
        metricsSystem.createCounter(
            TekuMetricCategory.BEACON,
            "eth1_deposit_total",
            "Total number of received ETH1 deposits");
    this.useMissingDepositEventLogging = useMissingDepositEventLogging;
  }

  @Override
  public synchronized void onDepositsFromBlock(DepositsFromBlockEvent event) {
    event.getDeposits().stream()
        .map(depositUtil::convertDepositEventToOperationDeposit)
        .forEach(
            deposit -> {
              if (!recentChainData.isPreGenesis()) {
                LOG.debug("About to process deposit: {}", deposit.getIndex());
              }

              depositNavigableMap.put(deposit.getIndex(), deposit);
              depositMerkleTree.pushLeaf(deposit.getData().hashTreeRoot());
            });
    depositCounter.inc(event.getDeposits().size());
    eth1DataCache.onBlockWithDeposit(
        event.getBlockTimestamp(),
        new Eth1Data(
            depositMerkleTree.getRoot(),
            UInt64.valueOf(depositMerkleTree.getDepositCount()),
            event.getBlockHash()));
  }

  @Override
  public void onNewFinalizedCheckpoint(
      final Checkpoint checkpoint, final boolean fromOptimisticBlock) {
    final BeaconState finalizedState = recentChainData.getStore().getLatestFinalized().getState();
    final UInt64 depositIndex = finalizedState.getEth1DepositIndex();
    pruneDeposits(depositIndex);
    synchronized (this) {
      if (depositIndex.isGreaterThanOrEqualTo(finalizedState.getEth1Data().getDepositCount())
          && depositMerkleTree.getDepositCount()
              >= finalizedState.getEth1Data().getDepositCount().longValue()) {
        depositMerkleTree.finalize(finalizedState.getEth1Data());
      }
    }
  }

  private synchronized void pruneDeposits(final UInt64 toIndex) {
    depositNavigableMap.headMap(toIndex, false).clear();
  }

  @Override
  public void onEth1Block(final Bytes32 blockHash, final UInt64 blockTimestamp) {
    eth1DataCache.onEth1Block(blockHash, blockTimestamp);
  }

  @Override
  public void onMinGenesisTimeBlock(MinGenesisTimeBlockEvent event) {}

  @Override
  public void onSlot(final UInt64 slot) {
    if (!inSync || !useMissingDepositEventLogging || recentChainData.getBestState().isEmpty()) {
      return;
    }

    // We want to verify our Beacon Node view of the eth1 deposits.
    // So we want to check if it has the necessary deposit data to propose a block

    recentChainData
        .getBestState()
        .get()
        .thenAccept(
            state -> {
              final UInt64 eth1DepositCount = state.getEth1Data().getDepositCount();

              final UInt64 lastAvailableDepositIndex =
                  depositNavigableMap.isEmpty()
                      ? state.getEth1DepositIndex()
                      : state.getEth1DepositIndex().max(depositNavigableMap.lastKey().plus(ONE));
              if (lastAvailableDepositIndex.isLessThan(eth1DepositCount)) {
                eventLogger.eth1DepositDataNotAvailable(
                    lastAvailableDepositIndex.plus(UInt64.ONE), eth1DepositCount);
              }
            })
        .reportExceptions();
  }

  public void onSyncingStatusChanged(boolean inSync) {
    this.inSync = inSync;
  }

  public synchronized SszList<Deposit> getDeposits(BeaconState state, Eth1Data eth1Data) {
    final UInt64 eth1DepositCount;
    if (spec.isEnoughVotesToUpdateEth1Data(state, eth1Data, 1)) {
      eth1DepositCount = eth1Data.getDepositCount();
    } else {
      eth1DepositCount = state.getEth1Data().getDepositCount();
    }

    final UInt64 eth1DepositIndex = state.getEth1DepositIndex();

    // We need to have all the deposits that can be included in the state available to ensure
    // the generated proofs are valid
    checkRequiredDepositsAvailable(eth1DepositCount, eth1DepositIndex);

    final long maxDeposits = spec.getMaxDeposits(state);
    final UInt64 latestDepositIndexWithMaxBlock = eth1DepositIndex.plus(spec.getMaxDeposits(state));

    final UInt64 toDepositIndex =
        latestDepositIndexWithMaxBlock.isGreaterThan(eth1DepositCount)
            ? eth1DepositCount
            : latestDepositIndexWithMaxBlock;

    return getDepositsWithProof(eth1DepositIndex, toDepositIndex, eth1DepositCount, maxDeposits);
  }

<<<<<<< HEAD
  protected synchronized List<Deposit> getAvailableDeposits() {
    final UInt64 fromDepositIndex = depositNavigableMap.firstEntry().getKey();
    final UInt64 eth1DepositCount = depositNavigableMap.lastKey().plus(ONE);
    final UInt64 toDepositIndex = eth1DepositCount;
    final long maxDeposits = MAX_LIST_MAX_LENGTH;
    return getDepositsWithProof(fromDepositIndex, toDepositIndex, eth1DepositCount, maxDeposits)
        .asList();
=======
  public synchronized List<DepositWithIndex> getAvailableDeposits() {
    return new ArrayList<>(depositNavigableMap.values());
>>>>>>> dc6fc6d6
  }

  private void checkRequiredDepositsAvailable(
      final UInt64 eth1DepositCount, final UInt64 eth1DepositIndex) {
    // Note that eth1_deposit_index in the state is actually the number of deposits
    // included, so always one bigger than the index of the last included deposit,
    // hence lastKey().plus(ONE).
    final UInt64 maxPossibleResultingDepositIndex =
        depositNavigableMap.isEmpty() ? eth1DepositIndex : depositNavigableMap.lastKey().plus(ONE);
    if (maxPossibleResultingDepositIndex.isLessThan(eth1DepositCount)) {
      throw MissingDepositsException.missingRange(
          maxPossibleResultingDepositIndex.plus(UInt64.ONE), eth1DepositCount);
    }
  }

  public synchronized int getDepositMapSize() {
    return depositNavigableMap.size();
  }

  /**
   * @param fromDepositIndex inclusive
   * @param toDepositIndex exclusive
   * @param eth1DepositCount number of deposits in the merkle tree according to Eth1Data in state
   */
  private SszList<Deposit> getDepositsWithProof(
      UInt64 fromDepositIndex, UInt64 toDepositIndex, UInt64 eth1DepositCount, long maxDeposits) {
    final AtomicReference<UInt64> expectedDepositIndex = new AtomicReference<>(fromDepositIndex);
    final SszListSchema<Deposit, ?> depositsSchema = depositsSchemaCache.get(maxDeposits);
    final SszBytes32VectorSchema<?> depositProofSchema = Deposit.SSZ_SCHEMA.getProofSchema();
    // No deposits to include so don't bother rewinding the merkle tree.
    if (fromDepositIndex.equals(toDepositIndex)) {
      return depositsSchema.createFromElements(emptyList());
    }
    if (depositMerkleTree.getDepositCount() < eth1DepositCount.intValue()) {
      throw MissingDepositsException.missingRange(
          UInt64.valueOf(depositMerkleTree.getDepositCount()), eth1DepositCount);
    }
    final DepositTree merkleTree =
        depositMerkleTree.getTreeAtDepositIndex(eth1DepositCount.intValue());
    return depositNavigableMap
        .subMap(fromDepositIndex, true, toDepositIndex, false)
        .values()
        .stream()
        .map(
            deposit -> {
              if (!deposit.getIndex().equals(expectedDepositIndex.get())) {
                throw MissingDepositsException.missingRange(
                    expectedDepositIndex.get(), deposit.getIndex());
              }
              expectedDepositIndex.set(deposit.getIndex().plus(ONE));
              SszBytes32Vector proof =
                  depositProofSchema.of(merkleTree.getProof(deposit.getIndex().intValue()));
              return new DepositWithIndex(proof, deposit.getData(), deposit.getIndex());
            })
        .collect(depositsSchema.collector());
  }

  private static class DepositsSchemaCache {
    private SszListSchema<Deposit, ?> cachedSchema;

    public SszListSchema<Deposit, ?> get(long maxDeposits) {
      SszListSchema<Deposit, ?> cachedSchemaLoc = cachedSchema;
      if (cachedSchemaLoc == null || maxDeposits != cachedSchemaLoc.getMaxLength()) {
        cachedSchemaLoc = SszListSchema.create(Deposit.SSZ_SCHEMA, maxDeposits);
        cachedSchema = cachedSchemaLoc;
      }
      return cachedSchemaLoc;
    }
  }
}<|MERGE_RESOLUTION|>--- conflicted
+++ resolved
@@ -194,18 +194,8 @@
     return getDepositsWithProof(eth1DepositIndex, toDepositIndex, eth1DepositCount, maxDeposits);
   }
 
-<<<<<<< HEAD
-  protected synchronized List<Deposit> getAvailableDeposits() {
-    final UInt64 fromDepositIndex = depositNavigableMap.firstEntry().getKey();
-    final UInt64 eth1DepositCount = depositNavigableMap.lastKey().plus(ONE);
-    final UInt64 toDepositIndex = eth1DepositCount;
-    final long maxDeposits = MAX_LIST_MAX_LENGTH;
-    return getDepositsWithProof(fromDepositIndex, toDepositIndex, eth1DepositCount, maxDeposits)
-        .asList();
-=======
   public synchronized List<DepositWithIndex> getAvailableDeposits() {
     return new ArrayList<>(depositNavigableMap.values());
->>>>>>> dc6fc6d6
   }
 
   private void checkRequiredDepositsAvailable(
