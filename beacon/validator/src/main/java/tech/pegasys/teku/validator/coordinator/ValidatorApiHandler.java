--- conflicted
+++ resolved
@@ -629,31 +629,8 @@
   @Override
   public SafeFuture<Void> registerValidators(
       final SszList<SignedValidatorRegistration> validatorRegistrations) {
-<<<<<<< HEAD
     return proposersDataManager.updateValidatorRegistrations(
         validatorRegistrations, combinedChainDataClient.getCurrentSlot());
-=======
-    final List<BLSPublicKey> validatorIdentifiers =
-        validatorRegistrations.stream()
-            .map(SignedValidatorRegistration::getMessage)
-            .map(ValidatorRegistration::getPublicKey)
-            .toList();
-    return getValidatorStatuses(validatorIdentifiers)
-        .thenCompose(
-            maybeValidatorStatuses -> {
-              if (maybeValidatorStatuses.isEmpty()) {
-                final String errorMessage =
-                    "Couldn't retrieve validator statuses during registering. Most likely the BN is still syncing.";
-                return SafeFuture.failedFuture(new IllegalStateException(errorMessage));
-              }
-              final SszList<SignedValidatorRegistration> applicableValidatorRegistrations =
-                  getApplicableValidatorRegistrations(
-                      validatorRegistrations, maybeValidatorStatuses.get());
-
-              return proposersDataManager.updateValidatorRegistrations(
-                  applicableValidatorRegistrations, combinedChainDataClient.getCurrentSlot());
-            });
->>>>>>> 8bd45a60
   }
 
   @Override
@@ -804,36 +781,6 @@
             state.getValidators().get(validatorIndex).getPublicKey(), validatorIndex, duties));
   }
 
-<<<<<<< HEAD
-=======
-  private SszList<SignedValidatorRegistration> getApplicableValidatorRegistrations(
-      final SszList<SignedValidatorRegistration> validatorRegistrations,
-      final Map<BLSPublicKey, ValidatorStatus> validatorStatuses) {
-    final List<SignedValidatorRegistration> applicableValidatorRegistrations =
-        validatorRegistrations.stream()
-            .filter(
-                signedValidatorRegistration -> {
-                  final BLSPublicKey validatorIdentifier =
-                      signedValidatorRegistration.getMessage().getPublicKey();
-                  final boolean unknownOrHasExited =
-                      Optional.ofNullable(validatorStatuses.get(validatorIdentifier))
-                          .map(ValidatorStatus::hasExited)
-                          .orElse(true);
-                  if (unknownOrHasExited) {
-                    LOG.debug(
-                        "Validator {} is unknown or has exited. It will be skipped for registering.",
-                        validatorIdentifier.toAbbreviatedString());
-                  }
-                  return !unknownOrHasExited;
-                })
-            .toList();
-    if (validatorRegistrations.size() == applicableValidatorRegistrations.size()) {
-      return validatorRegistrations;
-    }
-    return validatorRegistrations.getSchema().createFromElements(applicableValidatorRegistrations);
-  }
-
->>>>>>> 8bd45a60
   private static <A, B, R> Optional<R> combine(
       Optional<A> a, Optional<B> b, BiFunction<A, B, R> fun) {
     if (a.isEmpty() || b.isEmpty()) {
