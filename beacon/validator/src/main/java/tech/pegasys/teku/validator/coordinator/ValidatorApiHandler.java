/*
 * Copyright Consensys Software Inc., 2022
 *
 * Licensed under the Apache License, Version 2.0 (the "License"); you may not use this file except in compliance with
 * the License. You may obtain a copy of the License at
 *
 * http://www.apache.org/licenses/LICENSE-2.0
 *
 * Unless required by applicable law or agreed to in writing, software distributed under the License is distributed on
 * an "AS IS" BASIS, WITHOUT WARRANTIES OR CONDITIONS OF ANY KIND, either express or implied. See the License for the
 * specific language governing permissions and limitations under the License.
 */

package tech.pegasys.teku.validator.coordinator;

import static java.util.stream.Collectors.toMap;
import static tech.pegasys.teku.infrastructure.exceptions.ExceptionUtil.getMessageOrSimpleName;
import static tech.pegasys.teku.infrastructure.logging.ValidatorLogger.VALIDATOR_LOGGER;
import static tech.pegasys.teku.spec.config.SpecConfig.GENESIS_SLOT;

import com.google.common.annotations.VisibleForTesting;
import it.unimi.dsi.fastutil.ints.IntCollection;
import it.unimi.dsi.fastutil.ints.IntSet;
import it.unimi.dsi.fastutil.ints.IntSets;
import java.util.ArrayList;
import java.util.Collection;
import java.util.HashMap;
import java.util.HashSet;
import java.util.List;
import java.util.Map;
import java.util.Optional;
import java.util.Set;
import org.apache.logging.log4j.LogManager;
import org.apache.logging.log4j.Logger;
import org.apache.tuweni.bytes.Bytes32;
import tech.pegasys.teku.api.ChainDataProvider;
import tech.pegasys.teku.api.NodeDataProvider;
import tech.pegasys.teku.api.migrated.StateValidatorData;
import tech.pegasys.teku.api.migrated.ValidatorLivenessAtEpoch;
import tech.pegasys.teku.api.response.v1.beacon.ValidatorStatus;
import tech.pegasys.teku.beacon.sync.events.SyncStateProvider;
import tech.pegasys.teku.bls.BLSPublicKey;
import tech.pegasys.teku.bls.BLSSignature;
import tech.pegasys.teku.infrastructure.async.SafeFuture;
import tech.pegasys.teku.infrastructure.ssz.SszList;
import tech.pegasys.teku.infrastructure.unsigned.UInt64;
import tech.pegasys.teku.networking.eth2.gossip.BlobSidecarGossipChannel;
import tech.pegasys.teku.networking.eth2.gossip.BlockGossipChannel;
import tech.pegasys.teku.networking.eth2.gossip.subnets.AttestationTopicSubscriber;
import tech.pegasys.teku.networking.eth2.gossip.subnets.SyncCommitteeSubscriptionManager;
import tech.pegasys.teku.spec.Spec;
import tech.pegasys.teku.spec.SpecVersion;
import tech.pegasys.teku.spec.datastructures.attestation.ValidatableAttestation;
import tech.pegasys.teku.spec.datastructures.blocks.BeaconBlock;
import tech.pegasys.teku.spec.datastructures.blocks.BlockContainer;
import tech.pegasys.teku.spec.datastructures.blocks.SignedBlockAndState;
import tech.pegasys.teku.spec.datastructures.blocks.SignedBlockContainer;
import tech.pegasys.teku.spec.datastructures.builder.SignedValidatorRegistration;
import tech.pegasys.teku.spec.datastructures.genesis.GenesisData;
import tech.pegasys.teku.spec.datastructures.operations.Attestation;
import tech.pegasys.teku.spec.datastructures.operations.AttestationData;
import tech.pegasys.teku.spec.datastructures.operations.SignedAggregateAndProof;
import tech.pegasys.teku.spec.datastructures.operations.versions.altair.SignedContributionAndProof;
import tech.pegasys.teku.spec.datastructures.operations.versions.altair.SyncCommitteeContribution;
import tech.pegasys.teku.spec.datastructures.operations.versions.altair.SyncCommitteeMessage;
import tech.pegasys.teku.spec.datastructures.operations.versions.altair.ValidatableSyncCommitteeMessage;
import tech.pegasys.teku.spec.datastructures.operations.versions.bellatrix.BeaconPreparableProposer;
import tech.pegasys.teku.spec.datastructures.state.beaconstate.BeaconState;
import tech.pegasys.teku.spec.datastructures.validator.SubnetSubscription;
import tech.pegasys.teku.spec.logic.common.util.SyncCommitteeUtil;
import tech.pegasys.teku.statetransition.attestation.AggregatingAttestationPool;
import tech.pegasys.teku.statetransition.attestation.AttestationManager;
import tech.pegasys.teku.statetransition.blobs.BlobSidecarPool;
import tech.pegasys.teku.statetransition.block.BlockImportChannel;
import tech.pegasys.teku.statetransition.forkchoice.ForkChoiceTrigger;
import tech.pegasys.teku.statetransition.forkchoice.ProposersDataManager;
import tech.pegasys.teku.statetransition.synccommittee.SyncCommitteeContributionPool;
import tech.pegasys.teku.statetransition.synccommittee.SyncCommitteeMessagePool;
import tech.pegasys.teku.statetransition.validation.InternalValidationResult;
import tech.pegasys.teku.storage.client.CombinedChainDataClient;
import tech.pegasys.teku.validator.api.AttesterDuties;
import tech.pegasys.teku.validator.api.CommitteeSubscriptionRequest;
import tech.pegasys.teku.validator.api.NodeSyncingException;
import tech.pegasys.teku.validator.api.ProposerDuties;
import tech.pegasys.teku.validator.api.ProposerDuty;
import tech.pegasys.teku.validator.api.SendSignedBlockResult;
import tech.pegasys.teku.validator.api.SubmitDataError;
import tech.pegasys.teku.validator.api.SyncCommitteeDuties;
import tech.pegasys.teku.validator.api.SyncCommitteeDuty;
import tech.pegasys.teku.validator.api.SyncCommitteeSubnetSubscription;
import tech.pegasys.teku.validator.api.ValidatorApiChannel;
import tech.pegasys.teku.validator.coordinator.duties.AttesterDutiesGenerator;
import tech.pegasys.teku.validator.coordinator.performance.PerformanceTracker;
import tech.pegasys.teku.validator.coordinator.publisher.BlockPublisher;
import tech.pegasys.teku.validator.coordinator.publisher.MilestoneBasedBlockPublisher;

public class ValidatorApiHandler implements ValidatorApiChannel {

  private static final Logger LOG = LogManager.getLogger();
  /**
   * Number of epochs ahead of the current head that duties can be requested. This provides some
   * tolerance for validator clients clocks being slightly ahead while still limiting the number of
   * empty slots that may need to be processed when calculating duties.
   */
  private static final int DUTY_EPOCH_TOLERANCE = 1;

  private final ChainDataProvider chainDataProvider;
  private final NodeDataProvider nodeDataProvider;
  private final CombinedChainDataClient combinedChainDataClient;
  private final SyncStateProvider syncStateProvider;
  private final BlockFactory blockFactory;
  private final AggregatingAttestationPool attestationPool;
  private final AttestationManager attestationManager;
  private final AttestationTopicSubscriber attestationTopicSubscriber;
  private final ActiveValidatorTracker activeValidatorTracker;
  private final DutyMetrics dutyMetrics;
  private final PerformanceTracker performanceTracker;
  private final Spec spec;
  private final ForkChoiceTrigger forkChoiceTrigger;
  private final SyncCommitteeMessagePool syncCommitteeMessagePool;
  private final SyncCommitteeSubscriptionManager syncCommitteeSubscriptionManager;
  private final SyncCommitteeContributionPool syncCommitteeContributionPool;
  private final ProposersDataManager proposersDataManager;
  private final BlockPublisher blockPublisher;

  private final AttesterDutiesGenerator attesterDutiesGenerator;

  public ValidatorApiHandler(
      final ChainDataProvider chainDataProvider,
      final NodeDataProvider nodeDataProvider,
      final CombinedChainDataClient combinedChainDataClient,
      final SyncStateProvider syncStateProvider,
      final BlockFactory blockFactory,
      final BlockImportChannel blockImportChannel,
      final BlockGossipChannel blockGossipChannel,
      final BlobSidecarPool blobSidecarPool,
      final BlobSidecarGossipChannel blobSidecarGossipChannel,
      final AggregatingAttestationPool attestationPool,
      final AttestationManager attestationManager,
      final AttestationTopicSubscriber attestationTopicSubscriber,
      final ActiveValidatorTracker activeValidatorTracker,
      final DutyMetrics dutyMetrics,
      final PerformanceTracker performanceTracker,
      final Spec spec,
      final ForkChoiceTrigger forkChoiceTrigger,
      final ProposersDataManager proposersDataManager,
      final SyncCommitteeMessagePool syncCommitteeMessagePool,
      final SyncCommitteeContributionPool syncCommitteeContributionPool,
      final SyncCommitteeSubscriptionManager syncCommitteeSubscriptionManager) {
    this.chainDataProvider = chainDataProvider;
    this.nodeDataProvider = nodeDataProvider;
    this.combinedChainDataClient = combinedChainDataClient;
    this.syncStateProvider = syncStateProvider;
    this.blockFactory = blockFactory;
    this.attestationPool = attestationPool;
    this.attestationManager = attestationManager;
    this.attestationTopicSubscriber = attestationTopicSubscriber;
    this.activeValidatorTracker = activeValidatorTracker;
    this.dutyMetrics = dutyMetrics;
    this.performanceTracker = performanceTracker;
    this.spec = spec;
    this.forkChoiceTrigger = forkChoiceTrigger;
    this.syncCommitteeMessagePool = syncCommitteeMessagePool;
    this.syncCommitteeContributionPool = syncCommitteeContributionPool;
    this.syncCommitteeSubscriptionManager = syncCommitteeSubscriptionManager;
    this.proposersDataManager = proposersDataManager;
    this.blockPublisher =
        new MilestoneBasedBlockPublisher(
            spec,
            blockFactory,
            blockImportChannel,
            blockGossipChannel,
            blobSidecarPool,
            blobSidecarGossipChannel,
            performanceTracker,
            dutyMetrics);
    this.attesterDutiesGenerator = new AttesterDutiesGenerator(spec);
  }

  @Override
  public SafeFuture<Optional<GenesisData>> getGenesisData() {
    return SafeFuture.completedFuture(combinedChainDataClient.getGenesisData());
  }

  @Override
  public SafeFuture<Map<BLSPublicKey, Integer>> getValidatorIndices(
      final Collection<BLSPublicKey> publicKeys) {
    return combinedChainDataClient
        .getBestState()
        .orElseGet(
            () ->
                SafeFuture.failedFuture(
                    new IllegalStateException("Head state is not yet available")))
        .thenApply(
            state -> {
              @SuppressWarnings("UseFastutil")
              final Map<BLSPublicKey, Integer> results = new HashMap<>();
              publicKeys.forEach(
                  publicKey ->
                      spec.getValidatorIndex(state, publicKey)
                          .ifPresent(index -> results.put(publicKey, index)));
              return results;
            });
  }

  @Override
  public SafeFuture<Optional<AttesterDuties>> getAttestationDuties(
      final UInt64 epoch, final IntCollection validatorIndices) {

    if (isSyncActive()) {
      return NodeSyncingException.failedFuture();
    }
    if (epoch.isGreaterThan(
        combinedChainDataClient
            .getCurrentEpoch()
            .plus(spec.getSpecConfig(epoch).getMinSeedLookahead() + DUTY_EPOCH_TOLERANCE))) {
      return SafeFuture.failedFuture(
          new IllegalArgumentException(
              String.format(
                  "Attestation duties were requested %s epochs ahead, only 1 epoch in future is supported.",
                  epoch.minus(combinedChainDataClient.getCurrentEpoch()).toString())));
    }
    // what state can we use? If the current or next epoch, we can use the best state,
    // which would guarantee no state regeneration
    final UInt64 slot = spec.getEarliestQueryableSlotForBeaconCommitteeInTargetEpoch(epoch);

    LOG.trace("Retrieving attestation duties from epoch {} using state at slot {}", epoch, slot);
    return combinedChainDataClient
        .getStateAtSlotExact(slot)
        .thenApply(
            optionalState ->
                optionalState.map(
                    state ->
                        attesterDutiesGenerator.getAttesterDutiesFromIndicesAndState(
                            state,
                            epoch,
                            validatorIndices,
                            combinedChainDataClient.isChainHeadOptimistic())));
  }

  @Override
  public SafeFuture<Optional<SyncCommitteeDuties>> getSyncCommitteeDuties(
      final UInt64 epoch, final IntCollection validatorIndices) {
    if (isSyncActive()) {
      return NodeSyncingException.failedFuture();
    }
    final SpecVersion specVersion = spec.atEpoch(epoch);

    return getStateForCommitteeDuties(specVersion, epoch)
        .thenApply(
            maybeState ->
                Optional.of(
                    getSyncCommitteeDutiesFromIndicesAndState(
                        maybeState, epoch, validatorIndices)));
  }

  @Override
  public SafeFuture<Optional<ProposerDuties>> getProposerDuties(final UInt64 epoch) {
    if (isSyncActive()) {
      return NodeSyncingException.failedFuture();
    }
    if (epoch.isGreaterThan(combinedChainDataClient.getCurrentEpoch().plus(DUTY_EPOCH_TOLERANCE))) {
      return SafeFuture.failedFuture(
          new IllegalArgumentException(
              String.format(
                  "Proposer duties were requested for a future epoch (current: %s, requested: %s).",
                  combinedChainDataClient.getCurrentEpoch().toString(), epoch)));
    }
    LOG.trace("Retrieving proposer duties from epoch {}", epoch);
    return combinedChainDataClient
        .getStateAtSlotExact(spec.computeStartSlotAtEpoch(epoch))
        .thenApply(
            optionalState ->
                optionalState.map(state -> getProposerDutiesFromIndicesAndState(state, epoch)));
  }

  @Override
  public SafeFuture<Optional<Map<BLSPublicKey, ValidatorStatus>>> getValidatorStatuses(
      Collection<BLSPublicKey> validatorIdentifiers) {
    return isSyncActive()
        ? SafeFuture.completedFuture(Optional.empty())
        : chainDataProvider
            .getStateValidators(
                "head",
                validatorIdentifiers.stream().map(BLSPublicKey::toString).toList(),
                new HashSet<>())
            .thenApply(
                (maybeList) ->
                    maybeList.map(
                        list ->
                            list.getData().stream()
                                .collect(
                                    toMap(
                                        StateValidatorData::getPublicKey,
                                        StateValidatorData::getStatus))));
  }

  @Override
  public SafeFuture<Optional<BlockContainer>> createUnsignedBlock(
      final UInt64 slot,
      final BLSSignature randaoReveal,
      final Optional<Bytes32> graffiti,
      final boolean blinded) {
    LOG.info("Creating unsigned block for slot {}", slot);
    performanceTracker.reportBlockProductionAttempt(spec.computeEpochAtSlot(slot));
    if (isSyncActive()) {
      return NodeSyncingException.failedFuture();
    }
    return forkChoiceTrigger
        .prepareForBlockProduction(slot)
        .thenCompose(__ -> combinedChainDataClient.getStateAtSlotExact(slot))
        .thenCompose(
            blockSlotState -> createBlock(slot, randaoReveal, graffiti, blinded, blockSlotState));
  }

  private SafeFuture<Optional<BlockContainer>> createBlock(
      final UInt64 slot,
      final BLSSignature randaoReveal,
      final Optional<Bytes32> graffiti,
      final boolean blinded,
      final Optional<BeaconState> maybeBlockSlotState) {
    if (maybeBlockSlotState.isEmpty()) {
      return SafeFuture.completedFuture(Optional.empty());
    }
    final BeaconState blockSlotState = maybeBlockSlotState.get();
    final Bytes32 parentRoot = spec.getBlockRootAtSlot(blockSlotState, slot.minus(1));
    if (combinedChainDataClient.isOptimisticBlock(parentRoot)) {
      LOG.warn(
          "Unable to produce block at slot {} because parent has optimistically validated payload",
          slot);
      throw new NodeSyncingException();
    }
    return blockFactory
        .createUnsignedBlock(blockSlotState, slot, randaoReveal, graffiti, blinded)
        .thenApply(Optional::of);
  }

  @Override
  public SafeFuture<Optional<AttestationData>> createAttestationData(
      final UInt64 slot, final int committeeIndex) {
    if (isSyncActive()) {
      return NodeSyncingException.failedFuture();
    }

    final UInt64 currentSlot = combinedChainDataClient.getCurrentSlot();
    if (slot.isGreaterThan(currentSlot)) {
      // Avoid creating attestations in the future as that may cause fork choice to run too soon
      // and then not re-run when it is actually due.  It's also dangerous for validators to create
      // attestations in the future.  Since attestations are due either when the block is imported
      // or 4 seconds into the slot, there's some tolerance for clock skew already built in.
      return SafeFuture.failedFuture(
          new IllegalArgumentException(
              "Cannot create attestation for future slot. Requested "
                  + slot
                  + " but current slot is "
                  + currentSlot));
    }

    final UInt64 epoch = spec.computeEpochAtSlot(slot);
    final UInt64 minQuerySlot = spec.computeStartSlotAtEpoch(epoch);

    return forkChoiceTrigger
        .prepareForAttestationProduction(slot)
        .thenCompose(
            __ ->
                combinedChainDataClient
                    .getSignedBlockAndStateInEffectAtSlot(slot)
                    .thenCompose(
                        maybeBlockAndState -> {
                          if (maybeBlockAndState.isEmpty()) {
                            return SafeFuture.completedFuture(Optional.empty());
                          }
                          final SignedBlockAndState blockAndState = maybeBlockAndState.get();
                          final BeaconBlock block = blockAndState.getBlock().getMessage();

                          // The head block must not be optimistically synced.
                          if (combinedChainDataClient.isOptimisticBlock(block.getRoot())) {
                            return NodeSyncingException.failedFuture();
                          }
                          if (blockAndState.getSlot().compareTo(minQuerySlot) < 0) {
                            // The current effective block is too far in the past - so roll the
                            // state forward to the current epoch. Ensures we have the latest
                            // justified checkpoint
                            return combinedChainDataClient
                                .getCheckpointState(epoch, blockAndState)
                                .thenApply(
                                    checkpointState ->
                                        Optional.of(
                                            createAttestationData(
                                                block,
                                                checkpointState.getState(),
                                                slot,
                                                committeeIndex)));
                          } else {
                            final AttestationData attestationData =
                                createAttestationData(
                                    block, blockAndState.getState(), slot, committeeIndex);
                            return SafeFuture.completedFuture(Optional.of(attestationData));
                          }
                        }));
  }

  private AttestationData createAttestationData(
      final BeaconBlock block,
      final BeaconState state,
      final UInt64 slot,
      final int committeeIndex) {
    final UInt64 epoch = spec.computeEpochAtSlot(slot);
    final int committeeCount = spec.getCommitteeCountPerSlot(state, epoch).intValue();

    if (committeeIndex < 0 || committeeIndex >= committeeCount) {
      throw new IllegalArgumentException(
          "Invalid committee index "
              + committeeIndex
              + " - expected between 0 and "
              + (committeeCount - 1));
    }
    final UInt64 committeeIndexUnsigned = UInt64.valueOf(committeeIndex);
    return spec.getGenericAttestationData(slot, state, block, committeeIndexUnsigned);
  }

  @Override
  public SafeFuture<Optional<Attestation>> createAggregate(
      final UInt64 slot, final Bytes32 attestationHashTreeRoot) {
    if (isSyncActive()) {
      return NodeSyncingException.failedFuture();
    }
    return SafeFuture.completedFuture(
        attestationPool
            .createAggregateFor(attestationHashTreeRoot)
            .filter(attestation -> attestation.getData().getSlot().equals(slot))
            .map(ValidatableAttestation::getAttestation));
  }

  @Override
  public SafeFuture<Optional<SyncCommitteeContribution>> createSyncCommitteeContribution(
      final UInt64 slot, final int subcommitteeIndex, final Bytes32 beaconBlockRoot) {
    return SafeFuture.completedFuture(
        syncCommitteeMessagePool.createContribution(slot, beaconBlockRoot, subcommitteeIndex));
  }

  @Override
  public SafeFuture<Void> subscribeToBeaconCommittee(
      final List<CommitteeSubscriptionRequest> requests) {
    return SafeFuture.fromRunnable(() -> processCommitteeSubscriptionRequests(requests));
  }

  private void processCommitteeSubscriptionRequests(
      final List<CommitteeSubscriptionRequest> requests) {
    requests.forEach(
        request -> {
          // The old subscription API can't provide the validator ID so until it can be removed,
          // don't track validators from those calls - they should use the old API to subscribe to
          // persistent subnets.
          if (request.getValidatorIndex() != UNKNOWN_VALIDATOR_ID) {
            activeValidatorTracker.onCommitteeSubscriptionRequest(
                request.getValidatorIndex(), request.getSlot());
          }

          if (request.isAggregator()) {
            attestationTopicSubscriber.subscribeToCommitteeForAggregation(
                request.getCommitteeIndex(), request.getCommitteesAtSlot(), request.getSlot());
          }
        });
  }

  @Override
  public SafeFuture<Void> subscribeToSyncCommitteeSubnets(
      final Collection<SyncCommitteeSubnetSubscription> subscriptions) {
    return SafeFuture.fromRunnable(() -> processSyncCommitteeSubnetSubscriptions(subscriptions));
  }

  private void processSyncCommitteeSubnetSubscriptions(
      final Collection<SyncCommitteeSubnetSubscription> subscriptions) {
    for (final SyncCommitteeSubnetSubscription subscription : subscriptions) {
      // untilEpoch is exclusive, so it will unsubscribe at the first slot of the specified index
      final UInt64 untilEpoch = subscription.getUntilEpoch();
      final UInt64 unsubscribeSlot = spec.computeStartSlotAtEpoch(untilEpoch);
      final SyncCommitteeUtil syncCommitteeUtil =
          spec.getSyncCommitteeUtilRequired(spec.computeStartSlotAtEpoch(untilEpoch));
      final IntSet syncCommitteeIndices = subscription.getSyncCommitteeIndices();
      performanceTracker.saveExpectedSyncCommitteeParticipant(
          subscription.getValidatorIndex(), syncCommitteeIndices, untilEpoch.decrement());
      syncCommitteeUtil
          .getSyncSubcommittees(syncCommitteeIndices)
          .forEach(index -> syncCommitteeSubscriptionManager.subscribe(index, unsubscribeSlot));
    }
  }

  @Override
  public SafeFuture<Void> subscribeToPersistentSubnets(
      Set<SubnetSubscription> subnetSubscriptions) {
    return SafeFuture.fromRunnable(
        () -> attestationTopicSubscriber.subscribeToPersistentSubnets(subnetSubscriptions));
  }

  @Override
  public SafeFuture<List<SubmitDataError>> sendSignedAttestations(
      final List<Attestation> attestations) {
    return SafeFuture.collectAll(attestations.stream().map(this::processAttestation))
        .thenApply(this::convertAttestationProcessingResultsToErrorList);
  }

  private SafeFuture<InternalValidationResult> processAttestation(final Attestation attestation) {
    return attestationManager
        .addAttestation(ValidatableAttestation.fromValidator(spec, attestation))
        .thenPeek(
            result -> {
              if (!result.isReject()) {
                dutyMetrics.onAttestationPublished(attestation.getData().getSlot());
                performanceTracker.saveProducedAttestation(attestation);
              } else {
                VALIDATOR_LOGGER.producedInvalidAttestation(
                    attestation.getData().getSlot(),
                    result.getDescription().orElse("Unknown reason"));
              }
            })
        .exceptionally(
            error -> {
              LOG.error(
                  "Failed to send signed attestation for slot {}, block {}",
                  attestation.getData().getSlot(),
                  attestation.getData().getBeaconBlockRoot(),
                  error);
              return InternalValidationResult.reject(
                  "Failed to send signed attestation for slot %s, block %s: %s",
                  attestation.getData().getSlot(),
                  attestation.getData().getBeaconBlockRoot(),
                  getMessageOrSimpleName(error));
            });
  }

  private List<SubmitDataError> convertAttestationProcessingResultsToErrorList(
      final List<InternalValidationResult> results) {
    final List<SubmitDataError> errorList = new ArrayList<>();
    for (int index = 0; index < results.size(); index++) {
      final InternalValidationResult result = results.get(index);
      if (result.isReject()) {
        errorList.add(
            new SubmitDataError(
                UInt64.valueOf(index), result.getDescription().orElse("Unknown reason")));
      }
    }
    return errorList;
  }

  @Override
  public SafeFuture<List<SubmitDataError>> sendAggregateAndProofs(
      final List<SignedAggregateAndProof> aggregateAndProofs) {
    return SafeFuture.collectAll(aggregateAndProofs.stream().map(this::processAggregateAndProof))
        .thenApply(this::convertAttestationProcessingResultsToErrorList);
  }

  private SafeFuture<InternalValidationResult> processAggregateAndProof(
      final SignedAggregateAndProof aggregateAndProof) {
    return attestationManager
        .addAggregate(ValidatableAttestation.aggregateFromValidator(spec, aggregateAndProof))
        .thenPeek(
            result -> {
              if (result.isReject()) {
                VALIDATOR_LOGGER.producedInvalidAggregate(
                    aggregateAndProof.getMessage().getAggregate().getData().getSlot(),
                    result.getDescription().orElse("Unknown reason"));
              }
            });
  }

  @Override
  public SafeFuture<SendSignedBlockResult> sendSignedBlock(
      final SignedBlockContainer maybeBlindedBlockContainer) {
    return blockPublisher
        .sendSignedBlock(maybeBlindedBlockContainer)
        .exceptionally(ex -> SendSignedBlockResult.rejected(ex.getMessage()));
  }

  @Override
  public SafeFuture<List<SubmitDataError>> sendSyncCommitteeMessages(
      final List<SyncCommitteeMessage> syncCommitteeMessages) {

    final List<SafeFuture<InternalValidationResult>> addedMessages =
        syncCommitteeMessages.stream()
            .map(ValidatableSyncCommitteeMessage::fromValidator)
            .map(this::processSyncCommitteeMessage)
            .toList();

    return SafeFuture.collectAll(addedMessages.stream())
        .thenApply(this::getSendSyncCommitteesResultFromFutures);
  }

  private SafeFuture<InternalValidationResult> processSyncCommitteeMessage(
      final ValidatableSyncCommitteeMessage message) {
    return syncCommitteeMessagePool
        .addLocal(message)
        .thenPeek(
            result -> {
              if (result.isAccept() || result.isSaveForFuture()) {
                performanceTracker.saveProducedSyncCommitteeMessage(message.getMessage());
              }
            });
  }

  private List<SubmitDataError> getSendSyncCommitteesResultFromFutures(
      final List<InternalValidationResult> internalValidationResults) {
    final List<SubmitDataError> errorList = new ArrayList<>();
    for (int index = 0; index < internalValidationResults.size(); index++) {
      final Optional<SubmitDataError> maybeError =
          fromInternalValidationResult(internalValidationResults.get(index), index);
      maybeError.ifPresent(errorList::add);
    }
    return errorList;
  }

  @Override
  public SafeFuture<Void> sendSignedContributionAndProofs(
      final Collection<SignedContributionAndProof> aggregates) {
    return SafeFuture.collectAll(aggregates.stream().map(syncCommitteeContributionPool::addLocal))
        .thenAccept(
            results -> {
              final List<String> errorMessages =
                  results.stream()
                      .filter(InternalValidationResult::isReject)
                      .flatMap(result -> result.getDescription().stream())
                      .toList();
              if (!errorMessages.isEmpty()) {
                throw new IllegalArgumentException(
                    "Invalid contribution and proofs: ;" + String.join(";", errorMessages));
              }
            });
  }

  @Override
  public SafeFuture<Void> prepareBeaconProposer(
      final Collection<BeaconPreparableProposer> beaconPreparableProposers) {
    return SafeFuture.fromRunnable(
        () ->
            proposersDataManager.updatePreparedProposers(
                beaconPreparableProposers, combinedChainDataClient.getCurrentSlot()));
  }

  @Override
  public SafeFuture<Void> registerValidators(
      final SszList<SignedValidatorRegistration> validatorRegistrations) {
    return proposersDataManager.updateValidatorRegistrations(
        validatorRegistrations, combinedChainDataClient.getCurrentSlot());
  }

  @Override
  public SafeFuture<Optional<List<ValidatorLivenessAtEpoch>>> getValidatorsLiveness(
      final List<UInt64> validatorIndices, final UInt64 epoch) {
    return nodeDataProvider.getValidatorLiveness(
        validatorIndices, epoch, chainDataProvider.getCurrentEpoch());
  }

  private Optional<SubmitDataError> fromInternalValidationResult(
      final InternalValidationResult internalValidationResult, final int resultIndex) {
    if (!internalValidationResult.isReject()) {
      return Optional.empty();
    }
    return Optional.of(
        new SubmitDataError(
            UInt64.valueOf(resultIndex),
            internalValidationResult.getDescription().orElse("Rejected")));
  }

  @VisibleForTesting
  boolean isSyncActive() {
    return !syncStateProvider.getCurrentSyncState().isInSync();
  }

  private ProposerDuties getProposerDutiesFromIndicesAndState(
      final BeaconState state, final UInt64 epoch) {
    final List<ProposerDuty> result = getProposalSlotsForEpoch(state, epoch);
    return new ProposerDuties(
        spec.atEpoch(epoch).getBeaconStateUtil().getCurrentDutyDependentRoot(state),
        result,
        combinedChainDataClient.isChainHeadOptimistic());
  }

  private SafeFuture<Optional<BeaconState>> getStateForCommitteeDuties(
      final SpecVersion specVersion, final UInt64 epoch) {
    final Optional<SyncCommitteeUtil> maybeSyncCommitteeUtil = specVersion.getSyncCommitteeUtil();
    if (maybeSyncCommitteeUtil.isEmpty()) {
      return SafeFuture.completedFuture(Optional.empty());
    }
    final SyncCommitteeUtil syncCommitteeUtil = maybeSyncCommitteeUtil.get();
    final Optional<SafeFuture<BeaconState>> maybeBestState = combinedChainDataClient.getBestState();
    if (maybeBestState.isEmpty()) {
      return SafeFuture.completedFuture(Optional.empty());
    }
    return maybeBestState
        .get()
        .thenCompose(
            bestState -> {
              if (syncCommitteeUtil.isStateUsableForCommitteeCalculationAtEpoch(bestState, epoch)) {
                return SafeFuture.completedFuture(Optional.of(bestState));
              }

              final UInt64 lastQueryableEpoch =
                  syncCommitteeUtil.computeLastEpochOfNextSyncCommitteePeriod(
                      combinedChainDataClient.getCurrentEpoch());
              if (lastQueryableEpoch.isLessThan(epoch)) {
                return SafeFuture.failedFuture(
                    new IllegalArgumentException(
                        "Cannot calculate sync committee duties for epoch "
                            + epoch
                            + " because it is not within the current or next sync committee periods"));
              }

              final UInt64 requiredEpoch;
              final UInt64 stateEpoch = spec.getCurrentEpoch(bestState);
              if (epoch.isGreaterThan(stateEpoch)) {
                // Use the earliest possible epoch since we'll need to process empty slots
                requiredEpoch = syncCommitteeUtil.getMinEpochForSyncCommitteeAssignments(epoch);
              } else {
                // Use the latest possible epoch since it's most likely to still be in memory
                requiredEpoch =
                    syncCommitteeUtil.computeLastEpochOfCurrentSyncCommitteePeriod(epoch);
              }
              return combinedChainDataClient.getStateAtSlotExact(
                  spec.computeStartSlotAtEpoch(requiredEpoch));
            });
  }

  private SyncCommitteeDuties getSyncCommitteeDutiesFromIndicesAndState(
      final Optional<BeaconState> maybeState,
      final UInt64 epoch,
      final IntCollection validatorIndices) {
    if (maybeState.isEmpty()) {
      return new SyncCommitteeDuties(combinedChainDataClient.isChainHeadOptimistic(), List.of());
    }
    final BeaconState state = maybeState.get();
    return new SyncCommitteeDuties(
        combinedChainDataClient.isChainHeadOptimistic(),
        validatorIndices
            .intStream()
            .mapToObj(validatorIndex -> getSyncCommitteeDuty(state, epoch, validatorIndex))
            .flatMap(Optional::stream)
            .toList());
  }

  private Optional<SyncCommitteeDuty> getSyncCommitteeDuty(
      final BeaconState state, final UInt64 epoch, final int validatorIndex) {
    final Optional<SyncCommitteeUtil> syncCommitteeUtil =
        spec.atEpoch(epoch).getSyncCommitteeUtil();
    final IntSet duties =
        syncCommitteeUtil
            .map(util -> util.getCommitteeIndices(state, epoch, UInt64.valueOf(validatorIndex)))
            .orElse(IntSets.emptySet());

    if (duties.isEmpty()) {
      return Optional.empty();
    }

    return Optional.of(
        new SyncCommitteeDuty(
            state.getValidators().get(validatorIndex).getPublicKey(), validatorIndex, duties));
  }

<<<<<<< HEAD
  private static <A, B, R> Optional<R> combine(
      Optional<A> a, Optional<B> b, BiFunction<A, B, R> fun) {
    if (a.isEmpty() || b.isEmpty()) {
      return Optional.empty();
    }
    return Optional.ofNullable(fun.apply(a.get(), b.get()));
=======
  private SszList<SignedValidatorRegistration> getApplicableValidatorRegistrations(
      final SszList<SignedValidatorRegistration> validatorRegistrations,
      final Map<BLSPublicKey, ValidatorStatus> validatorStatuses) {
    final List<SignedValidatorRegistration> applicableValidatorRegistrations =
        validatorRegistrations.stream()
            .filter(
                signedValidatorRegistration -> {
                  final BLSPublicKey validatorIdentifier =
                      signedValidatorRegistration.getMessage().getPublicKey();
                  final boolean unknownOrHasExited =
                      Optional.ofNullable(validatorStatuses.get(validatorIdentifier))
                          .map(ValidatorStatus::hasExited)
                          .orElse(true);
                  if (unknownOrHasExited) {
                    LOG.debug(
                        "Validator {} is unknown or has exited. It will be skipped for registering.",
                        validatorIdentifier.toAbbreviatedString());
                  }
                  return !unknownOrHasExited;
                })
            .toList();
    if (validatorRegistrations.size() == applicableValidatorRegistrations.size()) {
      return validatorRegistrations;
    }
    return validatorRegistrations.getSchema().createFromElements(applicableValidatorRegistrations);
>>>>>>> e47d202f
  }

  private List<ProposerDuty> getProposalSlotsForEpoch(final BeaconState state, final UInt64 epoch) {
    final UInt64 epochStartSlot = spec.computeStartSlotAtEpoch(epoch);
    final UInt64 startSlot = epochStartSlot.max(GENESIS_SLOT.increment());
    final UInt64 endSlot = epochStartSlot.plus(spec.slotsPerEpoch(epoch));
    final List<ProposerDuty> proposerSlots = new ArrayList<>();
    for (UInt64 slot = startSlot; slot.compareTo(endSlot) < 0; slot = slot.plus(UInt64.ONE)) {
      final int proposerIndex = spec.getBeaconProposerIndex(state, slot);
      final BLSPublicKey publicKey =
          spec.getValidatorPubKey(state, UInt64.valueOf(proposerIndex)).orElseThrow();
      proposerSlots.add(new ProposerDuty(publicKey, proposerIndex, slot));
    }
    return proposerSlots;
  }
}<|MERGE_RESOLUTION|>--- conflicted
+++ resolved
@@ -756,42 +756,6 @@
             state.getValidators().get(validatorIndex).getPublicKey(), validatorIndex, duties));
   }
 
-<<<<<<< HEAD
-  private static <A, B, R> Optional<R> combine(
-      Optional<A> a, Optional<B> b, BiFunction<A, B, R> fun) {
-    if (a.isEmpty() || b.isEmpty()) {
-      return Optional.empty();
-    }
-    return Optional.ofNullable(fun.apply(a.get(), b.get()));
-=======
-  private SszList<SignedValidatorRegistration> getApplicableValidatorRegistrations(
-      final SszList<SignedValidatorRegistration> validatorRegistrations,
-      final Map<BLSPublicKey, ValidatorStatus> validatorStatuses) {
-    final List<SignedValidatorRegistration> applicableValidatorRegistrations =
-        validatorRegistrations.stream()
-            .filter(
-                signedValidatorRegistration -> {
-                  final BLSPublicKey validatorIdentifier =
-                      signedValidatorRegistration.getMessage().getPublicKey();
-                  final boolean unknownOrHasExited =
-                      Optional.ofNullable(validatorStatuses.get(validatorIdentifier))
-                          .map(ValidatorStatus::hasExited)
-                          .orElse(true);
-                  if (unknownOrHasExited) {
-                    LOG.debug(
-                        "Validator {} is unknown or has exited. It will be skipped for registering.",
-                        validatorIdentifier.toAbbreviatedString());
-                  }
-                  return !unknownOrHasExited;
-                })
-            .toList();
-    if (validatorRegistrations.size() == applicableValidatorRegistrations.size()) {
-      return validatorRegistrations;
-    }
-    return validatorRegistrations.getSchema().createFromElements(applicableValidatorRegistrations);
->>>>>>> e47d202f
-  }
-
   private List<ProposerDuty> getProposalSlotsForEpoch(final BeaconState state, final UInt64 epoch) {
     final UInt64 epochStartSlot = spec.computeStartSlotAtEpoch(epoch);
     final UInt64 startSlot = epochStartSlot.max(GENESIS_SLOT.increment());
