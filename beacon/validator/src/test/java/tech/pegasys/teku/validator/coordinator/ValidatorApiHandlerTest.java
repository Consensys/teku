/*
 * Copyright Consensys Software Inc., 2025
 *
 * Licensed under the Apache License, Version 2.0 (the "License"); you may not use this file except in compliance with
 * the License. You may obtain a copy of the License at
 *
 * http://www.apache.org/licenses/LICENSE-2.0
 *
 * Unless required by applicable law or agreed to in writing, software distributed under the License is distributed on
 * an "AS IS" BASIS, WITHOUT WARRANTIES OR CONDITIONS OF ANY KIND, either express or implied. See the License for the
 * specific language governing permissions and limitations under the License.
 */

package tech.pegasys.teku.validator.coordinator;

import static java.util.Collections.emptyList;
import static java.util.stream.Collectors.toList;
import static org.assertj.core.api.Assertions.assertThat;
import static org.assertj.core.api.Assertions.assertThatThrownBy;
import static org.mockito.ArgumentMatchers.any;
import static org.mockito.ArgumentMatchers.argThat;
import static org.mockito.ArgumentMatchers.eq;
import static org.mockito.Mockito.doAnswer;
import static org.mockito.Mockito.inOrder;
import static org.mockito.Mockito.mock;
import static org.mockito.Mockito.never;
import static org.mockito.Mockito.times;
import static org.mockito.Mockito.verify;
import static org.mockito.Mockito.verifyNoInteractions;
import static org.mockito.Mockito.verifyNoMoreInteractions;
import static org.mockito.Mockito.when;
import static tech.pegasys.teku.infrastructure.async.SafeFuture.completedFuture;
import static tech.pegasys.teku.infrastructure.async.SafeFutureAssert.assertThatSafeFuture;
import static tech.pegasys.teku.infrastructure.async.SafeFutureAssert.safeJoin;
import static tech.pegasys.teku.infrastructure.unsigned.UInt64.ONE;
import static tech.pegasys.teku.infrastructure.unsigned.UInt64.ZERO;
import static tech.pegasys.teku.spec.datastructures.validator.BroadcastValidationLevel.EQUIVOCATION;
import static tech.pegasys.teku.spec.datastructures.validator.BroadcastValidationLevel.GOSSIP;
import static tech.pegasys.teku.spec.datastructures.validator.BroadcastValidationLevel.NOT_REQUIRED;

import it.unimi.dsi.fastutil.ints.IntList;
import it.unimi.dsi.fastutil.ints.IntSet;
import java.util.Collections;
import java.util.Comparator;
import java.util.HashSet;
import java.util.List;
import java.util.Map;
import java.util.Optional;
import java.util.concurrent.ExecutionException;
import java.util.stream.Collectors;
import java.util.stream.IntStream;
import org.apache.tuweni.bytes.Bytes32;
import org.junit.jupiter.api.BeforeEach;
import org.junit.jupiter.api.Test;
import org.mockito.InOrder;
import tech.pegasys.teku.api.ChainDataProvider;
import tech.pegasys.teku.api.NetworkDataProvider;
import tech.pegasys.teku.api.NodeDataProvider;
import tech.pegasys.teku.api.migrated.ValidatorLivenessAtEpoch;
import tech.pegasys.teku.api.response.ValidatorStatus;
import tech.pegasys.teku.beacon.sync.events.SyncState;
import tech.pegasys.teku.beacon.sync.events.SyncStateProvider;
import tech.pegasys.teku.bls.BLSPublicKey;
import tech.pegasys.teku.bls.BLSSignature;
import tech.pegasys.teku.ethereum.json.types.beacon.StateValidatorData;
import tech.pegasys.teku.ethereum.json.types.validator.AttesterDuties;
import tech.pegasys.teku.ethereum.json.types.validator.AttesterDuty;
import tech.pegasys.teku.ethereum.json.types.validator.ProposerDuties;
import tech.pegasys.teku.ethereum.json.types.validator.ProposerDuty;
import tech.pegasys.teku.ethereum.json.types.validator.SyncCommitteeDuties;
import tech.pegasys.teku.ethereum.json.types.validator.SyncCommitteeSubnetSubscription;
import tech.pegasys.teku.ethereum.performance.trackers.BlockProductionAndPublishingPerformanceFactory;
import tech.pegasys.teku.ethereum.performance.trackers.BlockProductionPerformance;
import tech.pegasys.teku.infrastructure.async.SafeFuture;
import tech.pegasys.teku.infrastructure.metrics.StubMetricsSystem;
import tech.pegasys.teku.infrastructure.metrics.Validator.ValidatorDutyMetricUtils;
import tech.pegasys.teku.infrastructure.ssz.SszList;
import tech.pegasys.teku.infrastructure.ssz.SszMutableList;
import tech.pegasys.teku.infrastructure.time.StubTimeProvider;
import tech.pegasys.teku.infrastructure.unsigned.UInt64;
import tech.pegasys.teku.networking.eth2.gossip.subnets.AttestationTopicSubscriber;
import tech.pegasys.teku.networking.eth2.gossip.subnets.SyncCommitteeSubscriptionManager;
import tech.pegasys.teku.spec.Spec;
import tech.pegasys.teku.spec.SpecMilestone;
import tech.pegasys.teku.spec.TestSpecFactory;
import tech.pegasys.teku.spec.config.SpecConfig;
import tech.pegasys.teku.spec.config.SpecConfigAltair;
import tech.pegasys.teku.spec.datastructures.attestation.ValidatableAttestation;
import tech.pegasys.teku.spec.datastructures.blocks.BeaconBlockAndState;
import tech.pegasys.teku.spec.datastructures.blocks.SignedBeaconBlock;
import tech.pegasys.teku.spec.datastructures.blocks.SignedBlockAndState;
import tech.pegasys.teku.spec.datastructures.builder.SignedValidatorRegistration;
import tech.pegasys.teku.spec.datastructures.builder.ValidatorRegistration;
import tech.pegasys.teku.spec.datastructures.epbs.versions.gloas.ExecutionPayloadEnvelope;
import tech.pegasys.teku.spec.datastructures.epbs.versions.gloas.SignedExecutionPayloadEnvelope;
import tech.pegasys.teku.spec.datastructures.metadata.BlockContainerAndMetaData;
import tech.pegasys.teku.spec.datastructures.metadata.ObjectAndMetaData;
import tech.pegasys.teku.spec.datastructures.operations.Attestation;
import tech.pegasys.teku.spec.datastructures.operations.AttestationData;
import tech.pegasys.teku.spec.datastructures.operations.SignedAggregateAndProof;
import tech.pegasys.teku.spec.datastructures.operations.versions.altair.SignedContributionAndProof;
import tech.pegasys.teku.spec.datastructures.operations.versions.altair.SyncCommitteeContribution;
import tech.pegasys.teku.spec.datastructures.operations.versions.altair.SyncCommitteeMessage;
import tech.pegasys.teku.spec.datastructures.state.Checkpoint;
import tech.pegasys.teku.spec.datastructures.state.CheckpointState;
import tech.pegasys.teku.spec.datastructures.state.Validator;
import tech.pegasys.teku.spec.datastructures.state.beaconstate.BeaconState;
import tech.pegasys.teku.spec.logic.common.util.SyncCommitteeUtil;
import tech.pegasys.teku.spec.util.DataStructureUtil;
import tech.pegasys.teku.statetransition.attestation.AggregatingAttestationPool;
import tech.pegasys.teku.statetransition.attestation.AttestationManager;
import tech.pegasys.teku.statetransition.executionproofs.ExecutionProofManager;
import tech.pegasys.teku.statetransition.forkchoice.ForkChoiceTrigger;
import tech.pegasys.teku.statetransition.forkchoice.ProposersDataManager;
import tech.pegasys.teku.statetransition.synccommittee.SyncCommitteeContributionPool;
import tech.pegasys.teku.statetransition.synccommittee.SyncCommitteeMessagePool;
import tech.pegasys.teku.statetransition.validation.InternalValidationResult;
import tech.pegasys.teku.statetransition.validation.ValidationResultCode;
import tech.pegasys.teku.storage.client.CombinedChainDataClient;
import tech.pegasys.teku.validator.api.CommitteeSubscriptionRequest;
import tech.pegasys.teku.validator.api.NodeSyncingException;
import tech.pegasys.teku.validator.api.SendSignedBlockResult;
import tech.pegasys.teku.validator.api.SubmitDataError;
import tech.pegasys.teku.validator.coordinator.performance.DefaultPerformanceTracker;
import tech.pegasys.teku.validator.coordinator.publisher.BlockPublisher;
import tech.pegasys.teku.validator.coordinator.publisher.ExecutionPayloadPublisher;

class ValidatorApiHandlerTest {

  private static final UInt64 EPOCH = UInt64.valueOf(13);
  private static final UInt64 PREVIOUS_EPOCH = EPOCH.minus(ONE);

  private final CombinedChainDataClient chainDataClient = mock(CombinedChainDataClient.class);
  private final SyncStateProvider syncStateProvider = mock(SyncStateProvider.class);
  private final BlockFactory blockFactory = mock(BlockFactory.class);
  private final AggregatingAttestationPool attestationPool = mock(AggregatingAttestationPool.class);
  private final AttestationManager attestationManager = mock(AttestationManager.class);
  private final AttestationTopicSubscriber attestationTopicSubscriptions =
      mock(AttestationTopicSubscriber.class);
  private final ActiveValidatorTracker activeValidatorTracker = mock(ActiveValidatorTracker.class);
  private final BlockPublisher blockPublisher = mock(BlockPublisher.class);
  private final ExecutionProofManager executionProofManager = ExecutionProofManager.NOOP;
  private final DefaultPerformanceTracker performanceTracker =
      mock(DefaultPerformanceTracker.class);
  private final ChainDataProvider chainDataProvider = mock(ChainDataProvider.class);
  private final NodeDataProvider nodeDataProvider = mock(NodeDataProvider.class);
  private final NetworkDataProvider networkDataProvider = mock(NetworkDataProvider.class);
  private final DutyMetrics dutyMetrics = mock(DutyMetrics.class);
  private final ForkChoiceTrigger forkChoiceTrigger = mock(ForkChoiceTrigger.class);
  private final ProposersDataManager proposersDataManager = mock(ProposersDataManager.class);
  private final ExecutionPayloadFactory executionPayloadFactory =
      mock(ExecutionPayloadFactory.class);
  private final ExecutionPayloadPublisher executionPayloadPublisher =
      mock(ExecutionPayloadPublisher.class);

  private final SyncCommitteeMessagePool syncCommitteeMessagePool =
      mock(SyncCommitteeMessagePool.class);
  private final SyncCommitteeContributionPool syncCommitteeContributionPool =
      mock(SyncCommitteeContributionPool.class);
  private final SyncCommitteeSubscriptionManager syncCommitteeSubscriptionManager =
      mock(SyncCommitteeSubscriptionManager.class);

  private final BlockProductionAndPublishingPerformanceFactory blockProductionPerformanceFactory =
      new BlockProductionAndPublishingPerformanceFactory(
          StubTimeProvider.withTimeInMillis(0), __ -> ZERO, false, 0, 0, 0, 0, Optional.empty());

  private Spec spec;
  private UInt64 epochStartSlot;
  private UInt64 previousEpochStartSlot;

  private DataStructureUtil dataStructureUtil;
  private ValidatorApiHandler validatorApiHandler;

  @BeforeEach
  public void setUp() {
    this.spec = TestSpecFactory.createMinimalGloas();
    this.epochStartSlot = spec.computeStartSlotAtEpoch(EPOCH);
    this.previousEpochStartSlot = spec.computeStartSlotAtEpoch(PREVIOUS_EPOCH);
    this.dataStructureUtil = new DataStructureUtil(spec);
    when(dutyMetrics.getValidatorDutyMetric())
        .thenReturn(ValidatorDutyMetricUtils.createValidatorDutyMetric(new StubMetricsSystem()));
    this.validatorApiHandler =
        new ValidatorApiHandler(
            chainDataProvider,
            nodeDataProvider,
            networkDataProvider,
            chainDataClient,
            syncStateProvider,
            blockFactory,
            attestationPool,
            attestationManager,
            attestationTopicSubscriptions,
            activeValidatorTracker,
            dutyMetrics,
            performanceTracker,
            spec,
            forkChoiceTrigger,
            proposersDataManager,
            syncCommitteeMessagePool,
            syncCommitteeContributionPool,
            syncCommitteeSubscriptionManager,
            blockProductionPerformanceFactory,
            blockPublisher,
<<<<<<< HEAD
            executionProofManager);
=======
            executionPayloadFactory,
            executionPayloadPublisher);
>>>>>>> 88e2d22d

    when(syncStateProvider.getCurrentSyncState()).thenReturn(SyncState.IN_SYNC);
    when(forkChoiceTrigger.prepareForBlockProduction(any(), any())).thenReturn(SafeFuture.COMPLETE);
    when(chainDataClient.isOptimisticBlock(any())).thenReturn(false);
    doAnswer(invocation -> SafeFuture.completedFuture(invocation.getArgument(0)))
        .when(blockFactory)
        .unblindSignedBlockIfBlinded(any(), any());
    when(proposersDataManager.updateValidatorRegistrations(any(), any()))
        .thenReturn(SafeFuture.COMPLETE);
  }

  @Test
  public void isSyncActive_syncIsActiveAndHeadIsBehind() {
    setupSyncingState(SyncState.SYNCING, EPOCH, EPOCH.minus(2));
    assertThat(validatorApiHandler.isSyncActive()).isTrue();
  }

  @Test
  public void isSyncActive_syncIsActiveAndHeadALittleBehind() {
    setupSyncingState(SyncState.SYNCING, EPOCH, EPOCH.minus(1));
    assertThat(validatorApiHandler.isSyncActive()).isTrue();
  }

  @Test
  public void isSyncActive_syncIsActiveAndHeadIsCaughtUp() {
    setupSyncingState(SyncState.SYNCING, EPOCH, EPOCH);
    assertThat(validatorApiHandler.isSyncActive()).isTrue();
  }

  @Test
  public void isSyncActive_inSyncAndHeadIsRecent() {
    setupSyncingState(SyncState.IN_SYNC, EPOCH, EPOCH);
    assertThat(validatorApiHandler.isSyncActive()).isFalse();
  }

  @Test
  public void isSyncActive_inSyncAndHeadIsOld() {
    setupSyncingState(SyncState.IN_SYNC, EPOCH, EPOCH.minus(5));
    assertThat(validatorApiHandler.isSyncActive()).isFalse();
  }

  @Test
  public void isSyncActive_startingUpAndHeadIsBehind() {
    setupSyncingState(SyncState.START_UP, EPOCH, EPOCH.minus(2));
    assertThat(validatorApiHandler.isSyncActive()).isTrue();
  }

  @Test
  public void isSyncActive_startingUpAndHeadALittleBehind() {
    setupSyncingState(SyncState.START_UP, EPOCH, EPOCH.minus(1));
    assertThat(validatorApiHandler.isSyncActive()).isTrue();
  }

  @Test
  public void isSyncActive_startingUpAndHeadIsCaughtUp() {
    setupSyncingState(SyncState.START_UP, EPOCH, EPOCH);
    assertThat(validatorApiHandler.isSyncActive()).isTrue();
  }

  private void nodeIsSyncing() {
    setupSyncingState(SyncState.SYNCING, EPOCH, EPOCH.minus(2));
  }

  private void setupSyncingState(
      final SyncState syncState, final UInt64 currentEpoch, final UInt64 headEpoch) {
    when(syncStateProvider.getCurrentSyncState()).thenReturn(syncState);
    when(chainDataClient.getCurrentEpoch()).thenReturn(currentEpoch);
    when(chainDataClient.getHeadEpoch()).thenReturn(headEpoch);
  }

  @Test
  public void getAttestationDuties_shouldFailWhenNodeIsSyncing() {
    nodeIsSyncing();
    final SafeFuture<Optional<AttesterDuties>> duties =
        validatorApiHandler.getAttestationDuties(EPOCH, IntList.of(1));
    assertThat(duties).isCompletedExceptionally();
    assertThatThrownBy(duties::get).hasRootCauseInstanceOf(NodeSyncingException.class);
  }

  @Test
  public void getAttestationDuties_shouldReturnNoDutiesWhenNoIndicesSpecified() {
    final BeaconState state = createStateWithActiveValidators();
    when(chainDataClient.getStateAtSlotExact(previousEpochStartSlot))
        .thenReturn(completedFuture(Optional.of(state)));
    when(chainDataClient.getCurrentEpoch()).thenReturn(EPOCH.minus(ONE));

    final SafeFuture<Optional<AttesterDuties>> result =
        validatorApiHandler.getAttestationDuties(EPOCH, IntList.of());
    final AttesterDuties duties = assertCompletedSuccessfully(result).orElseThrow();
    assertThat(duties.getDuties()).isEmpty();
    assertThat(duties.getDependentRoot()).isEqualTo(spec.getCurrentDutyDependentRoot(state));
  }

  @Test
  public void getAttestationDuties_shouldUsePreviousDutyDependentRootWhenStateFromSameEpoch() {
    final BeaconState state = createStateWithActiveValidators(epochStartSlot);
    when(chainDataClient.getStateAtSlotExact(any()))
        .thenReturn(completedFuture(Optional.of(state)));
    when(chainDataClient.getCurrentEpoch()).thenReturn(EPOCH.minus(ONE));

    final SafeFuture<Optional<AttesterDuties>> result =
        validatorApiHandler.getAttestationDuties(EPOCH, IntList.of());
    final AttesterDuties duties = assertCompletedSuccessfully(result).orElseThrow();
    assertThat(duties.getDependentRoot()).isEqualTo(spec.getPreviousDutyDependentRoot(state));
  }

  @Test
  public void getAttestationDuties_shouldFailForEpochTooFarAhead() {
    when(chainDataClient.getCurrentEpoch()).thenReturn(EPOCH.minus(3));

    final SafeFuture<Optional<AttesterDuties>> result =
        validatorApiHandler.getAttestationDuties(EPOCH, IntList.of(1));
    assertThat(result).isCompletedExceptionally();
    assertThatThrownBy(result::get).hasRootCauseInstanceOf(IllegalArgumentException.class);
  }

  @Test
  public void getAttestationDuties_shouldReturnDutiesAndSkipMissingValidators() {
    final BeaconState state = createStateWithActiveValidators();
    final BLSPublicKey validator1Key =
        BLSPublicKey.fromBytesCompressed(state.getValidators().get(1).getPubkeyBytes());
    when(chainDataClient.getStateAtSlotExact(previousEpochStartSlot))
        .thenReturn(completedFuture(Optional.of(state)));
    when(chainDataClient.getCurrentEpoch()).thenReturn(EPOCH.minus(ONE));

    final SafeFuture<Optional<AttesterDuties>> result =
        validatorApiHandler.getAttestationDuties(EPOCH, IntList.of(1, 32));
    final Optional<AttesterDuties> duties = assertCompletedSuccessfully(result);
    assertThat(duties.orElseThrow().getDuties())
        .containsExactly(new AttesterDuty(validator1Key, 1, 4, 0, 1, 1, UInt64.valueOf(108)));
  }

  @Test
  public void getAttestationDuties_shouldAllowOneEpochTolerance() {
    final BeaconState state = createStateWithActiveValidators();
    final BLSPublicKey validator1Key =
        BLSPublicKey.fromBytesCompressed(state.getValidators().get(1).getPubkeyBytes());
    when(chainDataClient.getStateAtSlotExact(previousEpochStartSlot))
        .thenReturn(completedFuture(Optional.of(state)));
    when(chainDataClient.getCurrentEpoch()).thenReturn(EPOCH.minus(2));

    final SafeFuture<Optional<AttesterDuties>> result =
        validatorApiHandler.getAttestationDuties(EPOCH, IntList.of(1, 32));
    final Optional<AttesterDuties> duties = assertCompletedSuccessfully(result);
    assertThat(duties.orElseThrow().getDuties())
        .containsExactly(new AttesterDuty(validator1Key, 1, 4, 0, 1, 1, UInt64.valueOf(108)));
  }

  @Test
  public void getProposerDuties_shouldFailWhenNodeIsSyncing() {
    nodeIsSyncing();
    final SafeFuture<Optional<ProposerDuties>> duties =
        validatorApiHandler.getProposerDuties(EPOCH);
    assertThat(duties).isCompletedExceptionally();
    assertThatThrownBy(duties::get).hasRootCauseInstanceOf(NodeSyncingException.class);
  }

  @Test
  public void getProposerDuties_shouldFailForEpochTooFarAhead() {
    when(chainDataClient.getCurrentEpoch()).thenReturn(EPOCH.minus(2));

    final SafeFuture<Optional<ProposerDuties>> result =
        validatorApiHandler.getProposerDuties(EPOCH);
    assertThat(result).isCompletedExceptionally();
    assertThatThrownBy(result::get).hasRootCauseInstanceOf(IllegalArgumentException.class);
  }

  @Test
  public void getProposerDuties_shouldReturnDutiesForCurrentEpoch() {
    final BeaconState state = createStateWithActiveValidators(epochStartSlot);
    when(chainDataClient.getStateAtSlotExact(epochStartSlot))
        .thenReturn(completedFuture(Optional.of(state)));
    when(chainDataClient.getCurrentEpoch()).thenReturn(EPOCH);

    final SafeFuture<Optional<ProposerDuties>> result =
        validatorApiHandler.getProposerDuties(EPOCH);
    final ProposerDuties duties = assertCompletedSuccessfully(result).orElseThrow();
    assertThat(duties.getDuties().size()).isEqualTo(spec.slotsPerEpoch(EPOCH));
    assertThat(duties.getDependentRoot()).isEqualTo(spec.getCurrentDutyDependentRoot(state));
  }

  @Test
  public void getProposerDuties_shouldAllowOneEpochTolerance() {
    final BeaconState state = createStateWithActiveValidators(epochStartSlot);
    when(chainDataClient.getStateAtSlotExact(epochStartSlot))
        .thenReturn(completedFuture(Optional.of(state)));
    when(chainDataClient.getCurrentEpoch()).thenReturn(EPOCH.minus(1));

    final SafeFuture<Optional<ProposerDuties>> result =
        validatorApiHandler.getProposerDuties(EPOCH);
    final Optional<ProposerDuties> duties = assertCompletedSuccessfully(result);
    assertThat(duties.orElseThrow().getDuties().size()).isEqualTo(spec.slotsPerEpoch(EPOCH));
  }

  @Test
  void getProposerDuties_shouldReturnDutiesInOrder() {
    final BeaconState state = createStateWithActiveValidators(epochStartSlot);
    when(chainDataClient.getStateAtSlotExact(epochStartSlot))
        .thenReturn(completedFuture(Optional.of(state)));
    when(chainDataClient.getCurrentEpoch()).thenReturn(EPOCH.minus(1));

    final SafeFuture<Optional<ProposerDuties>> result =
        validatorApiHandler.getProposerDuties(EPOCH);
    final Optional<ProposerDuties> duties = assertCompletedSuccessfully(result);
    assertThat(duties.orElseThrow().getDuties())
        .isSortedAccordingTo(Comparator.comparing(ProposerDuty::getSlot));
  }

  @Test
  void getSyncCommitteeDuties_shouldFailForEpochTooFarAhead() {
    final BeaconState state = dataStructureUtil.stateBuilderAltair().slot(epochStartSlot).build();
    when(chainDataClient.getCurrentEpoch()).thenReturn(EPOCH);
    when(chainDataClient.getBestState()).thenReturn(Optional.of(SafeFuture.completedFuture(state)));
    final int epochsPerSyncCommitteePeriod =
        SpecConfigAltair.required(spec.getSpecConfig(EPOCH)).getEpochsPerSyncCommitteePeriod();
    final SyncCommitteeUtil syncCommitteeUtil = spec.getSyncCommitteeUtilRequired(epochStartSlot);
    final UInt64 firstSlotAfterNextSyncCommitteePeriod =
        syncCommitteeUtil
            .computeFirstEpochOfCurrentSyncCommitteePeriod(EPOCH)
            .plus(epochsPerSyncCommitteePeriod * 2L);
    assertThatSafeFuture(
            validatorApiHandler.getSyncCommitteeDuties(
                firstSlotAfterNextSyncCommitteePeriod, IntList.of(1)))
        .isCompletedExceptionallyWith(IllegalArgumentException.class)
        .hasMessageContaining("not within the current or next sync committee periods");
  }

  @Test
  void getSyncCommitteeDuties_shouldNotUseEpochPriorToFork() {
    final Spec spec = TestSpecFactory.createMinimalWithAltairForkEpoch(EPOCH);
    final ValidatorApiHandler validatorApiHandler =
        new ValidatorApiHandler(
            chainDataProvider,
            nodeDataProvider,
            networkDataProvider,
            chainDataClient,
            syncStateProvider,
            blockFactory,
            attestationPool,
            attestationManager,
            attestationTopicSubscriptions,
            activeValidatorTracker,
            dutyMetrics,
            performanceTracker,
            spec,
            forkChoiceTrigger,
            proposersDataManager,
            syncCommitteeMessagePool,
            syncCommitteeContributionPool,
            syncCommitteeSubscriptionManager,
            blockProductionPerformanceFactory,
            blockPublisher,
<<<<<<< HEAD
            executionProofManager);
=======
            executionPayloadFactory,
            executionPayloadPublisher);
    dataStructureUtil = new DataStructureUtil(spec);
>>>>>>> 88e2d22d
    // Best state is still in Phase0
    final BeaconState state =
        dataStructureUtil.stateBuilderPhase0().slot(previousEpochStartSlot.minus(1)).build();
    when(chainDataClient.getCurrentEpoch()).thenReturn(EPOCH);
    when(chainDataClient.getBestState()).thenReturn(Optional.of(SafeFuture.completedFuture(state)));
    when(chainDataClient.getStateAtSlotExact(any())).thenReturn(new SafeFuture<>());

    final SafeFuture<Optional<SyncCommitteeDuties>> result =
        validatorApiHandler.getSyncCommitteeDuties(EPOCH, IntList.of(1));
    assertThat(result).isNotDone();

    // The start of the sync committee period is prior to the fork block so we should use the
    // fork block to ensure we actually have sync committees available.
    verify(chainDataClient).getStateAtSlotExact(epochStartSlot);
  }

  @Test
  public void createUnsignedBlock_shouldFailWhenNodeIsSyncing() {
    nodeIsSyncing();
    final SafeFuture<Optional<BlockContainerAndMetaData>> result =
        validatorApiHandler.createUnsignedBlock(
            ONE, dataStructureUtil.randomSignature(), Optional.empty(), Optional.of(ONE));

    assertThat(result).isCompletedExceptionally();
    assertThatThrownBy(result::get).hasRootCauseInstanceOf(NodeSyncingException.class);
  }

  @Test
  public void createUnsignedBlock_shouldFailWhenParentBlockIsOptimistic() {
    final UInt64 newSlot = UInt64.valueOf(25);
    final BeaconState blockSlotState = dataStructureUtil.randomBeaconState(newSlot);
    when(chainDataClient.getStateForBlockProduction(eq(newSlot), eq(false), any()))
        .thenReturn(SafeFuture.completedFuture(Optional.of(blockSlotState)));
    final Bytes32 parentRoot = spec.getBlockRootAtSlot(blockSlotState, newSlot.minus(1));
    when(chainDataClient.isOptimisticBlock(parentRoot)).thenReturn(true);

    final SafeFuture<Optional<BlockContainerAndMetaData>> result =
        validatorApiHandler.createUnsignedBlock(
            newSlot, dataStructureUtil.randomSignature(), Optional.empty(), Optional.of(ONE));

    assertThat(result).isCompletedExceptionally();
    assertThatThrownBy(result::get).hasRootCauseInstanceOf(NodeSyncingException.class);
    verifyNoInteractions(blockFactory);
  }

  @Test
  public void createUnsignedBlock_shouldCreateBlock() {
    final UInt64 newSlot = UInt64.valueOf(25);
    final BeaconState blockSlotState = dataStructureUtil.randomBeaconState(newSlot);
    final BLSSignature randaoReveal = dataStructureUtil.randomSignature();
    final BlockContainerAndMetaData blockContainerAndMetaData =
        dataStructureUtil.randomBlockContainerAndMetaData(newSlot);

    when(chainDataClient.getStateForBlockProduction(eq(newSlot), eq(false), any()))
        .thenReturn(SafeFuture.completedFuture(Optional.of(blockSlotState)));
    when(blockFactory.createUnsignedBlock(
            blockSlotState,
            newSlot,
            randaoReveal,
            Optional.empty(),
            Optional.of(ONE),
            BlockProductionPerformance.NOOP))
        .thenReturn(SafeFuture.completedFuture(blockContainerAndMetaData));

    // even if passing a non-empty requestedBlinded and requestedBuilderBoostFactor isn't a valid
    // combination,
    // we still want to check that all parameters are passed down the line to the block factory
    SafeFuture<Optional<BlockContainerAndMetaData>> result =
        validatorApiHandler.createUnsignedBlock(
            newSlot, randaoReveal, Optional.empty(), Optional.of(ONE));

    assertThat(result).isCompletedWithValue(Optional.of(blockContainerAndMetaData));

    // further calls in the same slot should return the same block
    result =
        validatorApiHandler.createUnsignedBlock(
            newSlot, randaoReveal, Optional.empty(), Optional.of(ONE));

    assertThat(result).isCompletedWithValue(Optional.of(blockContainerAndMetaData));

    // only produced once
    verify(blockFactory)
        .createUnsignedBlock(
            blockSlotState,
            newSlot,
            randaoReveal,
            Optional.empty(),
            Optional.of(ONE),
            BlockProductionPerformance.NOOP);

    verify(performanceTracker).reportBlockProductionAttempt(spec.computeEpochAtSlot(newSlot));
    verify(performanceTracker)
        .saveProducedBlock(
            blockContainerAndMetaData.blockContainer().getBlock().getSlotAndBlockRoot());
  }

  @Test
  public void createUnsignedBlock_shouldAllowProducingBlockTwiceIfFirstAttemptFailed() {
    final UInt64 newSlot = UInt64.valueOf(25);
    final BeaconState blockSlotState = dataStructureUtil.randomBeaconState(newSlot);
    final BLSSignature randaoReveal = dataStructureUtil.randomSignature();
    final BlockContainerAndMetaData blockContainerAndMetaData =
        dataStructureUtil.randomBlockContainerAndMetaData(newSlot);

    when(chainDataClient.getStateForBlockProduction(eq(newSlot), eq(false), any()))
        .thenReturn(SafeFuture.completedFuture(Optional.of(blockSlotState)));
    when(blockFactory.createUnsignedBlock(
            blockSlotState,
            newSlot,
            randaoReveal,
            Optional.empty(),
            Optional.of(ONE),
            BlockProductionPerformance.NOOP))
        .thenThrow(new IllegalStateException("oopsy"))
        .thenReturn(SafeFuture.completedFuture(blockContainerAndMetaData));

    // first call should fail
    SafeFuture<Optional<BlockContainerAndMetaData>> result =
        validatorApiHandler.createUnsignedBlock(
            newSlot, randaoReveal, Optional.empty(), Optional.of(ONE));

    assertThat(result).isCompletedExceptionally();

    // second call in the same slot should succeed and return the block
    result =
        validatorApiHandler.createUnsignedBlock(
            newSlot, randaoReveal, Optional.empty(), Optional.of(ONE));

    assertThat(result).isCompletedWithValue(Optional.of(blockContainerAndMetaData));

    // attempted to produce twice
    verify(blockFactory, times(2))
        .createUnsignedBlock(
            blockSlotState,
            newSlot,
            randaoReveal,
            Optional.empty(),
            Optional.of(ONE),
            BlockProductionPerformance.NOOP);
  }

  @Test
  public void onBlockProductionPreparationDue_shouldPrepareBlock() {
    final UInt64 newSlot = UInt64.valueOf(25);
    final BeaconState blockSlotState = dataStructureUtil.randomBeaconState(newSlot);
    final BLSSignature randaoReveal = dataStructureUtil.randomSignature();
    final BlockContainerAndMetaData blockContainerAndMetaData =
        dataStructureUtil.randomBlockContainerAndMetaData(newSlot);

    when(chainDataClient.getStateForBlockProduction(eq(newSlot), eq(false), any()))
        .thenReturn(SafeFuture.completedFuture(Optional.of(blockSlotState)));

    validatorApiHandler.onBlockProductionPreparationDue(newSlot);

    verify(chainDataClient).getStateForBlockProduction(eq(newSlot), eq(false), any());

    when(blockFactory.createUnsignedBlock(
            blockSlotState,
            newSlot,
            randaoReveal,
            Optional.empty(),
            Optional.of(ONE),
            BlockProductionPerformance.NOOP))
        .thenReturn(SafeFuture.completedFuture(blockContainerAndMetaData));

    SafeFuture<Optional<BlockContainerAndMetaData>> result =
        validatorApiHandler.createUnsignedBlock(
            newSlot, randaoReveal, Optional.empty(), Optional.of(ONE));

    assertThat(result).isCompletedWithValue(Optional.of(blockContainerAndMetaData));

    verify(chainDataClient).getStateForBlockProduction(eq(newSlot), eq(false), any());
  }

  @Test
  public void createAttestationData_shouldFailWhenNodeIsSyncing() {
    nodeIsSyncing();
    final SafeFuture<Optional<AttestationData>> result =
        validatorApiHandler.createAttestationData(ONE, 1);

    assertThat(result).isCompletedExceptionally();
    assertThatThrownBy(result::get).hasRootCauseInstanceOf(NodeSyncingException.class);
  }

  @Test
  public void createAttestationData_shouldFailWhenHeadIsOptimistic() {
    final UInt64 slot = spec.computeStartSlotAtEpoch(EPOCH).plus(ONE);
    when(chainDataClient.getCurrentSlot()).thenReturn(slot);

    final SignedBlockAndState blockAndState =
        dataStructureUtil.randomSignedBlockAndState(epochStartSlot);

    final SafeFuture<Optional<SignedBlockAndState>> blockAndStateResult =
        completedFuture(Optional.of(blockAndState));
    when(chainDataClient.getSignedBlockAndStateInEffectAtSlot(slot))
        .thenReturn(blockAndStateResult);
    when(forkChoiceTrigger.prepareForAttestationProduction(slot)).thenReturn(SafeFuture.COMPLETE);

    when(chainDataClient.isOptimisticBlock(blockAndState.getRoot())).thenReturn(true);

    final int committeeIndex = 0;
    final SafeFuture<Optional<AttestationData>> result =
        validatorApiHandler.createAttestationData(slot, committeeIndex);

    assertThat(result).isCompletedExceptionally();
    assertThatThrownBy(result::get).hasRootCauseInstanceOf(NodeSyncingException.class);
  }

  @Test
  public void createAttestationData_shouldCreateAttestation() {
    final UInt64 slot = spec.computeStartSlotAtEpoch(EPOCH).plus(ONE);
    when(chainDataClient.getCurrentSlot()).thenReturn(slot);

    dataStructureUtil.randomBlockAndState(epochStartSlot);
    final SignedBlockAndState blockAndState =
        dataStructureUtil.randomSignedBlockAndState(epochStartSlot);

    final SafeFuture<Optional<SignedBlockAndState>> blockAndStateResult =
        completedFuture(Optional.of(blockAndState));
    when(chainDataClient.getSignedBlockAndStateInEffectAtSlot(slot))
        .thenReturn(blockAndStateResult);
    when(forkChoiceTrigger.prepareForAttestationProduction(slot)).thenReturn(SafeFuture.COMPLETE);

    final int committeeIndex = 0;
    final SafeFuture<Optional<AttestationData>> result =
        validatorApiHandler.createAttestationData(slot, committeeIndex);

    assertThat(result).isCompleted();
    final Optional<AttestationData> maybeAttestation = safeJoin(result);
    assertThat(maybeAttestation).isPresent();
    final AttestationData attestationData = maybeAttestation.orElseThrow();
    assertThat(attestationData)
        .isEqualTo(
            spec.getGenericAttestationData(
                slot,
                blockAndState.getState(),
                blockAndState.getBlock().getMessage(),
                UInt64.valueOf(committeeIndex)));
    assertThat(attestationData.getSlot()).isEqualTo(slot);
    final InOrder inOrder = inOrder(forkChoiceTrigger, chainDataClient);

    // Ensure we prepare for attestation production prior to getting the block to attest to
    inOrder.verify(forkChoiceTrigger).prepareForAttestationProduction(slot);
    inOrder.verify(chainDataClient).getSignedBlockAndStateInEffectAtSlot(slot);
  }

  @Test
  public void createAttestationData_shouldRejectRequestWhenSlotIsInTheFuture() {
    final UInt64 slot = spec.computeStartSlotAtEpoch(EPOCH).plus(ONE);
    when(chainDataClient.getCurrentSlot()).thenReturn(slot.minus(1));

    final int committeeIndex = 0;
    final SafeFuture<Optional<AttestationData>> result =
        validatorApiHandler.createAttestationData(slot, committeeIndex);

    assertThatSafeFuture(result).isCompletedExceptionallyWith(IllegalArgumentException.class);
  }

  @Test
  public void createAttestationData_shouldUseCorrectSourceWhenEpochTransitionRequired() {
    final UInt64 slot = spec.computeStartSlotAtEpoch(EPOCH);
    when(chainDataClient.getCurrentSlot()).thenReturn(slot);
    // Slot is from before the current epoch, so we need to ensure we process the epoch transition
    final UInt64 blockSlot = slot.minus(1);

    final BeaconState rightState = createStateWithActiveValidators(slot);
    final SignedBlockAndState blockAndState =
        dataStructureUtil.randomSignedBlockAndState(blockSlot);
    final SignedBeaconBlock block = blockAndState.getBlock();

    final SafeFuture<Optional<SignedBlockAndState>> blockAndStateResult =
        completedFuture(Optional.of(blockAndState));
    when(chainDataClient.getSignedBlockAndStateInEffectAtSlot(slot))
        .thenReturn(blockAndStateResult);

    when(chainDataClient.getCheckpointState(EPOCH, blockAndState))
        .thenReturn(
            SafeFuture.completedFuture(
                CheckpointState.create(
                    spec, new Checkpoint(EPOCH, block.getRoot()), block, rightState)));
    when(forkChoiceTrigger.prepareForAttestationProduction(slot)).thenReturn(SafeFuture.COMPLETE);

    final int committeeIndex = 0;
    final SafeFuture<Optional<AttestationData>> result =
        validatorApiHandler.createAttestationData(slot, committeeIndex);

    assertThat(result).isCompleted();
    final Optional<AttestationData> maybeAttestation = safeJoin(result);
    assertThat(maybeAttestation).isPresent();
    final AttestationData attestationData = maybeAttestation.orElseThrow();
    assertThat(attestationData)
        .isEqualTo(
            spec.getGenericAttestationData(
                slot, rightState, block.getMessage(), UInt64.valueOf(committeeIndex)));
    assertThat(attestationData.getSlot()).isEqualTo(slot);
  }

  @Test
  public void createAggregate_shouldFailWhenNodeIsSyncing() {
    nodeIsSyncing();
    final SafeFuture<Optional<Attestation>> result =
        validatorApiHandler.createAggregate(
            ONE, dataStructureUtil.randomAttestationData().hashTreeRoot(), Optional.empty());

    assertThat(result).isCompletedExceptionally();
    assertThatThrownBy(result::get).hasRootCauseInstanceOf(NodeSyncingException.class);
  }

  @Test
  public void createSyncCommitteeContribution() {
    nodeIsSyncing();
    final SafeFuture<Optional<SyncCommitteeContribution>> result =
        validatorApiHandler.createSyncCommitteeContribution(
            ONE, 0, dataStructureUtil.randomBytes32());

    assertThat(result).isCompletedExceptionally();
    assertThatThrownBy(result::get).hasRootCauseInstanceOf(NodeSyncingException.class);
  }

  @Test
  public void createAggregate_shouldReturnAggregateFromAttestationPool() {
    final AttestationData attestationData = dataStructureUtil.randomAttestationData();
    final Optional<Attestation> aggregate = Optional.of(dataStructureUtil.randomAttestation());
    when(attestationPool.createAggregateFor(
            eq(attestationData.hashTreeRoot()), eq(Optional.empty())))
        .thenReturn(aggregate);

    assertThat(
            validatorApiHandler.createAggregate(
                aggregate.get().getData().getSlot(),
                attestationData.hashTreeRoot(),
                Optional.empty()))
        .isCompletedWithValue(aggregate);
  }

  @Test
  public void subscribeToBeaconCommittee_shouldSubscribeViaAttestationTopicSubscriptions() {
    final int committeeIndex = 10;
    final UInt64 aggregationSlot = UInt64.valueOf(13);
    final UInt64 committeesAtSlot = UInt64.valueOf(10);
    final int validatorIndex = 1;

    final SafeFuture<Void> result =
        validatorApiHandler.subscribeToBeaconCommittee(
            List.of(
                new CommitteeSubscriptionRequest(
                    validatorIndex, committeeIndex, committeesAtSlot, aggregationSlot, true)));

    assertThat(result).isCompleted();
    verify(attestationTopicSubscriptions)
        .subscribeToCommitteeForAggregation(committeeIndex, committeesAtSlot, aggregationSlot);
    verify(activeValidatorTracker).onCommitteeSubscriptionRequest(validatorIndex, aggregationSlot);
  }

  @Test
  public void subscribeToBeaconCommittee_shouldUpdateActiveValidatorTrackerWhenNotAggregating() {
    final int committeeIndex = 10;
    final UInt64 aggregationSlot = UInt64.valueOf(13);
    final UInt64 committeesAtSlot = UInt64.valueOf(10);
    final int validatorIndex = 1;

    final SafeFuture<Void> result =
        validatorApiHandler.subscribeToBeaconCommittee(
            List.of(
                new CommitteeSubscriptionRequest(
                    validatorIndex, committeeIndex, committeesAtSlot, aggregationSlot, false)));

    assertThat(result).isCompleted();
    verifyNoInteractions(attestationTopicSubscriptions);
    verify(activeValidatorTracker).onCommitteeSubscriptionRequest(validatorIndex, aggregationSlot);
  }

  @Test
  void subscribeToSyncCommitteeSubnets_shouldConvertCommitteeIndexToSubnetId() {
    final SyncCommitteeSubnetSubscription subscription1 =
        new SyncCommitteeSubnetSubscription(1, IntSet.of(1, 2, 15, 30), UInt64.valueOf(44));
    final SyncCommitteeSubnetSubscription subscription2 =
        new SyncCommitteeSubnetSubscription(1, IntSet.of(5, 10), UInt64.valueOf(35));

    final SafeFuture<Void> result =
        validatorApiHandler.subscribeToSyncCommitteeSubnets(List.of(subscription1, subscription2));

    assertThat(result).isCompleted();

    final UInt64 unsubscribeSlotSubscription1 = spec.computeStartSlotAtEpoch(UInt64.valueOf(44));
    final UInt64 unsubscribeSlotSubscription2 = spec.computeStartSlotAtEpoch(UInt64.valueOf(35));

    verify(syncCommitteeSubscriptionManager).subscribe(0, unsubscribeSlotSubscription1);
    verify(syncCommitteeSubscriptionManager).subscribe(1, unsubscribeSlotSubscription1);
    verify(syncCommitteeSubscriptionManager).subscribe(3, unsubscribeSlotSubscription1);

    verify(syncCommitteeSubscriptionManager).subscribe(0, unsubscribeSlotSubscription2);
    verify(syncCommitteeSubscriptionManager).subscribe(1, unsubscribeSlotSubscription2);
    verifyNoMoreInteractions(syncCommitteeSubscriptionManager);
  }

  @Test
  public void sendSignedAttestations_shouldAddAttestationToAttestationManager() {
    final Attestation attestation = dataStructureUtil.randomAttestation();
    when(attestationManager.addAttestation(any(ValidatableAttestation.class), any()))
        .thenReturn(completedFuture(InternalValidationResult.ACCEPT));
    final SafeFuture<List<SubmitDataError>> result =
        validatorApiHandler.sendSignedAttestations(List.of(attestation));
    assertThat(result).isCompletedWithValue(emptyList());

    verify(attestationManager)
        .addAttestation(ValidatableAttestation.from(spec, attestation), Optional.empty());
  }

  @Test
  void sendSignedAttestations_shouldSaveConvertedAttestationFromSingleAttestation() {
<<<<<<< HEAD
    spec = TestSpecFactory.createMinimalElectra();
    dataStructureUtil = new DataStructureUtil(spec);
    validatorApiHandler =
        new ValidatorApiHandler(
            chainDataProvider,
            nodeDataProvider,
            networkDataProvider,
            chainDataClient,
            syncStateProvider,
            blockFactory,
            attestationPool,
            attestationManager,
            attestationTopicSubscriptions,
            activeValidatorTracker,
            dutyMetrics,
            performanceTracker,
            spec,
            forkChoiceTrigger,
            proposersDataManager,
            syncCommitteeMessagePool,
            syncCommitteeContributionPool,
            syncCommitteeSubscriptionManager,
            blockProductionPerformanceFactory,
            blockPublisher,
            executionProofManager);

=======
>>>>>>> 88e2d22d
    final Attestation attestation = dataStructureUtil.randomSingleAttestation();
    final Attestation convertedAttestation = dataStructureUtil.randomAttestation();
    doAnswer(
            invocation -> {
              invocation
                  .getArgument(0, ValidatableAttestation.class)
                  .convertToAggregatedFormatFromSingleAttestation(convertedAttestation);
              return completedFuture(InternalValidationResult.ACCEPT);
            })
        .when(attestationManager)
        .addAttestation(any(ValidatableAttestation.class), any());

    final SafeFuture<List<SubmitDataError>> result =
        validatorApiHandler.sendSignedAttestations(List.of(attestation));
    assertThat(result).isCompletedWithValue(emptyList());

    verify(dutyMetrics).onAttestationPublished(convertedAttestation.getData().getSlot());
    verify(performanceTracker).saveProducedAttestation(convertedAttestation);
  }

  @Test
  void sendSignedAttestations_shouldAddToDutyMetricsAndPerformanceTrackerWhenNotInvalid() {
    final Attestation attestation = dataStructureUtil.randomAttestation();
    when(attestationManager.addAttestation(any(ValidatableAttestation.class), any()))
        .thenReturn(completedFuture(InternalValidationResult.SAVE_FOR_FUTURE));

    final SafeFuture<List<SubmitDataError>> result =
        validatorApiHandler.sendSignedAttestations(List.of(attestation));
    assertThat(result).isCompletedWithValue(emptyList());

    verify(dutyMetrics).onAttestationPublished(attestation.getData().getSlot());
    verify(performanceTracker).saveProducedAttestation(attestation);
  }

  @Test
  void sendSignedAttestations_shouldNotAddToDutyMetricsAndPerformanceTrackerWhenInvalid() {
    final Attestation attestation = dataStructureUtil.randomAttestation();
    when(attestationManager.addAttestation(any(ValidatableAttestation.class), any()))
        .thenReturn(completedFuture(InternalValidationResult.reject("Bad juju")));

    final SafeFuture<List<SubmitDataError>> result =
        validatorApiHandler.sendSignedAttestations(List.of(attestation));
    assertThat(result).isCompletedWithValue(List.of(new SubmitDataError(ZERO, "Bad juju")));

    verify(dutyMetrics, never()).onAttestationPublished(attestation.getData().getSlot());
    verify(performanceTracker, never()).saveProducedAttestation(attestation);
  }

  @Test
  void sendSignedAttestations_shouldProcessMixOfValidAndInvalidAttestations() {
    final Attestation invalidAttestation = dataStructureUtil.randomAttestation();
    final Attestation validAttestation = dataStructureUtil.randomAttestation();
    when(attestationManager.addAttestation(validatableAttestationOf(invalidAttestation), any()))
        .thenReturn(completedFuture(InternalValidationResult.reject("Bad juju")));
    when(attestationManager.addAttestation(validatableAttestationOf(validAttestation), any()))
        .thenReturn(completedFuture(InternalValidationResult.ACCEPT));

    final SafeFuture<List<SubmitDataError>> result =
        validatorApiHandler.sendSignedAttestations(List.of(invalidAttestation, validAttestation));
    assertThat(result).isCompletedWithValue(List.of(new SubmitDataError(ZERO, "Bad juju")));

    verify(dutyMetrics, never()).onAttestationPublished(invalidAttestation.getData().getSlot());
    verify(dutyMetrics).onAttestationPublished(validAttestation.getData().getSlot());
    verify(performanceTracker, never()).saveProducedAttestation(invalidAttestation);
    verify(performanceTracker).saveProducedAttestation(validAttestation);
  }

  private ValidatableAttestation validatableAttestationOf(final Attestation validAttestation) {
    return argThat(
        argument -> argument != null && argument.getAttestation().equals(validAttestation));
  }

  @Test
  public void sendSignedBlock_shouldPublish() {
    final SignedBeaconBlock block = dataStructureUtil.randomSignedBeaconBlock(5);
    when(blockPublisher.sendSignedBlock(eq(block), eq(NOT_REQUIRED), any()))
        .thenReturn(SafeFuture.completedFuture(SendSignedBlockResult.success(block.getRoot())));
    final SafeFuture<SendSignedBlockResult> result =
        validatorApiHandler.sendSignedBlock(block, NOT_REQUIRED);

    assertThat(result).isCompletedWithValue(SendSignedBlockResult.success(block.getRoot()));
  }

  @Test
  public void sendSignedBlock_shouldCatchPublishFailure() {
    final SignedBeaconBlock block = dataStructureUtil.randomSignedBeaconBlock(5);
    when(blockPublisher.sendSignedBlock(eq(block), eq(NOT_REQUIRED), any()))
        .thenReturn(SafeFuture.failedFuture(new RuntimeException("Failed to publish block")));

    final SafeFuture<SendSignedBlockResult> result =
        validatorApiHandler.sendSignedBlock(block, NOT_REQUIRED);

    assertThat(result)
        .isCompletedWithValue(SendSignedBlockResult.rejected("Failed to publish block"));
  }

  @Test
  public void
      sendSignedBlock_shouldOnlyDoEquivocationValidationIfBlockIsLocallyCreatedAngGossipValidationRequested() {
    // creating a block first in order to cache the block root
    final UInt64 newSlot = UInt64.valueOf(25);
    final BeaconState blockSlotState = dataStructureUtil.randomBeaconState(newSlot);
    final BLSSignature randaoReveal = dataStructureUtil.randomSignature();
    final BlockContainerAndMetaData blockContainerAndMetaData =
        dataStructureUtil.randomBlockContainerAndMetaData(newSlot);

    when(chainDataClient.getStateForBlockProduction(eq(newSlot), eq(false), any()))
        .thenReturn(SafeFuture.completedFuture(Optional.of(blockSlotState)));
    when(blockFactory.createUnsignedBlock(
            blockSlotState,
            newSlot,
            randaoReveal,
            Optional.empty(),
            Optional.of(ONE),
            BlockProductionPerformance.NOOP))
        .thenReturn(SafeFuture.completedFuture(blockContainerAndMetaData));

    assertThat(
            validatorApiHandler.createUnsignedBlock(
                newSlot, randaoReveal, Optional.empty(), Optional.of(ONE)))
        .isCompleted();

    final SignedBeaconBlock block =
        dataStructureUtil
            .getSpec()
            .atSlot(newSlot)
            .getSchemaDefinitions()
            .getSignedBeaconBlockSchema()
            .create(
                blockContainerAndMetaData.blockContainer().getBlock(),
                dataStructureUtil.randomSignature());

    when(blockPublisher.sendSignedBlock(eq(block), eq(EQUIVOCATION), any()))
        .thenReturn(SafeFuture.completedFuture(SendSignedBlockResult.success(block.getRoot())));

    // require GOSSIP validation
    final SafeFuture<SendSignedBlockResult> result =
        validatorApiHandler.sendSignedBlock(block, GOSSIP);

    assertThat(result).isCompletedWithValue(SendSignedBlockResult.success(block.getRoot()));

    // for locally created blocks, the validation level should have been changed to EQUIVOCATION
    verify(blockPublisher).sendSignedBlock(eq(block), eq(EQUIVOCATION), any());
  }

  @Test
  public void sendAggregateAndProofs_shouldPostAggregateAndProof() {
    final SignedAggregateAndProof aggregateAndProof =
        dataStructureUtil.randomSignedAggregateAndProof();
    when(attestationManager.addAggregate(any(ValidatableAttestation.class), any()))
        .thenReturn(completedFuture(InternalValidationResult.ACCEPT));
    final SafeFuture<List<SubmitDataError>> result =
        validatorApiHandler.sendAggregateAndProofs(List.of(aggregateAndProof));
    assertThat(result).isCompletedWithValue(emptyList());

    verify(attestationManager)
        .addAggregate(
            ValidatableAttestation.aggregateFromValidator(spec, aggregateAndProof),
            Optional.empty());
  }

  @Test
  void sendAggregateAndProofs_shouldProcessMixOfValidAndInvalidAggregates() {
    final SignedAggregateAndProof invalidAggregate =
        dataStructureUtil.randomSignedAggregateAndProof();
    final SignedAggregateAndProof validAggregate =
        dataStructureUtil.randomSignedAggregateAndProof();
    when(attestationManager.addAggregate(
            ValidatableAttestation.aggregateFromValidator(spec, invalidAggregate),
            Optional.empty()))
        .thenReturn(completedFuture(InternalValidationResult.reject("Bad juju")));
    when(attestationManager.addAggregate(
            ValidatableAttestation.aggregateFromValidator(spec, validAggregate), Optional.empty()))
        .thenReturn(completedFuture(InternalValidationResult.ACCEPT));

    final SafeFuture<List<SubmitDataError>> result =
        validatorApiHandler.sendAggregateAndProofs(List.of(invalidAggregate, validAggregate));
    assertThat(result).isCompletedWithValue(List.of(new SubmitDataError(ZERO, "Bad juju")));

    // Should send both to the attestation manager.
    verify(attestationManager)
        .addAggregate(
            argThat(
                validatableAttestation ->
                    validatableAttestation.getSignedAggregateAndProof().equals(validAggregate)),
            any());
    verify(attestationManager)
        .addAggregate(
            argThat(
                validatableAttestation ->
                    validatableAttestation.getSignedAggregateAndProof().equals(invalidAggregate)),
            any());
  }

  @Test
  void getValidatorIndices_shouldThrowExceptionWhenBestStateNotAvailable() {
    when(chainDataClient.getBestState()).thenReturn(Optional.empty());

    // The validator client needs to be able to differentiate between the state not yet being loaded
    // and the requested validators not existing so it doesn't skip scheduling duties.
    assertThatSafeFuture(
            validatorApiHandler.getValidatorIndices(List.of(dataStructureUtil.randomPublicKey())))
        .isCompletedExceptionallyWith(IllegalStateException.class);
  }

  @Test
  void getValidatorIndices_shouldReturnMapWithKnownValidatorsWhenBestStateAvailable() {
    final BeaconState state = dataStructureUtil.randomBeaconState();
    final BLSPublicKey validator0 =
        BLSPublicKey.fromBytesCompressed(state.getValidators().get(0).getPubkeyBytes());
    final BLSPublicKey unknownValidator = dataStructureUtil.randomPublicKey();
    when(chainDataClient.getBestState()).thenReturn(Optional.of(SafeFuture.completedFuture(state)));

    assertThatSafeFuture(
            validatorApiHandler.getValidatorIndices(List.of(validator0, unknownValidator)))
        .isCompletedWithValue(Map.of(validator0, 0));
  }

  @Test
  void sendSyncCommitteeMessages_shouldAllowEmptyRequest() {
    final List<SyncCommitteeMessage> messages = List.of();
    final SafeFuture<List<SubmitDataError>> result =
        validatorApiHandler.sendSyncCommitteeMessages(messages);
    assertThat(result).isCompleted();
  }

  @Test
  void sendSyncCommitteeMessages_shouldAddMessagesToPool() {
    final SyncCommitteeMessage message = dataStructureUtil.randomSyncCommitteeMessage();
    final List<SyncCommitteeMessage> messages = List.of(message);
    when(syncCommitteeMessagePool.addLocal(any()))
        .thenReturn(SafeFuture.completedFuture(InternalValidationResult.ACCEPT));
    final SafeFuture<List<SubmitDataError>> result =
        validatorApiHandler.sendSyncCommitteeMessages(messages);
    assertThat(result).isCompletedWithValue(emptyList());
    verify(performanceTracker).saveProducedSyncCommitteeMessage(message);
  }

  @Test
  void sendSyncCommitteeMessages_shouldRaiseErrors() {
    final SyncCommitteeMessage message = dataStructureUtil.randomSyncCommitteeMessage();
    final List<SyncCommitteeMessage> messages = List.of(message);
    when(syncCommitteeMessagePool.addLocal(any()))
        .thenReturn(
            SafeFuture.completedFuture(
                InternalValidationResult.create(ValidationResultCode.REJECT, "Rejected")));
    final SafeFuture<List<SubmitDataError>> result =
        validatorApiHandler.sendSyncCommitteeMessages(messages);
    assertThat(result).isCompletedWithValue(List.of(new SubmitDataError(UInt64.ZERO, "Rejected")));
    verify(performanceTracker, never()).saveProducedSyncCommitteeMessage(message);
  }

  @Test
  void sendSignedContributionAndProofs_shouldAllowEmptyRequest() {
    final SafeFuture<Void> result =
        validatorApiHandler.sendSignedContributionAndProofs(emptyList());
    assertThat(result).isCompleted();
  }

  @Test
  void sendSignedContributionAndProofs_shouldAddContributionsToPool() {
    final SignedContributionAndProof contribution =
        dataStructureUtil.randomSignedContributionAndProof(5);
    when(syncCommitteeContributionPool.addLocal(any()))
        .thenReturn(SafeFuture.completedFuture(InternalValidationResult.ACCEPT));

    final SafeFuture<Void> result =
        validatorApiHandler.sendSignedContributionAndProofs(List.of(contribution));
    assertThat(result).isCompleted();
  }

  @Test
  void sendSignedContributionAndProofs_shouldReportErrors() {
    final SignedContributionAndProof contribution1 =
        dataStructureUtil.randomSignedContributionAndProof(5);
    final SignedContributionAndProof contribution2 =
        dataStructureUtil.randomSignedContributionAndProof(5);
    when(syncCommitteeContributionPool.addLocal(contribution1))
        .thenReturn(
            SafeFuture.completedFuture(
                InternalValidationResult.create(ValidationResultCode.REJECT, "Bad")));
    when(syncCommitteeContributionPool.addLocal(contribution2))
        .thenReturn(
            SafeFuture.completedFuture(
                InternalValidationResult.create(ValidationResultCode.REJECT, "Worse")));

    final SafeFuture<Void> result =
        validatorApiHandler.sendSignedContributionAndProofs(List.of(contribution1, contribution2));
    assertThatSafeFuture(result)
        .isCompletedExceptionallyWith(IllegalArgumentException.class)
        .hasMessageContainingAll("Bad", "Worse");
  }

  @Test
  void registerValidators_shouldUpdateRegistrations() {
    final SszList<SignedValidatorRegistration> validatorRegistrations =
        dataStructureUtil.randomSignedValidatorRegistrations(4);

    setupValidatorsState(validatorRegistrations);

    when(chainDataClient.getCurrentSlot()).thenReturn(ONE);

    final SafeFuture<Void> result = validatorApiHandler.registerValidators(validatorRegistrations);

    assertThat(result).isCompleted();

    verify(proposersDataManager).updateValidatorRegistrations(validatorRegistrations, ONE);
  }

  @Test
  public void checkValidatorsDoppelganger_ShouldReturnEmptyResult()
      throws ExecutionException, InterruptedException {
    final List<UInt64> validatorIndices =
        List.of(
            dataStructureUtil.randomUInt64(),
            dataStructureUtil.randomUInt64(),
            dataStructureUtil.randomUInt64());
    final UInt64 epoch = dataStructureUtil.randomEpoch();
    final Optional<UInt64> currentEpoch = Optional.of(epoch.plus(dataStructureUtil.randomEpoch()));

    when(nodeDataProvider.getValidatorLiveness(any(), any(), any()))
        .thenReturn(SafeFuture.completedFuture(Optional.empty()));
    when(chainDataProvider.getCurrentEpoch()).thenReturn(currentEpoch);
    final SafeFuture<Optional<List<ValidatorLivenessAtEpoch>>> result =
        validatorApiHandler.getValidatorsLiveness(validatorIndices, epoch);

    verify(nodeDataProvider).getValidatorLiveness(validatorIndices, epoch, currentEpoch);
    assertThat(result).isCompleted();
    assertThat(result.get()).isEmpty();
  }

  @Test
  public void checkValidatorsDoppelganger_ShouldReturnDoppelgangerDetectionResult()
      throws ExecutionException, InterruptedException {
    final UInt64 firstIndex = dataStructureUtil.randomUInt64();
    final UInt64 secondIndex = dataStructureUtil.randomUInt64();
    final UInt64 thirdIndex = dataStructureUtil.randomUInt64();

    final UInt64 epoch = dataStructureUtil.randomEpoch();

    final Optional<UInt64> currentEpoch = Optional.of(epoch.plus(dataStructureUtil.randomEpoch()));

    List<UInt64> validatorIndices = List.of(firstIndex, secondIndex, thirdIndex);

    List<ValidatorLivenessAtEpoch> validatorLivenessAtEpochs =
        List.of(
            new ValidatorLivenessAtEpoch(firstIndex, false),
            new ValidatorLivenessAtEpoch(secondIndex, true),
            new ValidatorLivenessAtEpoch(thirdIndex, true));

    when(nodeDataProvider.getValidatorLiveness(any(), any(), any()))
        .thenReturn(SafeFuture.completedFuture(Optional.of(validatorLivenessAtEpochs)));

    when(chainDataProvider.getCurrentEpoch()).thenReturn(currentEpoch);

    final SafeFuture<Optional<List<ValidatorLivenessAtEpoch>>> result =
        validatorApiHandler.getValidatorsLiveness(validatorIndices, epoch);

    verify(nodeDataProvider).getValidatorLiveness(validatorIndices, epoch, currentEpoch);
    assertThat(result).isCompleted();
    assertThat(result.get()).isPresent();
    List<ValidatorLivenessAtEpoch> validatorLivenessAtEpochsResult = result.get().get();
    assertThat(validatorIsLive(validatorLivenessAtEpochsResult, firstIndex)).isFalse();
    assertThat(validatorIsLive(validatorLivenessAtEpochsResult, secondIndex)).isTrue();
    assertThat(validatorIsLive(validatorLivenessAtEpochsResult, thirdIndex)).isTrue();
  }

  @Test
  public void getBeaconCommitteeSelectionProofShouldNotBeImplementedByBeaconNode() {
    assertThatThrownBy(() -> validatorApiHandler.getBeaconCommitteeSelectionProof(List.of()))
        .isInstanceOf(UnsupportedOperationException.class);
  }

  @Test
  public void getSyncCommitteeSelectionProofShouldNotBeImplementedByBeaconNode() {
    assertThatThrownBy(() -> validatorApiHandler.getSyncCommitteeSelectionProof(List.of()))
        .isInstanceOf(UnsupportedOperationException.class);
  }

  @Test
  public void shouldReportPerformanceWhenAttestationIsIgnored() {
    final Attestation attestation = dataStructureUtil.randomAttestation();
    when(attestationManager.addAttestation(any(), any()))
        .thenReturn(completedFuture(InternalValidationResult.IGNORE));
    final SafeFuture<List<SubmitDataError>> result =
        validatorApiHandler.sendSignedAttestations(List.of(attestation));
    verify(attestationManager)
        .addAttestation(ValidatableAttestation.fromValidator(spec, attestation), Optional.empty());
    verify(performanceTracker).saveProducedAttestation(attestation);
    verify(dutyMetrics).onAttestationPublished(attestation.getData().getSlot());
    assertThat(result).isCompletedWithValue(emptyList());
  }

  @Test
  public void shouldReportPerformanceWhenAttestationIsSavedForTheFuture() {
    final Attestation attestation = dataStructureUtil.randomAttestation();
    when(attestationManager.addAttestation(any(), any()))
        .thenReturn(completedFuture(InternalValidationResult.SAVE_FOR_FUTURE));
    final SafeFuture<List<SubmitDataError>> result =
        validatorApiHandler.sendSignedAttestations(List.of(attestation));
    verify(attestationManager)
        .addAttestation(ValidatableAttestation.fromValidator(spec, attestation), Optional.empty());
    verify(performanceTracker).saveProducedAttestation(attestation);
    verify(dutyMetrics).onAttestationPublished(attestation.getData().getSlot());
    assertThat(result).isCompletedWithValue(emptyList());
  }

  @Test
  public void createUnsignedExecutionPayload_shouldFailWhenNodeIsSyncing() {
    nodeIsSyncing();
    final SafeFuture<Optional<ExecutionPayloadEnvelope>> result =
        validatorApiHandler.createUnsignedExecutionPayload(
            ONE, dataStructureUtil.randomBuilderIndex());

    assertThat(result).isCompletedExceptionally();
    assertThatThrownBy(result::get).hasRootCauseInstanceOf(NodeSyncingException.class);
  }

  @Test
  public void createUnsignedExecutionPayload_shouldFailWhenParentBlockIsOptimistic() {
    final UInt64 newSlot = UInt64.valueOf(25);
    final BeaconBlockAndState blockAndState = dataStructureUtil.randomBlockAndState(newSlot);
    when(chainDataClient.getBlockAndStateInEffectAtSlot(eq(newSlot)))
        .thenReturn(SafeFuture.completedFuture(Optional.of(blockAndState)));
    when(chainDataClient.isOptimisticBlock(blockAndState.getParentRoot())).thenReturn(true);

    final SafeFuture<Optional<ExecutionPayloadEnvelope>> result =
        validatorApiHandler.createUnsignedExecutionPayload(
            newSlot, dataStructureUtil.randomBuilderIndex());

    assertThat(result).isCompletedExceptionally();
    assertThatThrownBy(result::get).hasRootCauseInstanceOf(NodeSyncingException.class);
    verifyNoInteractions(blockFactory);
  }

  @Test
  public void createUnsignedExecutionPayload_shouldCreateExecutionPayload() {
    final UInt64 newSlot = UInt64.valueOf(25);
    final BeaconBlockAndState blockAndState = dataStructureUtil.randomBlockAndState(newSlot);
    final UInt64 builderIndex = UInt64.valueOf(42);
    final ExecutionPayloadEnvelope executionPayload =
        dataStructureUtil.randomExecutionPayloadEnvelope(newSlot);

    when(chainDataClient.getBlockAndStateInEffectAtSlot(eq(newSlot)))
        .thenReturn(SafeFuture.completedFuture(Optional.of(blockAndState)));
    when(executionPayloadFactory.createUnsignedExecutionPayload(builderIndex, blockAndState))
        .thenReturn(SafeFuture.completedFuture(executionPayload));

    SafeFuture<Optional<ExecutionPayloadEnvelope>> result =
        validatorApiHandler.createUnsignedExecutionPayload(newSlot, builderIndex);

    assertThat(result).isCompletedWithValue(Optional.of(executionPayload));
  }

  @Test
  public void publishSignedExecutionPayload_shouldPublish() {
    final SignedExecutionPayloadEnvelope signedExecutionPayload =
        dataStructureUtil.randomSignedExecutionPayloadEnvelope(5);
    when(executionPayloadPublisher.publishSignedExecutionPayload(eq(signedExecutionPayload)))
        .thenReturn(SafeFuture.COMPLETE);
    final SafeFuture<Void> result =
        validatorApiHandler.publishSignedExecutionPayload(signedExecutionPayload);

    assertThat(result).isCompleted();

    verify(executionPayloadPublisher).publishSignedExecutionPayload(signedExecutionPayload);
  }

  private boolean validatorIsLive(
      final List<ValidatorLivenessAtEpoch> validatorLivenessAtEpochs, final UInt64 validatorIndex) {
    return validatorLivenessAtEpochs.stream()
        .anyMatch(
            validatorLivenessAtEpoch ->
                validatorLivenessAtEpoch.index().equals(validatorIndex)
                    && validatorLivenessAtEpoch.isLive());
  }

  private <T> Optional<T> assertCompletedSuccessfully(final SafeFuture<Optional<T>> result) {
    assertThat(result).isCompleted();
    return safeJoin(result);
  }

  private BeaconState createStateWithActiveValidators() {
    return createStateWithActiveValidators(previousEpochStartSlot);
  }

  private BeaconState createStateWithActiveValidators(final UInt64 slot) {
    return dataStructureUtil
        .randomBeaconState(32)
        .updated(
            state -> {
              state.setSlot(slot);
              final SszMutableList<Validator> validators = state.getValidators();
              for (int i = 0; i < validators.size(); i++) {
                validators.update(
                    i,
                    validator ->
                        validator
                            .withActivationEligibilityEpoch(ZERO)
                            .withActivationEpoch(ZERO)
                            .withExitEpoch(SpecConfig.FAR_FUTURE_EPOCH)
                            .withWithdrawableEpoch(SpecConfig.FAR_FUTURE_EPOCH));
              }
            });
  }

  private void setupValidatorsState(
      final SszList<SignedValidatorRegistration> validatorRegistrations) {
    setupValidatorsState(
        validatorRegistrations, validatorRegistrations.size(), Collections.emptyMap());
  }

  private void setupValidatorsState(
      final SszList<SignedValidatorRegistration> validatorRegistrations,
      final int numOfValidatorsToSetup,
      final Map<BLSPublicKey, ValidatorStatus> statusOverrides) {
    final List<StateValidatorData> data =
        IntStream.range(0, numOfValidatorsToSetup)
            .mapToObj(
                index -> {
                  final SignedValidatorRegistration validatorRegistration =
                      validatorRegistrations.get(index);
                  final BLSPublicKey publicKey = validatorRegistration.getMessage().getPublicKey();
                  return new StateValidatorData(
                      UInt64.valueOf(index),
                      dataStructureUtil.randomUInt64(),
                      statusOverrides.getOrDefault(publicKey, ValidatorStatus.active_ongoing),
                      dataStructureUtil.validatorBuilder().publicKey(publicKey).build());
                })
            .collect(Collectors.toList());

    final ObjectAndMetaData<List<StateValidatorData>> stateValidators =
        new ObjectAndMetaData<>(data, SpecMilestone.BELLATRIX, false, true, false);

    final List<String> validators =
        validatorRegistrations.stream()
            .map(SignedValidatorRegistration::getMessage)
            .map(ValidatorRegistration::getPublicKey)
            .map(BLSPublicKey::toString)
            .collect(toList());

    when(chainDataProvider.getStateValidators("head", validators, new HashSet<>()))
        .thenReturn(SafeFuture.completedFuture(Optional.of(stateValidators)));
  }
}<|MERGE_RESOLUTION|>--- conflicted
+++ resolved
@@ -201,12 +201,9 @@
             syncCommitteeSubscriptionManager,
             blockProductionPerformanceFactory,
             blockPublisher,
-<<<<<<< HEAD
+            executionPayloadFactory,
+            executionPayloadPublisher,
             executionProofManager);
-=======
-            executionPayloadFactory,
-            executionPayloadPublisher);
->>>>>>> 88e2d22d
 
     when(syncStateProvider.getCurrentSyncState()).thenReturn(SyncState.IN_SYNC);
     when(forkChoiceTrigger.prepareForBlockProduction(any(), any())).thenReturn(SafeFuture.COMPLETE);
@@ -459,13 +456,10 @@
             syncCommitteeSubscriptionManager,
             blockProductionPerformanceFactory,
             blockPublisher,
-<<<<<<< HEAD
+            executionPayloadFactory,
+            executionPayloadPublisher,
             executionProofManager);
-=======
-            executionPayloadFactory,
-            executionPayloadPublisher);
     dataStructureUtil = new DataStructureUtil(spec);
->>>>>>> 88e2d22d
     // Best state is still in Phase0
     final BeaconState state =
         dataStructureUtil.stateBuilderPhase0().slot(previousEpochStartSlot.minus(1)).build();
@@ -877,35 +871,6 @@
 
   @Test
   void sendSignedAttestations_shouldSaveConvertedAttestationFromSingleAttestation() {
-<<<<<<< HEAD
-    spec = TestSpecFactory.createMinimalElectra();
-    dataStructureUtil = new DataStructureUtil(spec);
-    validatorApiHandler =
-        new ValidatorApiHandler(
-            chainDataProvider,
-            nodeDataProvider,
-            networkDataProvider,
-            chainDataClient,
-            syncStateProvider,
-            blockFactory,
-            attestationPool,
-            attestationManager,
-            attestationTopicSubscriptions,
-            activeValidatorTracker,
-            dutyMetrics,
-            performanceTracker,
-            spec,
-            forkChoiceTrigger,
-            proposersDataManager,
-            syncCommitteeMessagePool,
-            syncCommitteeContributionPool,
-            syncCommitteeSubscriptionManager,
-            blockProductionPerformanceFactory,
-            blockPublisher,
-            executionProofManager);
-
-=======
->>>>>>> 88e2d22d
     final Attestation attestation = dataStructureUtil.randomSingleAttestation();
     final Attestation convertedAttestation = dataStructureUtil.randomAttestation();
     doAnswer(
