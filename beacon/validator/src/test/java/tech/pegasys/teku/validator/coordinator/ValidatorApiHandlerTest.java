--- conflicted
+++ resolved
@@ -839,13 +839,7 @@
 
     // TODO: fix assertion for blob sidecars
     verify(blobSidecarGossipChannel).publishBlobSidecars(List.of());
-<<<<<<< HEAD
-    verify(blobSidecarPool)
-        .onCompletedBlockAndBlobSidecarsOld(
-            block, blobSidecars.stream().map(SignedBlobSidecarOld::getBlobSidecar).toList());
-=======
     verify(blobSidecarPool).onCompletedBlockAndBlobSidecars(block, List.of());
->>>>>>> f158d1e1
     verify(blockGossipChannel).publishBlock(block);
     verify(blockImportChannel).importBlock(block, NOT_REQUIRED);
     assertThat(result).isCompletedWithValue(SendSignedBlockResult.success(block.getRoot()));
@@ -865,13 +859,7 @@
 
     // TODO: fix assertion for blob sidecars
     verify(blobSidecarGossipChannel).publishBlobSidecars(List.of());
-<<<<<<< HEAD
-    verify(blobSidecarPool)
-        .onCompletedBlockAndBlobSidecarsOld(
-            block, blobSidecars.stream().map(SignedBlobSidecarOld::getBlobSidecar).toList());
-=======
     verify(blobSidecarPool).onCompletedBlockAndBlobSidecars(block, List.of());
->>>>>>> f158d1e1
     verify(blockGossipChannel).publishBlock(block);
     verify(blockImportChannel).importBlock(block, NOT_REQUIRED);
     assertThat(result)
@@ -893,13 +881,7 @@
 
     // TODO: fix assertion for blob sidecars
     verify(blobSidecarGossipChannel).publishBlobSidecars(List.of());
-<<<<<<< HEAD
-    verify(blobSidecarPool)
-        .onCompletedBlockAndBlobSidecarsOld(
-            block, blobSidecars.stream().map(SignedBlobSidecarOld::getBlobSidecar).toList());
-=======
     verify(blobSidecarPool).onCompletedBlockAndBlobSidecars(block, List.of());
->>>>>>> f158d1e1
     verify(blockGossipChannel).publishBlock(block);
     verify(blockImportChannel).importBlock(block, NOT_REQUIRED);
     assertThat(result).isCompletedWithValue(SendSignedBlockResult.success(block.getRoot()));
