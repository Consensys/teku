--- conflicted
+++ resolved
@@ -71,11 +71,7 @@
   @Override
   public SafeFuture<Void> requestBlobSidecarsByRange(
       final UInt64 startSlot, final UInt64 count, final RpcResponseListener<BlobSidecar> listener) {
-<<<<<<< HEAD
-    if (blobSidecarsRateTracker.orElseThrow().popObjectRequests(count.longValue()) > 0) {
-=======
-    if (blobSidecarsRateTracker.approveObjectsRequest(count.longValue()).isPresent()) {
->>>>>>> 6ed90449
+    if (blobSidecarsRateTracker.orElseThrow().approveObjectsRequest(count.longValue()).isPresent()) {
       LOG.debug("Sending request for {} blob sidecars", count);
       return delegate.requestBlobSidecarsByRange(startSlot, count, listener);
     } else {
