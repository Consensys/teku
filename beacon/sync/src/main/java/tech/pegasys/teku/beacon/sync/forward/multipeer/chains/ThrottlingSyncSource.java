--- conflicted
+++ resolved
@@ -150,12 +150,8 @@
       final UInt64 count,
       final List<UInt64> columns,
       final RpcResponseListener<DataColumnSidecar> listener) {
-<<<<<<< HEAD
-    if (dataColumnSidecarsRateTracker.approveObjectsRequest(count.longValue()).isPresent()) {
-=======
     final long maxColumnsSidecarsCount = count.times(columns.size()).longValue();
     if (dataColumnSidecarsRateTracker.approveObjectsRequest(maxColumnsSidecarsCount).isPresent()) {
->>>>>>> 99df3fd3
       LOG.debug("Sending request for {} data column sidecars on {} columns", count, columns.size());
       return delegate.requestDataColumnSidecarsByRange(startSlot, count, columns, listener);
     } else {
