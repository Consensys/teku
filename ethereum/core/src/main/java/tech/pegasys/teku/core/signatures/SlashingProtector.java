/*
 * Copyright 2020 ConsenSys AG.
 *
 * Licensed under the Apache License, Version 2.0 (the "License"); you may not use this file except in compliance with
 * the License. You may obtain a copy of the License at
 *
 * http://www.apache.org/licenses/LICENSE-2.0
 *
 * Unless required by applicable law or agreed to in writing, software distributed under the License is distributed on
 * an "AS IS" BASIS, WITHOUT WARRANTIES OR CONDITIONS OF ANY KIND, either express or implied. See the License for the
 * specific language governing permissions and limitations under the License.
 */

package tech.pegasys.teku.core.signatures;

import java.io.IOException;
import java.nio.file.Path;
import java.util.HashMap;
import java.util.Map;
import java.util.Optional;
<<<<<<< HEAD
import org.apache.logging.log4j.LogManager;
import org.apache.logging.log4j.Logger;
import org.apache.tuweni.bytes.Bytes32;
import tech.pegasys.teku.bls.BLSPublicKey;
import tech.pegasys.teku.core.signatures.record.ValidatorSigningRecord;
import tech.pegasys.teku.data.slashinginterchange.SlashingProtectionRecord;
import tech.pegasys.teku.data.slashinginterchange.YamlProvider;
=======
import org.apache.tuweni.bytes.Bytes32;
import tech.pegasys.teku.bls.BLSPublicKey;
import tech.pegasys.teku.data.signingrecord.ValidatorSigningRecord;
>>>>>>> 538c0530
import tech.pegasys.teku.infrastructure.async.SafeFuture;
import tech.pegasys.teku.infrastructure.unsigned.UInt64;

public class SlashingProtector {
  private static final Logger LOG = LogManager.getLogger();
  private final Map<BLSPublicKey, ValidatorSigningRecord> signingRecords = new HashMap<>();
  private final SyncDataAccessor dataAccessor;
  private final YamlProvider yamlProvider = new YamlProvider();
  private final Path slashingProtectionBaseDir;

  public SlashingProtector(
      final SyncDataAccessor dataAccessor, final Path slashingProtectionBaseDir) {
    this.slashingProtectionBaseDir = slashingProtectionBaseDir;
    this.dataAccessor = dataAccessor;
  }

  public synchronized SafeFuture<Boolean> maySignBlock(
      final BLSPublicKey validator, final Bytes32 genesisValidatorsRoot, final UInt64 slot) {
    return SafeFuture.of(
        () -> {
<<<<<<< HEAD
          final ValidatorSigningRecord signingRecord = loadSigningRecord(validator);
          return handleResult(validator, genesisValidatorsRoot, signingRecord.maySignBlock(slot));
=======
          final ValidatorSigningRecord signingRecord =
              loadSigningRecord(validator, genesisValidatorsRoot);
          return handleResult(validator, signingRecord.maySignBlock(genesisValidatorsRoot, slot));
>>>>>>> 538c0530
        });
  }

  public synchronized SafeFuture<Boolean> maySignAttestation(
      final BLSPublicKey validator,
      final Bytes32 genesisValidatorsRoot,
      final UInt64 sourceEpoch,
      final UInt64 targetEpoch) {
    return SafeFuture.of(
        () -> {
          final ValidatorSigningRecord signingRecord =
              loadSigningRecord(validator, genesisValidatorsRoot);
          return handleResult(
              validator,
<<<<<<< HEAD
              genesisValidatorsRoot,
              signingRecord.maySignAttestation(sourceEpoch, targetEpoch));
=======
              signingRecord.maySignAttestation(genesisValidatorsRoot, sourceEpoch, targetEpoch));
>>>>>>> 538c0530
        });
  }

  private Boolean handleResult(
      final BLSPublicKey validator,
      final Bytes32 validatorsRoot,
      final Optional<ValidatorSigningRecord> newRecord)
      throws IOException {
    if (newRecord.isEmpty()) {
      return false;
    }
    writeSigningRecord(validator, validatorsRoot, newRecord.get());
    return true;
  }

  private ValidatorSigningRecord loadSigningRecord(
      final BLSPublicKey validator, final Bytes32 genesisValidatorsRoot) throws IOException {
    ValidatorSigningRecord record = signingRecords.get(validator);
    if (record != null) {
      return record;
    }
    record =
        dataAccessor
            .read(validatorRecordPath(validator))
<<<<<<< HEAD
            .map(
                val -> {
                  try {
                    return yamlProvider
                        .getObjectMapper()
                        .readValue(val.toArray(), SlashingProtectionRecord.class);
                  } catch (IOException e) {
                    LOG.trace(
                        "error parsing slashing protection file " + validatorRecordPath(validator),
                        e);
                  }
                  return new SlashingProtectionRecord();
                })
            .map(ValidatorSigningRecord::fromSlashingProtectionRecord)
            .orElseGet(ValidatorSigningRecord::new);

=======
            .map(ValidatorSigningRecord::fromBytes)
            .orElseGet(() -> new ValidatorSigningRecord(genesisValidatorsRoot));
>>>>>>> 538c0530
    signingRecords.put(validator, record);
    return record;
  }

  private void writeSigningRecord(
      final BLSPublicKey validator,
      final Bytes32 validatorsRoot,
      final ValidatorSigningRecord record)
      throws IOException {
    SlashingProtectionRecord slashingProtectionRecord =
        record.toSlashingProtectionRecord(validatorsRoot);
    dataAccessor.syncedWrite(
        validatorRecordPath(validator), yamlProvider.objectToYaml(slashingProtectionRecord));
    signingRecords.put(validator, record);
  }

  private Path validatorRecordPath(final BLSPublicKey validator) {
    return slashingProtectionBaseDir.resolve(
        validator.toBytesCompressed().toUnprefixedHexString() + ".yml");
  }
}<|MERGE_RESOLUTION|>--- conflicted
+++ resolved
@@ -18,47 +18,32 @@
 import java.util.HashMap;
 import java.util.Map;
 import java.util.Optional;
-<<<<<<< HEAD
-import org.apache.logging.log4j.LogManager;
-import org.apache.logging.log4j.Logger;
-import org.apache.tuweni.bytes.Bytes32;
-import tech.pegasys.teku.bls.BLSPublicKey;
-import tech.pegasys.teku.core.signatures.record.ValidatorSigningRecord;
-import tech.pegasys.teku.data.slashinginterchange.SlashingProtectionRecord;
-import tech.pegasys.teku.data.slashinginterchange.YamlProvider;
-=======
 import org.apache.tuweni.bytes.Bytes32;
 import tech.pegasys.teku.bls.BLSPublicKey;
 import tech.pegasys.teku.data.signingrecord.ValidatorSigningRecord;
->>>>>>> 538c0530
 import tech.pegasys.teku.infrastructure.async.SafeFuture;
 import tech.pegasys.teku.infrastructure.unsigned.UInt64;
 
 public class SlashingProtector {
-  private static final Logger LOG = LogManager.getLogger();
+
   private final Map<BLSPublicKey, ValidatorSigningRecord> signingRecords = new HashMap<>();
+
   private final SyncDataAccessor dataAccessor;
-  private final YamlProvider yamlProvider = new YamlProvider();
   private final Path slashingProtectionBaseDir;
 
   public SlashingProtector(
       final SyncDataAccessor dataAccessor, final Path slashingProtectionBaseDir) {
+    this.dataAccessor = dataAccessor;
     this.slashingProtectionBaseDir = slashingProtectionBaseDir;
-    this.dataAccessor = dataAccessor;
   }
 
   public synchronized SafeFuture<Boolean> maySignBlock(
       final BLSPublicKey validator, final Bytes32 genesisValidatorsRoot, final UInt64 slot) {
     return SafeFuture.of(
         () -> {
-<<<<<<< HEAD
-          final ValidatorSigningRecord signingRecord = loadSigningRecord(validator);
-          return handleResult(validator, genesisValidatorsRoot, signingRecord.maySignBlock(slot));
-=======
           final ValidatorSigningRecord signingRecord =
               loadSigningRecord(validator, genesisValidatorsRoot);
           return handleResult(validator, signingRecord.maySignBlock(genesisValidatorsRoot, slot));
->>>>>>> 538c0530
         });
   }
 
@@ -73,24 +58,17 @@
               loadSigningRecord(validator, genesisValidatorsRoot);
           return handleResult(
               validator,
-<<<<<<< HEAD
-              genesisValidatorsRoot,
-              signingRecord.maySignAttestation(sourceEpoch, targetEpoch));
-=======
               signingRecord.maySignAttestation(genesisValidatorsRoot, sourceEpoch, targetEpoch));
->>>>>>> 538c0530
         });
   }
 
   private Boolean handleResult(
-      final BLSPublicKey validator,
-      final Bytes32 validatorsRoot,
-      final Optional<ValidatorSigningRecord> newRecord)
+      final BLSPublicKey validator, final Optional<ValidatorSigningRecord> newRecord)
       throws IOException {
     if (newRecord.isEmpty()) {
       return false;
     }
-    writeSigningRecord(validator, validatorsRoot, newRecord.get());
+    writeSigningRecord(validator, newRecord.get());
     return true;
   }
 
@@ -103,40 +81,15 @@
     record =
         dataAccessor
             .read(validatorRecordPath(validator))
-<<<<<<< HEAD
-            .map(
-                val -> {
-                  try {
-                    return yamlProvider
-                        .getObjectMapper()
-                        .readValue(val.toArray(), SlashingProtectionRecord.class);
-                  } catch (IOException e) {
-                    LOG.trace(
-                        "error parsing slashing protection file " + validatorRecordPath(validator),
-                        e);
-                  }
-                  return new SlashingProtectionRecord();
-                })
-            .map(ValidatorSigningRecord::fromSlashingProtectionRecord)
-            .orElseGet(ValidatorSigningRecord::new);
-
-=======
             .map(ValidatorSigningRecord::fromBytes)
             .orElseGet(() -> new ValidatorSigningRecord(genesisValidatorsRoot));
->>>>>>> 538c0530
     signingRecords.put(validator, record);
     return record;
   }
 
-  private void writeSigningRecord(
-      final BLSPublicKey validator,
-      final Bytes32 validatorsRoot,
-      final ValidatorSigningRecord record)
+  private void writeSigningRecord(final BLSPublicKey validator, final ValidatorSigningRecord record)
       throws IOException {
-    SlashingProtectionRecord slashingProtectionRecord =
-        record.toSlashingProtectionRecord(validatorsRoot);
-    dataAccessor.syncedWrite(
-        validatorRecordPath(validator), yamlProvider.objectToYaml(slashingProtectionRecord));
+    dataAccessor.syncedWrite(validatorRecordPath(validator), record.toBytes());
     signingRecords.put(validator, record);
   }
 
