--- conflicted
+++ resolved
@@ -33,16 +33,11 @@
       BeaconState state, SignedVoluntaryExit signedExit, BLSSignatureVerifier signatureVerifier) {
     final VoluntaryExit exit = signedExit.getMessage();
 
-<<<<<<< HEAD
-    BLSPublicKey publicKey =
-        ValidatorsUtil.getValidatorPubKey(state, exit.getValidator_index()).orElseThrow();
-=======
     Optional<BLSPublicKey> maybePublicKey =
         ValidatorsUtil.getValidatorPubKey(state, exit.getValidator_index());
     if (maybePublicKey.isEmpty()) {
       return false;
     }
->>>>>>> 14f7c876
 
     final Bytes32 domain = get_domain(state, DOMAIN_VOLUNTARY_EXIT, exit.getEpoch());
     final Bytes signing_root = compute_signing_root(exit, domain);
