/*
 * Copyright 2020 ConsenSys AG.
 *
 * Licensed under the Apache License, Version 2.0 (the "License"); you may not use this file except in compliance with
 * the License. You may obtain a copy of the License at
 *
 * http://www.apache.org/licenses/LICENSE-2.0
 *
 * Unless required by applicable law or agreed to in writing, software distributed under the License is distributed on
 * an "AS IS" BASIS, WITHOUT WARRANTIES OR CONDITIONS OF ANY KIND, either express or implied. See the License for the
 * specific language governing permissions and limitations under the License.
 */

package tech.pegasys.teku.core.signatures;

import java.util.function.Consumer;
import java.util.function.Supplier;
import org.apache.tuweni.bytes.Bytes32;
import tech.pegasys.teku.bls.BLSPublicKey;
import tech.pegasys.teku.bls.BLSSignature;
import tech.pegasys.teku.infrastructure.async.SafeFuture;
import tech.pegasys.teku.infrastructure.unsigned.UInt64;
import tech.pegasys.teku.spec.datastructures.blocks.BeaconBlock;
import tech.pegasys.teku.spec.datastructures.operations.AggregateAndProof;
import tech.pegasys.teku.spec.datastructures.operations.AttestationData;
import tech.pegasys.teku.spec.datastructures.operations.VoluntaryExit;
import tech.pegasys.teku.spec.datastructures.operations.versions.altair.ContributionAndProof;
import tech.pegasys.teku.spec.datastructures.operations.versions.altair.SyncAggregatorSelectionData;
import tech.pegasys.teku.spec.datastructures.state.ForkInfo;

/**
 * A wrapper for a {@link Signer} which adds slashing protection.
 *
 * <p>A validator can only be slashed because of the blocks or attestations they sign, so all other
 * methods are delegated without any checks.
 *
 * <p>Blocks and attestations check with the specified {@link SlashingProtector} before signing and
 * throw {@link SlashableConditionException} if signing is disallowed.
 */
public class SlashingProtectedSigner implements Signer {

  private final BLSPublicKey validatorPublicKey;
  private final SlashingProtector slashingProtector;
  private final Signer delegate;

  public SlashingProtectedSigner(
      final BLSPublicKey validatorPublicKey,
      final SlashingProtector slashingProtector,
      final Signer delegate) {
    this.validatorPublicKey = validatorPublicKey;
    this.slashingProtector = slashingProtector;
    this.delegate = delegate;
  }

  @Override
  public SafeFuture<BLSSignature> signBlock(final BeaconBlock block, final ForkInfo forkInfo) {
    return slashingProtector
        .maySignBlock(validatorPublicKey, forkInfo.getGenesisValidatorsRoot(), block.getSlot())
        .thenAccept(verifySigningAllowed(slashableBlockMessage(block)))
        .thenCompose(__ -> delegate.signBlock(block, forkInfo));
  }

  @Override
  public SafeFuture<BLSSignature> signAttestationData(
      final AttestationData attestationData, final ForkInfo forkInfo) {
    return slashingProtector
        .maySignAttestation(
            validatorPublicKey,
            forkInfo.getGenesisValidatorsRoot(),
            attestationData.getSource().getEpoch(),
            attestationData.getTarget().getEpoch())
        .thenAccept(verifySigningAllowed(slashableAttestationMessage(attestationData)))
        .thenCompose(__ -> delegate.signAttestationData(attestationData, forkInfo));
  }

  private Supplier<String> slashableBlockMessage(final BeaconBlock block) {
    return () ->
        "Refusing to sign block at slot "
            + block.getSlot()
            + " as it may violate a slashing condition";
  }

  private Supplier<String> slashableAttestationMessage(final AttestationData attestationData) {
    return () ->
        "Refusing to sign attestation at slot "
            + attestationData.getSlot()
            + " with source epoch "
            + attestationData.getSource().getEpoch()
            + " and target epoch "
            + attestationData.getTarget().getEpoch()
            + " because it may violate a slashing condition";
  }

  private Consumer<Boolean> verifySigningAllowed(final Supplier<String> messageSupplier) {
    return maySign -> {
      if (!maySign) {
        throw new SlashableConditionException(messageSupplier.get());
      }
    };
  }

  @Override
  public SafeFuture<BLSSignature> createRandaoReveal(final UInt64 epoch, final ForkInfo forkInfo) {
    return delegate.createRandaoReveal(epoch, forkInfo);
  }

  @Override
  public SafeFuture<BLSSignature> signAggregationSlot(final UInt64 slot, final ForkInfo forkInfo) {
    return delegate.signAggregationSlot(slot, forkInfo);
  }

  @Override
  public SafeFuture<BLSSignature> signAggregateAndProof(
      final AggregateAndProof aggregateAndProof, final ForkInfo forkInfo) {
    return delegate.signAggregateAndProof(aggregateAndProof, forkInfo);
  }

  @Override
  public SafeFuture<BLSSignature> signVoluntaryExit(
      final VoluntaryExit voluntaryExit, final ForkInfo forkInfo) {
    return delegate.signVoluntaryExit(voluntaryExit, forkInfo);
  }

  @Override
  public SafeFuture<BLSSignature> signSyncCommitteeSignature(
      final UInt64 slot, final Bytes32 beaconBlockRoot, final ForkInfo forkInfo) {
    return delegate.signSyncCommitteeSignature(slot, beaconBlockRoot, forkInfo);
  }

  @Override
  public SafeFuture<BLSSignature> signSyncCommitteeSelectionProof(
<<<<<<< HEAD
      final SyncAggregatorSelectionData signingData, final ForkInfo forkInfo) {
    return delegate.signSyncCommitteeSelectionProof(signingData, forkInfo);
=======
      final SyncAggregatorSelectionData selectionData, final ForkInfo forkInfo) {
    return delegate.signSyncCommitteeSelectionProof(selectionData, forkInfo);
>>>>>>> c8fd7372
  }

  @Override
  public SafeFuture<BLSSignature> signContributionAndProof(
      final ContributionAndProof contributionAndProof, final ForkInfo forkInfo) {
    return delegate.signContributionAndProof(contributionAndProof, forkInfo);
  }

  @Override
  public boolean isLocal() {
    return delegate.isLocal();
  }
}<|MERGE_RESOLUTION|>--- conflicted
+++ resolved
@@ -129,13 +129,8 @@
 
   @Override
   public SafeFuture<BLSSignature> signSyncCommitteeSelectionProof(
-<<<<<<< HEAD
-      final SyncAggregatorSelectionData signingData, final ForkInfo forkInfo) {
-    return delegate.signSyncCommitteeSelectionProof(signingData, forkInfo);
-=======
       final SyncAggregatorSelectionData selectionData, final ForkInfo forkInfo) {
     return delegate.signSyncCommitteeSelectionProof(selectionData, forkInfo);
->>>>>>> c8fd7372
   }
 
   @Override
