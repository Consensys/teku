/*
 * Copyright 2019 ConsenSys AG.
 *
 * Licensed under the Apache License, Version 2.0 (the "License"); you may not use this file except in compliance with
 * the License. You may obtain a copy of the License at
 *
 * http://www.apache.org/licenses/LICENSE-2.0
 *
 * Unless required by applicable law or agreed to in writing, software distributed under the License is distributed on
 * an "AS IS" BASIS, WITHOUT WARRANTIES OR CONDITIONS OF ANY KIND, either express or implied. See the License for the
 * specific language governing permissions and limitations under the License.
 */

package tech.pegasys.teku.core.epoch;

import static tech.pegasys.teku.datastructures.util.BeaconStateUtil.all;
import static tech.pegasys.teku.datastructures.util.BeaconStateUtil.compute_activation_exit_epoch;
import static tech.pegasys.teku.datastructures.util.BeaconStateUtil.get_block_root;
import static tech.pegasys.teku.datastructures.util.BeaconStateUtil.get_current_epoch;
import static tech.pegasys.teku.datastructures.util.BeaconStateUtil.get_previous_epoch;
import static tech.pegasys.teku.datastructures.util.BeaconStateUtil.get_randao_mix;
import static tech.pegasys.teku.datastructures.util.BeaconStateUtil.get_validator_churn_limit;
import static tech.pegasys.teku.datastructures.util.BeaconStateUtil.initiate_validator_exit;
import static tech.pegasys.teku.datastructures.util.ValidatorsUtil.decrease_balance;
import static tech.pegasys.teku.datastructures.util.ValidatorsUtil.is_eligible_for_activation;
import static tech.pegasys.teku.util.config.Constants.EFFECTIVE_BALANCE_INCREMENT;
import static tech.pegasys.teku.util.config.Constants.EJECTION_BALANCE;
import static tech.pegasys.teku.util.config.Constants.EPOCHS_PER_ETH1_VOTING_PERIOD;
import static tech.pegasys.teku.util.config.Constants.EPOCHS_PER_HISTORICAL_VECTOR;
import static tech.pegasys.teku.util.config.Constants.EPOCHS_PER_SLASHINGS_VECTOR;
import static tech.pegasys.teku.util.config.Constants.FAR_FUTURE_EPOCH;
import static tech.pegasys.teku.util.config.Constants.GENESIS_EPOCH;
import static tech.pegasys.teku.util.config.Constants.HYSTERESIS_DOWNWARD_MULTIPLIER;
import static tech.pegasys.teku.util.config.Constants.HYSTERESIS_QUOTIENT;
import static tech.pegasys.teku.util.config.Constants.HYSTERESIS_UPWARD_MULTIPLIER;
import static tech.pegasys.teku.util.config.Constants.MAX_ATTESTATIONS;
import static tech.pegasys.teku.util.config.Constants.MAX_EFFECTIVE_BALANCE;
import static tech.pegasys.teku.util.config.Constants.SLOTS_PER_EPOCH;
import static tech.pegasys.teku.util.config.Constants.SLOTS_PER_HISTORICAL_ROOT;

import java.util.List;
import java.util.stream.Collectors;
import java.util.stream.IntStream;
import tech.pegasys.teku.core.Deltas;
import tech.pegasys.teku.core.Deltas.Delta;
import tech.pegasys.teku.core.epoch.status.TotalBalances;
import tech.pegasys.teku.core.epoch.status.ValidatorStatus;
import tech.pegasys.teku.core.epoch.status.ValidatorStatuses;
import tech.pegasys.teku.core.exceptions.EpochProcessingException;
import tech.pegasys.teku.datastructures.state.Checkpoint;
import tech.pegasys.teku.datastructures.state.HistoricalBatch;
import tech.pegasys.teku.datastructures.state.MutableBeaconState;
import tech.pegasys.teku.datastructures.state.PendingAttestation;
import tech.pegasys.teku.datastructures.state.Validator;
import tech.pegasys.teku.infrastructure.unsigned.UInt64;
import tech.pegasys.teku.ssz.SSZTypes.Bitvector;
import tech.pegasys.teku.ssz.SSZTypes.SSZList;
import tech.pegasys.teku.ssz.SSZTypes.SSZMutableList;
import tech.pegasys.teku.util.config.Constants;

public final class EpochProcessorUtil {

  // State Transition Helper Functions

  /**
   * Processes justification and finalization
   *
   * @param state
   * @param totalBalances
   * @throws EpochProcessingException
   */
  public static void process_justification_and_finalization(
      MutableBeaconState state, TotalBalances totalBalances) throws EpochProcessingException {
    try {
      UInt64 current_epoch = get_current_epoch(state);
      if (current_epoch.isLessThanOrEqualTo(UInt64.valueOf(GENESIS_EPOCH + 1))) {
        return;
      }

      Checkpoint old_previous_justified_checkpoint = state.getPrevious_justified_checkpoint();
      Checkpoint old_current_justified_checkpoint = state.getCurrent_justified_checkpoint();

      // Process justifications
      state.setPrevious_justified_checkpoint(state.getCurrent_justified_checkpoint());
      Bitvector justificationBits = state.getJustification_bits().rightShift(1);

      if (totalBalances
          .getPreviousEpochTargetAttesters()
          .times(3)
          .isGreaterThanOrEqualTo(totalBalances.getCurrentEpoch().times(2))) {
        UInt64 previous_epoch = get_previous_epoch(state);
        Checkpoint newCheckpoint =
            new Checkpoint(previous_epoch, get_block_root(state, previous_epoch));
        state.setCurrent_justified_checkpoint(newCheckpoint);
        justificationBits.setBit(1);
      }

      if (totalBalances
          .getCurrentEpochTargetAttesters()
          .times(3)
          .isGreaterThanOrEqualTo(totalBalances.getCurrentEpoch().times(2))) {
        Checkpoint newCheckpoint =
            new Checkpoint(current_epoch, get_block_root(state, current_epoch));
        state.setCurrent_justified_checkpoint(newCheckpoint);
        justificationBits.setBit(0);
      }

      state.setJustification_bits(justificationBits);

      // Process finalizations

      // The 2nd/3rd/4th most recent epochs are justified, the 2nd using the 4th as source
      if (all(justificationBits, 1, 4)
          && old_previous_justified_checkpoint.getEpoch().plus(3).equals(current_epoch)) {
        state.setFinalized_checkpoint(old_previous_justified_checkpoint);
      }
      // The 2nd/3rd most recent epochs are justified, the 2nd using the 3rd as source
      if (all(justificationBits, 1, 3)
          && old_previous_justified_checkpoint.getEpoch().plus(2).equals(current_epoch)) {
        state.setFinalized_checkpoint(old_previous_justified_checkpoint);
      }
      // The 1st/2nd/3rd most recent epochs are justified, the 1st using the 3rd as source
      if (all(justificationBits, 0, 3)
          && old_current_justified_checkpoint.getEpoch().plus(2).equals(current_epoch)) {
        state.setFinalized_checkpoint(old_current_justified_checkpoint);
      }
      // The 1st/2nd most recent epochs are justified, the 1st using the 2nd as source
      if (all(justificationBits, 0, 2)
          && old_current_justified_checkpoint.getEpoch().plus(1).equals(current_epoch)) {
        state.setFinalized_checkpoint(old_current_justified_checkpoint);
      }

    } catch (IllegalArgumentException e) {
      throw new EpochProcessingException(e);
    }
  }

  /** Processes rewards and penalties */
  public static void process_rewards_and_penalties(
      MutableBeaconState state, ValidatorStatuses validatorStatuses)
      throws EpochProcessingException {
    try {
      if (get_current_epoch(state).equals(UInt64.valueOf(GENESIS_EPOCH))) {
        return;
      }

      Deltas attestation_deltas =
          new RewardsAndPenaltiesCalculator(state, validatorStatuses).getAttestationDeltas();

      applyDeltas(state, attestation_deltas);
    } catch (IllegalArgumentException e) {
      throw new EpochProcessingException(e);
    }
  }

  private static void applyDeltas(final MutableBeaconState state, final Deltas attestation_deltas) {
    final SSZMutableList<UInt64> balances = state.getBalances();
    for (int i = 0; i < state.getValidators().size(); i++) {
      final Delta delta = attestation_deltas.getDelta(i);
      balances.set(i, balances.get(i).plus(delta.getReward()).minusMinZero(delta.getPenalty()));
    }
  }

  /**
   * Processes validator registry updates
   *
   * @param state
   * @throws EpochProcessingException
   * @see
   *     <a>https://github.com/ethereum/eth2.0-specs/blob/v0.8.0/specs/core/0_beacon-chain.md#registry-updates</a>
   */
  public static void process_registry_updates(
      MutableBeaconState state, List<ValidatorStatus> statuses) throws EpochProcessingException {
    try {

      // Process activation eligibility and ejections
      SSZMutableList<Validator> validators = state.getValidators();
      final UInt64 currentEpoch = get_current_epoch(state);
      for (int index = 0; index < validators.size(); index++) {
        final ValidatorStatus status = statuses.get(index);

        // Slightly optimised form of is_eligible_for_activation_queue to avoid accessing the
        // state for the majority of validators.  Can't be eligible for activation if already active
        // or if effective balance is too low.  Only get the validator if both those checks pass to
        // confirm it isn't already in the queue.
        if (!status.isActiveInCurrentEpoch()
            && status
                .getCurrentEpochEffectiveBalance()
                .equals(UInt64.valueOf(MAX_EFFECTIVE_BALANCE))) {
          final Validator validator = validators.get(index);
          if (validator.getActivation_eligibility_epoch().equals(FAR_FUTURE_EPOCH)) {
            validators.set(
                index, validator.withActivation_eligibility_epoch(currentEpoch.plus(UInt64.ONE)));
          }
        }

<<<<<<< HEAD
        if (status.isActiveInCurrentEpoch()
            && status
                .getCurrentEpochEffectiveBalance()
                .isLessThanOrEqualTo(UInt64.valueOf(EJECTION_BALANCE))) {
=======
        if (is_active_validator(validator, get_current_epoch(state))
            && validator.getEffective_balance().isLessThanOrEqualTo(EJECTION_BALANCE)) {
>>>>>>> 39721f90
          initiate_validator_exit(state, index);
        }
      }

      // Queue validators eligible for activation and not yet dequeued for activation
      List<Integer> activation_queue =
          IntStream.range(0, state.getValidators().size())
              // Cheap filter first before accessing state
              .filter(index -> !statuses.get(index).isActiveInCurrentEpoch())
              .filter(
                  index -> {
                    Validator validator = state.getValidators().get(index);
                    return is_eligible_for_activation(state, validator);
                  })
              .boxed()
              .sorted(
                  (index1, index2) -> {
                    int comparisonResult =
                        state
                            .getValidators()
                            .get(index1)
                            .getActivation_eligibility_epoch()
                            .compareTo(
                                state
                                    .getValidators()
                                    .get(index2)
                                    .getActivation_eligibility_epoch());
                    if (comparisonResult == 0) {
                      return index1.compareTo(index2);
                    } else {
                      return comparisonResult;
                    }
                  })
              .collect(Collectors.toList());

      // Dequeued validators for activation up to churn limit (without resetting activation epoch)
      int churn_limit = get_validator_churn_limit(state).intValue();
      int sublist_size = Math.min(churn_limit, activation_queue.size());
      for (Integer index : activation_queue.subList(0, sublist_size)) {
        state
            .getValidators()
            .update(
                index,
                validator ->
                    validator.withActivation_epoch(compute_activation_exit_epoch(currentEpoch)));
      }
    } catch (IllegalArgumentException e) {
      throw new EpochProcessingException(e);
    }
  }

  /**
   * Processes slashings
   *
   * @param state
   * @see
   *     <a>https://github.com/ethereum/eth2.0-specs/blob/v0.8.0/specs/core/0_beacon-chain.md#slashings</a>
   */
  public static void process_slashings(MutableBeaconState state, final UInt64 total_balance) {
    UInt64 epoch = get_current_epoch(state);
    UInt64 adjusted_total_slashing_balance =
        state.getSlashings().stream()
            .reduce(UInt64.ZERO, UInt64::plus)
            .times(Constants.PROPORTIONAL_SLASHING_MULTIPLIER)
            .min(total_balance);

    SSZList<Validator> validators = state.getValidators();
    for (int index = 0; index < validators.size(); index++) {
      Validator validator = validators.get(index);
      if (validator.isSlashed()
          && epoch
              .plus(EPOCHS_PER_SLASHINGS_VECTOR / 2)
              .equals(validator.getWithdrawable_epoch())) {
        UInt64 increment = EFFECTIVE_BALANCE_INCREMENT;
        UInt64 penalty_numerator =
            validator
                .getEffective_balance()
                .dividedBy(increment)
                .times(adjusted_total_slashing_balance);
        UInt64 penalty = penalty_numerator.dividedBy(total_balance).times(increment);
        decrease_balance(state, index, penalty);
      }
    }
  }

  /**
   * Processes final updates
   *
   * @param state
   * @see
   *     <a>https://github.com/ethereum/eth2.0-specs/blob/v0.8.0/specs/core/0_beacon-chain.md#final-updates</a>
   */
  public static void process_final_updates(MutableBeaconState state) {
    UInt64 current_epoch = get_current_epoch(state);
    UInt64 next_epoch = current_epoch.plus(UInt64.ONE);

    // Reset eth1 data votes
    if (next_epoch.mod(EPOCHS_PER_ETH1_VOTING_PERIOD).equals(UInt64.ZERO)) {
      state.getEth1_data_votes().clear();
    }

    // Update effective balances with hysteresis
    SSZMutableList<Validator> validators = state.getValidators();
    SSZList<UInt64> balances = state.getBalances();
    for (int index = 0; index < validators.size(); index++) {
      Validator validator = validators.get(index);
      UInt64 balance = balances.get(index);

      final UInt64 hysteresis_increment =
          EFFECTIVE_BALANCE_INCREMENT.dividedBy(HYSTERESIS_QUOTIENT);
      final UInt64 downward_threshold = hysteresis_increment.times(HYSTERESIS_DOWNWARD_MULTIPLIER);
      final UInt64 upward_threshold = hysteresis_increment.times(HYSTERESIS_UPWARD_MULTIPLIER);
      if (balance.plus(downward_threshold).isLessThan(validator.getEffective_balance())
          || validator.getEffective_balance().plus(upward_threshold).isLessThan(balance)) {
        state
            .getValidators()
            .set(
                index,
                validator.withEffective_balance(
                    balance
                        .minus(balance.mod(EFFECTIVE_BALANCE_INCREMENT))
                        .min(MAX_EFFECTIVE_BALANCE)));
      }
    }

    // Reset slashings
    int index = next_epoch.mod(EPOCHS_PER_SLASHINGS_VECTOR).intValue();
    state.getSlashings().set(index, UInt64.ZERO);

    // Set randao mix
    final int randaoIndex = next_epoch.mod(EPOCHS_PER_HISTORICAL_VECTOR).intValue();
    state.getRandao_mixes().set(randaoIndex, get_randao_mix(state, current_epoch));

    // Set historical root accumulator
    if (next_epoch.mod(SLOTS_PER_HISTORICAL_ROOT / SLOTS_PER_EPOCH).equals(UInt64.ZERO)) {
      HistoricalBatch historical_batch =
          new HistoricalBatch(state.getBlock_roots(), state.getState_roots());
      state.getHistorical_roots().add(historical_batch.hash_tree_root());
    }

    // Rotate current/previous epoch attestations
    state.getPrevious_epoch_attestations().setAll(state.getCurrent_epoch_attestations());
    state
        .getCurrent_epoch_attestations()
        .setAll(
            SSZList.createMutable(PendingAttestation.class, MAX_ATTESTATIONS * SLOTS_PER_EPOCH));
  }
}<|MERGE_RESOLUTION|>--- conflicted
+++ resolved
@@ -184,9 +184,7 @@
         // or if effective balance is too low.  Only get the validator if both those checks pass to
         // confirm it isn't already in the queue.
         if (!status.isActiveInCurrentEpoch()
-            && status
-                .getCurrentEpochEffectiveBalance()
-                .equals(UInt64.valueOf(MAX_EFFECTIVE_BALANCE))) {
+            && status.getCurrentEpochEffectiveBalance().equals(MAX_EFFECTIVE_BALANCE)) {
           final Validator validator = validators.get(index);
           if (validator.getActivation_eligibility_epoch().equals(FAR_FUTURE_EPOCH)) {
             validators.set(
@@ -194,15 +192,8 @@
           }
         }
 
-<<<<<<< HEAD
         if (status.isActiveInCurrentEpoch()
-            && status
-                .getCurrentEpochEffectiveBalance()
-                .isLessThanOrEqualTo(UInt64.valueOf(EJECTION_BALANCE))) {
-=======
-        if (is_active_validator(validator, get_current_epoch(state))
-            && validator.getEffective_balance().isLessThanOrEqualTo(EJECTION_BALANCE)) {
->>>>>>> 39721f90
+            && status.getCurrentEpochEffectiveBalance().isLessThanOrEqualTo(EJECTION_BALANCE)) {
           initiate_validator_exit(state, index);
         }
       }
