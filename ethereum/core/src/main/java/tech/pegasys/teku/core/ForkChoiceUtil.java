--- conflicted
+++ resolved
@@ -82,19 +82,6 @@
    * @see
    *     <a>https://github.com/ethereum/eth2.0-specs/blob/v0.10.1/specs/phase0/fork-choice.md#get_ancestor</a>
    */
-<<<<<<< HEAD
-  private static Bytes32 get_ancestor(ReadOnlyStore store, Bytes32 root, UnsignedLong slot) {
-    BeaconBlock block = store.getBlock(root);
-    if (block.getSlot().compareTo(slot) > 0) {
-      return get_ancestor(store, block.getParent_root(), slot);
-    } else if (block.getSlot().equals(slot)) {
-      return root;
-    } else {
-      // root is older than the queried slot, thus a skip slot.
-      // Return most recent root prior to slot.
-      return root;
-    }
-=======
   private static Optional<Bytes32> get_ancestor(
       ForkChoiceStrategy forkChoiceStrategy, Bytes32 root, UnsignedLong slot) {
     return forkChoiceStrategy
@@ -109,12 +96,11 @@
               } else if (blockSlot.equals(slot)) {
                 return Optional.of(root);
               } else {
-                // root is older than the queried slot, thus a skip slot. Return earliest root prior
-                // to slot.
+                // root is older than the queried slot, thus a skip slot.
+                // Return most recent root prior to slot.
                 return Optional.of(root);
               }
             });
->>>>>>> d906f11e
   }
 
   /*
@@ -450,9 +436,9 @@
 
     // LMD vote must be consistent with FFG vote target
     final UnsignedLong target_slot = compute_start_slot_at_epoch(target.getEpoch());
-    if (!target
-        .getRoot()
-        .equals(get_ancestor(store, attestation.getData().getBeacon_block_root(), target_slot))) {
+    if (get_ancestor(forkChoiceStrategy, attestation.getData().getBeacon_block_root(), target_slot)
+        .map(ancestorRoot -> !ancestorRoot.equals(target.getRoot()))
+        .orElse(true)) {
       return AttestationProcessingResult.invalid(
           "LMD vote must be consistent with FFG vote target");
     }
