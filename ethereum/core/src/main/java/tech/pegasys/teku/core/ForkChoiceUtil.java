/*
 * Copyright 2019 ConsenSys AG.
 *
 * Licensed under the Apache License, Version 2.0 (the "License"); you may not use this file except in compliance with
 * the License. You may obtain a copy of the License at
 *
 * http://www.apache.org/licenses/LICENSE-2.0
 *
 * Unless required by applicable law or agreed to in writing, software distributed under the License is distributed on
 * an "AS IS" BASIS, WITHOUT WARRANTIES OR CONDITIONS OF ANY KIND, either express or implied. See the License for the
 * specific language governing permissions and limitations under the License.
 */

package tech.pegasys.teku.core;

import static tech.pegasys.teku.datastructures.util.AttestationProcessingResult.SUCCESSFUL;
import static tech.pegasys.teku.datastructures.util.AttestationUtil.get_indexed_attestation;
import static tech.pegasys.teku.datastructures.util.AttestationUtil.is_valid_indexed_attestation;
import static tech.pegasys.teku.datastructures.util.BeaconStateUtil.compute_epoch_at_slot;
import static tech.pegasys.teku.datastructures.util.BeaconStateUtil.compute_start_slot_at_epoch;
import static tech.pegasys.teku.util.config.Constants.GENESIS_EPOCH;
import static tech.pegasys.teku.util.config.Constants.GENESIS_SLOT;
import static tech.pegasys.teku.util.config.Constants.SAFE_SLOTS_TO_UPDATE_JUSTIFIED;
import static tech.pegasys.teku.util.config.Constants.SECONDS_PER_SLOT;

import com.google.common.primitives.UnsignedLong;
import java.time.Instant;
import java.util.Optional;
import javax.annotation.CheckReturnValue;
import org.apache.logging.log4j.LogManager;
import org.apache.logging.log4j.Logger;
import org.apache.tuweni.bytes.Bytes32;
import tech.pegasys.teku.core.exceptions.EpochProcessingException;
import tech.pegasys.teku.core.exceptions.SlotProcessingException;
import tech.pegasys.teku.core.results.BlockImportResult;
import tech.pegasys.teku.data.BlockProcessingRecord;
import tech.pegasys.teku.datastructures.attestation.ValidateableAttestation;
import tech.pegasys.teku.datastructures.blocks.BeaconBlock;
import tech.pegasys.teku.datastructures.blocks.SignedBeaconBlock;
import tech.pegasys.teku.datastructures.forkchoice.MutableStore;
import tech.pegasys.teku.datastructures.forkchoice.ReadOnlyStore;
import tech.pegasys.teku.datastructures.operations.Attestation;
import tech.pegasys.teku.datastructures.operations.IndexedAttestation;
import tech.pegasys.teku.datastructures.state.BeaconState;
import tech.pegasys.teku.datastructures.state.Checkpoint;
import tech.pegasys.teku.datastructures.util.AttestationProcessingResult;
import tech.pegasys.teku.protoarray.ForkChoiceStrategy;

public class ForkChoiceUtil {

  private static final Logger LOG = LogManager.getLogger();

  public static UnsignedLong get_slots_since_genesis(ReadOnlyStore store, boolean useUnixTime) {
    UnsignedLong time =
        useUnixTime ? UnsignedLong.valueOf(Instant.now().getEpochSecond()) : store.getTime();
    return getCurrentSlot(time, store.getGenesisTime());
  }

  public static UnsignedLong getCurrentSlot(UnsignedLong currentTime, UnsignedLong genesisTime) {
    return currentTime.minus(genesisTime).dividedBy(UnsignedLong.valueOf(SECONDS_PER_SLOT));
  }

  public static UnsignedLong get_current_slot(ReadOnlyStore store, boolean useUnixTime) {
    return UnsignedLong.valueOf(GENESIS_SLOT).plus(get_slots_since_genesis(store, useUnixTime));
  }

  public static UnsignedLong get_current_slot(ReadOnlyStore store) {
    return get_current_slot(store, false);
  }

  public static UnsignedLong compute_slots_since_epoch_start(UnsignedLong slot) {
    return slot.minus(compute_start_slot_at_epoch(compute_epoch_at_slot(slot)));
  }

  /**
   * Get the ancestor of ``block`` with slot number ``slot``.
   *
   * @param forkChoiceStrategy
   * @param root
   * @param slot
   * @return
   * @see
   *     <a>https://github.com/ethereum/eth2.0-specs/blob/v0.10.1/specs/phase0/fork-choice.md#get_ancestor</a>
   */
  private static Optional<Bytes32> get_ancestor(
      ForkChoiceStrategy forkChoiceStrategy, Bytes32 root, UnsignedLong slot) {
    return forkChoiceStrategy
        .blockSlot(root)
        .flatMap(
            blockSlot -> {
              if (blockSlot.compareTo(slot) > 0) {
                return get_ancestor(
                    forkChoiceStrategy,
                    forkChoiceStrategy.blockParentRoot(root).orElseThrow(),
                    slot);
              } else if (blockSlot.equals(slot)) {
                return Optional.of(root);
              } else {
                // root is older than the queried slot, thus a skip slot. Return earliest root prior
                // to slot.
                return Optional.of(root);
              }
            });
  }

  /*
  To address the bouncing attack, only update conflicting justified
  checkpoints in the fork choice if in the early slots of the epoch.
  Otherwise, delay incorporation of new justified checkpoint until next epoch boundary.
  See https://ethresear.ch/t/prevention-of-bouncing-attack-on-ffg/6114 for more detailed analysis and discussion.
  */

  private static boolean should_update_justified_checkpoint(
      ReadOnlyStore store,
      Checkpoint new_justified_checkpoint,
      ForkChoiceStrategy forkChoiceStrategy) {
    if (compute_slots_since_epoch_start(get_current_slot(store, true))
            .compareTo(UnsignedLong.valueOf(SAFE_SLOTS_TO_UPDATE_JUSTIFIED))
        < 0) {
      return true;
    }

    UnsignedLong justifiedSlot =
        compute_start_slot_at_epoch(store.getJustifiedCheckpoint().getEpoch());
    return hasAncestorAtSlot(
        forkChoiceStrategy,
        new_justified_checkpoint.getRoot(),
        justifiedSlot,
        store.getJustifiedCheckpoint().getRoot());
  }

  // Fork Choice Event Handlers

  /**
   * @param store
   * @param time
   * @see
   *     <a>https://github.com/ethereum/eth2.0-specs/blob/v0.8.1/specs/core/0_fork-choice.md#on_tick</a>
   */
  public static void on_tick(MutableStore store, UnsignedLong time) {
    UnsignedLong previous_slot = get_current_slot(store);

    // Update store time
    store.setTime(time);

    UnsignedLong current_slot = get_current_slot(store);

    // Not a new epoch, return
    if (!(current_slot.compareTo(previous_slot) > 0
        && compute_slots_since_epoch_start(current_slot).equals(UnsignedLong.ZERO))) {
      return;
    }

    // Update store.justified_checkpoint if a better checkpoint is known
    if (store
            .getBestJustifiedCheckpoint()
            .getEpoch()
            .compareTo(store.getJustifiedCheckpoint().getEpoch())
        > 0) {
      store.setJustifiedCheckpoint(store.getBestJustifiedCheckpoint());
    }
  }

  /**
   * @param store
   * @param signed_block
   * @param st
   * @see
   *     <a>https://github.com/ethereum/eth2.0-specs/blob/v0.8.1/specs/core/0_fork-choice.md#on_block</a>
   */
  @CheckReturnValue
  public static BlockImportResult on_block(
      final MutableStore store,
      final SignedBeaconBlock signed_block,
      final StateTransition st,
      final ForkChoiceStrategy forkChoiceStrategy) {
    final BeaconBlock block = signed_block.getMessage();
    final BeaconState preState = store.getBlockState(block.getParent_root());

    // Return early if precondition checks fail;
    final Optional<BlockImportResult> maybeFailure =
        checkOnBlockConditions(block, preState, store, forkChoiceStrategy);
    if (maybeFailure.isPresent()) {
      return maybeFailure.get();
    }

    // Make a copy of the state to avoid mutability issues
    BeaconState state;

    // Check the block is valid and compute the post-state
    try {
      state = st.initiate(preState, signed_block, true);
    } catch (StateTransitionException e) {
      return BlockImportResult.failedStateTransition(e);
    }

    // Add new block to store
    store.putBlockAndState(signed_block, state);

    // Update justified checkpoint
    final Checkpoint justifiedCheckpoint = state.getCurrent_justified_checkpoint();
    if (justifiedCheckpoint.getEpoch().compareTo(store.getJustifiedCheckpoint().getEpoch()) > 0) {
      try {
        if (justifiedCheckpoint.getEpoch().compareTo(store.getBestJustifiedCheckpoint().getEpoch())
            > 0) {
          storeCheckpointState(
              store, st, justifiedCheckpoint, store.getBlockState(justifiedCheckpoint.getRoot()));
          store.setBestJustifiedCheckpoint(justifiedCheckpoint);
        }
        if (should_update_justified_checkpoint(store, justifiedCheckpoint, forkChoiceStrategy)) {
          storeCheckpointState(
              store, st, justifiedCheckpoint, store.getBlockState(justifiedCheckpoint.getRoot()));
          store.setJustifiedCheckpoint(justifiedCheckpoint);
        }
      } catch (SlotProcessingException | EpochProcessingException e) {
        return BlockImportResult.failedStateTransition(e);
      }
    }

    // Update finalized checkpoint
    final Checkpoint finalizedCheckpoint = state.getFinalized_checkpoint();
    if (finalizedCheckpoint.getEpoch().compareTo(store.getFinalizedCheckpoint().getEpoch()) > 0) {
      try {
        storeCheckpointState(
            store, st, finalizedCheckpoint, store.getBlockState(finalizedCheckpoint.getRoot()));
      } catch (SlotProcessingException | EpochProcessingException e) {
        return BlockImportResult.failedStateTransition(e);
      }
      store.setFinalizedCheckpoint(finalizedCheckpoint);
      // Update justified if new justified is later than store justified
      // or if store justified is not in chain with finalized checkpoint

      if (state
                  .getCurrent_justified_checkpoint()
                  .getEpoch()
                  .compareTo(store.getJustifiedCheckpoint().getEpoch())
              > 0
          || !isFinalizedAncestorOfJustified(forkChoiceStrategy, store)) {
        try {
          storeCheckpointState(
              store, st, finalizedCheckpoint, store.getBlockState(finalizedCheckpoint.getRoot()));
          store.setJustifiedCheckpoint(state.getCurrent_justified_checkpoint());
        } catch (SlotProcessingException | EpochProcessingException e) {
          return BlockImportResult.failedStateTransition(e);
        }
      }
    }

    final BlockProcessingRecord record = new BlockProcessingRecord(preState, signed_block, state);
    return BlockImportResult.successful(record);
  }

  private static boolean isFinalizedAncestorOfJustified(
      ForkChoiceStrategy forkChoiceStrategy, ReadOnlyStore store) {
    UnsignedLong finalizedSlot = store.getFinalizedCheckpoint().getEpochStartSlot();
    return hasAncestorAtSlot(
        forkChoiceStrategy,
        store.getJustifiedCheckpoint().getRoot(),
        finalizedSlot,
        store.getFinalizedCheckpoint().getRoot());
  }

  private static Optional<BlockImportResult> checkOnBlockConditions(
      final BeaconBlock block,
      final BeaconState preState,
      final ReadOnlyStore store,
      final ForkChoiceStrategy forkChoiceStrategy) {
    final UnsignedLong blockSlot = block.getSlot();
    if (preState == null) {
      return Optional.of(BlockImportResult.FAILED_UNKNOWN_PARENT);
    }
    if (preState.getSlot().compareTo(blockSlot) >= 0) {
      return Optional.of(BlockImportResult.FAILED_INVALID_ANCESTRY);
    }
    if (blockIsFromFuture(store, blockSlot)) {
      return Optional.of(BlockImportResult.FAILED_BLOCK_IS_FROM_FUTURE);
    }
    if (!blockDescendsFromLatestFinalizedBlock(block, store, forkChoiceStrategy)) {
      return Optional.of(BlockImportResult.FAILED_INVALID_ANCESTRY);
    }
    return Optional.empty();
  }

  private static boolean blockIsFromFuture(ReadOnlyStore store, final UnsignedLong blockSlot) {
    return get_current_slot(store).compareTo(blockSlot) < 0;
  }

  private static boolean hasAncestorAtSlot(
      ForkChoiceStrategy forkChoiceStrategy,
      Bytes32 root,
      UnsignedLong slot,
      Bytes32 ancestorRoot) {
    return get_ancestor(forkChoiceStrategy, root, slot)
        .map(ancestorAtFinalizedSlot -> ancestorAtFinalizedSlot.equals(ancestorRoot))
        .orElse(false);
  }

  private static boolean blockDescendsFromLatestFinalizedBlock(
      final BeaconBlock block,
      final ReadOnlyStore store,
      final ForkChoiceStrategy forkChoiceStrategy) {
    final Checkpoint finalizedCheckpoint = store.getFinalizedCheckpoint();
    // TODO: throw specific error here
    final UnsignedLong blockSlot = block.getSlot();

    // Make sure this block's slot is after the latest finalized slot
    final UnsignedLong finalizedEpochStartSlot = finalizedCheckpoint.getEpochStartSlot();
    if (blockSlot.compareTo(finalizedEpochStartSlot) <= 0) {
      return false;
    }

    // Make sure this block descends from the finalized block
    final UnsignedLong finalizedSlot =
        forkChoiceStrategy.blockSlot(finalizedCheckpoint.getRoot()).orElseThrow();
    return hasAncestorAtSlot(
        forkChoiceStrategy, block.getParent_root(), finalizedSlot, finalizedCheckpoint.getRoot());
  }

  /**
   * Run ``on_attestation`` upon receiving a new ``attestation`` from either within a block or
   * directly on the wire.
   *
   * <p>An ``attestation`` that is asserted as invalid may be valid at a later time, consider
   * scheduling it for later processing in such case.
   *
   * @param store
   * @param validateableAttestation
   * @param stateTransition
   * @see
   *     <a>https://github.com/ethereum/eth2.0-specs/blob/v0.8.1/specs/core/0_fork-choice.md#on_attestation</a>
   */
  @CheckReturnValue
  public static AttestationProcessingResult on_attestation(
      final MutableStore store,
      final ValidateableAttestation validateableAttestation,
      final StateTransition stateTransition,
      final ForkChoiceStrategy forkChoiceStrategy) {

    Attestation attestation = validateableAttestation.getAttestation();
    Checkpoint target = attestation.getData().getTarget();

    return validateOnAttestation(store, attestation, forkChoiceStrategy)
        .ifSuccessful(() -> storeTargetCheckpointState(store, stateTransition, target))
        .ifSuccessful(() -> indexAndValidateAttestation(store, validateableAttestation, target))
        .ifSuccessful(() -> checkIfAttestationShouldBeSavedForFuture(store, attestation))
        .ifSuccessful(
            () -> {
              IndexedAttestation indexedAttestation =
                  validateableAttestation.getIndexedAttestation();
              forkChoiceStrategy.onAttestation(store, indexedAttestation);
              return SUCCESSFUL;
            });
  }

  /**
   * Returns the indexed attestation if attestation is valid, else, returns an empty optional.
   *
   * @param store
   * @param attestation
   * @param target
   * @return
   */
  private static AttestationProcessingResult indexAndValidateAttestation(
      MutableStore store, ValidateableAttestation attestation, Checkpoint target) {
    BeaconState target_state = store.getCheckpointState(target);

    // Get state at the `target` to validate attestation and calculate the committees
    IndexedAttestation indexed_attestation;
    try {
      indexed_attestation = get_indexed_attestation(target_state, attestation.getAttestation());
    } catch (IllegalArgumentException e) {
      LOG.debug("on_attestation: Attestation is not valid: ", e);
      return AttestationProcessingResult.invalid(e.getMessage());
    }
    return is_valid_indexed_attestation(target_state, indexed_attestation)
        .ifSuccessful(
            () -> {
              attestation.setIndexedAttestation(indexed_attestation);
              return SUCCESSFUL;
            });
  }

  private static AttestationProcessingResult storeTargetCheckpointState(
      final MutableStore store, final StateTransition stateTransition, final Checkpoint target) {
    // Store target checkpoint state if not yet seen
    BeaconState targetRootState = store.getBlockState(target.getRoot());
    try {
      storeCheckpointState(store, stateTransition, target, targetRootState);
    } catch (SlotProcessingException | EpochProcessingException e) {
      LOG.error(
          "on_attestation: Unexpected state transition error when computing checkpoint state. ", e);
      return AttestationProcessingResult.invalid(
          "Attestation failed state transition: " + e.getMessage());
    }
    return SUCCESSFUL;
  }

  private static AttestationProcessingResult validateOnAttestation(
      final MutableStore store,
      final Attestation attestation,
      final ForkChoiceStrategy forkChoiceStrategy) {
    final Checkpoint target = attestation.getData().getTarget();
    UnsignedLong current_epoch = compute_epoch_at_slot(get_current_slot(store));

    // Use GENESIS_EPOCH for previous when genesis to avoid underflow
    UnsignedLong previous_epoch =
        current_epoch.compareTo(UnsignedLong.valueOf(GENESIS_EPOCH)) > 0
            ? current_epoch.minus(UnsignedLong.ONE)
            : UnsignedLong.valueOf(GENESIS_EPOCH);

    if (!target.getEpoch().equals(previous_epoch) && !target.getEpoch().equals(current_epoch)) {
      return AttestationProcessingResult.invalid(
          "Attestations must be from the current or previous epoch");
    }

    if (!target.getEpoch().equals(compute_epoch_at_slot(attestation.getData().getSlot()))) {
      return AttestationProcessingResult.invalid("Attestation slot must be within specified epoch");
    }

    if (!forkChoiceStrategy.contains(target.getRoot())) {
      // Attestations target must be for a known block. If a target block is unknown, delay
      // consideration until the block is found
      return AttestationProcessingResult.UNKNOWN_BLOCK;
    }

    Optional<UnsignedLong> blockSlot =
        forkChoiceStrategy.blockSlot(attestation.getData().getBeacon_block_root());
    if (blockSlot.isEmpty()) {
      // Attestations must be for a known block. If block is unknown, delay consideration until the
      // block is found
      return AttestationProcessingResult.UNKNOWN_BLOCK;
    }

<<<<<<< HEAD
    if (blockSlot.get().compareTo(attestation.getData().getSlot()) > 0) {
      LOG.warn(
          "on_attestation: Attestations must not be for blocks in the future. If not, the attestation should not be considered");
      return AttestationProcessingResult.INVALID;
=======
    if (store
            .getBlock(attestation.getData().getBeacon_block_root())
            .getSlot()
            .compareTo(attestation.getData().getSlot())
        > 0) {
      return AttestationProcessingResult.invalid(
          "Attestations must not be for blocks in the future. If not, the attestation should not be considered");
>>>>>>> ae25f167
    }

    return SUCCESSFUL;
  }

  private static AttestationProcessingResult checkIfAttestationShouldBeSavedForFuture(
      MutableStore store, Attestation attestation) {

    // Attestations can only affect the fork choice of subsequent slots.
    // Delay consideration in the fork choice until their slot is in the past.
    if (get_current_slot(store).compareTo(attestation.getData().getSlot()) <= 0) {
      return AttestationProcessingResult.SAVED_FOR_FUTURE;
    }

    // Attestations cannot be from future epochs. If they are, delay consideration until the epoch
    // arrives
    if (get_current_slot(store).compareTo(attestation.getData().getTarget().getEpochStartSlot())
        < 0) {
      return AttestationProcessingResult.SAVED_FOR_FUTURE;
    }
    return SUCCESSFUL;
  }

  private static void storeCheckpointState(
      final MutableStore store,
      final StateTransition stateTransition,
      final Checkpoint target,
      final BeaconState targetRootState)
      throws SlotProcessingException, EpochProcessingException {
    if (!store.containsCheckpointState(target)) {
      final BeaconState targetState;
      if (target.getEpochStartSlot().equals(targetRootState.getSlot())) {
        targetState = targetRootState;
      } else {
        targetState = stateTransition.process_slots(targetRootState, target.getEpochStartSlot());
      }
      store.putCheckpointState(target, targetState);
    }
  }
}<|MERGE_RESOLUTION|>--- conflicted
+++ resolved
@@ -229,7 +229,6 @@
       store.setFinalizedCheckpoint(finalizedCheckpoint);
       // Update justified if new justified is later than store justified
       // or if store justified is not in chain with finalized checkpoint
-
       if (state
                   .getCurrent_justified_checkpoint()
                   .getEpoch()
@@ -300,7 +299,6 @@
       final ReadOnlyStore store,
       final ForkChoiceStrategy forkChoiceStrategy) {
     final Checkpoint finalizedCheckpoint = store.getFinalizedCheckpoint();
-    // TODO: throw specific error here
     final UnsignedLong blockSlot = block.getSlot();
 
     // Make sure this block's slot is after the latest finalized slot
@@ -431,20 +429,9 @@
       return AttestationProcessingResult.UNKNOWN_BLOCK;
     }
 
-<<<<<<< HEAD
     if (blockSlot.get().compareTo(attestation.getData().getSlot()) > 0) {
-      LOG.warn(
-          "on_attestation: Attestations must not be for blocks in the future. If not, the attestation should not be considered");
-      return AttestationProcessingResult.INVALID;
-=======
-    if (store
-            .getBlock(attestation.getData().getBeacon_block_root())
-            .getSlot()
-            .compareTo(attestation.getData().getSlot())
-        > 0) {
       return AttestationProcessingResult.invalid(
           "Attestations must not be for blocks in the future. If not, the attestation should not be considered");
->>>>>>> ae25f167
     }
 
     return SUCCESSFUL;
