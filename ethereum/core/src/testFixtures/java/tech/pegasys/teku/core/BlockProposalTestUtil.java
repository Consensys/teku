/*
 * Copyright 2020 ConsenSys AG.
 *
 * Licensed under the Apache License, Version 2.0 (the "License"); you may not use this file except in compliance with
 * the License. You may obtain a copy of the License at
 *
 * http://www.apache.org/licenses/LICENSE-2.0
 *
 * Unless required by applicable law or agreed to in writing, software distributed under the License is distributed on
 * an "AS IS" BASIS, WITHOUT WARRANTIES OR CONDITIONS OF ANY KIND, either express or implied. See the License for the
 * specific language governing permissions and limitations under the License.
 */

package tech.pegasys.teku.core;

import java.util.Optional;
import org.apache.tuweni.bytes.Bytes32;
import org.apache.tuweni.crypto.Hash;
import org.apache.tuweni.ssz.SSZ;
import tech.pegasys.teku.bls.BLSSignature;
import tech.pegasys.teku.core.signatures.Signer;
import tech.pegasys.teku.infrastructure.unsigned.UInt64;
import tech.pegasys.teku.spec.Spec;
import tech.pegasys.teku.spec.config.SpecConfig;
import tech.pegasys.teku.spec.datastructures.blocks.BeaconBlock;
import tech.pegasys.teku.spec.datastructures.blocks.BeaconBlockAndState;
import tech.pegasys.teku.spec.datastructures.blocks.Eth1Data;
import tech.pegasys.teku.spec.datastructures.blocks.SignedBeaconBlock;
import tech.pegasys.teku.spec.datastructures.blocks.SignedBlockAndState;
import tech.pegasys.teku.spec.datastructures.execution.ExecutionPayload;
import tech.pegasys.teku.spec.datastructures.operations.Attestation;
import tech.pegasys.teku.spec.datastructures.operations.Deposit;
import tech.pegasys.teku.spec.datastructures.operations.ProposerSlashing;
import tech.pegasys.teku.spec.datastructures.operations.SignedVoluntaryExit;
import tech.pegasys.teku.spec.datastructures.state.beaconstate.BeaconState;
import tech.pegasys.teku.spec.datastructures.state.beaconstate.versions.merge.BeaconStateMerge;
import tech.pegasys.teku.spec.datastructures.util.BeaconBlockBodyLists;
import tech.pegasys.teku.spec.executionengine.ExecutionEngineChannel;
import tech.pegasys.teku.spec.logic.common.statetransition.exceptions.EpochProcessingException;
import tech.pegasys.teku.spec.logic.common.statetransition.exceptions.SlotProcessingException;
import tech.pegasys.teku.spec.logic.common.statetransition.exceptions.StateTransitionException;
import tech.pegasys.teku.ssz.SszList;

public class BlockProposalTestUtil {
  private final Spec spec;
  private final BeaconBlockBodyLists blockBodyLists;

  public BlockProposalTestUtil(final Spec spec) {
    this.spec = spec;
    blockBodyLists = BeaconBlockBodyLists.ofSpec(spec);
  }

  public SignedBlockAndState createNewBlock(
      final Signer signer,
      final UInt64 newSlot,
      final BeaconState state,
      final Bytes32 parentBlockSigningRoot,
      final Eth1Data eth1Data,
      final SszList<Attestation> attestations,
      final SszList<ProposerSlashing> slashings,
      final SszList<Deposit> deposits,
      final SszList<SignedVoluntaryExit> exits)
      throws StateTransitionException, EpochProcessingException, SlotProcessingException {

    final UInt64 newEpoch = spec.computeEpochAtSlot(newSlot);
    final BLSSignature randaoReveal =
        signer.createRandaoReveal(newEpoch, state.getForkInfo()).join();

    final BeaconState blockSlotState = spec.processSlots(state, newSlot);
    final BeaconBlockAndState newBlockAndState =
        spec.createNewUnsignedBlock(
            ExecutionEngineChannel.NOOP,
            newSlot,
            spec.getBeaconProposerIndex(blockSlotState, newSlot),
            blockSlotState,
            parentBlockSigningRoot,
            builder ->
                builder
                    .randaoReveal(randaoReveal)
                    .eth1Data(eth1Data)
                    .graffiti(Bytes32.ZERO)
                    .attestations(attestations)
                    .proposerSlashings(slashings)
                    .attesterSlashings(blockBodyLists.createAttesterSlashings())
                    .deposits(deposits)
                    .voluntaryExits(exits)
                    .executionPayload(() -> createExecutionPayload(spec, blockSlotState)));

    // Sign block and set block signature
    final BeaconBlock block = newBlockAndState.getBlock();
    BLSSignature blockSignature = signer.signBlock(block, state.getForkInfo()).join();

    final SignedBeaconBlock signedBlock = SignedBeaconBlock.create(spec, block, blockSignature);
    return new SignedBlockAndState(signedBlock, newBlockAndState.getState());
  }

  public SignedBlockAndState createBlock(
      final Signer signer,
      final UInt64 newSlot,
      final BeaconState previousState,
      final Bytes32 parentBlockSigningRoot,
      final Optional<SszList<Attestation>> attestations,
      final Optional<SszList<Deposit>> deposits,
      final Optional<SszList<SignedVoluntaryExit>> exits,
      final Optional<Eth1Data> eth1Data)
      throws StateTransitionException, EpochProcessingException, SlotProcessingException {
    final UInt64 newEpoch = spec.computeEpochAtSlot(newSlot);
    return createNewBlock(
        signer,
        newSlot,
        previousState,
        parentBlockSigningRoot,
        eth1Data.orElse(get_eth1_data_stub(previousState, newEpoch)),
        attestations.orElse(blockBodyLists.createAttestations()),
        blockBodyLists.createProposerSlashings(),
        deposits.orElse(blockBodyLists.createDeposits()),
        exits.orElse(blockBodyLists.createVoluntaryExits()));
  }

  private Eth1Data get_eth1_data_stub(BeaconState state, UInt64 current_epoch) {
    final SpecConfig specConfig = spec.atSlot(state.getSlot()).getConfig();
    final int epochsPerPeriod = specConfig.getEpochsPerEth1VotingPeriod();
    UInt64 votingPeriod = current_epoch.dividedBy(epochsPerPeriod);
    return new Eth1Data(
        Hash.sha2_256(SSZ.encodeUInt64(epochsPerPeriod)),
        state.getEth1_deposit_index(),
        Hash.sha2_256(Hash.sha2_256(SSZ.encodeUInt64(votingPeriod.longValue()))));
  }

  private static ExecutionPayload createExecutionPayload(Spec spec, BeaconState genericState) {
    final BeaconStateMerge state = BeaconStateMerge.required(genericState);
    final Bytes32 executionParentHash = state.getLatest_execution_payload_header().getBlock_hash();
    final UInt64 timestamp = spec.computeTimeAtSlot(state, state.getSlot());

    return spec.atSlot(state.getSlot())
        .getExecutionPayloadUtil()
        .orElseThrow()
<<<<<<< HEAD
        .produceExecutionPayload(ExecutionEngineChannel.NOOP, executionParentHash, timestamp);
=======
        .getExecutionPayload(executionParentHash, timestamp, UInt64.ZERO);
>>>>>>> 57fe1746
  }

  public int getProposerIndexForSlot(final BeaconState preState, final UInt64 slot) {
    BeaconState state;
    try {
      state = spec.processSlots(preState, slot);
    } catch (SlotProcessingException | EpochProcessingException e) {
      throw new RuntimeException(e);
    }
    return spec.getBeaconProposerIndex(state, state.getSlot());
  }
}<|MERGE_RESOLUTION|>--- conflicted
+++ resolved
@@ -135,11 +135,7 @@
     return spec.atSlot(state.getSlot())
         .getExecutionPayloadUtil()
         .orElseThrow()
-<<<<<<< HEAD
-        .produceExecutionPayload(ExecutionEngineChannel.NOOP, executionParentHash, timestamp);
-=======
-        .getExecutionPayload(executionParentHash, timestamp, UInt64.ZERO);
->>>>>>> 57fe1746
+        .getExecutionPayload(ExecutionEngineChannel.NOOP, executionParentHash, timestamp, UInt64.ZERO);
   }
 
   public int getProposerIndexForSlot(final BeaconState preState, final UInt64 slot) {
