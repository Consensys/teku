--- conflicted
+++ resolved
@@ -71,11 +71,7 @@
 
   @Override
   public SafeFuture<BLSSignature> signSyncCommitteeSelectionProof(
-<<<<<<< HEAD
-      final SyncAggregatorSelectionData signingData, final ForkInfo forkInfo) {
-=======
       final SyncAggregatorSelectionData selectionData, final ForkInfo forkInfo) {
->>>>>>> c8fd7372
     return new SafeFuture<>();
   }
 
