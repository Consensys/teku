--- conflicted
+++ resolved
@@ -30,13 +30,7 @@
 import org.junit.jupiter.params.provider.Arguments;
 import org.junit.jupiter.params.provider.MethodSource;
 import tech.pegasys.teku.bls.BLSPublicKey;
-<<<<<<< HEAD
-import tech.pegasys.teku.core.signatures.record.ValidatorSigningRecord;
-import tech.pegasys.teku.data.slashinginterchange.YamlProvider;
-import tech.pegasys.teku.datastructures.state.ForkInfo;
-=======
 import tech.pegasys.teku.data.signingrecord.ValidatorSigningRecord;
->>>>>>> 538c0530
 import tech.pegasys.teku.datastructures.util.DataStructureUtil;
 import tech.pegasys.teku.infrastructure.unsigned.UInt64;
 
@@ -56,8 +50,6 @@
 
   private final SlashingProtector slashingProtectionStorage =
       new SlashingProtector(dataWriter, baseDir);
-  private final ForkInfo forkInfo = dataStructureUtil.randomForkInfo();
-  private final YamlProvider yamlProvider = new YamlProvider();
 
   @ParameterizedTest(name = "maySignBlock({0})")
   @MethodSource("blockCases")
@@ -146,11 +138,7 @@
 
     assertThat(
             slashingProtectionStorage.maySignAttestation(
-<<<<<<< HEAD
-                validator, forkInfo.getGenesisValidatorsRoot(), sourceEpoch, targetEpoch))
-=======
                 validator, GENESIS_VALIDATORS_ROOT, sourceEpoch, targetEpoch))
->>>>>>> 538c0530
         .isCompletedWithValue(true);
 
     final ValidatorSigningRecord updatedRecord =
@@ -159,11 +147,7 @@
             lastSignedAttestation.isPresent() ? ATTESTATION_TEST_BLOCK_SLOT : UInt64.ZERO,
             sourceEpoch,
             targetEpoch);
-    verify(dataWriter)
-        .syncedWrite(
-            signingRecordPath,
-            yamlProvider.objectToYaml(
-                updatedRecord.toSlashingProtectionRecord(forkInfo.getGenesisValidatorsRoot())));
+    verify(dataWriter).syncedWrite(signingRecordPath, updatedRecord.toBytes());
   }
 
   private void assertAttestationSigningDisallowed(
@@ -176,11 +160,7 @@
 
     assertThat(
             slashingProtectionStorage.maySignAttestation(
-<<<<<<< HEAD
-                validator, forkInfo.getGenesisValidatorsRoot(), sourceEpoch, targetEpoch))
-=======
                 validator, GENESIS_VALIDATORS_ROOT, sourceEpoch, targetEpoch))
->>>>>>> 538c0530
         .isCompletedWithValue(false);
     verify(dataWriter, never()).syncedWrite(any(), any());
   }
@@ -188,39 +168,17 @@
   private void assertBlockSigningAllowed(
       final Optional<UInt64> lastSignedBlockSlot, final UInt64 newBlockSlot) throws Exception {
     when(dataWriter.read(signingRecordPath))
-        .thenReturn(lastSignedBlockSlot.map(this::blockTestSigningRecordBytes));
+        .thenReturn(lastSignedBlockSlot.map(this::blockTestSigningRecord));
 
     assertThat(
             slashingProtectionStorage.maySignBlock(
-<<<<<<< HEAD
-                validator, forkInfo.getGenesisValidatorsRoot(), newBlockSlot))
-=======
                 validator, GENESIS_VALIDATORS_ROOT, newBlockSlot))
->>>>>>> 538c0530
         .isCompletedWithValue(true);
 
-    final ValidatorSigningRecord updatedRecord =
+    final Bytes updatedRecord =
         lastSignedBlockSlot.isPresent()
             ? blockTestSigningRecord(newBlockSlot)
             : new ValidatorSigningRecord(
-<<<<<<< HEAD
-                newBlockSlot,
-                ValidatorSigningRecord.NEVER_SIGNED,
-                ValidatorSigningRecord.NEVER_SIGNED);
-    verify(dataWriter)
-        .syncedWrite(
-            signingRecordPath,
-            yamlProvider.objectToYaml(
-                updatedRecord.toSlashingProtectionRecord(forkInfo.getGenesisValidatorsRoot())));
-  }
-
-  private ValidatorSigningRecord blockTestSigningRecord(final UInt64 blockSlot) {
-    return new ValidatorSigningRecord(blockSlot, BLOCK_TEST_SOURCE_EPOCH, BLOCK_TEST_TARGET_EPOCH);
-  }
-
-  private Bytes blockTestSigningRecordBytes(final UInt64 blockSlot) {
-    return blockTestSigningRecord(blockSlot).toBytes();
-=======
                     GENESIS_VALIDATORS_ROOT,
                     newBlockSlot,
                     ValidatorSigningRecord.NEVER_SIGNED,
@@ -233,21 +191,16 @@
     return new ValidatorSigningRecord(
             GENESIS_VALIDATORS_ROOT, blockSlot, BLOCK_TEST_SOURCE_EPOCH, BLOCK_TEST_TARGET_EPOCH)
         .toBytes();
->>>>>>> 538c0530
   }
 
   private void assertBlockSigningDisallowed(
       final Optional<UInt64> lastSignedBlockSlot, final UInt64 newBlockSlot) throws Exception {
     when(dataWriter.read(signingRecordPath))
-        .thenReturn(lastSignedBlockSlot.map(this::blockTestSigningRecordBytes));
+        .thenReturn(lastSignedBlockSlot.map(this::blockTestSigningRecord));
 
     assertThat(
             slashingProtectionStorage.maySignBlock(
-<<<<<<< HEAD
-                validator, forkInfo.getGenesisValidatorsRoot(), newBlockSlot))
-=======
                 validator, GENESIS_VALIDATORS_ROOT, newBlockSlot))
->>>>>>> 538c0530
         .isCompletedWithValue(false);
 
     verify(dataWriter, never()).syncedWrite(any(), any());
