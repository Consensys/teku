/*
 * Copyright 2019 ConsenSys AG.
 *
 * Licensed under the Apache License, Version 2.0 (the "License"); you may not use this file except in compliance with
 * the License. You may obtain a copy of the License at
 *
 * http://www.apache.org/licenses/LICENSE-2.0
 *
 * Unless required by applicable law or agreed to in writing, software distributed under the License is distributed on
 * an "AS IS" BASIS, WITHOUT WARRANTIES OR CONDITIONS OF ANY KIND, either express or implied. See the License for the
 * specific language governing permissions and limitations under the License.
 */

package tech.pegasys.artemis.state.util;

import java.util.ArrayList;
import java.util.HashMap;
import net.consensys.cava.bytes.Bytes32;
import tech.pegasys.artemis.Constants;
import tech.pegasys.artemis.datastructures.beaconchainoperations.AttestationData;
import tech.pegasys.artemis.datastructures.beaconchainstate.PendingAttestationRecord;
import tech.pegasys.artemis.datastructures.beaconchainstate.ShardCommittee;
import tech.pegasys.artemis.datastructures.beaconchainstate.Validators;
import tech.pegasys.artemis.state.BeaconState;

public class AttestationUtil {

  public static ArrayList<PendingAttestationRecord> get_current_epoch_attestations(
      BeaconState state) {
    ArrayList<PendingAttestationRecord> latest_attestations = state.getLatest_attestations();
    ArrayList<PendingAttestationRecord> current_epoch_attestations = new ArrayList<>();
    if (latest_attestations != null) {
      for (PendingAttestationRecord record : latest_attestations) {
        if (isAttestationCurrentEpoch(state, record)) current_epoch_attestations.add(record);
      }
    }
    return current_epoch_attestations;
  }

  public static ArrayList<PendingAttestationRecord> get_previous_epoch_attestations(
      BeaconState state) {
    ArrayList<PendingAttestationRecord> previous_epoch_attestations = new ArrayList<>();
    ArrayList<PendingAttestationRecord> current_epoch_attestation =
        get_current_epoch_attestations(state);

    for (PendingAttestationRecord record : current_epoch_attestation) {
      if ((state.getSlot() - 2 * Constants.EPOCH_LENGTH) <= record.getData().getSlot()
          && record.getData().getSlot() < state.getSlot() - Constants.EPOCH_LENGTH)
        previous_epoch_attestations.add(record);
    }
    return previous_epoch_attestations;
  }

  private static boolean isAttestationCurrentEpoch(
      BeaconState state, PendingAttestationRecord record) {
    long epoch_lower_boundary = state.getSlot() - Constants.EPOCH_LENGTH;
    long epoch_upper_boundary = state.getSlot();
    return (record.getData().getSlot() <= epoch_lower_boundary
        && record.getData().getSlot() > epoch_upper_boundary);
  }

  public static ArrayList<PendingAttestationRecord> get_current_epoch_boundary_attestations(
      BeaconState state, ArrayList<PendingAttestationRecord> current_epoch_attestations)
      throws Exception {
    ArrayList<PendingAttestationRecord> current_epoch_boundary_attestations = new ArrayList<>();
    if (current_epoch_attestations != null) {
      for (PendingAttestationRecord record : current_epoch_boundary_attestations) {
        if (record
                .getData()
                .getEpoch_boundary_hash()
                .equals(
                    BeaconStateUtil.get_block_root(
                        state, record.getData().getSlot() - Constants.EPOCH_LENGTH))
            && record.getData().getJustified_slot().longValue() == state.getJustified_slot())
          current_epoch_attestations.add(record);
      }
    }
    return current_epoch_boundary_attestations;
  }

  public static double get_previous_epoch_boundary_attesting_balance(BeaconState state)
      throws Exception {
    // todo
    return 0.0d;
  }

  public static double get_current_epoch_boundary_attesting_balance(BeaconState state) {
    // todo
    return 0.0d;
  }

  public static Validators get_attestation_participants(
      BeaconState state, AttestationData attestation_data, Bytes32 participation_bitfield)
      throws BlockValidationException {
    // Find the committee in the list with the desired shard
    ArrayList<HashMap<Long, ShardCommittee>> crosslink_committees_at_slot =
        BeaconStateUtil.get_crosslink_committees_at_slot(state, attestation_data.getSlot());

<<<<<<< HEAD
  public static Validators get_attestation_participants(
      BeaconState state, AttestationData attestation_data, Bytes32 participation_bitfield)
      throws BlockValidationException {
    // Find the committee in the list with the desired shard
    ArrayList<HashMap<Long, ShardCommittee>> crosslink_committees_at_slot =
        BeaconStateUtil.get_crosslink_committees_at_slot(state, attestation_data.getSlot());

=======
>>>>>>> 26038ea6
    // todo
    /*assert attestation_data.shard in [shard for _, shard in crosslink_committees]
    crosslink_committee = [committee for committee, shard in crosslink_committees if shard == attestation_data.shard][0]
    assert len(aggregation_bitfield) == (len(crosslink_committee) + 7) // 8

    ArrayList<Integer> participants = new ArrayList<Integer>();
    for(HashMap<Long, ShardCommittee> crosslink_committees : crosslink_committees_at_slot ){
      for(Long shard: crosslink_committees.keySet()){
        ShardCommittee crosslink_committee = crosslink_committees.get(shard);
        for(Integer validator_index : crosslink_committee.getCommittee()){

        }
      }
    }*/
    return null;
  }

  public static int ceil_div8(int input) {
    return (int) Math.ceil(((double) input) / 8.0d);
  }

  public static double getTotal_attesting_balance(BeaconState state) {
    //    total_attesting_balance(crosslink_committee) = sum([get_effective_balance(state, i) for i
    // in attesting_validators(crosslink_committee)])
    return 0.0d;
  }

  public static Validators attesting_validator_indices(
      BeaconState state, ShardCommittee crosslink_committee, Bytes32 shard_block_root)
      throws BlockValidationException {
    ArrayList<PendingAttestationRecord> combined_attestations =
        get_current_epoch_attestations(state);
    combined_attestations.addAll(get_previous_epoch_attestations(state));

    for (PendingAttestationRecord record : combined_attestations) {
      if (record.getData().getShard().compareTo(crosslink_committee.getShard()) == 0
          && record.getData().getShard_block_hash() == shard_block_root) {
        return get_attestation_participants(
            state, record.getData(), record.getParticipation_bitfield());
      }
    }
    throw new BlockValidationException("attesting_validator_indicies appear to be empty");
  }
}<|MERGE_RESOLUTION|>--- conflicted
+++ resolved
@@ -95,17 +95,6 @@
     // Find the committee in the list with the desired shard
     ArrayList<HashMap<Long, ShardCommittee>> crosslink_committees_at_slot =
         BeaconStateUtil.get_crosslink_committees_at_slot(state, attestation_data.getSlot());
-
-<<<<<<< HEAD
-  public static Validators get_attestation_participants(
-      BeaconState state, AttestationData attestation_data, Bytes32 participation_bitfield)
-      throws BlockValidationException {
-    // Find the committee in the list with the desired shard
-    ArrayList<HashMap<Long, ShardCommittee>> crosslink_committees_at_slot =
-        BeaconStateUtil.get_crosslink_committees_at_slot(state, attestation_data.getSlot());
-
-=======
->>>>>>> 26038ea6
     // todo
     /*assert attestation_data.shard in [shard for _, shard in crosslink_committees]
     crosslink_committee = [committee for committee, shard in crosslink_committees if shard == attestation_data.shard][0]
