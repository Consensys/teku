--- conflicted
+++ resolved
@@ -128,15 +128,12 @@
   private final boolean forkChoiceUpdatedAlwaysSendPayloadAttributes;
   private final int pendingAttestationsMaxQueue;
   private final boolean rustKzgEnabled;
-<<<<<<< HEAD
-=======
   private final boolean aggregatingAttestationPoolV2Enabled;
   private final boolean aggregatingAttestationPoolProfilingEnabled;
   private final int aggregatingAttestationPoolV2BlockAggregationTimeLimit;
   private final int aggregatingAttestationPoolV2TotalBlockAggregationTimeLimit;
   private final boolean aggregatingAttestationPoolV2EarlyDropSingleAttestationsEnabled;
   private final boolean aggregatingAttestationPoolV2ParallelEnabled;
->>>>>>> 99df3fd3
 
   private Eth2NetworkConfiguration(
       final Spec spec,
@@ -166,9 +163,6 @@
       final boolean forkChoiceLateBlockReorgEnabled,
       final boolean forkChoiceUpdatedAlwaysSendPayloadAttributes,
       final int pendingAttestationsMaxQueue,
-<<<<<<< HEAD
-      final boolean rustKzgEnabled) {
-=======
       final boolean rustKzgEnabled,
       final boolean aggregatingAttestationPoolV2Enabled,
       final boolean aggregatingAttestationPoolProfilingEnabled,
@@ -176,7 +170,6 @@
       final int aggregatingAttestationPoolV2TotalBlockAggregationTimeLimit,
       final boolean aggregatingAttestationPoolV2EarlyDropSingleAttestationsEnabled,
       final boolean aggregatingAttestationPoolV2ParallelEnabled) {
->>>>>>> 99df3fd3
     this.spec = spec;
     this.constants = constants;
     this.stateBoostrapConfig = stateBoostrapConfig;
@@ -209,8 +202,6 @@
         forkChoiceUpdatedAlwaysSendPayloadAttributes;
     this.pendingAttestationsMaxQueue = pendingAttestationsMaxQueue;
     this.rustKzgEnabled = rustKzgEnabled;
-<<<<<<< HEAD
-=======
     this.aggregatingAttestationPoolV2Enabled = aggregatingAttestationPoolV2Enabled;
     this.aggregatingAttestationPoolProfilingEnabled = aggregatingAttestationPoolProfilingEnabled;
     this.aggregatingAttestationPoolV2BlockAggregationTimeLimit =
@@ -220,7 +211,6 @@
     this.aggregatingAttestationPoolV2EarlyDropSingleAttestationsEnabled =
         aggregatingAttestationPoolV2EarlyDropSingleAttestationsEnabled;
     this.aggregatingAttestationPoolV2ParallelEnabled = aggregatingAttestationPoolV2ParallelEnabled;
->>>>>>> 99df3fd3
 
     LOG.debug(
         "P2P async queue - {} threads, max queue size {} ", asyncP2pMaxThreads, asyncP2pMaxQueue);
@@ -494,8 +484,6 @@
         DEFAULT_FORK_CHOICE_UPDATED_ALWAYS_SEND_PAYLOAD_ATTRIBUTES;
     private OptionalInt pendingAttestationsMaxQueue = OptionalInt.empty();
     private boolean rustKzgEnabled = DEFAULT_RUST_KZG_ENABLED;
-<<<<<<< HEAD
-=======
     private boolean strictConfigLoadingEnabled;
     private boolean aggregatingAttestationPoolV2Enabled =
         DEFAULT_AGGREGATING_ATTESTATION_POOL_V2_ENABLED;
@@ -510,7 +498,6 @@
         DEFAULT_AGGREGATING_ATTESTATION_POOL_V2_EARLY_DROP_SINGLE_ATTESTATIONS_ENABLED;
     private boolean aggregatingAttestationPoolV2ParallelEnabled =
         DEFAULT_AGGREGATING_ATTESTATION_POOL_V2_PARALLEL_ENABLED;
->>>>>>> 99df3fd3
 
     public void spec(final Spec spec) {
       this.spec = spec;
@@ -612,9 +599,6 @@
           forkChoiceLateBlockReorgEnabled,
           forkChoiceUpdatedAlwaysSendPayloadAttributes,
           pendingAttestationsMaxQueue.orElse(DEFAULT_MAX_QUEUE_PENDING_ATTESTATIONS),
-<<<<<<< HEAD
-          rustKzgEnabled);
-=======
           rustKzgEnabled,
           aggregatingAttestationPoolV2Enabled,
           aggregatingAttestationPoolProfilingEnabled,
@@ -622,7 +606,6 @@
           aggregatingAttestationPoolV2TotalBlockAggregationTimeLimit,
           aggregatingAttestationPoolV2EarlyDropSingleAttestationsEnabled,
           aggregatingAttestationPoolV2ParallelEnabled);
->>>>>>> 99df3fd3
     }
 
     private void validateCommandLineParameters() {
