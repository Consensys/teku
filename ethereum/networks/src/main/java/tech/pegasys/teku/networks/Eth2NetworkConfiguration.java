--- conflicted
+++ resolved
@@ -48,6 +48,8 @@
 public class Eth2NetworkConfiguration {
   private static final int DEFAULT_STARTUP_TARGET_PEER_COUNT = 5;
   private static final int DEFAULT_STARTUP_TIMEOUT_SECONDS = 30;
+
+  public static final boolean DEFAULT_FORK_CHOICE_UPDATE_HEAD_ON_BLOCK_IMPORT_ENABLED = false;
 
   public static final boolean DEFAULT_FORK_CHOICE_LATE_BLOCK_REORG_ENABLED = false;
 
@@ -127,11 +129,8 @@
       final int asyncBeaconChainMaxThreads,
       final int asyncBeaconChainMaxQueue,
       final boolean forkChoiceLateBlockReorgEnabled,
-<<<<<<< HEAD
-      final boolean forkChoiceValidatorIsProposerAlwaysEnabled) {
-=======
+      final boolean forkChoiceValidatorIsProposerAlwaysEnabled,
       final boolean forkChoiceUpdatedAlwaysSendPayloadAttributes) {
->>>>>>> 22713091
     this.spec = spec;
     this.constants = constants;
     this.stateBoostrapConfig = stateBoostrapConfig;
@@ -158,12 +157,9 @@
     this.asyncBeaconChainMaxThreads = asyncBeaconChainMaxThreads;
     this.asyncBeaconChainMaxQueue = asyncBeaconChainMaxQueue;
     this.forkChoiceLateBlockReorgEnabled = forkChoiceLateBlockReorgEnabled;
-<<<<<<< HEAD
     this.forkChoiceValidatorIsProposerAlwaysEnabled = forkChoiceValidatorIsProposerAlwaysEnabled;
-=======
     this.forkChoiceUpdatedAlwaysSendPayloadAttributes =
         forkChoiceUpdatedAlwaysSendPayloadAttributes;
->>>>>>> 22713091
   }
 
   public static Eth2NetworkConfiguration.Builder builder(final String network) {
@@ -269,13 +265,12 @@
     return forkChoiceLateBlockReorgEnabled;
   }
 
-<<<<<<< HEAD
+  public boolean isForkChoiceUpdatedAlwaysSendPayloadAttributes() {
+    return forkChoiceUpdatedAlwaysSendPayloadAttributes;
+  }
+
   public boolean isForkChoiceValidatorIsProposerAlwaysEnabled() {
     return forkChoiceValidatorIsProposerAlwaysEnabled;
-=======
-  public boolean isForkChoiceUpdatedAlwaysSendPayloadAttributes() {
-    return forkChoiceUpdatedAlwaysSendPayloadAttributes;
->>>>>>> 22713091
   }
 
   @Override
@@ -313,13 +308,10 @@
     private String epochsStoreBlobs;
     private Spec spec;
     private boolean forkChoiceLateBlockReorgEnabled = DEFAULT_FORK_CHOICE_LATE_BLOCK_REORG_ENABLED;
-<<<<<<< HEAD
+    private boolean forkChoiceUpdatedAlwaysSendPayloadAttributes =
+        DEFAULT_FORK_CHOICE_UPDATED_ALWAYS_SEND_PAYLOAD_ATTRIBUTES;
     private boolean forkChoiceValidatorIsProposerAlwaysEnabled =
         DEFAULT_FORK_CHOICE_VALIDATOR_IS_PROPOSER_ALWAYS_ENABLED;
-=======
-    private boolean forkChoiceUpdatedAlwaysSendPayloadAttributes =
-        DEFAULT_FORK_CHOICE_UPDATED_ALWAYS_SEND_PAYLOAD_ATTRIBUTES;
->>>>>>> 22713091
 
     public void spec(Spec spec) {
       this.spec = spec;
@@ -402,11 +394,8 @@
           asyncBeaconChainMaxThreads,
           asyncBeaconChainMaxQueue,
           forkChoiceLateBlockReorgEnabled,
-<<<<<<< HEAD
-          forkChoiceValidatorIsProposerAlwaysEnabled);
-=======
+          forkChoiceValidatorIsProposerAlwaysEnabled,
           forkChoiceUpdatedAlwaysSendPayloadAttributes);
->>>>>>> 22713091
     }
 
     private void validateCommandLineParameters() {
@@ -874,16 +863,16 @@
       return this;
     }
 
-<<<<<<< HEAD
-    public Builder forkChoiceValidatorIsProposerAlwaysEnabled(
-        boolean forkChoiceValidatorIsProposerAlwaysEnabled) {
-      this.forkChoiceValidatorIsProposerAlwaysEnabled = forkChoiceValidatorIsProposerAlwaysEnabled;
-=======
     public Builder forkChoiceUpdatedAlwaysSendPayloadAttributes(
         boolean forkChoiceUpdatedAlwaysSendPayloadAttributes) {
       this.forkChoiceUpdatedAlwaysSendPayloadAttributes =
           forkChoiceUpdatedAlwaysSendPayloadAttributes;
->>>>>>> 22713091
+      return this;
+    }
+
+    public Builder forkChoiceValidatorIsProposerAlwaysEnabled(
+        boolean forkChoiceValidatorIsProposerAlwaysEnabled) {
+      this.forkChoiceValidatorIsProposerAlwaysEnabled = forkChoiceValidatorIsProposerAlwaysEnabled;
       return this;
     }
   }
