/*
 * Copyright 2019 ConsenSys AG.
 *
 * Licensed under the Apache License, Version 2.0 (the "License"); you may not use this file except in compliance with
 * the License. You may obtain a copy of the License at
 *
 * http://www.apache.org/licenses/LICENSE-2.0
 *
 * Unless required by applicable law or agreed to in writing, software distributed under the License is distributed on
 * an "AS IS" BASIS, WITHOUT WARRANTIES OR CONDITIONS OF ANY KIND, either express or implied. See the License for the
 * specific language governing permissions and limitations under the License.
 */

package tech.pegasys.artemis.statetransition;

<<<<<<< HEAD
=======
import static org.assertj.core.api.Assertions.assertThat;
import static org.junit.jupiter.api.Assertions.assertThrows;
import static tech.pegasys.artemis.datastructures.Constants.EMPTY_SIGNATURE;
import static tech.pegasys.artemis.statetransition.util.BeaconStateUtil.bytes3ToInt;
import static tech.pegasys.artemis.statetransition.util.BeaconStateUtil.clamp;
import static tech.pegasys.artemis.statetransition.util.BeaconStateUtil.exit_validator;
import static tech.pegasys.artemis.statetransition.util.BeaconStateUtil.initiate_validator_exit;
import static tech.pegasys.artemis.statetransition.util.BeaconStateUtil.shuffle;
import static tech.pegasys.artemis.statetransition.util.BeaconStateUtil.split;

import com.google.common.primitives.UnsignedLong;
import com.google.gson.Gson;
import java.util.ArrayList;
import java.util.Arrays;
import java.util.Collections;
import java.util.List;
import net.consensys.cava.bytes.Bytes;
import net.consensys.cava.bytes.Bytes32;
import net.consensys.cava.bytes.Bytes48;
import net.consensys.cava.crypto.Hash;
>>>>>>> 06c4a5dd
import net.consensys.cava.junit.BouncyCastleExtension;
import org.junit.jupiter.api.extension.ExtendWith;
<<<<<<< HEAD

@ExtendWith(BouncyCastleExtension.class)
class BeaconStateTest {
  // todo after v0.01 the Validator constructor has changed
  //  private BeaconState newState() {
  //    // Initialize state
  //    BeaconState state =
  //        new BeaconState(
  //            0,
  //            0,
  //            new ForkData(UnsignedLong.ZERO, UnsignedLong.ZERO, UnsignedLong.ZERO),
  //            new Validators(),
  //            new ArrayList<>(),
  //            0,
  //            0,
  //            Bytes32.ZERO,
  //            new ArrayList<>(),
  //            new ArrayList<>(),
  //            new ArrayList<>(),
  //            new ArrayList<>(),
  //            new ArrayList<>(),
  //            0,
  //            0,
  //            0,
  //            0,
  //            new ArrayList<>(),
  //            new ArrayList<>(),
  //            new ArrayList<>(),
  //            new ArrayList<>(),
  //            new ArrayList<>(),
  //            Bytes32.ZERO,
  //            new ArrayList<>());
  //
  //    // Add validator records
  //    ArrayList<Validator> validators = new ArrayList<>();
  //    validators.add(
  //        new Validator(
  //            Bytes48.ZERO,
  //            Bytes32.ZERO,
  //            Bytes32.ZERO,
  //            UnsignedLong.ZERO,
  //            UnsignedLong.valueOf(PENDING_ACTIVATION),
  //            UnsignedLong.valueOf(state.getSlot()),
  //            UnsignedLong.ZERO,
  //            UnsignedLong.ZERO,
  //            UnsignedLong.ZERO));
  //    validators.add(
  //        new Validator(
  //            Bytes48.leftPad(Bytes.of(100)),
  //            Bytes32.ZERO,
  //            Bytes32.ZERO,
  //            UnsignedLong.ZERO,
  //            UnsignedLong.valueOf(ACTIVE),
  //            UnsignedLong.valueOf(state.getSlot()),
  //            UnsignedLong.ZERO,
  //            UnsignedLong.ZERO,
  //            UnsignedLong.ZERO));
  //    validators.add(
  //        new Validator(
  //            Bytes48.leftPad(Bytes.of(200)),
  //            Bytes32.ZERO,
  //            Bytes32.ZERO,
  //            UnsignedLong.ZERO,
  //            UnsignedLong.valueOf(ACTIVE_PENDING_EXIT),
  //            UnsignedLong.valueOf(state.getSlot()),
  //            UnsignedLong.ZERO,
  //            UnsignedLong.ZERO,
  //            UnsignedLong.ZERO));
  //    validators.add(
  //        new Validator(
  //            Bytes48.leftPad(Bytes.of(0)),
  //            Bytes32.ZERO,
  //            Bytes32.ZERO,
  //            UnsignedLong.ZERO,
  //            UnsignedLong.valueOf(EXITED_WITHOUT_PENALTY),
  //            UnsignedLong.valueOf(state.getSlot()),
  //            UnsignedLong.ZERO,
  //            UnsignedLong.ZERO,
  //            UnsignedLong.ZERO));
  //    validators.add(
  //        new Validator(
  //            Bytes48.leftPad(Bytes.of(0)),
  //            Bytes32.ZERO,
  //            Bytes32.ZERO,
  //            UnsignedLong.ZERO,
  //            UnsignedLong.valueOf(EXITED_WITH_PENALTY),
  //            UnsignedLong.valueOf(state.getSlot()),
  //            UnsignedLong.ZERO,
  //            UnsignedLong.ZERO,
  //            UnsignedLong.ZERO));
  //    state.setValidator_registry(validators);
  //
  //    // Add validator balances
  //    state.setValidator_balances(new ArrayList<>(Collections.nCopies(5, 100.0)));
  //
  //    // Create committee
  //    ArrayList<Integer> new_committee = new ArrayList<>();
  //    new_committee.add(0);
  //    new_committee.add(50);
  //    new_committee.add(100);
  //    state.getPersistent_committees().add(new_committee);
  //    state.getPersistent_committees().add(new_committee);
  //
  //    // Add penalized exit balances
  //    state.getLatest_penalized_exit_balances().add(10.0);
  //
  //    // Create shard_committees
  //    ArrayList<ShardCommittee> new_shard_committees =
  //        new ArrayList<>(
  //            Collections.nCopies(
  //                2,
  //                new ShardCommittee(
  //                    UnsignedLong.ZERO,
  //                    new ArrayList<>(Collections.nCopies(1, 1)),
  //                    UnsignedLong.ONE)));
  //    state.setShard_committees_at_slots(
  //        new ArrayList<>(Collections.nCopies(128, new_shard_committees)));
  //
  //    return state;
  //  }
  //
  //  @Test
  //  void processDepositValidatorPubkeysDoesNotContainPubkeyAndMinEmptyValidatorIndexIsNegative() {
  //    BeaconState state = newState();
  //    assertThat(
  //            state.process_deposit(
  //                state,
  //                Bytes48.leftPad(Bytes.of(20)),
  //                100,
  //                EMPTY_SIGNATURE,
  //                Bytes32.ZERO,
  //                Bytes32.ZERO,
  //                Bytes32.ZERO))
  //        .isEqualTo(5);
  //  }
  //
  //  @Test
  //  void processDepositValidatorPubkeysDoesNotContainPubkey() {
  //    BeaconState state = newState();
  //    assertThat(
  //            state.process_deposit(
  //                state,
  //                Bytes48.leftPad(Bytes.of(20)),
  //                100,
  //                EMPTY_SIGNATURE,
  //                Bytes32.ZERO,
  //                Bytes32.ZERO,
  //                Bytes32.ZERO))
  //        .isEqualTo(5);
  //  }
  //
  //  @Test
  //  void processDepositValidatorPubkeysContainsPubkey() {
  //    BeaconState state = newState();
  //
  //    double oldBalance = state.getValidator_balances().get(2);
  //
  //    assertThat(
  //            state.process_deposit(
  //                state,
  //                Bytes48.leftPad(Bytes.of(200)),
  //                100,
  //                EMPTY_SIGNATURE,
  //                Bytes32.ZERO,
  //                Bytes32.ZERO,
  //                Bytes32.ZERO))
  //        .isEqualTo(2);
  //
  //    assertThat(state.getValidator_balances().get(2)).isEqualTo(oldBalance + 100.0);
  //  }
  //
  //  @Test
  //  void getAttestationParticipantsSizesNotEqual() {
  //    AttestationData attestationData =
  //        new AttestationData(
  //            0,
  //            UnsignedLong.ZERO,
  //            Bytes32.ZERO,
  //            Bytes32.ZERO,
  //            Bytes32.ZERO,
  //            Bytes32.ZERO,
  //            UnsignedLong.ZERO,
  //            Bytes32.ZERO);
  //    byte[] participation_bitfield = Bytes32.ZERO.toArrayUnsafe();
  //
  //    assertThrows(
  //        AssertionError.class,
  //        () ->
  //            BeaconState.get_attestation_participants(
  //                newState(), attestationData, participation_bitfield));
  //  }
  //
  //  @Test
  //  void getAttestationParticipantsReturnsEmptyArrayList() {
  //    AttestationData attestationData =
  //        new AttestationData(
  //            0,
  //            UnsignedLong.ZERO,
  //            Bytes32.ZERO,
  //            Bytes32.ZERO,
  //            Bytes32.ZERO,
  //            Bytes32.ZERO,
  //            UnsignedLong.ZERO,
  //            Bytes32.ZERO);
  //    byte[] participation_bitfield = new byte[] {1, 1, 1, 1};
  //
  //    ArrayList<ShardCommittee> actual =
  //        BeaconState.get_attestation_participants(
  //            newState(), attestationData, participation_bitfield);
  //    ArrayList<ShardCommittee> expected = new ArrayList<>();
  //
  //    assertThat(actual).isEqualTo(expected);
  //  }
  //
  //  @Test
  //  void getAttestationParticipantsSuccessful() {
  //    BeaconState state = newState();
  //    ArrayList<ShardCommittee> shard_committee = state.getShard_committees_at_slots().get(64);
  //    shard_committee.add(
  //        new ShardCommittee(
  //            UnsignedLong.ZERO, new ArrayList<>(Collections.nCopies(1, 0)), UnsignedLong.ZERO));
  //    state.setShard_committees_at_slot(64, shard_committee);
  //
  //    AttestationData attestationData =
  //        new AttestationData(
  //            0,
  //            UnsignedLong.ZERO,
  //            Bytes32.ZERO,
  //            Bytes32.ZERO,
  //            Bytes32.ZERO,
  //            Bytes32.ZERO,
  //            UnsignedLong.ZERO,
  //            Bytes32.ZERO);
  //    byte[] participation_bitfield = new byte[] {127, 1, 1};
  //
  //    ArrayList<ShardCommittee> actual =
  //        BeaconState.get_attestation_participants(state, attestationData,
  // participation_bitfield);
  //
  //    assertThat(actual.get(1).getShard()).isEqualTo(UnsignedLong.ZERO);
  //    assertThat(actual.get(1).getCommittee()).isEqualTo(new ArrayList<>(Collections.nCopies(1,
  // 0)));
  //    assertThat(actual.get(1).getTotal_validator_count()).isEqualTo(UnsignedLong.ZERO);
  //  }
  //
  //  @Test
  //  void activateValidatorNotPendingActivation() {
  //    BeaconState state = newState();
  //    int validator_index = 0;
  //
  //    state.activate_validator(validator_index);
  //    assertThat(state.getValidator_registry().get(validator_index).getStatus().longValue())
  //        .isEqualTo(ACTIVE);
  //  }
  //
  //  @Test
  //  void activateValidator() {
  //    BeaconState state = newState();
  //    int validator_index = 0;
  //
  //    assertThat(state.getValidator_registry().get(validator_index).getStatus().longValue())
  //        .isEqualTo(PENDING_ACTIVATION);
  //    state.activate_validator(validator_index);
  //    assertThat(state.getValidator_registry().get(validator_index).getStatus().longValue())
  //        .isEqualTo(ACTIVE);
  //    assertThat(
  //            state
  //                .getValidator_registry()
  //                .get(validator_index)
  //                .getLatest_status_change_slot()
  //                .longValue())
  //        .isEqualTo(state.getSlot());
  //  }
  //
  //  @Test
  //  void initiateValidatorExitNotActive() {
  //    BeaconState state = newState();
  //    int validator_index = 0;
  //
  //    state.initiate_validator_exit(validator_index);
  //    assertThat(state.getValidator_registry().get(validator_index).getStatus().longValue())
  //        .isEqualTo(ACTIVATION);
  //  }
  //
  //  @Test
  //  void initiateValidatorExit() {
  //    BeaconState state = newState();
  //    int validator_index = 2;
  //
  //    state.initiate_validator_exit(validator_index);
  //    assertThat(state.getValidator_registry().get(validator_index).getStatus().longValue())
  //        .isEqualTo(ACTIVE_PENDING_EXIT);
  //    assertThat(
  //            state
  //                .getValidator_registry()
  //                .get(validator_index)
  //                .getLatest_status_change_slot()
  //                .longValue())
  //        .isEqualTo(state.getSlot());
  //  }
  //
  //  @Test
  //  void exitValidatorPrevStatusExitedWithPenaltyNewStatusExitedWithoutPenalty() {
  //    BeaconState state = newState();
  //    int validator_index = 4;
  //
  //    state.exit_validator(state, validator_index, EXITED_WITHOUT_PENALTY);
  //    assertThat(state.getValidator_registry().get(validator_index).getStatus().longValue())
  //        .isEqualTo(EXITED_WITH_PENALTY);
  //  }
  //
  //  @Test
  //  void exitValidatorPrevStatusExitedWithoutPenaltyNewStatusExitedWithoutPenalty() {
  //    BeaconState state = newState();
  //    int validator_index = 3;
  //
  //    state.exit_validator(state, validator_index, EXITED_WITHOUT_PENALTY);
  //    assertThat(state.getValidator_registry().get(validator_index).getStatus().longValue())
  //        .isEqualTo(EXITED_WITHOUT_PENALTY);
  //    assertThat(
  //            state
  //                .getValidator_registry()
  //                .get(validator_index)
  //                .getLatest_status_change_slot()
  //                .longValue())
  //        .isEqualTo(state.getSlot());
  //  }
  //
  //  @Test
  //  void exitValidatorPrevStatusExitedWithoutPenaltyNewStatusExitedWithPenalty() {
  //    BeaconState state = newState();
  //    int validator_index = 3;
  //
  //    long before_exit_count = state.getValidator_registry_exit_count();
  //    double before_balance = state.getValidator_balances().get(validator_index);
  //    //    Hash before_tip = state.validator_registry_delta_chain_tip;
  //
  //    state.exit_validator(state, validator_index, EXITED_WITH_PENALTY);
  //
  //    assertThat(before_exit_count).isEqualTo(state.getValidator_registry_exit_count());
  //    assertThat(state.getValidator_balances().get(validator_index)).isLessThan(before_balance);
  //    // TODO: Uncomment this when tree_root_hash is working.
  //    //    assertThat(before_tip).isNotEqualTo(state.validator_registry_delta_chain_tip);
  //  }
  //
  //  @Test
  //  void exitValidatorPrevStatusDidNotExitNewStatusExitedWithPenalty() {
  //    BeaconState state = newState();
  //    int validator_index = 2;
  //
  //    long before_exit_count = state.getValidator_registry_exit_count();
  //    double before_balance = state.getValidator_balances().get(validator_index);
  //    //    Hash before_tip = state.validator_registry_delta_chain_tip;
  //
  //    state.exit_validator(state, validator_index, EXITED_WITH_PENALTY);
  //
  //    assertThat(before_exit_count).isEqualTo(state.getValidator_registry_exit_count() - 1);
  //    assertThat(state.getValidator_balances().get(validator_index)).isLessThan(before_balance);
  //    // TODO: Uncomment this when tree_root_hash is working.
  //    //    assertThat(before_tip).isNotEqualTo(state.validator_registry_delta_chain_tip);
  //  }
  //
  //  @Test
  //  void exitValidatorPrevStatusDidNotExitNewStatusExitedWithoutPenalty() {
  //    BeaconState state = newState();
  //    int validator_index = 0;
  //
  //    long before_exit_count = state.getValidator_registry_exit_count();
  //    int before_persistent_committees_size =
  //        state.getPersistent_committees().get(validator_index).size();
  //    //    Hash before_tip = state.validator_registry_delta_chain_tip;
  //
  //    state.exit_validator(state, validator_index, EXITED_WITHOUT_PENALTY);
  //
  //    assertThat(before_exit_count).isEqualTo(state.getValidator_registry_exit_count() - 1);
  //    assertThat(state.getPersistent_committees().get(validator_index).size())
  //        .isEqualTo(before_persistent_committees_size - 1);
  //    // TODO: Uncomment this when tree_root_hash is working.
  //    //    assertThat(before_tip).isNotEqualTo(state.validator_registry_delta_chain_tip);
  //  }
  //
  //  @Test
  //  void deepCopyBeaconState() {
  //    BeaconState state = newState();
  //    BeaconState deepCopy = BeaconState.deepCopy(state);
  //
  //    // Test if deepCopy has the same values as the original state
  //    Gson gson = new Gson();
  //    String stateJson = gson.toJson(state);
  //    String deepCopyJson = gson.toJson(deepCopy);
  //    assertThat(stateJson).isEqualTo(deepCopyJson);
  //
  //    // Test persistent committees
  //    ArrayList<Integer> new_committee = new ArrayList<Integer>();
  //    new_committee.add(20);
  //    deepCopy.getPersistent_committees().add(new_committee);
  //
  // assertThat(deepCopy.getPersistent_committees()).isNotEqualTo(state.getPersistent_committees());
  //
  //    // Test slot
  //    state.incrementSlot();
  //    assertThat(deepCopy.getSlot()).isNotEqualTo(state.getSlot());
  //
  //    // Test fork_data
  //    state.setFork_data(new ForkData(UnsignedLong.valueOf(1), UnsignedLong.ONE,
  // UnsignedLong.ONE));
  //    assertThat(deepCopy.getFork_data().getPre_fork_version())
  //        .isNotEqualTo(state.getFork_data().getPre_fork_version());
  //
  //    // Test validator registry
  //    ArrayList<Validator> new_records =
  //        new ArrayList<Validator>(
  //            Collections.nCopies(
  //                12,
  //                new Validator(
  //                    Bytes48.leftPad(Bytes.of(2)),
  //                    Bytes32.ZERO,
  //                    Bytes32.ZERO,
  //                    UnsignedLong.valueOf(PENDING_ACTIVATION),
  //                    UnsignedLong.valueOf(PENDING_ACTIVATION),
  //                    UnsignedLong.MAX_VALUE,
  //                    UnsignedLong.MAX_VALUE,
  //                    UnsignedLong.ZERO,
  //                    UnsignedLong.ZERO)));
  //    deepCopy.setValidator_registry(new_records);
  //    assertThat(deepCopy.getValidator_registry().get(0).getPubkey())
  //        .isNotEqualTo(state.getValidator_registry().get(0).getPubkey());
  //  }
  //
  //  private Bytes32 hashSrc() {
  //    Bytes bytes = Bytes.wrap(new byte[] {(byte) 1, (byte) 256, (byte) 65656});
  //    return Hash.keccak256(bytes);
  //  }
  //
  //  @Test
  //  void failsWhenInvalidArgumentsBytes3ToInt() {
  //    assertThrows(
  //        IllegalArgumentException.class,
  //        () -> bytes3ToInt(Bytes.wrap(new byte[] {(byte) 0, (byte) 0, (byte) 0}), -1));
  //  }
  //
  //  @Test
  //  void convertBytes3ToInt() {
  //    // Smoke Tests
  //    // Test that MSB [00000001][00000000][11110000] LSB == 65656
  //    assertThat(bytes3ToInt(Bytes.wrap(new byte[] {(byte) 1, (byte) 0, (byte) 120}), 0))
  //        .isEqualTo(65656);
  //
  //    // Boundary Tests
  //    // Test that MSB [00000000][00000000][00000000] LSB == 0
  //    assertThat(bytes3ToInt(Bytes.wrap(new byte[] {(byte) 0, (byte) 0, (byte) 0}),
  // 0)).isEqualTo(0);
  //    // Test that MSB [00000000][00000000][11111111] LSB == 255
  //    assertThat(bytes3ToInt(Bytes.wrap(new byte[] {(byte) 0, (byte) 0, (byte) 255}), 0))
  //        .isEqualTo(255);
  //    // Test that MSB [00000000][00000001][00000000] LSB == 256
  //    assertThat(bytes3ToInt(Bytes.wrap(new byte[] {(byte) 0, (byte) 1, (byte) 0}), 0))
  //        .isEqualTo(256);
  //    // Test that MSB [00000000][11111111][11111111] LSB == 65535
  //    assertThat(bytes3ToInt(Bytes.wrap(new byte[] {(byte) 0, (byte) 255, (byte) 255}), 0))
  //        .isEqualTo(65535);
  //    // Test that MSB [00000001][00000000][00000000] LSB == 65536
  //    assertThat(bytes3ToInt(Bytes.wrap(new byte[] {(byte) 1, (byte) 0, (byte) 0}), 0))
  //        .isEqualTo(65536);
  //    // Test that MSB [11111111][11111111][11111111] LSB == 16777215
  //    assertThat(bytes3ToInt(Bytes.wrap(new byte[] {(byte) 255, (byte) 255, (byte) 255}), 0))
  //        .isEqualTo(16777215);
  //  }
  //
  //  @Test
  //  void testShuffle() {
  //    List<Integer> input = Arrays.asList(1, 2, 3, 4, 5, 6, 7, 8, 9, 10);
  //    ArrayList<Integer> sample = new ArrayList<>(input);
  //
  //    ArrayList<Integer> actual = shuffle(sample, hashSrc());
  //    List<Integer> expected_input = Arrays.asList(4, 7, 2, 1, 5, 10, 3, 6, 8, 9);
  //    ArrayList<Integer> expected = new ArrayList<>(expected_input);
  //    assertThat(actual).isEqualTo(expected);
  //  }
  //
  //  @Test
  //  void failsWhenInvalidArgumentTestSplit() {
  //    List<Integer> input = Arrays.asList(0, 1, 2, 3, 4, 5, 6, 7);
  //    ArrayList<Integer> sample = new ArrayList<>(input);
  //
  //    assertThrows(IllegalArgumentException.class, () -> split(sample, -1));
  //  }
  //
  //  @Test
  //  void splitReturnsOneSmallerSizedSplit() {
  //    List<Integer> input = Arrays.asList(0, 1, 2, 3, 4, 5, 6, 7);
  //    ArrayList<Integer> sample = new ArrayList<>(input);
  //
  //    ArrayList<ArrayList<Integer>> actual = split(sample, 3);
  //
  //    ArrayList<ArrayList<Integer>> expected = new ArrayList<>();
  //    List<Integer> one = Arrays.asList(0, 1);
  //    expected.add(new ArrayList<>(one));
  //    List<Integer> two = Arrays.asList(2, 3, 4);
  //    expected.add(new ArrayList<>(two));
  //    List<Integer> three = Arrays.asList(5, 6, 7);
  //    expected.add(new ArrayList<>(three));
  //
  //    assertThat(actual).isEqualTo(expected);
  //  }
  //
  //  @Test
  //  void splitReturnsTwoSmallerSizedSplits() {
  //    List<Integer> input = Arrays.asList(0, 1, 2, 3, 4, 5, 6);
  //    ArrayList<Integer> sample = new ArrayList<>(input);
  //
  //    ArrayList<ArrayList<Integer>> actual = split(sample, 3);
  //
  //    ArrayList<ArrayList<Integer>> expected = new ArrayList<>();
  //    List<Integer> one = Arrays.asList(0, 1);
  //    expected.add(new ArrayList<>(one));
  //    List<Integer> two = Arrays.asList(2, 3);
  //    expected.add(new ArrayList<>(two));
  //    List<Integer> three = Arrays.asList(4, 5, 6);
  //    expected.add(new ArrayList<>(three));
  //
  //    assertThat(actual).isEqualTo(expected);
  //  }
  //
  //  @Test
  //  void splitReturnsEquallySizedSplits() {
  //    List<Integer> input = Arrays.asList(0, 1, 2, 3, 4, 5, 6, 7, 8);
  //    ArrayList<Integer> sample = new ArrayList<>(input);
  //
  //    ArrayList<ArrayList<Integer>> actual = split(sample, 3);
  //
  //    ArrayList<ArrayList<Integer>> expected = new ArrayList<>();
  //    List<Integer> one = Arrays.asList(0, 1, 2);
  //    expected.add(new ArrayList<>(one));
  //    List<Integer> two = Arrays.asList(3, 4, 5);
  //    expected.add(new ArrayList<>(two));
  //    List<Integer> three = Arrays.asList(6, 7, 8);
  //    expected.add(new ArrayList<>(three));
  //
  //    assertThat(actual).isEqualTo(expected);
  //  }
  //
  //  @Test
  //  void clampReturnsMinVal() {
  //    int actual = clamp(3, 5, 0);
  //    int expected = 3;
  //    assertThat(actual).isEqualTo(expected);
  //  }
  //
  //  @Test
  //  void clampReturnsMaxVal() {
  //    int actual = clamp(3, 5, 6);
  //    int expected = 5;
  //    assertThat(actual).isEqualTo(expected);
  //  }
  //
  //  @Test
  //  void clampReturnsX() {
  //    int actual = clamp(3, 5, 4);
  //    int expected = 4;
  //    assertThat(actual).isEqualTo(expected);
  //  }
=======
import tech.pegasys.artemis.datastructures.Constants;
import tech.pegasys.artemis.datastructures.blocks.Eth1Data;
import tech.pegasys.artemis.datastructures.operations.AttestationData;
import tech.pegasys.artemis.datastructures.state.Fork;
import tech.pegasys.artemis.datastructures.state.ShardCommittee;
import tech.pegasys.artemis.datastructures.state.Validator;
import tech.pegasys.artemis.datastructures.state.Validators;
import tech.pegasys.artemis.statetransition.util.BeaconStateUtil;

@ExtendWith(BouncyCastleExtension.class)
class BeaconStateTest {

  private BeaconState newState() {
    // Initialize state
    BeaconState state =
        new BeaconState(
            0,
            0,
            new Fork(UnsignedLong.ZERO, UnsignedLong.ZERO, UnsignedLong.ZERO),
            new Validators(),
            new ArrayList<>(),
            0,
            Bytes32.ZERO,
            new ArrayList<>(),
            new ArrayList<>(),
            0,
            0,
            0,
            0,
            new ArrayList<>(),
            new ArrayList<>(),
            new ArrayList<>(),
            new ArrayList<>(),
            new ArrayList<>(),
            new Eth1Data(),
            new ArrayList<>());

    // Add validator records
    ArrayList<Validator> validators = new ArrayList<>();
    validators.add(
        new Validator(
            Bytes48.ZERO,
            Bytes32.ZERO,
            UnsignedLong.ZERO,
            UnsignedLong.valueOf(Constants.GENESIS_EPOCH),
            UnsignedLong.ZERO,
            UnsignedLong.ZERO,
            UnsignedLong.valueOf(0)));
    validators.add(
        new Validator(
            Bytes48.leftPad(Bytes.of(100)),
            Bytes32.ZERO,
            UnsignedLong.ZERO,
            UnsignedLong.valueOf(Constants.GENESIS_EPOCH),
            UnsignedLong.ZERO,
            UnsignedLong.ZERO,
            UnsignedLong.valueOf(0)));
    validators.add(
        new Validator(
            Bytes48.leftPad(Bytes.of(200)),
            Bytes32.ZERO,
            UnsignedLong.ZERO,
            UnsignedLong.valueOf(Constants.GENESIS_EPOCH),
            UnsignedLong.ZERO,
            UnsignedLong.ZERO,
            UnsignedLong.valueOf(0)));
    validators.add(
        new Validator(
            Bytes48.leftPad(Bytes.of(0)),
            Bytes32.ZERO,
            UnsignedLong.ZERO,
            UnsignedLong.valueOf(Constants.GENESIS_EPOCH),
            UnsignedLong.ZERO,
            UnsignedLong.ZERO,
            UnsignedLong.valueOf(0)));
    validators.add(
        new Validator(
            Bytes48.leftPad(Bytes.of(0)),
            Bytes32.ZERO,
            UnsignedLong.ZERO,
            UnsignedLong.valueOf(Constants.GENESIS_EPOCH),
            UnsignedLong.ZERO,
            UnsignedLong.ZERO,
            UnsignedLong.valueOf(0)));
    state.setValidator_registry(validators);

    // Add validator balances
    state.setValidator_balances(new ArrayList<>(Collections.nCopies(5, 100.0)));

    // Add penalized exit balances
    state.getLatest_penalized_balances().add(10.0);

    // Create shard_committees
    ArrayList<ShardCommittee> new_shard_committees =
        new ArrayList<>(
            Collections.nCopies(
                2,
                new ShardCommittee(
                    UnsignedLong.ZERO,
                    new ArrayList<>(Collections.nCopies(1, 1)),
                    UnsignedLong.ONE)));
    state.setShard_committees_at_slots(
        new ArrayList<>(Collections.nCopies(128, new_shard_committees)));

    return state;
  }

  @Test
  void processDepositValidatorPubkeysDoesNotContainPubkeyAndMinEmptyValidatorIndexIsNegative() {
    // TODO: update for 0.1 spec
    /*BeaconState state = newState();
    assertThat(
            state.process_deposit(
                state,
                Bytes48.leftPad(Bytes.of(20)),
                100,
                EMPTY_SIGNATURE,
                Bytes32.ZERO,
                Bytes32.ZERO,
                Bytes32.ZERO))
        .isEqualTo(5);*/
  }

  @Test
  void processDepositValidatorPubkeysDoesNotContainPubkey() {
    BeaconState state = newState();
    // update for 0.1
    /*
    assertThat(
            state.process_deposit(
                state,
                Bytes48.leftPad(Bytes.of(20)),
                100,
                EMPTY_SIGNATURE,
                Bytes32.ZERO,
                Bytes32.ZERO,
                Bytes32.ZERO))
        .isEqualTo(5);
        */
  }

  @Test
  void processDepositValidatorPubkeysContainsPubkey() {
    BeaconState state = newState();

    double oldBalance = state.getValidator_balances().get(2);

    assertThat(
            state.process_deposit(
                state,
                Bytes48.leftPad(Bytes.of(200)),
                100,
                EMPTY_SIGNATURE,
                Bytes32.ZERO,
                Bytes32.ZERO,
                Bytes32.ZERO))
        .isEqualTo(2);

    assertThat(state.getValidator_balances().get(2)).isEqualTo(oldBalance + 100.0);
  }

  @Test
  void getAttestationParticipantsSizesNotEqual() {
    AttestationData attestationData =
        new AttestationData(
            0,
            UnsignedLong.ZERO,
            Bytes32.ZERO,
            Bytes32.ZERO,
            Bytes32.ZERO,
            Bytes32.ZERO,
            UnsignedLong.ZERO,
            Bytes32.ZERO);
    byte[] participation_bitfield = Bytes32.ZERO.toArrayUnsafe();

    assertThrows(
        AssertionError.class,
        () ->
            BeaconState.get_attestation_participants(
                newState(), attestationData, participation_bitfield));
  }

  @Test
  void getAttestationParticipantsReturnsEmptyArrayList() {
    AttestationData attestationData =
        new AttestationData(
            0,
            UnsignedLong.ZERO,
            Bytes32.ZERO,
            Bytes32.ZERO,
            Bytes32.ZERO,
            Bytes32.ZERO,
            UnsignedLong.ZERO,
            Bytes32.ZERO);
    byte[] participation_bitfield = new byte[] {1, 1, 1, 1};

    ArrayList<ShardCommittee> actual =
        BeaconState.get_attestation_participants(
            newState(), attestationData, participation_bitfield);
    ArrayList<ShardCommittee> expected = new ArrayList<>();

    assertThat(actual).isEqualTo(expected);
  }

  @Test
  void getAttestationParticipantsSuccessful() {
    BeaconState state = newState();
    ArrayList<ShardCommittee> shard_committee = state.getShard_committees_at_slots().get(64);
    shard_committee.add(
        new ShardCommittee(
            UnsignedLong.ZERO, new ArrayList<>(Collections.nCopies(1, 0)), UnsignedLong.ZERO));
    state.setShard_committees_at_slot(64, shard_committee);

    AttestationData attestationData =
        new AttestationData(
            0,
            UnsignedLong.ZERO,
            Bytes32.ZERO,
            Bytes32.ZERO,
            Bytes32.ZERO,
            Bytes32.ZERO,
            UnsignedLong.ZERO,
            Bytes32.ZERO);
    byte[] participation_bitfield = new byte[] {127, 1, 1};

    ArrayList<ShardCommittee> actual =
        BeaconState.get_attestation_participants(state, attestationData, participation_bitfield);

    assertThat(actual.get(1).getShard()).isEqualTo(UnsignedLong.ZERO);
    assertThat(actual.get(1).getCommittee()).isEqualTo(new ArrayList<>(Collections.nCopies(1, 0)));
    assertThat(actual.get(1).getTotal_validator_count()).isEqualTo(UnsignedLong.ZERO);
  }

  @Test
  void activateValidator() {
    BeaconState state = newState();
    int validator_index = 0;
    // TODO: need a better test for 0.1
    // activate_validator(state,validator_index,true);

  }

  @Test
  void initiateValidatorExitNotActive() {
    BeaconState state = newState();
    int validator_index = 0;

    initiate_validator_exit(state, validator_index);
    assertThat(state.getValidator_registry().get(validator_index).getStatus_flags().intValue())
        .isEqualTo(Constants.INITIATED_EXIT);
  }

  @Test
  void initiateValidatorExit() {
    BeaconState state = newState();
    int validator_index = 2;

    initiate_validator_exit(state, validator_index);
    assertThat(state.getValidator_registry().get(validator_index).getStatus_flags().intValue())
        .isEqualTo(Constants.INITIATED_EXIT);
  }

  @Test
  void exitValidator() {
    BeaconState state = newState();
    int validator_index = 4;

    exit_validator(state, validator_index);
    Validator validator = state.getValidator_registry().get(validator_index);
    long testEpoch =
        BeaconStateUtil.get_entry_exit_effect_epoch(BeaconStateUtil.get_current_epoch(state));
    assertThat(validator.getExit_epoch().longValue()).isEqualTo(testEpoch);
  }

  @Test
  void exitValidatorPrevStatusExitedWithoutPenaltyNewStatusExitedWithPenalty() {
    BeaconState state = newState();
    int validator_index = 3;

    double before_balance = state.getValidator_balances().get(validator_index);
    //    Hash before_tip = state.validator_registry_delta_chain_tip;

    exit_validator(state, validator_index);

    // TODO: update for 0.1
    // assertThat(state.getValidator_balances().get(validator_index)).isLessThan(before_balance);
    // TODO: Uncomment this when tree_root_hash is working.
    //    assertThat(before_tip).isNotEqualTo(state.validator_registry_delta_chain_tip);
  }

  @Test
  void exitValidatorPrevStatusDidNotExitNewStatusExitedWithPenalty() {
    BeaconState state = newState();
    // TODO: update for 0.1
    /*
    int validator_index = 2;

    double before_balance = state.getValidator_balances().get(validator_index);
    //    Hash before_tip = state.validator_registry_delta_chain_tip;

    exit_validator(state, validator_index);

    assertThat(state.getValidator_balances().get(validator_index)).isLessThan(before_balance);
    // TODO: Uncomment this when tree_root_hash is working.
    //    assertThat(before_tip).isNotEqualTo(state.validator_registry_delta_chain_tip);
    */
  }

  @Test
  void exitValidatorPrevStatusDidNotExitNewStatusExitedWithoutPenalty() {
    BeaconState state = newState();
    int validator_index = 0;

    // TODO: update for 0.1
    /*long before_exit_count = state.getValidator_registry_exit_count();
    int before_persistent_committees_size =
        state.getPersistent_committees().get(validator_index).size();
    //    Hash before_tip = state.validator_registry_delta_chain_tip;

    initiate_validator_exit(state, validator_index);
    exit_validator(state, validator_index);

    assertThat(state.getPersistent_committees().get(validator_index).size())
        .isEqualTo(before_persistent_committees_size - 1);
    // TODO: Uncomment this when tree_root_hash is working.
    //    assertThat(before_tip).isNotEqualTo(state.validator_registry_delta_chain_tip);
    */
  }

  @Test
  void deepCopyBeaconState() {
    BeaconState state = newState();
    BeaconState deepCopy = BeaconState.deepCopy(state);

    // Test if deepCopy has the same values as the original state
    Gson gson = new Gson();
    String stateJson = gson.toJson(state);
    String deepCopyJson = gson.toJson(deepCopy);
    assertThat(stateJson).isEqualTo(deepCopyJson);

    // Test slot
    state.incrementSlot();
    assertThat(deepCopy.getSlot()).isNotEqualTo(state.getSlot());

    // Test fork
    state.setFork(new Fork(UnsignedLong.valueOf(1), UnsignedLong.ONE, UnsignedLong.ONE));
    assertThat(deepCopy.getFork().getPre_fork_version())
        .isNotEqualTo(state.getFork().getPre_fork_version());

    // Test validator registry
    ArrayList<Validator> new_records =
        new ArrayList<Validator>(
            Collections.nCopies(
                12,
                new Validator(
                    Bytes48.leftPad(Bytes.of(100)),
                    Bytes32.ZERO,
                    UnsignedLong.ZERO,
                    UnsignedLong.ZERO,
                    UnsignedLong.ZERO,
                    UnsignedLong.ZERO,
                    UnsignedLong.valueOf(0))));
    deepCopy.setValidator_registry(new_records);
    assertThat(deepCopy.getValidator_registry().get(0).getPubkey())
        .isNotEqualTo(state.getValidator_registry().get(0).getPubkey());
  }

  private Bytes32 hashSrc() {
    Bytes bytes = Bytes.wrap(new byte[] {(byte) 1, (byte) 256, (byte) 65656});
    return Hash.keccak256(bytes);
  }

  @Test
  void failsWhenInvalidArgumentsBytes3ToInt() {
    assertThrows(
        IllegalArgumentException.class,
        () -> bytes3ToInt(Bytes.wrap(new byte[] {(byte) 0, (byte) 0, (byte) 0}), -1));
  }

  @Test
  void convertBytes3ToInt() {
    // Smoke Tests
    // Test that MSB [00000001][00000000][11110000] LSB == 65656
    assertThat(bytes3ToInt(Bytes.wrap(new byte[] {(byte) 1, (byte) 0, (byte) 120}), 0))
        .isEqualTo(65656);

    // Boundary Tests
    // Test that MSB [00000000][00000000][00000000] LSB == 0
    assertThat(bytes3ToInt(Bytes.wrap(new byte[] {(byte) 0, (byte) 0, (byte) 0}), 0)).isEqualTo(0);
    // Test that MSB [00000000][00000000][11111111] LSB == 255
    assertThat(bytes3ToInt(Bytes.wrap(new byte[] {(byte) 0, (byte) 0, (byte) 255}), 0))
        .isEqualTo(255);
    // Test that MSB [00000000][00000001][00000000] LSB == 256
    assertThat(bytes3ToInt(Bytes.wrap(new byte[] {(byte) 0, (byte) 1, (byte) 0}), 0))
        .isEqualTo(256);
    // Test that MSB [00000000][11111111][11111111] LSB == 65535
    assertThat(bytes3ToInt(Bytes.wrap(new byte[] {(byte) 0, (byte) 255, (byte) 255}), 0))
        .isEqualTo(65535);
    // Test that MSB [00000001][00000000][00000000] LSB == 65536
    assertThat(bytes3ToInt(Bytes.wrap(new byte[] {(byte) 1, (byte) 0, (byte) 0}), 0))
        .isEqualTo(65536);
    // Test that MSB [11111111][11111111][11111111] LSB == 16777215
    assertThat(bytes3ToInt(Bytes.wrap(new byte[] {(byte) 255, (byte) 255, (byte) 255}), 0))
        .isEqualTo(16777215);
  }

  @Test
  void testShuffle() {
    List<Integer> input = Arrays.asList(1, 2, 3, 4, 5, 6, 7, 8, 9, 10);
    ArrayList<Integer> sample = new ArrayList<>(input);

    ArrayList<Integer> actual = shuffle(sample, hashSrc());
    List<Integer> expected_input = Arrays.asList(4, 7, 2, 1, 5, 10, 3, 6, 8, 9);
    ArrayList<Integer> expected = new ArrayList<>(expected_input);
    assertThat(actual).isEqualTo(expected);
  }

  @Test
  void failsWhenInvalidArgumentTestSplit() {
    List<Integer> input = Arrays.asList(0, 1, 2, 3, 4, 5, 6, 7);
    ArrayList<Integer> sample = new ArrayList<>(input);

    assertThrows(IllegalArgumentException.class, () -> split(sample, -1));
  }

  @Test
  void splitReturnsOneSmallerSizedSplit() {
    List<Integer> input = Arrays.asList(0, 1, 2, 3, 4, 5, 6, 7);
    ArrayList<Integer> sample = new ArrayList<>(input);

    ArrayList<ArrayList<Integer>> actual = split(sample, 3);

    ArrayList<ArrayList<Integer>> expected = new ArrayList<>();
    List<Integer> one = Arrays.asList(0, 1);
    expected.add(new ArrayList<>(one));
    List<Integer> two = Arrays.asList(2, 3, 4);
    expected.add(new ArrayList<>(two));
    List<Integer> three = Arrays.asList(5, 6, 7);
    expected.add(new ArrayList<>(three));

    assertThat(actual).isEqualTo(expected);
  }

  @Test
  void splitReturnsTwoSmallerSizedSplits() {
    List<Integer> input = Arrays.asList(0, 1, 2, 3, 4, 5, 6);
    ArrayList<Integer> sample = new ArrayList<>(input);

    ArrayList<ArrayList<Integer>> actual = split(sample, 3);

    ArrayList<ArrayList<Integer>> expected = new ArrayList<>();
    List<Integer> one = Arrays.asList(0, 1);
    expected.add(new ArrayList<>(one));
    List<Integer> two = Arrays.asList(2, 3);
    expected.add(new ArrayList<>(two));
    List<Integer> three = Arrays.asList(4, 5, 6);
    expected.add(new ArrayList<>(three));

    assertThat(actual).isEqualTo(expected);
  }

  @Test
  void splitReturnsEquallySizedSplits() {
    List<Integer> input = Arrays.asList(0, 1, 2, 3, 4, 5, 6, 7, 8);
    ArrayList<Integer> sample = new ArrayList<>(input);

    ArrayList<ArrayList<Integer>> actual = split(sample, 3);

    ArrayList<ArrayList<Integer>> expected = new ArrayList<>();
    List<Integer> one = Arrays.asList(0, 1, 2);
    expected.add(new ArrayList<>(one));
    List<Integer> two = Arrays.asList(3, 4, 5);
    expected.add(new ArrayList<>(two));
    List<Integer> three = Arrays.asList(6, 7, 8);
    expected.add(new ArrayList<>(three));

    assertThat(actual).isEqualTo(expected);
  }

  @Test
  void clampReturnsMinVal() {
    int actual = clamp(3, 5, 0);
    int expected = 3;
    assertThat(actual).isEqualTo(expected);
  }

  @Test
  void clampReturnsMaxVal() {
    int actual = clamp(3, 5, 6);
    int expected = 5;
    assertThat(actual).isEqualTo(expected);
  }

  @Test
  void clampReturnsX() {
    int actual = clamp(3, 5, 4);
    int expected = 4;
    assertThat(actual).isEqualTo(expected);
  }
>>>>>>> 06c4a5dd
}<|MERGE_RESOLUTION|>--- conflicted
+++ resolved
@@ -13,11 +13,10 @@
 
 package tech.pegasys.artemis.statetransition;
 
-<<<<<<< HEAD
-=======
 import static org.assertj.core.api.Assertions.assertThat;
 import static org.junit.jupiter.api.Assertions.assertThrows;
 import static tech.pegasys.artemis.datastructures.Constants.EMPTY_SIGNATURE;
+import static tech.pegasys.artemis.datastructures.Constants.GENESIS_EPOCH;
 import static tech.pegasys.artemis.statetransition.util.BeaconStateUtil.bytes3ToInt;
 import static tech.pegasys.artemis.statetransition.util.BeaconStateUtil.clamp;
 import static tech.pegasys.artemis.statetransition.util.BeaconStateUtil.exit_validator;
@@ -35,573 +34,9 @@
 import net.consensys.cava.bytes.Bytes32;
 import net.consensys.cava.bytes.Bytes48;
 import net.consensys.cava.crypto.Hash;
->>>>>>> 06c4a5dd
 import net.consensys.cava.junit.BouncyCastleExtension;
+import org.junit.jupiter.api.Test;
 import org.junit.jupiter.api.extension.ExtendWith;
-<<<<<<< HEAD
-
-@ExtendWith(BouncyCastleExtension.class)
-class BeaconStateTest {
-  // todo after v0.01 the Validator constructor has changed
-  //  private BeaconState newState() {
-  //    // Initialize state
-  //    BeaconState state =
-  //        new BeaconState(
-  //            0,
-  //            0,
-  //            new ForkData(UnsignedLong.ZERO, UnsignedLong.ZERO, UnsignedLong.ZERO),
-  //            new Validators(),
-  //            new ArrayList<>(),
-  //            0,
-  //            0,
-  //            Bytes32.ZERO,
-  //            new ArrayList<>(),
-  //            new ArrayList<>(),
-  //            new ArrayList<>(),
-  //            new ArrayList<>(),
-  //            new ArrayList<>(),
-  //            0,
-  //            0,
-  //            0,
-  //            0,
-  //            new ArrayList<>(),
-  //            new ArrayList<>(),
-  //            new ArrayList<>(),
-  //            new ArrayList<>(),
-  //            new ArrayList<>(),
-  //            Bytes32.ZERO,
-  //            new ArrayList<>());
-  //
-  //    // Add validator records
-  //    ArrayList<Validator> validators = new ArrayList<>();
-  //    validators.add(
-  //        new Validator(
-  //            Bytes48.ZERO,
-  //            Bytes32.ZERO,
-  //            Bytes32.ZERO,
-  //            UnsignedLong.ZERO,
-  //            UnsignedLong.valueOf(PENDING_ACTIVATION),
-  //            UnsignedLong.valueOf(state.getSlot()),
-  //            UnsignedLong.ZERO,
-  //            UnsignedLong.ZERO,
-  //            UnsignedLong.ZERO));
-  //    validators.add(
-  //        new Validator(
-  //            Bytes48.leftPad(Bytes.of(100)),
-  //            Bytes32.ZERO,
-  //            Bytes32.ZERO,
-  //            UnsignedLong.ZERO,
-  //            UnsignedLong.valueOf(ACTIVE),
-  //            UnsignedLong.valueOf(state.getSlot()),
-  //            UnsignedLong.ZERO,
-  //            UnsignedLong.ZERO,
-  //            UnsignedLong.ZERO));
-  //    validators.add(
-  //        new Validator(
-  //            Bytes48.leftPad(Bytes.of(200)),
-  //            Bytes32.ZERO,
-  //            Bytes32.ZERO,
-  //            UnsignedLong.ZERO,
-  //            UnsignedLong.valueOf(ACTIVE_PENDING_EXIT),
-  //            UnsignedLong.valueOf(state.getSlot()),
-  //            UnsignedLong.ZERO,
-  //            UnsignedLong.ZERO,
-  //            UnsignedLong.ZERO));
-  //    validators.add(
-  //        new Validator(
-  //            Bytes48.leftPad(Bytes.of(0)),
-  //            Bytes32.ZERO,
-  //            Bytes32.ZERO,
-  //            UnsignedLong.ZERO,
-  //            UnsignedLong.valueOf(EXITED_WITHOUT_PENALTY),
-  //            UnsignedLong.valueOf(state.getSlot()),
-  //            UnsignedLong.ZERO,
-  //            UnsignedLong.ZERO,
-  //            UnsignedLong.ZERO));
-  //    validators.add(
-  //        new Validator(
-  //            Bytes48.leftPad(Bytes.of(0)),
-  //            Bytes32.ZERO,
-  //            Bytes32.ZERO,
-  //            UnsignedLong.ZERO,
-  //            UnsignedLong.valueOf(EXITED_WITH_PENALTY),
-  //            UnsignedLong.valueOf(state.getSlot()),
-  //            UnsignedLong.ZERO,
-  //            UnsignedLong.ZERO,
-  //            UnsignedLong.ZERO));
-  //    state.setValidator_registry(validators);
-  //
-  //    // Add validator balances
-  //    state.setValidator_balances(new ArrayList<>(Collections.nCopies(5, 100.0)));
-  //
-  //    // Create committee
-  //    ArrayList<Integer> new_committee = new ArrayList<>();
-  //    new_committee.add(0);
-  //    new_committee.add(50);
-  //    new_committee.add(100);
-  //    state.getPersistent_committees().add(new_committee);
-  //    state.getPersistent_committees().add(new_committee);
-  //
-  //    // Add penalized exit balances
-  //    state.getLatest_penalized_exit_balances().add(10.0);
-  //
-  //    // Create shard_committees
-  //    ArrayList<ShardCommittee> new_shard_committees =
-  //        new ArrayList<>(
-  //            Collections.nCopies(
-  //                2,
-  //                new ShardCommittee(
-  //                    UnsignedLong.ZERO,
-  //                    new ArrayList<>(Collections.nCopies(1, 1)),
-  //                    UnsignedLong.ONE)));
-  //    state.setShard_committees_at_slots(
-  //        new ArrayList<>(Collections.nCopies(128, new_shard_committees)));
-  //
-  //    return state;
-  //  }
-  //
-  //  @Test
-  //  void processDepositValidatorPubkeysDoesNotContainPubkeyAndMinEmptyValidatorIndexIsNegative() {
-  //    BeaconState state = newState();
-  //    assertThat(
-  //            state.process_deposit(
-  //                state,
-  //                Bytes48.leftPad(Bytes.of(20)),
-  //                100,
-  //                EMPTY_SIGNATURE,
-  //                Bytes32.ZERO,
-  //                Bytes32.ZERO,
-  //                Bytes32.ZERO))
-  //        .isEqualTo(5);
-  //  }
-  //
-  //  @Test
-  //  void processDepositValidatorPubkeysDoesNotContainPubkey() {
-  //    BeaconState state = newState();
-  //    assertThat(
-  //            state.process_deposit(
-  //                state,
-  //                Bytes48.leftPad(Bytes.of(20)),
-  //                100,
-  //                EMPTY_SIGNATURE,
-  //                Bytes32.ZERO,
-  //                Bytes32.ZERO,
-  //                Bytes32.ZERO))
-  //        .isEqualTo(5);
-  //  }
-  //
-  //  @Test
-  //  void processDepositValidatorPubkeysContainsPubkey() {
-  //    BeaconState state = newState();
-  //
-  //    double oldBalance = state.getValidator_balances().get(2);
-  //
-  //    assertThat(
-  //            state.process_deposit(
-  //                state,
-  //                Bytes48.leftPad(Bytes.of(200)),
-  //                100,
-  //                EMPTY_SIGNATURE,
-  //                Bytes32.ZERO,
-  //                Bytes32.ZERO,
-  //                Bytes32.ZERO))
-  //        .isEqualTo(2);
-  //
-  //    assertThat(state.getValidator_balances().get(2)).isEqualTo(oldBalance + 100.0);
-  //  }
-  //
-  //  @Test
-  //  void getAttestationParticipantsSizesNotEqual() {
-  //    AttestationData attestationData =
-  //        new AttestationData(
-  //            0,
-  //            UnsignedLong.ZERO,
-  //            Bytes32.ZERO,
-  //            Bytes32.ZERO,
-  //            Bytes32.ZERO,
-  //            Bytes32.ZERO,
-  //            UnsignedLong.ZERO,
-  //            Bytes32.ZERO);
-  //    byte[] participation_bitfield = Bytes32.ZERO.toArrayUnsafe();
-  //
-  //    assertThrows(
-  //        AssertionError.class,
-  //        () ->
-  //            BeaconState.get_attestation_participants(
-  //                newState(), attestationData, participation_bitfield));
-  //  }
-  //
-  //  @Test
-  //  void getAttestationParticipantsReturnsEmptyArrayList() {
-  //    AttestationData attestationData =
-  //        new AttestationData(
-  //            0,
-  //            UnsignedLong.ZERO,
-  //            Bytes32.ZERO,
-  //            Bytes32.ZERO,
-  //            Bytes32.ZERO,
-  //            Bytes32.ZERO,
-  //            UnsignedLong.ZERO,
-  //            Bytes32.ZERO);
-  //    byte[] participation_bitfield = new byte[] {1, 1, 1, 1};
-  //
-  //    ArrayList<ShardCommittee> actual =
-  //        BeaconState.get_attestation_participants(
-  //            newState(), attestationData, participation_bitfield);
-  //    ArrayList<ShardCommittee> expected = new ArrayList<>();
-  //
-  //    assertThat(actual).isEqualTo(expected);
-  //  }
-  //
-  //  @Test
-  //  void getAttestationParticipantsSuccessful() {
-  //    BeaconState state = newState();
-  //    ArrayList<ShardCommittee> shard_committee = state.getShard_committees_at_slots().get(64);
-  //    shard_committee.add(
-  //        new ShardCommittee(
-  //            UnsignedLong.ZERO, new ArrayList<>(Collections.nCopies(1, 0)), UnsignedLong.ZERO));
-  //    state.setShard_committees_at_slot(64, shard_committee);
-  //
-  //    AttestationData attestationData =
-  //        new AttestationData(
-  //            0,
-  //            UnsignedLong.ZERO,
-  //            Bytes32.ZERO,
-  //            Bytes32.ZERO,
-  //            Bytes32.ZERO,
-  //            Bytes32.ZERO,
-  //            UnsignedLong.ZERO,
-  //            Bytes32.ZERO);
-  //    byte[] participation_bitfield = new byte[] {127, 1, 1};
-  //
-  //    ArrayList<ShardCommittee> actual =
-  //        BeaconState.get_attestation_participants(state, attestationData,
-  // participation_bitfield);
-  //
-  //    assertThat(actual.get(1).getShard()).isEqualTo(UnsignedLong.ZERO);
-  //    assertThat(actual.get(1).getCommittee()).isEqualTo(new ArrayList<>(Collections.nCopies(1,
-  // 0)));
-  //    assertThat(actual.get(1).getTotal_validator_count()).isEqualTo(UnsignedLong.ZERO);
-  //  }
-  //
-  //  @Test
-  //  void activateValidatorNotPendingActivation() {
-  //    BeaconState state = newState();
-  //    int validator_index = 0;
-  //
-  //    state.activate_validator(validator_index);
-  //    assertThat(state.getValidator_registry().get(validator_index).getStatus().longValue())
-  //        .isEqualTo(ACTIVE);
-  //  }
-  //
-  //  @Test
-  //  void activateValidator() {
-  //    BeaconState state = newState();
-  //    int validator_index = 0;
-  //
-  //    assertThat(state.getValidator_registry().get(validator_index).getStatus().longValue())
-  //        .isEqualTo(PENDING_ACTIVATION);
-  //    state.activate_validator(validator_index);
-  //    assertThat(state.getValidator_registry().get(validator_index).getStatus().longValue())
-  //        .isEqualTo(ACTIVE);
-  //    assertThat(
-  //            state
-  //                .getValidator_registry()
-  //                .get(validator_index)
-  //                .getLatest_status_change_slot()
-  //                .longValue())
-  //        .isEqualTo(state.getSlot());
-  //  }
-  //
-  //  @Test
-  //  void initiateValidatorExitNotActive() {
-  //    BeaconState state = newState();
-  //    int validator_index = 0;
-  //
-  //    state.initiate_validator_exit(validator_index);
-  //    assertThat(state.getValidator_registry().get(validator_index).getStatus().longValue())
-  //        .isEqualTo(ACTIVATION);
-  //  }
-  //
-  //  @Test
-  //  void initiateValidatorExit() {
-  //    BeaconState state = newState();
-  //    int validator_index = 2;
-  //
-  //    state.initiate_validator_exit(validator_index);
-  //    assertThat(state.getValidator_registry().get(validator_index).getStatus().longValue())
-  //        .isEqualTo(ACTIVE_PENDING_EXIT);
-  //    assertThat(
-  //            state
-  //                .getValidator_registry()
-  //                .get(validator_index)
-  //                .getLatest_status_change_slot()
-  //                .longValue())
-  //        .isEqualTo(state.getSlot());
-  //  }
-  //
-  //  @Test
-  //  void exitValidatorPrevStatusExitedWithPenaltyNewStatusExitedWithoutPenalty() {
-  //    BeaconState state = newState();
-  //    int validator_index = 4;
-  //
-  //    state.exit_validator(state, validator_index, EXITED_WITHOUT_PENALTY);
-  //    assertThat(state.getValidator_registry().get(validator_index).getStatus().longValue())
-  //        .isEqualTo(EXITED_WITH_PENALTY);
-  //  }
-  //
-  //  @Test
-  //  void exitValidatorPrevStatusExitedWithoutPenaltyNewStatusExitedWithoutPenalty() {
-  //    BeaconState state = newState();
-  //    int validator_index = 3;
-  //
-  //    state.exit_validator(state, validator_index, EXITED_WITHOUT_PENALTY);
-  //    assertThat(state.getValidator_registry().get(validator_index).getStatus().longValue())
-  //        .isEqualTo(EXITED_WITHOUT_PENALTY);
-  //    assertThat(
-  //            state
-  //                .getValidator_registry()
-  //                .get(validator_index)
-  //                .getLatest_status_change_slot()
-  //                .longValue())
-  //        .isEqualTo(state.getSlot());
-  //  }
-  //
-  //  @Test
-  //  void exitValidatorPrevStatusExitedWithoutPenaltyNewStatusExitedWithPenalty() {
-  //    BeaconState state = newState();
-  //    int validator_index = 3;
-  //
-  //    long before_exit_count = state.getValidator_registry_exit_count();
-  //    double before_balance = state.getValidator_balances().get(validator_index);
-  //    //    Hash before_tip = state.validator_registry_delta_chain_tip;
-  //
-  //    state.exit_validator(state, validator_index, EXITED_WITH_PENALTY);
-  //
-  //    assertThat(before_exit_count).isEqualTo(state.getValidator_registry_exit_count());
-  //    assertThat(state.getValidator_balances().get(validator_index)).isLessThan(before_balance);
-  //    // TODO: Uncomment this when tree_root_hash is working.
-  //    //    assertThat(before_tip).isNotEqualTo(state.validator_registry_delta_chain_tip);
-  //  }
-  //
-  //  @Test
-  //  void exitValidatorPrevStatusDidNotExitNewStatusExitedWithPenalty() {
-  //    BeaconState state = newState();
-  //    int validator_index = 2;
-  //
-  //    long before_exit_count = state.getValidator_registry_exit_count();
-  //    double before_balance = state.getValidator_balances().get(validator_index);
-  //    //    Hash before_tip = state.validator_registry_delta_chain_tip;
-  //
-  //    state.exit_validator(state, validator_index, EXITED_WITH_PENALTY);
-  //
-  //    assertThat(before_exit_count).isEqualTo(state.getValidator_registry_exit_count() - 1);
-  //    assertThat(state.getValidator_balances().get(validator_index)).isLessThan(before_balance);
-  //    // TODO: Uncomment this when tree_root_hash is working.
-  //    //    assertThat(before_tip).isNotEqualTo(state.validator_registry_delta_chain_tip);
-  //  }
-  //
-  //  @Test
-  //  void exitValidatorPrevStatusDidNotExitNewStatusExitedWithoutPenalty() {
-  //    BeaconState state = newState();
-  //    int validator_index = 0;
-  //
-  //    long before_exit_count = state.getValidator_registry_exit_count();
-  //    int before_persistent_committees_size =
-  //        state.getPersistent_committees().get(validator_index).size();
-  //    //    Hash before_tip = state.validator_registry_delta_chain_tip;
-  //
-  //    state.exit_validator(state, validator_index, EXITED_WITHOUT_PENALTY);
-  //
-  //    assertThat(before_exit_count).isEqualTo(state.getValidator_registry_exit_count() - 1);
-  //    assertThat(state.getPersistent_committees().get(validator_index).size())
-  //        .isEqualTo(before_persistent_committees_size - 1);
-  //    // TODO: Uncomment this when tree_root_hash is working.
-  //    //    assertThat(before_tip).isNotEqualTo(state.validator_registry_delta_chain_tip);
-  //  }
-  //
-  //  @Test
-  //  void deepCopyBeaconState() {
-  //    BeaconState state = newState();
-  //    BeaconState deepCopy = BeaconState.deepCopy(state);
-  //
-  //    // Test if deepCopy has the same values as the original state
-  //    Gson gson = new Gson();
-  //    String stateJson = gson.toJson(state);
-  //    String deepCopyJson = gson.toJson(deepCopy);
-  //    assertThat(stateJson).isEqualTo(deepCopyJson);
-  //
-  //    // Test persistent committees
-  //    ArrayList<Integer> new_committee = new ArrayList<Integer>();
-  //    new_committee.add(20);
-  //    deepCopy.getPersistent_committees().add(new_committee);
-  //
-  // assertThat(deepCopy.getPersistent_committees()).isNotEqualTo(state.getPersistent_committees());
-  //
-  //    // Test slot
-  //    state.incrementSlot();
-  //    assertThat(deepCopy.getSlot()).isNotEqualTo(state.getSlot());
-  //
-  //    // Test fork_data
-  //    state.setFork_data(new ForkData(UnsignedLong.valueOf(1), UnsignedLong.ONE,
-  // UnsignedLong.ONE));
-  //    assertThat(deepCopy.getFork_data().getPre_fork_version())
-  //        .isNotEqualTo(state.getFork_data().getPre_fork_version());
-  //
-  //    // Test validator registry
-  //    ArrayList<Validator> new_records =
-  //        new ArrayList<Validator>(
-  //            Collections.nCopies(
-  //                12,
-  //                new Validator(
-  //                    Bytes48.leftPad(Bytes.of(2)),
-  //                    Bytes32.ZERO,
-  //                    Bytes32.ZERO,
-  //                    UnsignedLong.valueOf(PENDING_ACTIVATION),
-  //                    UnsignedLong.valueOf(PENDING_ACTIVATION),
-  //                    UnsignedLong.MAX_VALUE,
-  //                    UnsignedLong.MAX_VALUE,
-  //                    UnsignedLong.ZERO,
-  //                    UnsignedLong.ZERO)));
-  //    deepCopy.setValidator_registry(new_records);
-  //    assertThat(deepCopy.getValidator_registry().get(0).getPubkey())
-  //        .isNotEqualTo(state.getValidator_registry().get(0).getPubkey());
-  //  }
-  //
-  //  private Bytes32 hashSrc() {
-  //    Bytes bytes = Bytes.wrap(new byte[] {(byte) 1, (byte) 256, (byte) 65656});
-  //    return Hash.keccak256(bytes);
-  //  }
-  //
-  //  @Test
-  //  void failsWhenInvalidArgumentsBytes3ToInt() {
-  //    assertThrows(
-  //        IllegalArgumentException.class,
-  //        () -> bytes3ToInt(Bytes.wrap(new byte[] {(byte) 0, (byte) 0, (byte) 0}), -1));
-  //  }
-  //
-  //  @Test
-  //  void convertBytes3ToInt() {
-  //    // Smoke Tests
-  //    // Test that MSB [00000001][00000000][11110000] LSB == 65656
-  //    assertThat(bytes3ToInt(Bytes.wrap(new byte[] {(byte) 1, (byte) 0, (byte) 120}), 0))
-  //        .isEqualTo(65656);
-  //
-  //    // Boundary Tests
-  //    // Test that MSB [00000000][00000000][00000000] LSB == 0
-  //    assertThat(bytes3ToInt(Bytes.wrap(new byte[] {(byte) 0, (byte) 0, (byte) 0}),
-  // 0)).isEqualTo(0);
-  //    // Test that MSB [00000000][00000000][11111111] LSB == 255
-  //    assertThat(bytes3ToInt(Bytes.wrap(new byte[] {(byte) 0, (byte) 0, (byte) 255}), 0))
-  //        .isEqualTo(255);
-  //    // Test that MSB [00000000][00000001][00000000] LSB == 256
-  //    assertThat(bytes3ToInt(Bytes.wrap(new byte[] {(byte) 0, (byte) 1, (byte) 0}), 0))
-  //        .isEqualTo(256);
-  //    // Test that MSB [00000000][11111111][11111111] LSB == 65535
-  //    assertThat(bytes3ToInt(Bytes.wrap(new byte[] {(byte) 0, (byte) 255, (byte) 255}), 0))
-  //        .isEqualTo(65535);
-  //    // Test that MSB [00000001][00000000][00000000] LSB == 65536
-  //    assertThat(bytes3ToInt(Bytes.wrap(new byte[] {(byte) 1, (byte) 0, (byte) 0}), 0))
-  //        .isEqualTo(65536);
-  //    // Test that MSB [11111111][11111111][11111111] LSB == 16777215
-  //    assertThat(bytes3ToInt(Bytes.wrap(new byte[] {(byte) 255, (byte) 255, (byte) 255}), 0))
-  //        .isEqualTo(16777215);
-  //  }
-  //
-  //  @Test
-  //  void testShuffle() {
-  //    List<Integer> input = Arrays.asList(1, 2, 3, 4, 5, 6, 7, 8, 9, 10);
-  //    ArrayList<Integer> sample = new ArrayList<>(input);
-  //
-  //    ArrayList<Integer> actual = shuffle(sample, hashSrc());
-  //    List<Integer> expected_input = Arrays.asList(4, 7, 2, 1, 5, 10, 3, 6, 8, 9);
-  //    ArrayList<Integer> expected = new ArrayList<>(expected_input);
-  //    assertThat(actual).isEqualTo(expected);
-  //  }
-  //
-  //  @Test
-  //  void failsWhenInvalidArgumentTestSplit() {
-  //    List<Integer> input = Arrays.asList(0, 1, 2, 3, 4, 5, 6, 7);
-  //    ArrayList<Integer> sample = new ArrayList<>(input);
-  //
-  //    assertThrows(IllegalArgumentException.class, () -> split(sample, -1));
-  //  }
-  //
-  //  @Test
-  //  void splitReturnsOneSmallerSizedSplit() {
-  //    List<Integer> input = Arrays.asList(0, 1, 2, 3, 4, 5, 6, 7);
-  //    ArrayList<Integer> sample = new ArrayList<>(input);
-  //
-  //    ArrayList<ArrayList<Integer>> actual = split(sample, 3);
-  //
-  //    ArrayList<ArrayList<Integer>> expected = new ArrayList<>();
-  //    List<Integer> one = Arrays.asList(0, 1);
-  //    expected.add(new ArrayList<>(one));
-  //    List<Integer> two = Arrays.asList(2, 3, 4);
-  //    expected.add(new ArrayList<>(two));
-  //    List<Integer> three = Arrays.asList(5, 6, 7);
-  //    expected.add(new ArrayList<>(three));
-  //
-  //    assertThat(actual).isEqualTo(expected);
-  //  }
-  //
-  //  @Test
-  //  void splitReturnsTwoSmallerSizedSplits() {
-  //    List<Integer> input = Arrays.asList(0, 1, 2, 3, 4, 5, 6);
-  //    ArrayList<Integer> sample = new ArrayList<>(input);
-  //
-  //    ArrayList<ArrayList<Integer>> actual = split(sample, 3);
-  //
-  //    ArrayList<ArrayList<Integer>> expected = new ArrayList<>();
-  //    List<Integer> one = Arrays.asList(0, 1);
-  //    expected.add(new ArrayList<>(one));
-  //    List<Integer> two = Arrays.asList(2, 3);
-  //    expected.add(new ArrayList<>(two));
-  //    List<Integer> three = Arrays.asList(4, 5, 6);
-  //    expected.add(new ArrayList<>(three));
-  //
-  //    assertThat(actual).isEqualTo(expected);
-  //  }
-  //
-  //  @Test
-  //  void splitReturnsEquallySizedSplits() {
-  //    List<Integer> input = Arrays.asList(0, 1, 2, 3, 4, 5, 6, 7, 8);
-  //    ArrayList<Integer> sample = new ArrayList<>(input);
-  //
-  //    ArrayList<ArrayList<Integer>> actual = split(sample, 3);
-  //
-  //    ArrayList<ArrayList<Integer>> expected = new ArrayList<>();
-  //    List<Integer> one = Arrays.asList(0, 1, 2);
-  //    expected.add(new ArrayList<>(one));
-  //    List<Integer> two = Arrays.asList(3, 4, 5);
-  //    expected.add(new ArrayList<>(two));
-  //    List<Integer> three = Arrays.asList(6, 7, 8);
-  //    expected.add(new ArrayList<>(three));
-  //
-  //    assertThat(actual).isEqualTo(expected);
-  //  }
-  //
-  //  @Test
-  //  void clampReturnsMinVal() {
-  //    int actual = clamp(3, 5, 0);
-  //    int expected = 3;
-  //    assertThat(actual).isEqualTo(expected);
-  //  }
-  //
-  //  @Test
-  //  void clampReturnsMaxVal() {
-  //    int actual = clamp(3, 5, 6);
-  //    int expected = 5;
-  //    assertThat(actual).isEqualTo(expected);
-  //  }
-  //
-  //  @Test
-  //  void clampReturnsX() {
-  //    int actual = clamp(3, 5, 4);
-  //    int expected = 4;
-  //    assertThat(actual).isEqualTo(expected);
-  //  }
-=======
 import tech.pegasys.artemis.datastructures.Constants;
 import tech.pegasys.artemis.datastructures.blocks.Eth1Data;
 import tech.pegasys.artemis.datastructures.operations.AttestationData;
@@ -646,7 +81,7 @@
             Bytes48.ZERO,
             Bytes32.ZERO,
             UnsignedLong.ZERO,
-            UnsignedLong.valueOf(Constants.GENESIS_EPOCH),
+            GENESIS_EPOCH,
             UnsignedLong.ZERO,
             UnsignedLong.ZERO,
             UnsignedLong.valueOf(0)));
@@ -655,7 +90,7 @@
             Bytes48.leftPad(Bytes.of(100)),
             Bytes32.ZERO,
             UnsignedLong.ZERO,
-            UnsignedLong.valueOf(Constants.GENESIS_EPOCH),
+            GENESIS_EPOCH,
             UnsignedLong.ZERO,
             UnsignedLong.ZERO,
             UnsignedLong.valueOf(0)));
@@ -664,7 +99,7 @@
             Bytes48.leftPad(Bytes.of(200)),
             Bytes32.ZERO,
             UnsignedLong.ZERO,
-            UnsignedLong.valueOf(Constants.GENESIS_EPOCH),
+            GENESIS_EPOCH,
             UnsignedLong.ZERO,
             UnsignedLong.ZERO,
             UnsignedLong.valueOf(0)));
@@ -673,7 +108,7 @@
             Bytes48.leftPad(Bytes.of(0)),
             Bytes32.ZERO,
             UnsignedLong.ZERO,
-            UnsignedLong.valueOf(Constants.GENESIS_EPOCH),
+            GENESIS_EPOCH,
             UnsignedLong.ZERO,
             UnsignedLong.ZERO,
             UnsignedLong.valueOf(0)));
@@ -682,7 +117,7 @@
             Bytes48.leftPad(Bytes.of(0)),
             Bytes32.ZERO,
             UnsignedLong.ZERO,
-            UnsignedLong.valueOf(Constants.GENESIS_EPOCH),
+            GENESIS_EPOCH,
             UnsignedLong.ZERO,
             UnsignedLong.ZERO,
             UnsignedLong.valueOf(0)));
@@ -871,9 +306,10 @@
 
     exit_validator(state, validator_index);
     Validator validator = state.getValidator_registry().get(validator_index);
-    long testEpoch =
-        BeaconStateUtil.get_entry_exit_effect_epoch(BeaconStateUtil.get_current_epoch(state));
-    assertThat(validator.getExit_epoch().longValue()).isEqualTo(testEpoch);
+    UnsignedLong testEpoch =
+        BeaconStateUtil.get_entry_exit_effect_epoch(
+            UnsignedLong.valueOf(BeaconStateUtil.get_current_epoch(state)));
+    assertThat(validator.getExit_epoch()).isEqualTo(testEpoch);
   }
 
   @Test
@@ -1101,5 +537,4 @@
     int expected = 4;
     assertThat(actual).isEqualTo(expected);
   }
->>>>>>> 06c4a5dd
 }