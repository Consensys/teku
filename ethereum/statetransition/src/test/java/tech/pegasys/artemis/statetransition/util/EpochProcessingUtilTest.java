/*
 * Copyright 2019 ConsenSys AG.
 *
 * Licensed under the Apache License, Version 2.0 (the "License"); you may not use this file except in compliance with
 * the License. You may obtain a copy of the License at
 *
 * http://www.apache.org/licenses/LICENSE-2.0
 *
 * Unless required by applicable law or agreed to in writing, software distributed under the License is distributed on
 * an "AS IS" BASIS, WITHOUT WARRANTIES OR CONDITIONS OF ANY KIND, either express or implied. See the License for the
 * specific language governing permissions and limitations under the License.
 */

package tech.pegasys.artemis.statetransition.util;

import static org.junit.jupiter.api.Assertions.assertEquals;
import static tech.pegasys.artemis.datastructures.util.DataStructureUtil.randomDeposits;
<<<<<<< HEAD
import static tech.pegasys.artemis.datastructures.util.DataStructureUtil.randomEth1Data;
import static tech.pegasys.artemis.datastructures.util.DataStructureUtil.randomValidator;
=======
>>>>>>> 689a6c19

import java.util.ArrayList;
import java.util.Collections;
import java.util.List;
import org.apache.tuweni.junit.BouncyCastleExtension;
import org.junit.jupiter.api.Disabled;
import org.junit.jupiter.api.Test;
import org.junit.jupiter.api.extension.ExtendWith;
import tech.pegasys.artemis.datastructures.Constants;
import tech.pegasys.artemis.datastructures.operations.Deposit;
import tech.pegasys.artemis.datastructures.state.BeaconState;
import tech.pegasys.artemis.datastructures.state.BeaconStateWithCache;
import tech.pegasys.artemis.datastructures.state.Validator;
import tech.pegasys.artemis.datastructures.util.BeaconStateUtil;
import tech.pegasys.artemis.datastructures.util.ValidatorsUtil;

@ExtendWith(BouncyCastleExtension.class)
class EpochProcessingUtilTest {

  BeaconState createArbitraryBeaconState(int numValidators) {
    ArrayList<Deposit> deposits = randomDeposits(numValidators);
    try {
      // get initial state
      BeaconStateWithCache state = new BeaconStateWithCache();
<<<<<<< HEAD
      BeaconStateUtil.get_genesis_beacon_state(
          state, deposits, Constants.GENESIS_SLOT, randomEth1Data());
      long currentEpoch = BeaconStateUtil.get_current_epoch(state);
=======
      //      BeaconStateUtil.get_genesis_beacon_state(
      //          state, deposits, UnsignedLong.valueOf(Constants.GENESIS_SLOT), randomEth1Data());
      UnsignedLong currentEpoch = BeaconStateUtil.get_current_epoch(state);
>>>>>>> 689a6c19

      // set validators to active
      for (Validator validator : state.getValidator_registry()) {
        validator.setActivation_epoch(currentEpoch);
      }
      return state;
    } catch (Exception e) {
      return null;
    }
  }

  @Disabled
  @Test
  void updateEth1DataTests() {
    // todo
  }

  @Disabled
  @Test
  void updateJustificationTests() {
    // todo
  }

  @Disabled
  @Test
  void updateCrosslinksTests() {
    // todo
  }

  @Disabled
  @Test
  void justificationAndFinalizationTests() {
    // todo
  }

  @Disabled
  @Test
  void attestionInclusionTests() {
    // todo
  }

  @Disabled
  @Test
  void crosslinkRewardsTests() {
    // todo
  }

  @Test
  @Disabled
  void processEjectionsTest() throws EpochProcessingException {

    BeaconState state = createArbitraryBeaconState(25);
    long currentEpoch = BeaconStateUtil.get_current_epoch(state);

    List<Long> lowBalances = new ArrayList<>();
    lowBalances.add(Constants.EJECTION_BALANCE / 4);
    lowBalances.add(Constants.EJECTION_BALANCE / 8);
    lowBalances.add(0L);
    lowBalances.add(Constants.EJECTION_BALANCE / 2);
    lowBalances.add(Constants.EJECTION_BALANCE);
    // make 4 validators have balance below threshold and 1 right at the threshhold
    // validators to be ejected
    state.getValidator_balances().set(0, lowBalances.get(0));
    state.getValidator_balances().set(5, lowBalances.get(1));
    state.getValidator_balances().set(15, lowBalances.get(2));
    state.getValidator_balances().set(20, lowBalances.get(3));
    // validator stays active
    state.getValidator_balances().set(1, lowBalances.get(4));

    // TODO this value is never used
    long lowBalance = 0;
    for (long i : lowBalances) {
      lowBalance += i;
    }

    // flag the validators with a balance below the threshold
    EpochProcessorUtil.process_ejections(state);
    // increment the epoch to the time where the validator will be considered ejected
    currentEpoch = BeaconStateUtil.get_entry_exit_effect_epoch(currentEpoch);

    List<Validator> after_active_validators =
        ValidatorsUtil.get_active_validators(state.getValidator_registry(), currentEpoch);
    int expected_num_validators = 21;

    assertEquals(expected_num_validators, after_active_validators.size());
  }

  @Disabled
  @Test
  void previousStateUpdatesTests() {
    // todo
  }

  @Disabled
  @Test
  void shouldUpdateValidatorRegistryTests() {
    // todo
  }

  @Disabled
  @Test
  void currentStateUpdatesAlt1Tests() {
    // todo
  }

  @Disabled
  @Test
  void currentStateUpdatesAlt2Tests() {
    // todo
  }

  @Test
  @Disabled
  void updateValidatorRegistryTest() throws EpochProcessingException {
    BeaconState state = createArbitraryBeaconState(25);
    long currentEpoch = BeaconStateUtil.get_current_epoch(state);

    // make 4 validators have balance below threshold and 1 right at the threshhold
    List<Validator> validators =
        ValidatorsUtil.get_active_validators(state.getValidator_registry(), currentEpoch);
    // validators to be ejected
    state.getValidator_balances().set(0, Constants.EJECTION_BALANCE / 4);
    validators.get(0).setInitiatedExit(true);
    state.getValidator_balances().set(5, Constants.EJECTION_BALANCE / 8);
    validators.get(5).setInitiatedExit(true);
    state.getValidator_balances().set(15, 0L);
    validators.get(15).setInitiatedExit(true);
    state.getValidator_balances().set(20, Constants.EJECTION_BALANCE / 2);
    validators.get(20).setInitiatedExit(true);
    // validator stays active
    state.getValidator_balances().set(1, Constants.EJECTION_BALANCE);

    // flag the validators with a balance below the threshold
    EpochProcessorUtil.update_validator_registry(state);
    // increment the epoch to the time where the validator will be considered ejected
    currentEpoch = BeaconStateUtil.get_entry_exit_effect_epoch(currentEpoch);

    List<Validator> after_active_validators =
        ValidatorsUtil.get_active_validators(state.getValidator_registry(), currentEpoch);

    int expected_num_validators = 21;

    assertEquals(expected_num_validators, after_active_validators.size());
  }

  @Test
  @Disabled
  void updateValidatorRegistryTestWithMissingFlag() throws EpochProcessingException {
    BeaconState state = createArbitraryBeaconState(25);
    long currentEpoch = BeaconStateUtil.get_current_epoch(state);

    // make 4 validators have balance below threshold and 1 right at the threshhold
    // validators to be ejected
    long val_balance = Constants.EJECTION_BALANCE - 6;
    state.getValidator_balances().set(0, val_balance);

    // flag the validators with a balance below the threshold
    EpochProcessorUtil.update_validator_registry(state);
    // increment the epoch to the time where the validator will be considered ejected
    currentEpoch = BeaconStateUtil.get_entry_exit_effect_epoch(currentEpoch);

    List<Validator> after_active_validators =
        ValidatorsUtil.get_active_validators(state.getValidator_registry(), currentEpoch);

    int expected_num_validators = 25;
    assertEquals(expected_num_validators, after_active_validators.size());
  }

  @Test
  void processPenaltiesAndExitsTest() throws EpochProcessingException {
    BeaconState state = createArbitraryBeaconState(25);
<<<<<<< HEAD
    state.setValidator_registry(new ArrayList<>(Collections.nCopies(26, randomValidator())));
    state.setValidator_balances(
        new ArrayList<>(Collections.nCopies(26, Constants.MIN_DEPOSIT_AMOUNT)));
    long current_epoch = BeaconStateUtil.get_current_epoch(state);
    int validator_index = 0;

    // Test process penalties
    // Slash validator
    Validator validator_to_slash =
        ValidatorsUtil.get_active_validators(state.getValidator_registry(), current_epoch)
            .get(validator_index);

    Long before_balance = state.getValidator_balances().get(validator_index);
    state
        .getLatest_slashed_balances()
        .set(
            (int) current_epoch,
            state.getLatest_slashed_balances().get(validator_index)
                + BeaconStateUtil.get_effective_balance(state, validator_index));

    validator_to_slash.setSlashed(true);

    // Move epoch forward so the validator will trigger the penalty check
    validator_to_slash.setWithdrawal_epoch(4096);
    current_epoch =
        validator_to_slash.getWithdrawal_epoch() - Constants.LATEST_SLASHED_EXIT_LENGTH / 2; // 4096
    state.setSlot(Constants.SLOTS_PER_EPOCH * current_epoch);
    EpochProcessorUtil.process_penalties_and_exits(state);
=======
    // TODO: Figure out how to test PenaltiesAndExits
    UnsignedLong currentEpoch = BeaconStateUtil.get_current_epoch(state);

    List<Integer> before_active_validators =
        ValidatorsUtil.get_active_validator_indices(state.getValidator_registry(), currentEpoch);
    UnsignedLong before_total_balance =
        BeaconStateUtil.get_total_balance(state, before_active_validators);

    List<Validator> validators =
        ValidatorsUtil.get_active_validators(state.getValidator_registry(), currentEpoch);
    // validators to withdrawal
    state.getValidator_balances().set(0, UnsignedLong.valueOf(Constants.MAX_DEPOSIT_AMOUNT));
    validators.get(0).setSlashed(true);

    // flag the validators with a balance below the threshold
    //    EpochProcessorUtil.process_penalties_and_exits(state);
    // increment the epoch to the time where the validator will be considered ejected
    currentEpoch = BeaconStateUtil.get_entry_exit_effect_epoch(currentEpoch);
>>>>>>> 689a6c19

    // Check that the validator's balance changed by penalty amount
    long expected_validator_balance = 884615385;
    long actual_validator_balance = state.getValidator_balances().get(validator_index);
    assertEquals(expected_validator_balance, actual_validator_balance);
    // todo: test process exit
  }

  @Disabled
  @Test
  void finalUpdatesTests() {
    // todo
  }
}<|MERGE_RESOLUTION|>--- conflicted
+++ resolved
@@ -15,11 +15,8 @@
 
 import static org.junit.jupiter.api.Assertions.assertEquals;
 import static tech.pegasys.artemis.datastructures.util.DataStructureUtil.randomDeposits;
-<<<<<<< HEAD
 import static tech.pegasys.artemis.datastructures.util.DataStructureUtil.randomEth1Data;
 import static tech.pegasys.artemis.datastructures.util.DataStructureUtil.randomValidator;
-=======
->>>>>>> 689a6c19
 
 import java.util.ArrayList;
 import java.util.Collections;
@@ -44,15 +41,9 @@
     try {
       // get initial state
       BeaconStateWithCache state = new BeaconStateWithCache();
-<<<<<<< HEAD
-      BeaconStateUtil.get_genesis_beacon_state(
-          state, deposits, Constants.GENESIS_SLOT, randomEth1Data());
-      long currentEpoch = BeaconStateUtil.get_current_epoch(state);
-=======
       //      BeaconStateUtil.get_genesis_beacon_state(
       //          state, deposits, UnsignedLong.valueOf(Constants.GENESIS_SLOT), randomEth1Data());
       UnsignedLong currentEpoch = BeaconStateUtil.get_current_epoch(state);
->>>>>>> 689a6c19
 
       // set validators to active
       for (Validator validator : state.getValidator_registry()) {
@@ -224,36 +215,6 @@
   @Test
   void processPenaltiesAndExitsTest() throws EpochProcessingException {
     BeaconState state = createArbitraryBeaconState(25);
-<<<<<<< HEAD
-    state.setValidator_registry(new ArrayList<>(Collections.nCopies(26, randomValidator())));
-    state.setValidator_balances(
-        new ArrayList<>(Collections.nCopies(26, Constants.MIN_DEPOSIT_AMOUNT)));
-    long current_epoch = BeaconStateUtil.get_current_epoch(state);
-    int validator_index = 0;
-
-    // Test process penalties
-    // Slash validator
-    Validator validator_to_slash =
-        ValidatorsUtil.get_active_validators(state.getValidator_registry(), current_epoch)
-            .get(validator_index);
-
-    Long before_balance = state.getValidator_balances().get(validator_index);
-    state
-        .getLatest_slashed_balances()
-        .set(
-            (int) current_epoch,
-            state.getLatest_slashed_balances().get(validator_index)
-                + BeaconStateUtil.get_effective_balance(state, validator_index));
-
-    validator_to_slash.setSlashed(true);
-
-    // Move epoch forward so the validator will trigger the penalty check
-    validator_to_slash.setWithdrawal_epoch(4096);
-    current_epoch =
-        validator_to_slash.getWithdrawal_epoch() - Constants.LATEST_SLASHED_EXIT_LENGTH / 2; // 4096
-    state.setSlot(Constants.SLOTS_PER_EPOCH * current_epoch);
-    EpochProcessorUtil.process_penalties_and_exits(state);
-=======
     // TODO: Figure out how to test PenaltiesAndExits
     UnsignedLong currentEpoch = BeaconStateUtil.get_current_epoch(state);
 
@@ -272,7 +233,6 @@
     //    EpochProcessorUtil.process_penalties_and_exits(state);
     // increment the epoch to the time where the validator will be considered ejected
     currentEpoch = BeaconStateUtil.get_entry_exit_effect_epoch(currentEpoch);
->>>>>>> 689a6c19
 
     // Check that the validator's balance changed by penalty amount
     long expected_validator_balance = 884615385;
