--- conflicted
+++ resolved
@@ -93,12 +93,6 @@
 import tech.pegasys.teku.spec.logic.common.statetransition.results.BlockImportResult;
 import tech.pegasys.teku.spec.logic.common.statetransition.results.BlockImportResult.FailureReason;
 import tech.pegasys.teku.spec.util.DataStructureUtil;
-<<<<<<< HEAD
-import tech.pegasys.teku.statetransition.blobs.BlobSidecarManager;
-import tech.pegasys.teku.statetransition.datacolumns.DasSamplerManager;
-import tech.pegasys.teku.statetransition.executionproofs.ExecutionProofManager;
-=======
->>>>>>> 6a51f1fb
 import tech.pegasys.teku.statetransition.forkchoice.ForkChoice.OptimisticHeadSubscriber;
 import tech.pegasys.teku.statetransition.forkchoice.ForkChoiceUpdatedResultSubscriber.ForkChoiceUpdatedResultNotification;
 import tech.pegasys.teku.statetransition.util.DebugDataDumper;
@@ -172,20 +166,13 @@
             spec,
             eventThread,
             recentChainData,
-<<<<<<< HEAD
-            blobSidecarManager,
-            DasSamplerManager.NOOP,
-            ExecutionProofManager.NOOP,
-=======
->>>>>>> 6a51f1fb
             forkChoiceNotifier,
             new ForkChoiceStateProvider(eventThread, recentChainData),
             new TickProcessor(spec, recentChainData),
             transitionBlockValidator,
             DEFAULT_FORK_CHOICE_LATE_BLOCK_REORG_ENABLED,
             debugDataDumper,
-            metricsSystem,
-            false);
+            metricsSystem);
 
     // Starting and mocks
     when(transitionBlockValidator.verifyAncestorTransitionBlock(any()))
@@ -429,20 +416,13 @@
             spec,
             eventThread,
             recentChainData,
-<<<<<<< HEAD
-            BlobSidecarManager.NOOP,
-            DasSamplerManager.NOOP,
-            ExecutionProofManager.NOOP,
-=======
->>>>>>> 6a51f1fb
             forkChoiceNotifier,
             new ForkChoiceStateProvider(eventThread, recentChainData),
             new TickProcessor(spec, recentChainData),
             transitionBlockValidator,
             DEFAULT_FORK_CHOICE_LATE_BLOCK_REORG_ENABLED,
             DebugDataDumper.NOOP,
-            metricsSystem,
-            false);
+            metricsSystem);
 
     final UInt64 currentSlot = recentChainData.getCurrentSlot().orElseThrow();
     final UInt64 lateBlockSlot = currentSlot.minus(1);
