/*
 * Copyright Consensys Software Inc., 2025
 *
 * Licensed under the Apache License, Version 2.0 (the "License"); you may not use this file except in compliance with
 * the License. You may obtain a copy of the License at
 *
 * http://www.apache.org/licenses/LICENSE-2.0
 *
 * Unless required by applicable law or agreed to in writing, software distributed under the License is distributed on
 * an "AS IS" BASIS, WITHOUT WARRANTIES OR CONDITIONS OF ANY KIND, either express or implied. See the License for the
 * specific language governing permissions and limitations under the License.
 */

package tech.pegasys.teku.statetransition.attestation;

import static org.assertj.core.api.Assertions.assertThat;
import static tech.pegasys.teku.spec.SpecMilestone.ELECTRA;
import static tech.pegasys.teku.spec.SpecMilestone.PHASE0;
import static tech.pegasys.teku.statetransition.attestation.AggregatorUtil.aggregateAttestations;

import it.unimi.dsi.fastutil.ints.Int2IntMap;
import it.unimi.dsi.fastutil.ints.Int2IntOpenHashMap;
import java.util.Optional;
import java.util.function.Supplier;
import org.junit.jupiter.api.BeforeEach;
import org.junit.jupiter.api.TestTemplate;
import tech.pegasys.teku.infrastructure.ssz.collections.SszBitlist;
import tech.pegasys.teku.infrastructure.ssz.collections.SszBitvector;
import tech.pegasys.teku.infrastructure.unsigned.UInt64;
import tech.pegasys.teku.spec.Spec;
import tech.pegasys.teku.spec.TestSpecContext;
import tech.pegasys.teku.spec.TestSpecInvocationContextProvider.SpecContext;
import tech.pegasys.teku.spec.datastructures.attestation.ValidatableAttestation;
import tech.pegasys.teku.spec.datastructures.operations.Attestation;
import tech.pegasys.teku.spec.datastructures.operations.AttestationData;
import tech.pegasys.teku.spec.datastructures.operations.AttestationSchema;
import tech.pegasys.teku.spec.util.DataStructureUtil;

@TestSpecContext(milestone = {PHASE0, ELECTRA})
class MatchingDataAttestationGroupTest {
  private static final UInt64 SLOT = UInt64.valueOf(1234);

  private Spec spec;
  private DataStructureUtil dataStructureUtil;
  private AttestationSchema<Attestation> attestationSchema;

  private AttestationData attestationData;

  private MatchingDataAttestationGroup group;
  private Int2IntMap committeeSizes;

  @BeforeEach
  public void setUp(final SpecContext specContext) {
    spec = specContext.getSpec();
    attestationSchema = spec.getGenesisSchemaDefinitions().getAttestationSchema();
    dataStructureUtil = specContext.getDataStructureUtil();
    attestationData = dataStructureUtil.randomAttestationData(SLOT);
    committeeSizes = new Int2IntOpenHashMap();
    committeeSizes.put(0, 10);
    committeeSizes.put(1, 10);
    group = new MatchingDataAttestationGroup(spec, attestationData, Optional.of(committeeSizes));
  }

  @TestTemplate
  public void isEmpty_shouldBeEmptyInitially() {
    assertThat(group.isEmpty()).isTrue();
  }

  @TestTemplate
  public void isEmpty_shouldNotBeEmptyWhenAnAttestationIsAdded() {
    addPooledAttestation(1);
    assertThat(group.isEmpty()).isFalse();
  }

  @TestTemplate
  public void isEmpty_shouldBeEmptyAfterAttestationRemoved() {
    final Attestation attestation = toAttestation(addPooledAttestation(1));
    int numRemoved = group.onAttestationIncludedInBlock(UInt64.ZERO, attestation);

    assertThat(group.isEmpty()).isTrue();
    assertThat(numRemoved).isEqualTo(1);
  }

  @TestTemplate
  public void remove_shouldRemoveAttestationEvenWhenInstanceIsDifferent() {
    final Attestation attestation = toAttestation(addPooledAttestation(1));
    final Attestation copy = attestationSchema.sszDeserialize(attestation.sszSerialize());
    int numRemoved = group.onAttestationIncludedInBlock(UInt64.ZERO, copy);

    assertThat(group.stream()).isEmpty();
    assertThat(group.isEmpty()).isTrue();
    assertThat(numRemoved).isEqualTo(1);
  }

  @TestTemplate
  public void remove_multipleCallsToRemoveShouldAggregate() {

    // Create attestations that will be removed
    final PooledAttestation attestation1 = createPooledAttestation(1);
    final PooledAttestation attestation2 = createPooledAttestation(2);

    // Add some attestations
    final PooledAttestation attestation3 = addPooledAttestation(3);
    addPooledAttestation(1, 2);

    int numRemoved = group.onAttestationIncludedInBlock(UInt64.ZERO, toAttestation(attestation1));
    assertThat(numRemoved).isEqualTo(0);
    numRemoved += group.onAttestationIncludedInBlock(UInt64.ZERO, toAttestation(attestation2));
    assertThat(numRemoved).isEqualTo(1);
    assertThat(group.stream(Optional.of(UInt64.ZERO)))
        .containsExactly(toPooledAttestationWithData(attestation3));
  }

  @TestTemplate
  public void remove_shouldRemoveAttestationsThatAreAggregatedIntoRemovedAttestation() {
    final PooledAttestation attestation1 = addPooledAttestation(1);
    final PooledAttestation attestation2 = addPooledAttestation(2);
    final PooledAttestation attestation3 = addPooledAttestation(3);

    int numRemoved =
        group.onAttestationIncludedInBlock(
            UInt64.ZERO,
            aggregateAttestations(
                committeeSizes, toAttestation(attestation1), toAttestation(attestation2)));

    assertThat(group.stream(Optional.of(UInt64.ZERO)))
        .containsExactly(toPooledAttestationWithData(attestation3));
    assertThat(numRemoved).isEqualTo(2); // the one attestation is still there, and we've removed 2.
  }

  @TestTemplate
  public void add_shouldIgnoreAttestationWhoseBitsHaveAllBeenRemoved() {
    // Create attestations that will be removed
    final PooledAttestation attestation1 = createPooledAttestation(1);
    final PooledAttestation attestation2 = createPooledAttestation(2);

    // Create attestation to be added / ignored
    final PooledAttestation attestationToIgnore = createPooledAttestation(1, 2);

    int numRemoved = group.onAttestationIncludedInBlock(UInt64.ZERO, toAttestation(attestation1));
    numRemoved += group.onAttestationIncludedInBlock(UInt64.ZERO, toAttestation(attestation2));
    assertThat(numRemoved).isEqualTo(0);

    assertThat(group.add(attestationToIgnore, Optional.empty())).isFalse();
    assertThat(group.stream()).isEmpty();
  }

  @TestTemplate
  public void add_shouldAggregateAttestationsFromSameCommittee(final SpecContext specContext) {
    specContext.assumeElectraActive();
    final PooledAttestation attestation1 = addPooledAttestation(Optional.of(0), 1);
    final PooledAttestation attestation2 = addPooledAttestation(Optional.of(1), 2);
    final PooledAttestation attestation3 = addPooledAttestation(Optional.of(1), 3);

    assertThat(group.stream(Optional.of(UInt64.ZERO)))
        .containsExactly(toPooledAttestationWithData(attestation1));

    final Attestation expected =
        aggregateAttestations(
            committeeSizes, toAttestation(attestation2), toAttestation(attestation3));

    assertThat(group.stream(Optional.of(UInt64.ONE)))
        .containsExactly(
            toPooledAttestationWithData(
                PooledAttestation.fromValidatableAttestation(
                    ValidatableAttestation.from(spec, expected, committeeSizes))));
  }

  @TestTemplate
  public void add_shouldIgnoreDuplicateAttestations() {
    final PooledAttestation attestation = addPooledAttestation(1, 2);
    final PooledAttestation copy =
        PooledAttestation.fromValidatableAttestation(
            ValidatableAttestation.from(
                spec,
                attestationSchema.sszDeserialize(toAttestation(attestation).sszSerialize()),
                committeeSizes));

    assertThat(group.add(copy, Optional.empty())).isFalse();
    assertThat(group.stream()).containsExactly(toPooledAttestationWithData(attestation));
  }

  @TestTemplate
  public void iterator_shouldAggregateAttestationsWhereValidatorsDoNotOverlap() {
    final PooledAttestation attestation1 = addPooledAttestation(1);
    final PooledAttestation attestation2 = addPooledAttestation(2);

    final Attestation expected =
        aggregateAttestations(
            committeeSizes, toAttestation(attestation1), toAttestation(attestation2));

    assertThat(group.stream(Optional.of(UInt64.ZERO)))
        .containsExactlyInAnyOrder(
            toPooledAttestationWithData(
                PooledAttestation.fromValidatableAttestation(
                    ValidatableAttestation.from(spec, expected, committeeSizes))));
  }

  @TestTemplate
  public void iterator_shouldAggregateAttestationsWithMoreValidatorsFirst() {
    final PooledAttestation bigAttestation = addPooledAttestation(1, 3, 5, 7);
    final PooledAttestation mediumAttestation = addPooledAttestation(3, 5, 9);
    final PooledAttestation littleAttestation = addPooledAttestation(2, 4);

    assertThat(group)
        .containsExactly(
            PooledAttestation.fromValidatableAttestation(
                ValidatableAttestation.from(
                    spec,
                    aggregateAttestations(
                        committeeSizes,
                        toAttestation(bigAttestation),
                        toAttestation(littleAttestation)),
                    committeeSizes)),
            mediumAttestation);
  }

  @TestTemplate
  public void iterator_electra_shouldAggregateSkipSingleAttestationsInBlockProduction(
      final SpecContext specContext) {
    specContext.assumeElectraActive();
    final PooledAttestation bigAttestation = addPooledAttestation(1, 3, 5, 7);
    final PooledAttestation mediumAttestation = addPooledAttestation(3, 5, 9);
    addPooledAttestation(2);

    assertThat(group).containsExactly(bigAttestation, mediumAttestation);
  }

  @TestTemplate
  public void iterator_shouldNotAggregateAttestationsWhenValidatorsOverlap() {
    final PooledAttestation attestation1 = addPooledAttestation(1, 2, 5);
    final PooledAttestation attestation2 = addPooledAttestation(1, 2, 3);

    assertThat(group).containsExactlyInAnyOrder(attestation1, attestation2);
  }

  @TestTemplate
  public void iterator_shouldOmitAttestationsThatAreAlreadyIncludedInTheAggregate() {
    final PooledAttestation aggregate = addPooledAttestation(1, 2, 3);
    addPooledAttestation(2);

    assertThat(group).containsExactly(aggregate);
  }

  @TestTemplate
  void iterator_shouldOmitAttestationsThatOverlapWithFirstAttestationAndAreRedundantWithCombined() {
    // First aggregate created will have validators 1,2,3,4 which makes the 2,4 attestation
    // redundant, but iteration will have already passed it before it becomes redundant
    final PooledAttestation useful1 = addPooledAttestation(1, 2, 3);
    addPooledAttestation(2, 4);
    final PooledAttestation useful2 = addPooledAttestation(4);

    final PooledAttestationWithData expected =
        toPooledAttestationWithData(
            PooledAttestation.fromValidatableAttestation(
                ValidatableAttestation.from(
                    spec,
                    aggregateAttestations(
                        committeeSizes, toAttestation(useful1), toAttestation(useful2)),
                    committeeSizes)));

    assertThat(group.stream(Optional.of(UInt64.ZERO))).containsExactly(expected);
  }

  @TestTemplate
  void onAttestationIncludedInBlock_shouldRemoveAttestationsMadeRedundant() {
    final PooledAttestation attestation1 = addPooledAttestation(1, 2, 3, 4);
    final PooledAttestation attestation2 = addPooledAttestation(1, 5, 7);
    final PooledAttestation attestation3 = addPooledAttestation(1, 6);

    assertThat(group.size()).isEqualTo(3);
    assertThat(group).containsExactly(attestation1, attestation2, attestation3);

    group.onAttestationIncludedInBlock(
        UInt64.ZERO, toAttestation(createPooledAttestation(1, 2, 3, 4, 5, 6, 7)));

    assertThat(group.size()).isZero();
    assertThat(group).isEmpty();
  }

  @TestTemplate
  void onAttestationIncludedInBlock_shouldNotRemoveAttestationsWithAdditionalValidators() {
    final PooledAttestation attestation1 = addPooledAttestation(1, 2, 3, 4);
    final PooledAttestation attestation2 = addPooledAttestation(1, 5, 7);
    final PooledAttestation attestation3 = addPooledAttestation(1, 6);

    assertThat(group.size()).isEqualTo(3);
    assertThat(group).containsExactly(attestation1, attestation2, attestation3);

    group.onAttestationIncludedInBlock(
        UInt64.ZERO, toAttestation(createPooledAttestation(1, 2, 3, 4, 5, 6)));

    // Validator 7 is still relevant
    assertThat(group.size()).isEqualTo(1);
    assertThat(group).containsExactly(attestation2);
  }

  @TestTemplate
  void onAttestationIncludedInBlock_shouldNotAddAttestationsAlreadySeenInBlocks() {
    group.onAttestationIncludedInBlock(
        UInt64.valueOf(1), toAttestation(createPooledAttestation(1, 2, 3, 4, 5, 6)));

    // Can't add redundant attestation
    assertThat(group.add(createPooledAttestation(1), Optional.empty())).isFalse();
    assertThat(group.add(createPooledAttestation(1, 2, 3, 4, 5, 6), Optional.empty())).isFalse();
    assertThat(group.add(createPooledAttestation(2, 3), Optional.empty())).isFalse();
  }

  @TestTemplate
  void onReorg_shouldAllowReadingAttestationsThatAreNoLongerRedundant() {
    final PooledAttestation attestation = createPooledAttestation(3, 4);

    group.onAttestationIncludedInBlock(
        UInt64.valueOf(1), toAttestation(createPooledAttestation(1, 2, 3, 4, 5, 6)));

    // Can't add redundant attestation
    assertThat(group.add(attestation, Optional.empty())).isFalse();

    // Reorg removes seen attestation
    group.onReorg(UInt64.ZERO);

    // Can now add attestation
    assertThat(group.add(attestation, Optional.empty())).isTrue();
    assertThat(group.size()).isEqualTo(1);
    assertThat(group).containsExactly(attestation);
  }

  @TestTemplate
  void onReorg_shouldNotAllowReadingAttestationsThatAreStillRedundant() {
    final PooledAttestation attestation1 = createPooledAttestation(3, 4);
    final PooledAttestation attestation2 = createPooledAttestation(1, 2, 3, 4);

    group.onAttestationIncludedInBlock(
        UInt64.valueOf(1), toAttestation(createPooledAttestation(2, 3, 4)));
    group.onAttestationIncludedInBlock(
        UInt64.valueOf(3), toAttestation(createPooledAttestation(1, 2, 3, 4)));

    // Can't add redundant attestation
    assertThat(group.add(attestation1, Optional.empty())).isFalse();
    assertThat(group.add(attestation2, Optional.empty())).isFalse();

    // Reorg removes only the last seen attestation
    group.onReorg(UInt64.valueOf(2));

    // Still can't add attestation1 because 3 and 4 are included attestation
    assertThat(group.add(attestation1, Optional.empty())).isFalse();

    // But can add attestation2 because validator 1 is still relevant
    assertThat(group.add(attestation2, Optional.empty())).isTrue();
    assertThat(group.size()).isEqualTo(1);
    assertThat(group).containsExactly(attestation2);
  }

  @TestTemplate
  public void size() {
    assertThat(group.size()).isEqualTo(0);
    final PooledAttestationWithData attestation1 =
        toPooledAttestationWithData(addPooledAttestation(1));
    assertThat(group.size()).isEqualTo(1);
    final PooledAttestationWithData attestation2 =
        toPooledAttestationWithData(addPooledAttestation(2));
    assertThat(group.size()).isEqualTo(2);
    addPooledAttestation(3, 4);
    assertThat(group.size()).isEqualTo(3);
    addPooledAttestation(1, 2);
    assertThat(group.size()).isEqualTo(4);

    int numRemoved =
        group.onAttestationIncludedInBlock(
            UInt64.ZERO,
            aggregateAttestations(
                committeeSizes,
                attestation1.toAttestation(attestationSchema),
                attestation2.toAttestation(attestationSchema)));

    assertThat(numRemoved).isEqualTo(3);
    assertThat(group.size()).isEqualTo(1);
  }

  private PooledAttestation addPooledAttestation(final int... validators) {
    return addPooledAttestation(Optional.empty(), validators);
  }

  private PooledAttestation addPooledAttestation(
      final Optional<Integer> committeeIndex, final int... validators) {
    final PooledAttestation attestation = createPooledAttestation(committeeIndex, validators);
    final boolean added = group.add(attestation, Optional.empty());
    assertThat(added).isTrue();
    return attestation;
  }

  private PooledAttestation createPooledAttestation(final int... validators) {
    return createPooledAttestation(Optional.empty(), validators);
  }

  private PooledAttestation createPooledAttestation(
      final Optional<Integer> committeeIndex, final int... validators) {
    final SszBitlist aggregationBits =
        attestationSchema.getAggregationBitsSchema().ofBits(10, validators);
    final boolean isElectra = spec.atSlot(SLOT).getMilestone().isGreaterThanOrEqualTo(ELECTRA);
    final Supplier<SszBitvector> committeeBits;
    final Optional<Attestation> singleAttestation;
    final int resolvedCommitteeIndex = committeeIndex.orElse(0);

    if (validators.length == 1 && isElectra) {
      singleAttestation =
          Optional.of(
              spec.getGenesisSchemaDefinitions()
                  .toVersionElectra()
                  .orElseThrow()
                  .getSingleAttestationSchema()
                  .create(
                      UInt64.valueOf(resolvedCommitteeIndex),
                      UInt64.valueOf(validators[0]),
                      attestationData,
                      dataStructureUtil.randomSignature()));
    } else {
      singleAttestation = Optional.empty();
    }

    if (spec.atSlot(SLOT).getMilestone().isGreaterThanOrEqualTo(ELECTRA)) {
      committeeBits =
          () ->
              attestationSchema
                  .getCommitteeBitsSchema()
                  .orElseThrow()
                  .ofBits(resolvedCommitteeIndex);
    } else {
      committeeBits = () -> null;
    }

    final Attestation attestation =
        attestationSchema.create(
            aggregationBits, attestationData, dataStructureUtil.randomSignature(), committeeBits);

    final ValidatableAttestation validatableAttestation =
        ValidatableAttestation.from(spec, singleAttestation.orElse(attestation), committeeSizes);

    singleAttestation.ifPresent(
        __ -> validatableAttestation.convertToAggregatedFormatFromSingleAttestation(attestation));

    return PooledAttestation.fromValidatableAttestation(validatableAttestation);
  }

  private Attestation toAttestation(final PooledAttestation pooledAttestation) {
    return attestationSchema.create(
<<<<<<< HEAD
        pooledAttestation.bits().getAggregationBits(),
        attestationData,
        pooledAttestation.aggregatedSignature(),
        pooledAttestation.bits()::getCommitteeBits);
=======
        pooledAttestation.bits().getAggregationSszBits(),
        attestationData,
        pooledAttestation.aggregatedSignature(),
        pooledAttestation.bits()::getCommitteeSszBits);
>>>>>>> 99df3fd3
  }

  private PooledAttestationWithData toPooledAttestationWithData(
      final PooledAttestation pooledAttestation) {
    return toPooledAttestationWithData(toAttestation(pooledAttestation));
  }

  private PooledAttestationWithData toPooledAttestationWithData(final Attestation attestation) {
    return new PooledAttestationWithData(
        attestationData,
        PooledAttestation.fromValidatableAttestation(
            ValidatableAttestation.from(spec, attestation, committeeSizes)));
  }
}<|MERGE_RESOLUTION|>--- conflicted
+++ resolved
@@ -444,17 +444,10 @@
 
   private Attestation toAttestation(final PooledAttestation pooledAttestation) {
     return attestationSchema.create(
-<<<<<<< HEAD
-        pooledAttestation.bits().getAggregationBits(),
-        attestationData,
-        pooledAttestation.aggregatedSignature(),
-        pooledAttestation.bits()::getCommitteeBits);
-=======
         pooledAttestation.bits().getAggregationSszBits(),
         attestationData,
         pooledAttestation.aggregatedSignature(),
         pooledAttestation.bits()::getCommitteeSszBits);
->>>>>>> 99df3fd3
   }
 
   private PooledAttestationWithData toPooledAttestationWithData(
