/*
 * Copyright Consensys Software Inc., 2025
 *
 * Licensed under the Apache License, Version 2.0 (the "License"); you may not use this file except in compliance with
 * the License. You may obtain a copy of the License at
 *
 * http://www.apache.org/licenses/LICENSE-2.0
 *
 * Unless required by applicable law or agreed to in writing, software distributed under the License is distributed on
 * an "AS IS" BASIS, WITHOUT WARRANTIES OR CONDITIONS OF ANY KIND, either express or implied. See the License for the
 * specific language governing permissions and limitations under the License.
 */

package tech.pegasys.teku.statetransition.datacolumns;

import static org.assertj.core.api.Assertions.assertThat;
import static org.junit.jupiter.api.Assertions.assertEquals;
import static org.mockito.ArgumentMatchers.any;
import static org.mockito.ArgumentMatchers.eq;
import static org.mockito.Mockito.doAnswer;
import static org.mockito.Mockito.mock;
import static org.mockito.Mockito.never;
import static org.mockito.Mockito.verify;
import static org.mockito.Mockito.verifyNoMoreInteractions;
import static org.mockito.Mockito.when;

import java.util.List;
import java.util.Map;
import java.util.stream.Collectors;
import org.apache.tuweni.bytes.Bytes32;
import org.junit.jupiter.api.BeforeEach;
import org.junit.jupiter.api.Test;
import tech.pegasys.teku.infrastructure.async.SafeFuture;
import tech.pegasys.teku.infrastructure.unsigned.UInt64;
import tech.pegasys.teku.spec.Spec;
import tech.pegasys.teku.spec.TestSpecFactory;
import tech.pegasys.teku.spec.datastructures.blobs.DataColumnSidecar;
import tech.pegasys.teku.spec.datastructures.blocks.SignedBeaconBlock;
import tech.pegasys.teku.spec.datastructures.blocks.SignedBeaconBlockHeader;
import tech.pegasys.teku.spec.datastructures.blocks.SlotAndBlockRoot;
import tech.pegasys.teku.spec.datastructures.util.DataColumnSlotAndIdentifier;
import tech.pegasys.teku.spec.util.DataStructureUtil;
<<<<<<< HEAD
import tech.pegasys.teku.statetransition.datacolumns.db.DataColumnSidecarDbAccessor;
=======
import tech.pegasys.teku.statetransition.blobs.RemoteOrigin;
import tech.pegasys.teku.statetransition.datacolumns.DataAvailabilitySampler.SamplingEligibilityStatus;
>>>>>>> e9edb9ba
import tech.pegasys.teku.statetransition.datacolumns.retriever.DataColumnSidecarRetriever;
import tech.pegasys.teku.storage.client.RecentChainData;

public class DasSamplerBasicTest {
  private static final Spec SPEC = TestSpecFactory.createMinimalFulu();
  private static final List<UInt64> SAMPLING_INDICES =
      List.of(UInt64.valueOf(5), UInt64.ZERO, UInt64.valueOf(2));

  private RecentChainData recentChainData;
  private CustodyGroupCountManager custodyGroupCountManager;
  private DataColumnSidecarCustody custody;
  private DataColumnSidecarRetriever retriever;
  private CurrentSlotProvider currentSlotProvider;
  private final DataStructureUtil dataStructureUtil = new DataStructureUtil(0, SPEC);

<<<<<<< HEAD
  private ProposersDataManager proposersDataManager;
  private CombinedChainDataClient combinedChainDataClient;
  private final MetricsSystem metricsSystem = new NoOpMetricsSystem();
=======
  private DasSamplerBasic sampler;
>>>>>>> e9edb9ba

  @BeforeEach
  public void setUp() {
    custodyGroupCountManager = mock(CustodyGroupCountManager.class);
    when(custodyGroupCountManager.getSamplingColumnIndices()).thenReturn(SAMPLING_INDICES);
    recentChainData = mock(RecentChainData.class);
    custody = mock(DataColumnSidecarCustody.class);
    retriever = mock(DataColumnSidecarRetriever.class);
    currentSlotProvider = mock(CurrentSlotProvider.class);
<<<<<<< HEAD
    db = mock(DataColumnSidecarDbAccessor.class);
    proposersDataManager = mock(ProposersDataManager.class);
    combinedChainDataClient = mock(CombinedChainDataClient.class);
=======

    when(retriever.retrieve(any()))
        .thenReturn(SafeFuture.completedFuture(mock(DataColumnSidecar.class)));

    when(currentSlotProvider.getCurrentSlot()).thenReturn(UInt64.ZERO);
    when(custody.onNewValidatedDataColumnSidecar(any(), any())).thenReturn(SafeFuture.COMPLETE);

    sampler =
        new DasSamplerBasic(
            SPEC,
            currentSlotProvider,
            custody,
            retriever,
            () -> custodyGroupCountManager,
            recentChainData);
>>>>>>> e9edb9ba
  }

  @Test
  void onAlreadyKnownDataColumn_shouldAddToTracker() {
    final Bytes32 blockRoot = dataStructureUtil.randomBytes32();

    final DataColumnSlotAndIdentifier columnId =
        new DataColumnSlotAndIdentifier(UInt64.ZERO, blockRoot, SAMPLING_INDICES.getFirst());
    final List<UInt64> remainingColumns = SAMPLING_INDICES.subList(1, SAMPLING_INDICES.size());

    sampler.onAlreadyKnownDataColumn(columnId, RemoteOrigin.CUSTODY);

    assertSamplerTracker(blockRoot, UInt64.ZERO, remainingColumns);
  }

  @Test
  void onNewValidatedDataColumnSidecar_shouldAddToTracker() {
    final DataColumnSidecar sidecar =
        dataStructureUtil.randomDataColumnSidecar(
            dataStructureUtil.randomSignedBeaconBlockHeader(), SAMPLING_INDICES.getFirst());

    final List<UInt64> remainingColumns = SAMPLING_INDICES.subList(1, SAMPLING_INDICES.size());

    sampler.onNewValidatedDataColumnSidecar(sidecar, RemoteOrigin.RPC);

    assertSamplerTracker(sidecar.getBeaconBlockRoot(), sidecar.getSlot(), remainingColumns);
  }

<<<<<<< HEAD
  public void testCheckDataAvailability(
      final int configuredCustodyCount,
      final int validatorCount,
      final int expectedSamplingRequests) {
    when(combinedChainDataClient.getCustodyGroupCount())
        .thenReturn(Optional.of(UInt64.valueOf(configuredCustodyCount)));
    final CustodyGroupCountManagerImpl custodyGroupCountManager =
        new CustodyGroupCountManagerImpl(
            SPEC,
            proposersDataManager,
            combinedChainDataClient,
            configuredCustodyCount,
            dataStructureUtil.randomUInt256(),
            metricsSystem);
    final DasSamplerBasic sampler =
        new DasSamplerBasic(
            SPEC, currentSlotProvider, db, custody, retriever, () -> custodyGroupCountManager);
=======
  @Test
  void checkDataAvailability_shouldAddToTrackerAndReturnCompletionFuture() {
    final SlotAndBlockRoot slotAndBlockRoot =
        new SlotAndBlockRoot(dataStructureUtil.randomSlot(), dataStructureUtil.randomBytes32());
>>>>>>> e9edb9ba

    when(retriever.retrieve(any())).thenReturn(new SafeFuture<>());

    final SafeFuture<List<UInt64>> completionFuture =
        sampler.checkDataAvailability(slotAndBlockRoot.getSlot(), slotAndBlockRoot.getBlockRoot());

    assertSamplerTracker(
        slotAndBlockRoot.getBlockRoot(), slotAndBlockRoot.getSlot(), SAMPLING_INDICES);

    assertThat(
            sampler
                .getRecentlySampledColumnsByRoot()
                .get(slotAndBlockRoot.getBlockRoot())
                .completionFuture())
        .isSameAs(completionFuture);
  }

  @Test
  @SuppressWarnings("FutureReturnValueIgnored")
  void checkDataAvailability_shouldCallRetrieverForMissingColumnsAndCallCustodyOnRetrieval() {
    final SignedBeaconBlockHeader block = dataStructureUtil.randomSignedBeaconBlockHeader();
    final SlotAndBlockRoot slotAndBlockRoot =
        new SlotAndBlockRoot(block.getMessage().getSlot(), block.getMessage().getRoot());

    final Map<UInt64, DataColumnSidecar> missingColumnSidecars =
        SAMPLING_INDICES.stream()
            .map(index -> Map.entry(index, dataStructureUtil.randomDataColumnSidecar(block, index)))
            .collect(Collectors.toUnmodifiableMap(Map.Entry::getKey, Map.Entry::getValue));
    final Map<UInt64, SafeFuture<DataColumnSidecar>> futureSidecarsByIndex =
        missingColumnSidecars.values().stream()
            .map(DataColumnSidecar::getIndex)
            .map(index -> Map.entry(index, new SafeFuture<DataColumnSidecar>()))
            .collect(Collectors.toUnmodifiableMap(Map.Entry::getKey, Map.Entry::getValue));

    final DataColumnSidecar lateArrivedSidecar =
        missingColumnSidecars.get(SAMPLING_INDICES.getFirst());
    final List<UInt64> remainingColumnsIndices =
        SAMPLING_INDICES.subList(1, SAMPLING_INDICES.size());

    // prepare retriever mock to return futures when called
    doAnswer(
            invocation -> {
              final DataColumnSlotAndIdentifier id = invocation.getArgument(0);
              return futureSidecarsByIndex.get(id.columnIndex());
            })
        .when(retriever)
        .retrieve(any());

    // da check is requested
    sampler.checkDataAvailability(slotAndBlockRoot.getSlot(), slotAndBlockRoot.getBlockRoot());

    // verify we call retrieve for all missing columns
    for (final UInt64 missingColumn : SAMPLING_INDICES) {
      verify(retriever)
          .retrieve(
              new DataColumnSlotAndIdentifier(
                  slotAndBlockRoot.getSlot(), slotAndBlockRoot.getBlockRoot(), missingColumn));
    }

    // we receive one sidecar late, while retriever is still working
    sampler.onNewValidatedDataColumnSidecar(lateArrivedSidecar, RemoteOrigin.GOSSIP);

    // let the retriever complete all the futures
    futureSidecarsByIndex.forEach(
        (index, future) -> future.complete(missingColumnSidecars.get(index)));

    // verify we never called custody for the late arrived sidecar
    verify(custody, never()).onNewValidatedDataColumnSidecar(eq(lateArrivedSidecar), any());

    // verify we call custody for all the retrieved sidecars
    for (final UInt64 missingColumn : remainingColumnsIndices) {
      verify(custody)
          .onNewValidatedDataColumnSidecar(
              missingColumnSidecars.get(missingColumn), RemoteOrigin.RPC);
    }

    verifyNoMoreInteractions(retriever);
    verifyNoMoreInteractions(custody);
  }

  @Test
  @SuppressWarnings("FutureReturnValueIgnored")
  void shouldHandleMultipleTrackersFromMultipleEntrypoints() {
    final DataColumnSlotAndIdentifier source1 =
        new DataColumnSlotAndIdentifier(
            dataStructureUtil.randomSlot(),
            dataStructureUtil.randomBytes32(),
            dataStructureUtil.randomUInt64());
    final DataColumnSidecar source2 =
        dataStructureUtil.randomDataColumnSidecar(
            dataStructureUtil.randomSignedBeaconBlockHeader(), dataStructureUtil.randomUInt64());
    final SlotAndBlockRoot source3 =
        new SlotAndBlockRoot(dataStructureUtil.randomSlot(), dataStructureUtil.randomBytes32());

    sampler.onAlreadyKnownDataColumn(source1, RemoteOrigin.CUSTODY);
    sampler.onNewValidatedDataColumnSidecar(source2, RemoteOrigin.RPC);
    sampler.checkDataAvailability(source3.getSlot(), source3.getBlockRoot());

    assertThat(sampler.getRecentlySampledColumnsByRoot())
        .containsKey(source1.blockRoot())
        .containsKey(source2.getBeaconBlockRoot())
        .containsKey(source3.getBlockRoot());
  }

  @Test
  void flush_shouldForwardToRetriever() {
    sampler.flush();
    verify(retriever).flush();
  }

  @Test
  void checkSamplingEligibility_shouldReturnRequired() {

    final SignedBeaconBlock block =
        dataStructureUtil.randomSignedBeaconBlockWithCommitments(UInt64.ZERO, 1);

    final SamplingEligibilityStatus result =
        sampler.checkSamplingEligibility(block.getBeaconBlock().orElseThrow());

    assertEquals(SamplingEligibilityStatus.REQUIRED, result);
  }

  @Test
  void checkSamplingEligibility_shouldReturnNoBlobs() {

    final SignedBeaconBlock block =
        dataStructureUtil.randomSignedBeaconBlockWithCommitments(UInt64.ZERO, 0);

    final SamplingEligibilityStatus result =
        sampler.checkSamplingEligibility(block.getBeaconBlock().orElseThrow());

    assertEquals(SamplingEligibilityStatus.NOT_REQUIRED_NO_BLOBS, result);
  }

  @Test
  void checkSamplingEligibility_shouldReturnOldEpoch() {

    final SignedBeaconBlock block =
        dataStructureUtil.randomSignedBeaconBlockWithCommitments(UInt64.ZERO, 0);

    when(currentSlotProvider.getCurrentSlot()).thenReturn(UInt64.MAX_VALUE);

    final SamplingEligibilityStatus result =
        sampler.checkSamplingEligibility(block.getBeaconBlock().orElseThrow());

    assertEquals(SamplingEligibilityStatus.NOT_REQUIRED_OLD_EPOCH, result);
  }

  @Test
  void onSlot_shouldPruneTrackers() {
    final UInt64 finalizedEpoch = UInt64.valueOf(1);
    final Bytes32 importedBlockRoot = dataStructureUtil.randomBytes32();
    final UInt64 lastFinalizedSlot = UInt64.valueOf(8);
    final UInt64 firstNonFinalizedSlot = UInt64.valueOf(9);

    when(recentChainData.getFinalizedEpoch()).thenReturn(finalizedEpoch);
    when(recentChainData.containsBlock(any())).thenReturn(false);
    when(recentChainData.containsBlock(importedBlockRoot)).thenReturn(true);

    final DataColumnSamplingTracker completedTracker = mock(DataColumnSamplingTracker.class);
    when(completedTracker.completionFuture()).thenReturn(SafeFuture.completedFuture(null));

    final SafeFuture<List<UInt64>> trackerForFinalizedSlotFuture = new SafeFuture<>();
    final DataColumnSamplingTracker trackerForFinalizedSlot = mock(DataColumnSamplingTracker.class);
    when(trackerForFinalizedSlot.completionFuture()).thenReturn(trackerForFinalizedSlotFuture);
    when(trackerForFinalizedSlot.slot()).thenReturn(lastFinalizedSlot);

    final SafeFuture<List<UInt64>> trackerForImportedBlockFuture = new SafeFuture<>();
    final DataColumnSamplingTracker trackerForImportedBlock = mock(DataColumnSamplingTracker.class);
    when(trackerForImportedBlock.completionFuture()).thenReturn(trackerForImportedBlockFuture);
    when(trackerForImportedBlock.slot()).thenReturn(firstNonFinalizedSlot);
    when(trackerForImportedBlock.blockRoot()).thenReturn(importedBlockRoot);

    final DataColumnSamplingTracker expectedToRemainTracker = mock(DataColumnSamplingTracker.class);
    when(expectedToRemainTracker.completionFuture()).thenReturn(new SafeFuture<>());
    when(expectedToRemainTracker.slot()).thenReturn(firstNonFinalizedSlot);
    when(expectedToRemainTracker.blockRoot()).thenReturn(dataStructureUtil.randomBytes32());

    sampler
        .getRecentlySampledColumnsByRoot()
        .put(dataStructureUtil.randomBytes32(), completedTracker);
    sampler
        .getRecentlySampledColumnsByRoot()
        .put(dataStructureUtil.randomBytes32(), trackerForFinalizedSlot);
    sampler
        .getRecentlySampledColumnsByRoot()
        .put(dataStructureUtil.randomBytes32(), trackerForImportedBlock);
    sampler
        .getRecentlySampledColumnsByRoot()
        .put(dataStructureUtil.randomBytes32(), expectedToRemainTracker);

    sampler.onSlot(UInt64.valueOf(20));

    assertThat(sampler.getRecentlySampledColumnsByRoot()).containsValue(expectedToRemainTracker);
    assertThat(trackerForImportedBlockFuture).isCompletedExceptionally();
    assertThat(trackerForFinalizedSlotFuture).isCompletedExceptionally();
  }

  private void assertSamplerTracker(
      final Bytes32 blockRoot, final UInt64 slot, final List<UInt64> missingColumns) {
    assertThat(sampler.getRecentlySampledColumnsByRoot())
        .hasEntrySatisfying(
            blockRoot,
            tracker -> {
              assertThat(tracker.missingColumns())
                  .containsExactlyInAnyOrderElementsOf(missingColumns);

              assertThat(tracker.getMissingColumnIdentifiers())
                  .containsExactlyInAnyOrderElementsOf(
                      missingColumns.stream()
                          .map(
                              columnIndex ->
                                  new DataColumnSlotAndIdentifier(slot, blockRoot, columnIndex))
                          .toList());
            });
  }
}<|MERGE_RESOLUTION|>--- conflicted
+++ resolved
@@ -40,12 +40,8 @@
 import tech.pegasys.teku.spec.datastructures.blocks.SlotAndBlockRoot;
 import tech.pegasys.teku.spec.datastructures.util.DataColumnSlotAndIdentifier;
 import tech.pegasys.teku.spec.util.DataStructureUtil;
-<<<<<<< HEAD
-import tech.pegasys.teku.statetransition.datacolumns.db.DataColumnSidecarDbAccessor;
-=======
 import tech.pegasys.teku.statetransition.blobs.RemoteOrigin;
 import tech.pegasys.teku.statetransition.datacolumns.DataAvailabilitySampler.SamplingEligibilityStatus;
->>>>>>> e9edb9ba
 import tech.pegasys.teku.statetransition.datacolumns.retriever.DataColumnSidecarRetriever;
 import tech.pegasys.teku.storage.client.RecentChainData;
 
@@ -61,13 +57,7 @@
   private CurrentSlotProvider currentSlotProvider;
   private final DataStructureUtil dataStructureUtil = new DataStructureUtil(0, SPEC);
 
-<<<<<<< HEAD
-  private ProposersDataManager proposersDataManager;
-  private CombinedChainDataClient combinedChainDataClient;
-  private final MetricsSystem metricsSystem = new NoOpMetricsSystem();
-=======
   private DasSamplerBasic sampler;
->>>>>>> e9edb9ba
 
   @BeforeEach
   public void setUp() {
@@ -77,11 +67,6 @@
     custody = mock(DataColumnSidecarCustody.class);
     retriever = mock(DataColumnSidecarRetriever.class);
     currentSlotProvider = mock(CurrentSlotProvider.class);
-<<<<<<< HEAD
-    db = mock(DataColumnSidecarDbAccessor.class);
-    proposersDataManager = mock(ProposersDataManager.class);
-    combinedChainDataClient = mock(CombinedChainDataClient.class);
-=======
 
     when(retriever.retrieve(any()))
         .thenReturn(SafeFuture.completedFuture(mock(DataColumnSidecar.class)));
@@ -97,7 +82,6 @@
             retriever,
             () -> custodyGroupCountManager,
             recentChainData);
->>>>>>> e9edb9ba
   }
 
   @Test
@@ -126,30 +110,10 @@
     assertSamplerTracker(sidecar.getBeaconBlockRoot(), sidecar.getSlot(), remainingColumns);
   }
 
-<<<<<<< HEAD
-  public void testCheckDataAvailability(
-      final int configuredCustodyCount,
-      final int validatorCount,
-      final int expectedSamplingRequests) {
-    when(combinedChainDataClient.getCustodyGroupCount())
-        .thenReturn(Optional.of(UInt64.valueOf(configuredCustodyCount)));
-    final CustodyGroupCountManagerImpl custodyGroupCountManager =
-        new CustodyGroupCountManagerImpl(
-            SPEC,
-            proposersDataManager,
-            combinedChainDataClient,
-            configuredCustodyCount,
-            dataStructureUtil.randomUInt256(),
-            metricsSystem);
-    final DasSamplerBasic sampler =
-        new DasSamplerBasic(
-            SPEC, currentSlotProvider, db, custody, retriever, () -> custodyGroupCountManager);
-=======
   @Test
   void checkDataAvailability_shouldAddToTrackerAndReturnCompletionFuture() {
     final SlotAndBlockRoot slotAndBlockRoot =
         new SlotAndBlockRoot(dataStructureUtil.randomSlot(), dataStructureUtil.randomBytes32());
->>>>>>> e9edb9ba
 
     when(retriever.retrieve(any())).thenReturn(new SafeFuture<>());
 
