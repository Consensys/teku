/*
 * Copyright 2019 ConsenSys AG.
 *
 * Licensed under the Apache License, Version 2.0 (the "License"); you may not use this file except in compliance with
 * the License. You may obtain a copy of the License at
 *
 * http://www.apache.org/licenses/LICENSE-2.0
 *
 * Unless required by applicable law or agreed to in writing, software distributed under the License is distributed on
 * an "AS IS" BASIS, WITHOUT WARRANTIES OR CONDITIONS OF ANY KIND, either express or implied. See the License for the
 * specific language governing permissions and limitations under the License.
 */

package tech.pegasys.teku.statetransition.block;

import static org.assertj.core.api.Assertions.assertThat;
import static org.assertj.core.api.Assertions.assertThatCode;
import static org.mockito.ArgumentMatchers.any;
import static org.mockito.Mockito.doThrow;
import static org.mockito.Mockito.mock;
import static org.mockito.Mockito.never;
import static org.mockito.Mockito.verify;
import static org.mockito.Mockito.when;

import com.google.common.eventbus.EventBus;
import java.util.ArrayList;
import java.util.List;
import java.util.Optional;
import org.apache.tuweni.bytes.Bytes32;
import org.junit.jupiter.api.AfterAll;
import org.junit.jupiter.api.BeforeAll;
import org.junit.jupiter.api.BeforeEach;
import org.junit.jupiter.api.Test;
import tech.pegasys.teku.bls.BLSKeyGenerator;
import tech.pegasys.teku.bls.BLSKeyPair;
import tech.pegasys.teku.bls.BLSTestUtil;
import tech.pegasys.teku.core.AttestationGenerator;
import tech.pegasys.teku.core.signatures.Signer;
import tech.pegasys.teku.infrastructure.async.SafeFuture;
import tech.pegasys.teku.infrastructure.async.eventthread.InlineEventThread;
import tech.pegasys.teku.infrastructure.unsigned.UInt64;
import tech.pegasys.teku.spec.Spec;
import tech.pegasys.teku.spec.SpecFactory;
import tech.pegasys.teku.spec.constants.SpecConstants;
import tech.pegasys.teku.spec.datastructures.blocks.BeaconBlock;
import tech.pegasys.teku.spec.datastructures.blocks.SignedBeaconBlock;
import tech.pegasys.teku.spec.datastructures.blocks.SignedBlockAndState;
import tech.pegasys.teku.spec.datastructures.blocks.StateAndBlockSummary;
import tech.pegasys.teku.spec.datastructures.operations.Attestation;
import tech.pegasys.teku.spec.datastructures.state.Checkpoint;
import tech.pegasys.teku.spec.datastructures.state.CheckpointState;
import tech.pegasys.teku.spec.datastructures.util.BeaconStateUtil;
import tech.pegasys.teku.spec.statetransition.results.BlockImportResult;
import tech.pegasys.teku.spec.statetransition.results.BlockImportResult.FailureReason;
import tech.pegasys.teku.statetransition.BeaconChainUtil;
import tech.pegasys.teku.statetransition.forkchoice.ForkChoice;
import tech.pegasys.teku.storage.client.MemoryOnlyRecentChainData;
import tech.pegasys.teku.storage.client.RecentChainData;
import tech.pegasys.teku.storage.storageSystem.InMemoryStorageSystemBuilder;
import tech.pegasys.teku.storage.storageSystem.StorageSystem;
import tech.pegasys.teku.storage.store.UpdatableStore.StoreTransaction;
import tech.pegasys.teku.weaksubjectivity.WeakSubjectivityValidator;
import tech.pegasys.teku.weaksubjectivity.config.WeakSubjectivityConfig;

public class BlockImporterTest {
  private final Spec spec = SpecFactory.createMinimal();
  private final SpecConstants genesisConstants = spec.getGenesisSpecConstants();
  private final List<BLSKeyPair> validatorKeys = BLSKeyGenerator.generateKeyPairs(8);
  private final EventBus localEventBus = mock(EventBus.class);
  private final RecentChainData recentChainData =
      MemoryOnlyRecentChainData.builder().eventBus(localEventBus).specProvider(spec).build();
  private final WeakSubjectivityValidator weakSubjectivityValidator =
      mock(WeakSubjectivityValidator.class);
  private final ForkChoice forkChoice =
<<<<<<< HEAD
      ForkChoice.create(specProvider, new InlineEventThread(), recentChainData);
=======
      new ForkChoice(spec, new InlineEventThread(), recentChainData);
>>>>>>> bee2b697
  private final BeaconChainUtil localChain =
      BeaconChainUtil.create(spec, recentChainData, validatorKeys, forkChoice, false);

  private final EventBus otherEventBus = mock(EventBus.class);
  private final RecentChainData otherStorage = MemoryOnlyRecentChainData.create(otherEventBus);
  private final BeaconChainUtil otherChain =
      BeaconChainUtil.create(otherStorage, validatorKeys, false);

  private final BlockImporter blockImporter =
      new BlockImporter(recentChainData, forkChoice, weakSubjectivityValidator, localEventBus);

  @BeforeAll
  public static void init() {
    BeaconStateUtil.BLS_VERIFY_DEPOSIT = false;
  }

  @AfterAll
  public static void dispose() {
    BeaconStateUtil.BLS_VERIFY_DEPOSIT = true;
  }

  @BeforeEach
  public void setup() {
    otherChain.initializeStorage();
    localChain.initializeStorage();
    when(weakSubjectivityValidator.isBlockValid(any(), any())).thenReturn(true);
  }

  @Test
  public void importBlock_success() throws Exception {
    final SignedBeaconBlock block = otherChain.createBlockAtSlot(UInt64.ONE);
    localChain.setSlot(block.getSlot());

    final BlockImportResult result = blockImporter.importBlock(block).get();
    assertWeakSubjectivityWasChecked();
    assertSuccessfulResult(result);
  }

  @Test
  public void importBlock_errorDuringWeakSubjectivityCheck() throws Exception {
    final SignedBeaconBlock block = otherChain.createBlockAtSlot(UInt64.ONE);
    localChain.setSlot(block.getSlot());
    doThrow(new RuntimeException("oops"))
        .when(weakSubjectivityValidator)
        .validateLatestFinalizedCheckpoint(any(), any());

    final BlockImportResult result = blockImporter.importBlock(block).get();
    assertWeakSubjectivityWasChecked();
    assertImportFailed(result, FailureReason.INTERNAL_ERROR);
  }

  @Test
  public void importBlock_alreadyInChain() throws Exception {
    final SignedBeaconBlock block = otherChain.createBlockAtSlot(UInt64.ONE);
    localChain.setSlot(block.getSlot());

    assertThat(blockImporter.importBlock(block).get().isSuccessful()).isTrue();
    BlockImportResult result = blockImporter.importBlock(block).get();
    assertSuccessfulResult(result);
  }

  @Test
  public void importBlock_validAttestations() throws Exception {

    UInt64 currentSlot = UInt64.ONE;
    SignedBeaconBlock block1 = localChain.createAndImportBlockAtSlot(currentSlot);
    currentSlot = currentSlot.plus(UInt64.ONE);

    AttestationGenerator attestationGenerator = new AttestationGenerator(spec, validatorKeys);
    final StateAndBlockSummary stateAndBlock =
        recentChainData
            .getStore()
            .retrieveStateAndBlockSummary(block1.getRoot())
            .join()
            .orElseThrow();
    List<Attestation> attestations =
        attestationGenerator.getAttestationsForSlot(stateAndBlock, currentSlot);
    List<Attestation> aggregatedAttestations =
        AttestationGenerator.groupAndAggregateAttestations(attestations);

    currentSlot = currentSlot.plus(UInt64.ONE);

    localChain.createAndImportBlockAtSlotWithAttestations(currentSlot, aggregatedAttestations);
  }

  @Test
  public void importBlock_attestationWithInvalidSignature() throws Exception {

    UInt64 currentSlot = UInt64.ONE;
    SignedBeaconBlock block1 = localChain.createAndImportBlockAtSlot(currentSlot);
    currentSlot = currentSlot.plus(UInt64.ONE);

    AttestationGenerator attestationGenerator = new AttestationGenerator(spec, validatorKeys);
    final StateAndBlockSummary stateAndBlock =
        recentChainData
            .getStore()
            .retrieveStateAndBlockSummary(block1.getRoot())
            .join()
            .orElseThrow();
    List<Attestation> attestations =
        attestationGenerator.getAttestationsForSlot(stateAndBlock, currentSlot);
    List<Attestation> aggregatedAttestations =
        AttestationGenerator.groupAndAggregateAttestations(attestations);

    // make one attestation signature invalid
    int invalidAttIdx = aggregatedAttestations.size() / 2;
    Attestation att = aggregatedAttestations.get(invalidAttIdx);
    Attestation invalidAtt =
        new Attestation(att.getAggregation_bits(), att.getData(), BLSTestUtil.randomSignature(1));
    aggregatedAttestations.set(invalidAttIdx, invalidAtt);

    UInt64 currentSlotFinal = currentSlot.plus(UInt64.ONE);

    assertThatCode(
            () -> {
              localChain.createAndImportBlockAtSlotWithAttestations(
                  currentSlotFinal, aggregatedAttestations);
            })
        .hasMessageContaining("signature");
  }

  @Test
  public void importBlock_latestFinalizedBlock() throws Exception {
    final List<SignedBeaconBlock> blocks = new ArrayList<>();
    UInt64 currentSlot = recentChainData.getHeadSlot();
    for (int i = 0; i < genesisConstants.getSlotsPerEpoch(); i++) {
      currentSlot = currentSlot.plus(UInt64.ONE);
      final SignedBeaconBlock block = localChain.createAndImportBlockAtSlot(currentSlot);
      blocks.add(block);
    }

    // Update finalized epoch
    final StoreTransaction tx = recentChainData.startStoreTransaction();
    final Bytes32 bestRoot = recentChainData.getBestBlockRoot().orElseThrow();
    final UInt64 bestEpoch = spec.computeEpochAtSlot(recentChainData.getHeadSlot());
    assertThat(bestEpoch).isEqualTo(SpecConstants.GENESIS_EPOCH.plus(1));
    final Checkpoint finalized = new Checkpoint(bestEpoch, bestRoot);
    tx.setFinalizedCheckpoint(finalized);
    tx.commit().join();

    // Known blocks should report as successfully imported
    final BlockImportResult result = blockImporter.importBlock(blocks.get(blocks.size() - 1)).get();
    assertSuccessfulResult(result);
  }

  @Test
  public void importBlock_knownBlockOlderThanLatestFinalized() throws Exception {
    final List<SignedBeaconBlock> blocks = new ArrayList<>();
    UInt64 currentSlot = recentChainData.getHeadSlot();
    for (int i = 0; i < genesisConstants.getSlotsPerEpoch(); i++) {
      currentSlot = currentSlot.plus(UInt64.ONE);
      final SignedBeaconBlock block = localChain.createAndImportBlockAtSlot(currentSlot);
      blocks.add(block);
    }

    // Update finalized epoch
    final StoreTransaction tx = recentChainData.startStoreTransaction();
    final Bytes32 bestRoot = recentChainData.getBestBlockRoot().orElseThrow();
    final UInt64 bestEpoch = spec.computeEpochAtSlot(recentChainData.getHeadSlot());
    assertThat(bestEpoch).isEqualTo(SpecConstants.GENESIS_EPOCH.plus(1));
    final Checkpoint finalized = new Checkpoint(bestEpoch, bestRoot);
    tx.setFinalizedCheckpoint(finalized);
    tx.commit().join();

    // Import a block prior to the latest finalized block
    final BlockImportResult result = blockImporter.importBlock(blocks.get(1)).get();
    assertImportFailed(result, FailureReason.UNKNOWN_PARENT);
  }

  @Test
  public void importBlock_parentBlockFromSameSlot() throws Exception {
    // First import a valid block at slot 1
    final SignedBeaconBlock block = otherChain.createAndImportBlockAtSlot(UInt64.ONE);
    localChain.setSlot(block.getSlot());
    assertSuccessfulResult(blockImporter.importBlock(block).get());

    // Now create an alternate block 1 with the real block one as the parent block
    final BeaconBlock invalidAncestryUnsignedBlock =
        new BeaconBlock(
            block.getSlot(),
            block.getMessage().getProposerIndex(),
            block.getMessage().hashTreeRoot(),
            block.getMessage().getStateRoot(),
            block.getMessage().getBody());
    final Signer signer = localChain.getSigner(block.getMessage().getProposerIndex().intValue());
    final SignedBeaconBlock invalidAncestryBlock =
        new SignedBeaconBlock(
            invalidAncestryUnsignedBlock,
            signer
                .signBlock(
                    invalidAncestryUnsignedBlock, otherStorage.getHeadForkInfo().orElseThrow())
                .join());

    final BlockImportResult result = blockImporter.importBlock(invalidAncestryBlock).get();
    assertThat(result.isSuccessful()).isFalse();
    assertThat(result.getFailureReason())
        .isEqualTo(BlockImportResult.FAILED_INVALID_ANCESTRY.getFailureReason());
  }

  private void assertSuccessfulResult(final BlockImportResult result) {
    assertThat(result.isSuccessful()).isTrue();
    assertThat(result.getFailureReason()).isNull();
    assertThat(result.getFailureCause()).isEmpty();
  }

  @Test
  public void importBlock_fromFuture() throws Exception {
    final SignedBeaconBlock block = otherChain.createBlockAtSlot(UInt64.ONE);

    final BlockImportResult result = blockImporter.importBlock(block).get();
    assertImportFailed(result, FailureReason.BLOCK_IS_FROM_FUTURE);
  }

  @Test
  public void importBlock_unknownParent() throws Exception {
    otherChain.createAndImportBlockAtSlot(UInt64.ONE);
    final SignedBeaconBlock block2 = otherChain.createAndImportBlockAtSlot(UInt64.valueOf(2));
    localChain.setSlot(block2.getSlot());

    final BlockImportResult result = blockImporter.importBlock(block2).get();
    assertImportFailed(result, FailureReason.UNKNOWN_PARENT);
  }

  @Test
  public void importBlock_wrongChain() throws Exception {
    UInt64 currentSlot = recentChainData.getHeadSlot();
    for (int i = 0; i < 3; i++) {
      currentSlot = currentSlot.plus(UInt64.ONE);
      localChain.createAndImportBlockAtSlot(currentSlot);
    }
    // Update finalized epoch
    final StoreTransaction tx = recentChainData.startStoreTransaction();
    final Bytes32 finalizedRoot = recentChainData.getBestBlockRoot().orElseThrow();
    final UInt64 finalizedEpoch = UInt64.ONE;
    final Checkpoint finalized = new Checkpoint(finalizedEpoch, finalizedRoot);
    tx.setFinalizedCheckpoint(finalized);
    tx.commit().join();

    // Now create a new block that is not descendant from the finalized block
    AttestationGenerator attestationGenerator = new AttestationGenerator(spec, validatorKeys);
    final StateAndBlockSummary blockAndState = otherStorage.getChainHead().orElseThrow();
    final Attestation attestation = attestationGenerator.validAttestation(blockAndState);
    final SignedBeaconBlock block =
        otherChain.createAndImportBlockAtSlotWithAttestations(currentSlot, List.of(attestation));

    final BlockImportResult result = blockImporter.importBlock(block).get();
    assertImportFailed(result, FailureReason.UNKNOWN_PARENT);
  }

  @Test
  public void importBlock_invalidStateTransition() throws Exception {
    final SignedBeaconBlock block = otherChain.createBlockAtSlot(UInt64.ONE);
    SignedBeaconBlock newBlock =
        new SignedBeaconBlock(block.getMessage().withStateRoot(Bytes32.ZERO), block.getSignature());
    localChain.setSlot(block.getSlot());

    final BlockImportResult result = blockImporter.importBlock(newBlock).get();
    assertImportFailed(result, FailureReason.FAILED_STATE_TRANSITION);
  }

  @Test
  public void importBlock_weakSubjectivityFailure_wrongAncestor() throws Exception {
    final UInt64 wsEpoch = UInt64.valueOf(10);
    final UInt64 wsEpochSlot = this.spec.computeStartSlotAtEpoch(wsEpoch);
    final SignedBeaconBlock wsBlock = localChain.createBlockAtSlot(wsEpochSlot);
    final SignedBeaconBlock otherBlock = otherChain.createBlockAtSlot(wsEpochSlot.plus(1));

    final Spec spec = SpecFactory.createMinimal();
    final Checkpoint wsCheckpoint = new Checkpoint(wsEpoch, wsBlock.getRoot());
    final WeakSubjectivityConfig wsConfig =
        WeakSubjectivityConfig.builder()
            .specProvider(spec)
            .weakSubjectivityCheckpoint(wsCheckpoint)
            .build();
    final WeakSubjectivityValidator weakSubjectivityValidator =
        WeakSubjectivityValidator.lenient(wsConfig);
    final BlockImporter blockImporter =
        new BlockImporter(recentChainData, forkChoice, weakSubjectivityValidator, localEventBus);

    final BlockImportResult result = blockImporter.importBlock(otherBlock).get();
    assertImportFailed(result, FailureReason.FAILED_WEAK_SUBJECTIVITY_CHECKS);
  }

  @Test
  public void importBlock_weakSubjectivityChecksPass() throws Exception {
    final UInt64 wsEpoch = UInt64.valueOf(10);
    final UInt64 wsEpochSlot = this.spec.computeStartSlotAtEpoch(wsEpoch);
    final SignedBeaconBlock wsBlock = localChain.createBlockAtSlot(wsEpochSlot);
    final SignedBeaconBlock nextBlock = localChain.createAndImportBlockAtSlot(wsEpochSlot.plus(1));
    localChain.setSlot(wsEpochSlot.plus(1));

    final Spec spec = SpecFactory.createMinimal();
    final Checkpoint wsCheckpoint = new Checkpoint(wsEpoch, wsBlock.getRoot());
    final WeakSubjectivityConfig wsConfig =
        WeakSubjectivityConfig.builder()
            .specProvider(spec)
            .weakSubjectivityCheckpoint(wsCheckpoint)
            .build();
    final WeakSubjectivityValidator weakSubjectivityValidator =
        WeakSubjectivityValidator.lenient(wsConfig);
    final BlockImporter blockImporter =
        new BlockImporter(recentChainData, forkChoice, weakSubjectivityValidator, localEventBus);

    // Import wsBlock
    final BlockImportResult result = blockImporter.importBlock(wsBlock).get();
    assertSuccessfulResult(result);
    // Import next valid block
    final BlockImportResult result2 = blockImporter.importBlock(nextBlock).get();
    assertSuccessfulResult(result2);
  }

  @Test
  public void importBlock_runWSPChecks() throws Exception {
    final StorageSystem storageSystem = InMemoryStorageSystemBuilder.buildDefault();
    final SignedBlockAndState genesis = storageSystem.chainUpdater().initializeGenesis();
    final ForkChoice forkChoice =
<<<<<<< HEAD
        ForkChoice.create(specProvider, new InlineEventThread(), storageSystem.recentChainData());
=======
        new ForkChoice(spec, new InlineEventThread(), storageSystem.recentChainData());
>>>>>>> bee2b697
    final BlockImporter blockImporter =
        new BlockImporter(
            storageSystem.recentChainData(),
            forkChoice,
            weakSubjectivityValidator,
            storageSystem.eventBus());

    // The current slot is far ahead of the block being imported
    final UInt64 wsPeriod = UInt64.valueOf(10);
    when(weakSubjectivityValidator.getWSPeriod(any())).thenReturn(Optional.of(wsPeriod));
    final UInt64 currentSlot = spec.computeStartSlotAtEpoch(wsPeriod).plus(1);
    storageSystem.chainUpdater().setCurrentSlot(currentSlot);

    final SignedBlockAndState blockToImport = storageSystem.chainBuilder().generateBlockAtSlot(1);

    // Import wsBlock
    final BlockImportResult result = blockImporter.importBlock(blockToImport.getBlock()).get();
    assertSuccessfulResult(result);

    // Verify ws period checks were run
    final CheckpointState finalizedCheckpointState =
        CheckpointState.create(
            new Checkpoint(UInt64.ZERO, genesis.getRoot()), genesis.getBlock(), genesis.getState());
    verify(weakSubjectivityValidator)
        .validateLatestFinalizedCheckpoint(finalizedCheckpointState, currentSlot);
  }

  @Test
  public void importBlock_nonFinalizingChain_runWSPChecks() throws Exception {
    final StorageSystem storageSystem = InMemoryStorageSystemBuilder.buildDefault();
    final SignedBlockAndState genesis = storageSystem.chainUpdater().initializeGenesis();
    final ForkChoice forkChoice =
<<<<<<< HEAD
        ForkChoice.create(specProvider, new InlineEventThread(), storageSystem.recentChainData());
=======
        new ForkChoice(spec, new InlineEventThread(), storageSystem.recentChainData());
>>>>>>> bee2b697
    final BlockImporter blockImporter =
        new BlockImporter(
            storageSystem.recentChainData(),
            forkChoice,
            weakSubjectivityValidator,
            storageSystem.eventBus());

    // Set current time to be several WSP's ahead of finalized checkpoint
    final UInt64 wsPeriod = UInt64.valueOf(10);
    final UInt64 wsPeriodInSlots = wsPeriod.times(genesisConstants.getSlotsPerEpoch());
    when(weakSubjectivityValidator.getWSPeriod(any())).thenReturn(Optional.of(wsPeriod));
    final UInt64 currentSlot = wsPeriodInSlots.times(3).plus(1);
    storageSystem.chainUpdater().setCurrentSlot(currentSlot);

    // Add a recent block
    final SignedBlockAndState recentBlock =
        storageSystem.chainUpdater().advanceChain(currentSlot.minus(wsPeriodInSlots).minus(1));
    storageSystem.chainUpdater().updateBestBlock(recentBlock);

    // Import block new block
    final SignedBlockAndState blockToImport =
        storageSystem.chainBuilder().generateBlockAtSlot(currentSlot);

    // Import wsBlock
    final BlockImportResult result = blockImporter.importBlock(blockToImport.getBlock()).get();
    assertSuccessfulResult(result);

    // Verify ws period checks were run
    final CheckpointState finalizedCheckpointState =
        CheckpointState.create(
            new Checkpoint(UInt64.ZERO, genesis.getRoot()), genesis.getBlock(), genesis.getState());
    verify(weakSubjectivityValidator)
        .validateLatestFinalizedCheckpoint(finalizedCheckpointState, currentSlot);
  }

  @Test
  public void importBlock_nonFinalizingChain_skipWSPChecks() throws Exception {
    final StorageSystem storageSystem = InMemoryStorageSystemBuilder.buildDefault();
    storageSystem.chainUpdater().initializeGenesis();
    final ForkChoice forkChoice =
<<<<<<< HEAD
        ForkChoice.create(specProvider, new InlineEventThread(), storageSystem.recentChainData());
=======
        new ForkChoice(spec, new InlineEventThread(), storageSystem.recentChainData());
>>>>>>> bee2b697
    final BlockImporter blockImporter =
        new BlockImporter(
            storageSystem.recentChainData(),
            forkChoice,
            weakSubjectivityValidator,
            storageSystem.eventBus());

    // Set current time to be several WSP's ahead of finalized checkpoint
    final UInt64 wsPeriod = UInt64.valueOf(10);
    final UInt64 wsPeriodInSlots = wsPeriod.times(genesisConstants.getSlotsPerEpoch());
    when(weakSubjectivityValidator.getWSPeriod(any())).thenReturn(Optional.of(wsPeriod));
    final UInt64 currentSlot = wsPeriodInSlots.times(3).plus(1);
    storageSystem.chainUpdater().setCurrentSlot(currentSlot);

    // Add a recent block
    final SignedBlockAndState recentBlock =
        storageSystem.chainUpdater().advanceChain(currentSlot.minus(wsPeriodInSlots));
    storageSystem.chainUpdater().updateBestBlock(recentBlock);

    // Import block new block
    final SignedBlockAndState blockToImport =
        storageSystem.chainBuilder().generateBlockAtSlot(currentSlot);

    // Import wsBlock
    final BlockImportResult result = blockImporter.importBlock(blockToImport.getBlock()).get();
    assertSuccessfulResult(result);

    // Verify ws period checks were skipped
    verify(weakSubjectivityValidator, never()).validateLatestFinalizedCheckpoint(any(), any());
  }

  @Test
  public void getLatestCheckpointState_initialCall() {
    final StorageSystem storageSystem = InMemoryStorageSystemBuilder.buildDefault();
    final ForkChoice forkChoice =
<<<<<<< HEAD
        ForkChoice.create(specProvider, new InlineEventThread(), storageSystem.recentChainData());
=======
        new ForkChoice(spec, new InlineEventThread(), storageSystem.recentChainData());
>>>>>>> bee2b697
    final BlockImporter blockImporter =
        new BlockImporter(
            storageSystem.recentChainData(),
            forkChoice,
            weakSubjectivityValidator,
            storageSystem.eventBus());

    final SignedBlockAndState genesis = storageSystem.chainUpdater().initializeGenesis();

    SafeFuture<CheckpointState> result = blockImporter.getLatestCheckpointState();
    assertThat(result).isCompleted();
    assertThat(result.join().getRoot()).isEqualTo(genesis.getRoot());

    // Second call should be the same
    result = blockImporter.getLatestCheckpointState();
    assertThat(result).isCompleted();
    assertThat(result.join().getRoot()).isEqualTo(genesis.getRoot());
  }

  @Test
  public void getLatestCheckpointState_shouldPullUpdatedFinalizedCheckpoint() {
    final StorageSystem storageSystem = InMemoryStorageSystemBuilder.buildDefault();
    final ForkChoice forkChoice =
<<<<<<< HEAD
        ForkChoice.create(specProvider, new InlineEventThread(), storageSystem.recentChainData());
=======
        new ForkChoice(spec, new InlineEventThread(), storageSystem.recentChainData());
>>>>>>> bee2b697
    final BlockImporter blockImporter =
        new BlockImporter(
            storageSystem.recentChainData(),
            forkChoice,
            weakSubjectivityValidator,
            storageSystem.eventBus());

    final SignedBlockAndState genesis = storageSystem.chainUpdater().initializeGenesis();

    // Pull genesis checkpoint
    SafeFuture<CheckpointState> result = blockImporter.getLatestCheckpointState();
    assertThat(result).isCompleted();
    assertThat(result.join().getRoot()).isEqualTo(genesis.getRoot());

    // Update latest finalized
    final UInt64 newFinalizedEpoch = UInt64.valueOf(2);
    final SignedBlockAndState newFinalizedBlock =
        storageSystem.chainUpdater().advanceChain(spec.computeStartSlotAtEpoch(newFinalizedEpoch));
    storageSystem.chainUpdater().finalizeEpoch(newFinalizedEpoch);

    // Second call should pull new finalized checkpoint
    result = blockImporter.getLatestCheckpointState();
    assertThat(result).isCompleted();
    assertThat(result.join().getEpoch()).isEqualTo(newFinalizedEpoch);
    assertThat(result.join().getRoot()).isEqualTo(newFinalizedBlock.getRoot());
  }

  private void assertImportFailed(
      final BlockImportResult result, final BlockImportResult.FailureReason expectedReason) {
    assertThat(result.isSuccessful()).isFalse();
    assertThat(result.getFailureReason()).isEqualTo(expectedReason);
  }

  private void assertWeakSubjectivityWasChecked() {
    SafeFuture<CheckpointState> finalizedCheckpoint =
        recentChainData.getStore().retrieveFinalizedCheckpointAndState();
    assertThat(finalizedCheckpoint).isCompleted();
    UInt64 currentSlot = recentChainData.getCurrentSlot().orElseThrow();
    verify(weakSubjectivityValidator)
        .validateLatestFinalizedCheckpoint(finalizedCheckpoint.join(), currentSlot);
  }
}<|MERGE_RESOLUTION|>--- conflicted
+++ resolved
@@ -72,11 +72,7 @@
   private final WeakSubjectivityValidator weakSubjectivityValidator =
       mock(WeakSubjectivityValidator.class);
   private final ForkChoice forkChoice =
-<<<<<<< HEAD
-      ForkChoice.create(specProvider, new InlineEventThread(), recentChainData);
-=======
-      new ForkChoice(spec, new InlineEventThread(), recentChainData);
->>>>>>> bee2b697
+      ForkChoice.create(spec, new InlineEventThread(), recentChainData);
   private final BeaconChainUtil localChain =
       BeaconChainUtil.create(spec, recentChainData, validatorKeys, forkChoice, false);
 
@@ -393,11 +389,7 @@
     final StorageSystem storageSystem = InMemoryStorageSystemBuilder.buildDefault();
     final SignedBlockAndState genesis = storageSystem.chainUpdater().initializeGenesis();
     final ForkChoice forkChoice =
-<<<<<<< HEAD
-        ForkChoice.create(specProvider, new InlineEventThread(), storageSystem.recentChainData());
-=======
-        new ForkChoice(spec, new InlineEventThread(), storageSystem.recentChainData());
->>>>>>> bee2b697
+        ForkChoice.create(spec, new InlineEventThread(), storageSystem.recentChainData());
     final BlockImporter blockImporter =
         new BlockImporter(
             storageSystem.recentChainData(),
@@ -430,11 +422,7 @@
     final StorageSystem storageSystem = InMemoryStorageSystemBuilder.buildDefault();
     final SignedBlockAndState genesis = storageSystem.chainUpdater().initializeGenesis();
     final ForkChoice forkChoice =
-<<<<<<< HEAD
-        ForkChoice.create(specProvider, new InlineEventThread(), storageSystem.recentChainData());
-=======
-        new ForkChoice(spec, new InlineEventThread(), storageSystem.recentChainData());
->>>>>>> bee2b697
+        ForkChoice.create(spec, new InlineEventThread(), storageSystem.recentChainData());
     final BlockImporter blockImporter =
         new BlockImporter(
             storageSystem.recentChainData(),
@@ -475,11 +463,7 @@
     final StorageSystem storageSystem = InMemoryStorageSystemBuilder.buildDefault();
     storageSystem.chainUpdater().initializeGenesis();
     final ForkChoice forkChoice =
-<<<<<<< HEAD
-        ForkChoice.create(specProvider, new InlineEventThread(), storageSystem.recentChainData());
-=======
-        new ForkChoice(spec, new InlineEventThread(), storageSystem.recentChainData());
->>>>>>> bee2b697
+        ForkChoice.create(spec, new InlineEventThread(), storageSystem.recentChainData());
     final BlockImporter blockImporter =
         new BlockImporter(
             storageSystem.recentChainData(),
@@ -515,11 +499,7 @@
   public void getLatestCheckpointState_initialCall() {
     final StorageSystem storageSystem = InMemoryStorageSystemBuilder.buildDefault();
     final ForkChoice forkChoice =
-<<<<<<< HEAD
-        ForkChoice.create(specProvider, new InlineEventThread(), storageSystem.recentChainData());
-=======
-        new ForkChoice(spec, new InlineEventThread(), storageSystem.recentChainData());
->>>>>>> bee2b697
+        ForkChoice.create(spec, new InlineEventThread(), storageSystem.recentChainData());
     final BlockImporter blockImporter =
         new BlockImporter(
             storageSystem.recentChainData(),
@@ -543,11 +523,7 @@
   public void getLatestCheckpointState_shouldPullUpdatedFinalizedCheckpoint() {
     final StorageSystem storageSystem = InMemoryStorageSystemBuilder.buildDefault();
     final ForkChoice forkChoice =
-<<<<<<< HEAD
-        ForkChoice.create(specProvider, new InlineEventThread(), storageSystem.recentChainData());
-=======
-        new ForkChoice(spec, new InlineEventThread(), storageSystem.recentChainData());
->>>>>>> bee2b697
+        ForkChoice.create(spec, new InlineEventThread(), storageSystem.recentChainData());
     final BlockImporter blockImporter =
         new BlockImporter(
             storageSystem.recentChainData(),
