/*
 * Copyright 2020 ConsenSys AG.
 *
 * Licensed under the Apache License, Version 2.0 (the "License"); you may not use this file except in compliance with
 * the License. You may obtain a copy of the License at
 *
 * http://www.apache.org/licenses/LICENSE-2.0
 *
 * Unless required by applicable law or agreed to in writing, software distributed under the License is distributed on
 * an "AS IS" BASIS, WITHOUT WARRANTIES OR CONDITIONS OF ANY KIND, either express or implied. See the License for the
 * specific language governing permissions and limitations under the License.
 */

package tech.pegasys.teku.statetransition.validation;

import static org.assertj.core.api.Assertions.assertThat;
import static org.mockito.ArgumentMatchers.any;
import static org.mockito.ArgumentMatchers.eq;
import static org.mockito.Mockito.mock;
import static org.mockito.Mockito.when;
import static tech.pegasys.teku.statetransition.validation.ValidationResultCode.ACCEPT;
import static tech.pegasys.teku.statetransition.validation.ValidationResultCode.IGNORE;
import static tech.pegasys.teku.statetransition.validation.ValidationResultCode.REJECT;

import com.google.common.eventbus.EventBus;
import java.util.List;
import java.util.Optional;
import org.junit.jupiter.api.BeforeEach;
import org.junit.jupiter.api.Test;
import tech.pegasys.teku.bls.BLSKeyPair;
import tech.pegasys.teku.bls.BLSSignatureVerifier;
import tech.pegasys.teku.spec.Spec;
import tech.pegasys.teku.spec.TestSpecFactory;
import tech.pegasys.teku.spec.datastructures.interop.MockStartValidatorKeyPairFactory;
import tech.pegasys.teku.spec.datastructures.operations.SignedVoluntaryExit;
<<<<<<< HEAD
import tech.pegasys.teku.spec.logic.common.operations.signatures.VoluntaryExitSignatureVerifier;
import tech.pegasys.teku.spec.logic.common.operations.validation.VoluntaryExitValidator.ExitInvalidReason;
=======
import tech.pegasys.teku.spec.logic.common.operations.validation.VoluntaryExitStateTransitionValidator;
>>>>>>> 4349eea2
import tech.pegasys.teku.spec.util.DataStructureUtil;
import tech.pegasys.teku.statetransition.BeaconChainUtil;
import tech.pegasys.teku.storage.client.MemoryOnlyRecentChainData;
import tech.pegasys.teku.storage.client.RecentChainData;

public class VoluntaryExitValidatorTest {
  private static final List<BLSKeyPair> VALIDATOR_KEYS =
      new MockStartValidatorKeyPairFactory().generateKeyPairs(0, 25);
  private final Spec spec = TestSpecFactory.createMinimalPhase0();
  private final Spec mockSpec = mock(Spec.class);
<<<<<<< HEAD
  private DataStructureUtil dataStructureUtil = new DataStructureUtil(spec);
=======
  private final DataStructureUtil dataStructureUtil = new DataStructureUtil(spec);
>>>>>>> 4349eea2

  private RecentChainData recentChainData;
  private BeaconChainUtil beaconChainUtil;

  private VoluntaryExitValidator voluntaryExitValidator;
<<<<<<< HEAD
  private VoluntaryExitSignatureVerifier signatureVerifier;
=======
  private VoluntaryExitStateTransitionValidator stateTransitionValidator;
>>>>>>> 4349eea2

  @BeforeEach
  void beforeEach() {
    recentChainData = MemoryOnlyRecentChainData.create(spec, new EventBus());
    beaconChainUtil = BeaconChainUtil.create(spec, recentChainData, VALIDATOR_KEYS, true);

<<<<<<< HEAD
    signatureVerifier = mock(VoluntaryExitSignatureVerifier.class);
    voluntaryExitValidator =
        new VoluntaryExitValidator(mockSpec, recentChainData, signatureVerifier);
=======
    stateTransitionValidator = mock(VoluntaryExitStateTransitionValidator.class);
    voluntaryExitValidator =
        new VoluntaryExitValidator(mockSpec, recentChainData, stateTransitionValidator);
>>>>>>> 4349eea2
  }

  @Test
  public void shouldAcceptValidVoluntaryExit() throws Exception {
    beaconChainUtil.initializeStorage();
    beaconChainUtil.createAndImportBlockAtSlot(6);
    SignedVoluntaryExit exit = dataStructureUtil.randomSignedVoluntaryExit();
    when(mockSpec.validateVoluntaryExit(recentChainData.getBestState().orElseThrow(), exit))
        .thenReturn(Optional.empty());
    when(mockSpec.verifyVoluntaryExitSignature(
            recentChainData.getBestState().orElseThrow(), exit, BLSSignatureVerifier.SIMPLE))
        .thenReturn(true);
    assertThat(voluntaryExitValidator.validateFully(exit).code()).isEqualTo(ACCEPT);
  }

  @Test
  public void shouldIgnoreExitsAfterTheFirstForValidator() throws Exception {
    beaconChainUtil.initializeStorage();
    beaconChainUtil.createAndImportBlockAtSlot(6);

    SignedVoluntaryExit exit1 = dataStructureUtil.randomSignedVoluntaryExit();
    SignedVoluntaryExit exit2 = new SignedVoluntaryExit(exit1.getMessage(), exit1.getSignature());
    SignedVoluntaryExit exit3 = new SignedVoluntaryExit(exit2.getMessage(), exit2.getSignature());

    when(mockSpec.validateVoluntaryExit(eq(recentChainData.getBestState().orElseThrow()), any()))
        .thenReturn(Optional.empty());
    when(mockSpec.verifyVoluntaryExitSignature(
            eq(recentChainData.getBestState().orElseThrow()),
            any(),
            eq(BLSSignatureVerifier.SIMPLE)))
        .thenReturn(true);

    assertThat(voluntaryExitValidator.validateFully(exit1).code()).isEqualTo(ACCEPT);
    final InternalValidationResult exit2Validation = voluntaryExitValidator.validateFully(exit2);
    assertThat(exit2Validation.code()).isEqualTo(IGNORE);
    assertThat(exit2Validation.getDescription().orElse("")).contains("Exit is not the first one");

    final InternalValidationResult exit3Validation = voluntaryExitValidator.validateFully(exit3);
    assertThat(exit3Validation.code()).isEqualTo(IGNORE);
    assertThat(exit3Validation.getDescription().orElse("")).contains("Exit is not the first one");
  }

  @Test
  public void shouldRejectInvalidExit() throws Exception {
    beaconChainUtil.initializeStorage();
    beaconChainUtil.createAndImportBlockAtSlot(6);
    SignedVoluntaryExit exit = dataStructureUtil.randomSignedVoluntaryExit();
<<<<<<< HEAD
    when(mockSpec.validateVoluntaryExit(recentChainData.getBestState().orElseThrow(), exit))
        .thenReturn(Optional.of(ExitInvalidReason.EXIT_INITIATED));
    when(signatureVerifier.verifySignature(
=======
    when(stateTransitionValidator.validate(recentChainData.getBestState().orElseThrow(), exit))
        .thenReturn(
            Optional.of(VoluntaryExitStateTransitionValidator.ExitInvalidReason.EXIT_INITIATED));
    when(mockSpec.verifyVoluntaryExitSignature(
>>>>>>> 4349eea2
            recentChainData.getBestState().orElseThrow(), exit, BLSSignatureVerifier.SIMPLE))
        .thenReturn(true);

    final InternalValidationResult exitValidation = voluntaryExitValidator.validateFully(exit);
    assertThat(exitValidation.code()).isEqualTo(REJECT);
    assertThat(exitValidation.getDescription().orElse(""))
        .contains("Validator has already initiated exit");
  }

  @Test
  public void shouldRejectExitWithInvalidSignature() throws Exception {
    beaconChainUtil.initializeStorage();
    beaconChainUtil.createAndImportBlockAtSlot(6);
    SignedVoluntaryExit exit = dataStructureUtil.randomSignedVoluntaryExit();
    when(mockSpec.validateVoluntaryExit(recentChainData.getBestState().orElseThrow(), exit))
        .thenReturn(Optional.empty());
    when(mockSpec.verifyVoluntaryExitSignature(
            recentChainData.getBestState().orElseThrow(), exit, BLSSignatureVerifier.SIMPLE))
        .thenReturn(false);
    final InternalValidationResult exitValidation = voluntaryExitValidator.validateFully(exit);
    assertThat(exitValidation.code()).isEqualTo(REJECT);
    assertThat(exitValidation.getDescription().orElse("")).contains("fails signature verification");
  }
}<|MERGE_RESOLUTION|>--- conflicted
+++ resolved
@@ -33,12 +33,7 @@
 import tech.pegasys.teku.spec.TestSpecFactory;
 import tech.pegasys.teku.spec.datastructures.interop.MockStartValidatorKeyPairFactory;
 import tech.pegasys.teku.spec.datastructures.operations.SignedVoluntaryExit;
-<<<<<<< HEAD
-import tech.pegasys.teku.spec.logic.common.operations.signatures.VoluntaryExitSignatureVerifier;
 import tech.pegasys.teku.spec.logic.common.operations.validation.VoluntaryExitValidator.ExitInvalidReason;
-=======
-import tech.pegasys.teku.spec.logic.common.operations.validation.VoluntaryExitStateTransitionValidator;
->>>>>>> 4349eea2
 import tech.pegasys.teku.spec.util.DataStructureUtil;
 import tech.pegasys.teku.statetransition.BeaconChainUtil;
 import tech.pegasys.teku.storage.client.MemoryOnlyRecentChainData;
@@ -49,36 +44,19 @@
       new MockStartValidatorKeyPairFactory().generateKeyPairs(0, 25);
   private final Spec spec = TestSpecFactory.createMinimalPhase0();
   private final Spec mockSpec = mock(Spec.class);
-<<<<<<< HEAD
   private DataStructureUtil dataStructureUtil = new DataStructureUtil(spec);
-=======
-  private final DataStructureUtil dataStructureUtil = new DataStructureUtil(spec);
->>>>>>> 4349eea2
 
   private RecentChainData recentChainData;
   private BeaconChainUtil beaconChainUtil;
 
   private VoluntaryExitValidator voluntaryExitValidator;
-<<<<<<< HEAD
-  private VoluntaryExitSignatureVerifier signatureVerifier;
-=======
-  private VoluntaryExitStateTransitionValidator stateTransitionValidator;
->>>>>>> 4349eea2
 
   @BeforeEach
   void beforeEach() {
     recentChainData = MemoryOnlyRecentChainData.create(spec, new EventBus());
     beaconChainUtil = BeaconChainUtil.create(spec, recentChainData, VALIDATOR_KEYS, true);
 
-<<<<<<< HEAD
-    signatureVerifier = mock(VoluntaryExitSignatureVerifier.class);
-    voluntaryExitValidator =
-        new VoluntaryExitValidator(mockSpec, recentChainData, signatureVerifier);
-=======
-    stateTransitionValidator = mock(VoluntaryExitStateTransitionValidator.class);
-    voluntaryExitValidator =
-        new VoluntaryExitValidator(mockSpec, recentChainData, stateTransitionValidator);
->>>>>>> 4349eea2
+    voluntaryExitValidator = new VoluntaryExitValidator(mockSpec, recentChainData);
   }
 
   @Test
@@ -126,16 +104,9 @@
     beaconChainUtil.initializeStorage();
     beaconChainUtil.createAndImportBlockAtSlot(6);
     SignedVoluntaryExit exit = dataStructureUtil.randomSignedVoluntaryExit();
-<<<<<<< HEAD
     when(mockSpec.validateVoluntaryExit(recentChainData.getBestState().orElseThrow(), exit))
         .thenReturn(Optional.of(ExitInvalidReason.EXIT_INITIATED));
-    when(signatureVerifier.verifySignature(
-=======
-    when(stateTransitionValidator.validate(recentChainData.getBestState().orElseThrow(), exit))
-        .thenReturn(
-            Optional.of(VoluntaryExitStateTransitionValidator.ExitInvalidReason.EXIT_INITIATED));
     when(mockSpec.verifyVoluntaryExitSignature(
->>>>>>> 4349eea2
             recentChainData.getBestState().orElseThrow(), exit, BLSSignatureVerifier.SIMPLE))
         .thenReturn(true);
 
