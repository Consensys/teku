--- conflicted
+++ resolved
@@ -101,7 +101,6 @@
     final Transaction transaction = storageClient.startStoreTransaction();
     final BlockImportResult importResult =
         ForkChoiceUtil.on_block(transaction, block, stateTransition);
-<<<<<<< HEAD
     if (!importResult.isSuccessful()) {
       throw new IllegalStateException(
           "Produced an invalid block ( reason "
@@ -111,10 +110,7 @@
               + ": "
               + block);
     }
-    final CompletableFuture<Void> result = transaction.commit();
-=======
     final SafeFuture<Void> result = transaction.commit();
->>>>>>> 6a5ebf0d
     if (!result.isDone() || result.isCompletedExceptionally()) {
       throw new IllegalStateException(
           "Transaction did not commit immediately. Are you using a disk storage backed ChainStorageClient without having storage running?");
