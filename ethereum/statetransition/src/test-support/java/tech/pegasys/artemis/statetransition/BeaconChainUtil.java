/*
 * Copyright 2019 ConsenSys AG.
 *
 * Licensed under the Apache License, Version 2.0 (the "License"); you may not use this file except in compliance with
 * the License. You may obtain a copy of the License at
 *
 * http://www.apache.org/licenses/LICENSE-2.0
 *
 * Unless required by applicable law or agreed to in writing, software distributed under the License is distributed on
 * an "AS IS" BASIS, WITHOUT WARRANTIES OR CONDITIONS OF ANY KIND, either express or implied. See the License for the
 * specific language governing permissions and limitations under the License.
 */

package tech.pegasys.artemis.statetransition;

import static com.google.common.base.Preconditions.checkArgument;
import static com.google.common.base.Preconditions.checkState;
import static tech.pegasys.artemis.datastructures.util.BeaconStateUtil.compute_signing_root;
import static tech.pegasys.artemis.util.config.Constants.MIN_ATTESTATION_INCLUSION_DELAY;

import com.google.common.primitives.UnsignedLong;
import java.util.List;
import java.util.Optional;
import org.apache.tuweni.bytes.Bytes32;
import tech.pegasys.artemis.data.BlockProcessingRecord;
import tech.pegasys.artemis.datastructures.blocks.BeaconBlock;
import tech.pegasys.artemis.datastructures.blocks.SignedBeaconBlock;
import tech.pegasys.artemis.datastructures.operations.Attestation;
import tech.pegasys.artemis.datastructures.state.BeaconState;
import tech.pegasys.artemis.datastructures.validator.MessageSignerService;
import tech.pegasys.artemis.statetransition.blockimport.BlockImportResult;
import tech.pegasys.artemis.statetransition.util.ForkChoiceUtil;
import tech.pegasys.artemis.statetransition.util.StartupUtil;
import tech.pegasys.artemis.storage.ChainStorageClient;
import tech.pegasys.artemis.storage.Store.Transaction;
import tech.pegasys.artemis.util.SSZTypes.SSZList;
import tech.pegasys.artemis.util.async.SafeFuture;
import tech.pegasys.artemis.util.bls.BLS;
import tech.pegasys.artemis.util.bls.BLSKeyGenerator;
import tech.pegasys.artemis.util.bls.BLSKeyPair;
import tech.pegasys.artemis.util.config.Constants;

public class BeaconChainUtil {

  private final StateTransition stateTransition = new StateTransition(false);
  private final BlockProposalUtil blockCreator = new BlockProposalUtil(stateTransition);
  private final ChainStorageClient storageClient;
  private final List<BLSKeyPair> validatorKeys;
  private final boolean signDeposits;

  private BeaconChainUtil(
      final List<BLSKeyPair> validatorKeys,
      final ChainStorageClient chainStorageClient,
      boolean signDeposits) {
    this.validatorKeys = validatorKeys;
    this.storageClient = chainStorageClient;
    this.signDeposits = signDeposits;
  }

  public static BeaconChainUtil create(
      final int validatorCount, final ChainStorageClient storageClient) {
    final List<BLSKeyPair> validatorKeys = BLSKeyGenerator.generateKeyPairs(validatorCount);
    return create(storageClient, validatorKeys);
  }

  public static BeaconChainUtil create(
      final ChainStorageClient storageClient, final List<BLSKeyPair> validatorKeys) {
    return create(storageClient, validatorKeys, true);
  }

  public static BeaconChainUtil create(
      final ChainStorageClient storageClient,
      final List<BLSKeyPair> validatorKeys,
      final boolean signDeposits) {
    return new BeaconChainUtil(validatorKeys, storageClient, signDeposits);
  }

  public static void initializeStorage(
      final ChainStorageClient chainStorageClient, final List<BLSKeyPair> validatorKeys) {
    initializeStorage(chainStorageClient, validatorKeys, true);
  }

  public static void initializeStorage(
      final ChainStorageClient chainStorageClient,
      final List<BLSKeyPair> validatorKeys,
      final boolean signDeposits) {
    StartupUtil.setupInitialState(chainStorageClient, 0, null, validatorKeys, signDeposits);
  }

  public void initializeStorage() {
    initializeStorage(storageClient);
  }

  public void initializeStorage(final ChainStorageClient chainStorageClient) {
    initializeStorage(chainStorageClient, validatorKeys, signDeposits);
  }

  public void setSlot(final UnsignedLong currentSlot) {
    if (storageClient.isPreGenesis()) {
      throw new IllegalStateException("Cannot set current slot before genesis");
    }
    final UnsignedLong secPerSlot = UnsignedLong.valueOf(Constants.SECONDS_PER_SLOT);
    final UnsignedLong time = storageClient.getGenesisTime().plus(currentSlot.times(secPerSlot));
    final Transaction tx = storageClient.startStoreTransaction();
    tx.setTime(time);
    tx.commit().join();
  }

  public SignedBeaconBlock createBlockAtSlot(final UnsignedLong slot) throws Exception {
    return createBlockAtSlot(slot, true);
  }

  public BlockProcessingRecord createAndImportBlockAtSlot(final long slot) throws Exception {
    return createAndImportBlockAtSlot(UnsignedLong.valueOf(slot));
  }

  public BlockProcessingRecord createAndImportBlockAtSlot(
      final UnsignedLong slot, List<Attestation> attestations) throws Exception {
    Optional<SSZList<Attestation>> sszList =
        attestations.isEmpty()
            ? Optional.empty()
            : Optional.of(
                new SSZList<>(attestations, Constants.MAX_ATTESTATIONS, Attestation.class));

    return createAndImportBlockAtSlot(slot, sszList);
  }

  public BlockProcessingRecord createAndImportBlockAtSlot(
      final UnsignedLong slot, Optional<SSZList<Attestation>> attestations) throws Exception {
    final SignedBeaconBlock block = createBlockAtSlot(slot, true, attestations);
    setSlot(slot);
    final Transaction transaction = storageClient.startStoreTransaction();
    final BlockImportResult importResult =
        ForkChoiceUtil.on_block(transaction, block, stateTransition);
    if (!importResult.isSuccessful()) {
      throw new IllegalStateException(
          "Produced an invalid block ( reason "
              + importResult.getFailureReason().name()
              + ") at slot "
              + slot
              + ": "
              + block);
    }
    final SafeFuture<Void> result = transaction.commit();
    if (!result.isDone() || result.isCompletedExceptionally()) {
      throw new IllegalStateException(
          "Transaction did not commit immediately. Are you using a disk storage backed ChainStorageClient without having storage running?");
    }
    storageClient.updateBestBlock(
        block.getMessage().hash_tree_root(), block.getMessage().getSlot());
    return importResult.getBlockProcessingRecord();
  }

  public BlockProcessingRecord createAndImportBlockAtSlot(final UnsignedLong slot)
      throws Exception {
    return createAndImportBlockAtSlot(slot, Optional.empty());
  }

  public SignedBeaconBlock createBlockAtSlotFromInvalidProposer(final UnsignedLong slot)
      throws Exception {
    return createBlockAtSlot(slot, false);
  }

  private SignedBeaconBlock createBlockAtSlot(final UnsignedLong slot, boolean withValidProposer)
      throws Exception {
    return createBlockAtSlot(slot, withValidProposer, Optional.empty());
  }

  private SignedBeaconBlock createBlockAtSlot(
      final UnsignedLong slot,
      boolean withValidProposer,
      Optional<SSZList<Attestation>> attestations)
      throws Exception {
    checkState(
        withValidProposer || validatorKeys.size() > 1,
        "Must have >1 validator in order to create a block from an invalid proposer.");
    final Bytes32 bestBlockRoot = storageClient.getBestBlockRoot();
    final BeaconBlock bestBlock = storageClient.getStore().getBlock(bestBlockRoot);
    final BeaconState preState = storageClient.getBestBlockRootState();
    checkArgument(bestBlock.getSlot().compareTo(slot) < 0, "Slot must be in the future.");

    final int correctProposerIndex = blockCreator.getProposerIndexForSlot(preState, slot);
    final int proposerIndex =
        withValidProposer ? correctProposerIndex : getWrongProposerIndex(correctProposerIndex);

    final MessageSignerService signer = getSigner(proposerIndex);
    if (attestations.isPresent()) {
      return blockCreator.createBlockWithAttestations(
          signer, slot, preState, bestBlockRoot, attestations.get());
    } else {
      return blockCreator.createEmptyBlock(signer, slot, preState, bestBlockRoot);
    }
  }

  public void finalizeChainAtEpoch(final UnsignedLong epoch) throws Exception {
    if (storageClient.getStore().getFinalizedCheckpoint().getEpoch().compareTo(epoch) >= 0) {
      throw new Exception("Chain already finalized at this or higher epoch");
    }

    AttestationGenerator attestationGenerator = new AttestationGenerator(validatorKeys);
    createAndImportBlockAtSlot(
        storageClient.getBestSlot().plus(UnsignedLong.valueOf(MIN_ATTESTATION_INCLUSION_DELAY)));

    while (storageClient.getStore().getFinalizedCheckpoint().getEpoch().compareTo(epoch) < 0) {

      BeaconState headState =
          storageClient.getStore().getBlockState(storageClient.getBestBlockRoot());
      BeaconBlock headBlock = storageClient.getStore().getBlock(storageClient.getBestBlockRoot());
      UnsignedLong slot = storageClient.getBestSlot();
      SSZList<Attestation> currentSlotAssignments =
          new SSZList<>(
              attestationGenerator.getAttestationsForSlot(headState, headBlock, slot),
              Constants.MAX_ATTESTATIONS,
              Attestation.class);
      createAndImportBlockAtSlot(
          storageClient.getBestSlot().plus(UnsignedLong.ONE), Optional.of(currentSlotAssignments));
    }
  }

  public int getWrongProposerIndex(final int actualProposerIndex) {
    return actualProposerIndex == 0 ? 1 : actualProposerIndex - 1;
  }

  private MessageSignerService getSigner(final int proposerIndex) {
    BLSKeyPair proposerKey = validatorKeys.get(proposerIndex);
    return (message, domain) ->
<<<<<<< HEAD
        BLS.sign(proposerKey.getSecretKey(), compute_signing_root(message, domain));
=======
        SafeFuture.completedFuture(BLSSignature.sign(proposerKey, message, domain));
>>>>>>> eb50d8f0
  }
}<|MERGE_RESOLUTION|>--- conflicted
+++ resolved
@@ -224,10 +224,7 @@
   private MessageSignerService getSigner(final int proposerIndex) {
     BLSKeyPair proposerKey = validatorKeys.get(proposerIndex);
     return (message, domain) ->
-<<<<<<< HEAD
-        BLS.sign(proposerKey.getSecretKey(), compute_signing_root(message, domain));
-=======
-        SafeFuture.completedFuture(BLSSignature.sign(proposerKey, message, domain));
->>>>>>> eb50d8f0
+        SafeFuture.completedFuture(
+            BLS.sign(proposerKey.getSecretKey(), compute_signing_root(message, domain)));
   }
 }