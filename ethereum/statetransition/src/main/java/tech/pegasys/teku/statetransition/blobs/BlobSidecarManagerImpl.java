/*
 * Copyright ConsenSys Software Inc., 2022
 *
 * Licensed under the Apache License, Version 2.0 (the "License"); you may not use this file except in compliance with
 * the License. You may obtain a copy of the License at
 *
 * http://www.apache.org/licenses/LICENSE-2.0
 *
 * Unless required by applicable law or agreed to in writing, software distributed under the License is distributed on
 * an "AS IS" BASIS, WITHOUT WARRANTIES OR CONDITIONS OF ANY KIND, either express or implied. See the License for the
 * specific language governing permissions and limitations under the License.
 */

package tech.pegasys.teku.statetransition.blobs;

import java.util.Map;
import java.util.Optional;
import org.apache.logging.log4j.LogManager;
import org.apache.logging.log4j.Logger;
import org.apache.tuweni.bytes.Bytes32;
import tech.pegasys.teku.ethereum.events.SlotEventsChannel;
import tech.pegasys.teku.infrastructure.async.AsyncRunner;
import tech.pegasys.teku.infrastructure.async.SafeFuture;
import tech.pegasys.teku.infrastructure.subscribers.Subscribers;
import tech.pegasys.teku.infrastructure.unsigned.UInt64;
import tech.pegasys.teku.spec.Spec;
import tech.pegasys.teku.spec.datastructures.blobs.versions.deneb.BlobSidecar;
import tech.pegasys.teku.spec.datastructures.blobs.versions.deneb.SignedBlobSidecar;
import tech.pegasys.teku.spec.datastructures.blocks.SignedBeaconBlock;
import tech.pegasys.teku.spec.logic.versions.deneb.blobs.BlobSidecarsAvailabilityChecker;
import tech.pegasys.teku.statetransition.forkchoice.ForkChoiceBlobSidecarsAvailabilityChecker;
import tech.pegasys.teku.statetransition.util.FutureItems;
import tech.pegasys.teku.statetransition.validation.BlobSidecarValidator;
import tech.pegasys.teku.statetransition.validation.InternalValidationResult;
import tech.pegasys.teku.storage.api.StorageQueryChannel;
import tech.pegasys.teku.storage.client.RecentChainData;

public class BlobSidecarManagerImpl implements BlobSidecarManager, SlotEventsChannel {
  private static final Logger LOG = LogManager.getLogger();

  private final Spec spec;
  private final AsyncRunner asyncRunner;
  private final RecentChainData recentChainData;
  private final BlobSidecarValidator validator;
  private final FutureItems<SignedBlobSidecar> futureBlobSidecars;
  private final Map<Bytes32, InternalValidationResult> invalidBlobSidecarRoots;
  private final BlobSidecarPool blobSidecarPool;

  @SuppressWarnings("unused")
  private final StorageQueryChannel storageQueryChannel;

<<<<<<< HEAD
  private final NavigableMap<UInt64, Map<Bytes32, BlobsSidecar>> validatedPendingBlobs =
      new ConcurrentSkipListMap<>();

  private final Subscribers<ImportedBlobSidecarListener> importedBlobSidecarSubscribers =
=======
  private final StorageUpdateChannel storageUpdateChannel;

  private final Subscribers<ReceivedBlobSidecarListener> receivedBlobSidecarSubscribers =
>>>>>>> 5795062b
      Subscribers.create(true);

  public BlobSidecarManagerImpl(
      final Spec spec,
      final AsyncRunner asyncRunner,
      final RecentChainData recentChainData,
      final BlobSidecarPool blobSidecarPool,
      final BlobSidecarValidator validator,
<<<<<<< HEAD
      final StorageQueryChannel storageQueryChannel) {
=======
      final FutureItems<SignedBlobSidecar> futureBlobSidecars,
      final Map<Bytes32, InternalValidationResult> invalidBlobSidecarRoots,
      final StorageQueryChannel storageQueryChannel,
      final StorageUpdateChannel storageUpdateChannel) {
>>>>>>> 5795062b
    this.spec = spec;
    this.asyncRunner = asyncRunner;
    this.recentChainData = recentChainData;
    this.validator = validator;
<<<<<<< HEAD
=======
    this.blobSidecarPool = blobSidecarPool;
    this.futureBlobSidecars = futureBlobSidecars;
    this.invalidBlobSidecarRoots = invalidBlobSidecarRoots;
    this.storageUpdateChannel = storageUpdateChannel;
>>>>>>> 5795062b
    this.storageQueryChannel = storageQueryChannel;
  }

  @Override
  @SuppressWarnings("FutureReturnValueIgnored")
  public SafeFuture<InternalValidationResult> validateAndPrepareForBlockImport(
      final SignedBlobSidecar signedBlobSidecar) {

    final Optional<InternalValidationResult> maybeInvalid =
        Optional.ofNullable(
            invalidBlobSidecarRoots.get(signedBlobSidecar.getBlobSidecar().hashTreeRoot()));
    if (maybeInvalid.isPresent()) {
      return SafeFuture.completedFuture(maybeInvalid.get());
    }

    final SafeFuture<InternalValidationResult> validationResult =
        validator.validate(signedBlobSidecar);

    validationResult.thenAccept(
        result -> {
          switch (result.code()) {
            case IGNORE:
              // do nothing
              break;
            case REJECT:
              invalidBlobSidecarRoots.put(
                  signedBlobSidecar.getBlobSidecar().hashTreeRoot(), result);
              break;
            case SAVE_FOR_FUTURE:
              futureBlobSidecars.add(signedBlobSidecar);
              break;
            case ACCEPT:
              final BlobSidecar blobSidecar = signedBlobSidecar.getBlobSidecar();
              prepareForBlockImport(blobSidecar);
              break;
          }
        });

    return validationResult;
  }

  @Override
  public void prepareForBlockImport(final BlobSidecar blobSidecar) {
    blobSidecarPool.onNewBlobSidecar(blobSidecar);
    receivedBlobSidecarSubscribers.forEach(s -> s.onBlobSidecarReceived(blobSidecar));
  }

  @Override
  public void subscribeToReceivedBlobSidecar(
      final ReceivedBlobSidecarListener receivedBlobSidecarListener) {
    receivedBlobSidecarSubscribers.subscribe(receivedBlobSidecarListener);
  }

  @Override
  public boolean isAvailabilityRequiredAtSlot(final UInt64 slot) {
    return spec.isAvailabilityOfBlobSidecarsRequiredAtSlot(recentChainData.getStore(), slot);
  }

  @Override
  public BlobSidecarsAvailabilityChecker createAvailabilityChecker(final SignedBeaconBlock block) {
    // Block is pre-Deneb, BlobsSidecar is not supported yet
    if (block.getMessage().getBody().toVersionDeneb().isEmpty()) {
      return BlobSidecarsAvailabilityChecker.NOT_REQUIRED;
    }

    final BlockBlobSidecarsTracker blockBlobsSidecarsTracker =
        blobSidecarPool.getOrCreateBlockBlobSidecarsTracker(block);

    return new ForkChoiceBlobSidecarsAvailabilityChecker(
        spec, asyncRunner, recentChainData, blockBlobsSidecarsTracker);
  }

  @Override
  public void onSlot(final UInt64 slot) {
    blobSidecarPool.onSlot(slot);

    futureBlobSidecars.onSlot(slot);
    futureBlobSidecars
        .prune(slot)
        .forEach(
            blobSidecar ->
                validateAndPrepareForBlockImport(blobSidecar).ifExceptionGetsHereRaiseABug());
  }
}<|MERGE_RESOLUTION|>--- conflicted
+++ resolved
@@ -15,8 +15,6 @@
 
 import java.util.Map;
 import java.util.Optional;
-import org.apache.logging.log4j.LogManager;
-import org.apache.logging.log4j.Logger;
 import org.apache.tuweni.bytes.Bytes32;
 import tech.pegasys.teku.ethereum.events.SlotEventsChannel;
 import tech.pegasys.teku.infrastructure.async.AsyncRunner;
@@ -36,7 +34,6 @@
 import tech.pegasys.teku.storage.client.RecentChainData;
 
 public class BlobSidecarManagerImpl implements BlobSidecarManager, SlotEventsChannel {
-  private static final Logger LOG = LogManager.getLogger();
 
   private final Spec spec;
   private final AsyncRunner asyncRunner;
@@ -49,16 +46,7 @@
   @SuppressWarnings("unused")
   private final StorageQueryChannel storageQueryChannel;
 
-<<<<<<< HEAD
-  private final NavigableMap<UInt64, Map<Bytes32, BlobsSidecar>> validatedPendingBlobs =
-      new ConcurrentSkipListMap<>();
-
-  private final Subscribers<ImportedBlobSidecarListener> importedBlobSidecarSubscribers =
-=======
-  private final StorageUpdateChannel storageUpdateChannel;
-
   private final Subscribers<ReceivedBlobSidecarListener> receivedBlobSidecarSubscribers =
->>>>>>> 5795062b
       Subscribers.create(true);
 
   public BlobSidecarManagerImpl(
@@ -67,25 +55,16 @@
       final RecentChainData recentChainData,
       final BlobSidecarPool blobSidecarPool,
       final BlobSidecarValidator validator,
-<<<<<<< HEAD
-      final StorageQueryChannel storageQueryChannel) {
-=======
       final FutureItems<SignedBlobSidecar> futureBlobSidecars,
       final Map<Bytes32, InternalValidationResult> invalidBlobSidecarRoots,
-      final StorageQueryChannel storageQueryChannel,
-      final StorageUpdateChannel storageUpdateChannel) {
->>>>>>> 5795062b
+      final StorageQueryChannel storageQueryChannel) {
     this.spec = spec;
     this.asyncRunner = asyncRunner;
     this.recentChainData = recentChainData;
     this.validator = validator;
-<<<<<<< HEAD
-=======
     this.blobSidecarPool = blobSidecarPool;
     this.futureBlobSidecars = futureBlobSidecars;
     this.invalidBlobSidecarRoots = invalidBlobSidecarRoots;
-    this.storageUpdateChannel = storageUpdateChannel;
->>>>>>> 5795062b
     this.storageQueryChannel = storageQueryChannel;
   }
 
