--- conflicted
+++ resolved
@@ -218,22 +218,15 @@
       final AsyncBatchBLSSignatureVerifier signatureVerifier,
       final ValidateableAttestation validateableAttestation,
       final OptionalInt receivedOnSubnetId) {
-<<<<<<< HEAD
-    return attestationValidator.singleOrAggregateAttestationChecks(
-        signatureVerifier.asAsyncBSLSSignatureVerifier(),
-        validateableAttestation,
-        receivedOnSubnetId);
-=======
     // We get a lot of aggregate attestations with the same Attestation but different aggregator
     // These have to be individually processed but we can skip re-validating the Attestation
     return aggregateAttestationResultCache.computeIfAbsent(
         validateableAttestation.hash_tree_root(),
         __ ->
             attestationValidator.singleOrAggregateAttestationChecks(
-                AsyncBLSSignatureVerifier.wrap(signatureVerifier),
+                signatureVerifier.asAsyncBSLSSignatureVerifier(),
                 validateableAttestation,
                 receivedOnSubnetId));
->>>>>>> 454bdcd2
   }
 
   private static class AggregatorIndexAndEpoch {
