/*
 * Copyright ConsenSys Software Inc., 2022
 *
 * Licensed under the Apache License, Version 2.0 (the "License"); you may not use this file except in compliance with
 * the License. You may obtain a copy of the License at
 *
 * http://www.apache.org/licenses/LICENSE-2.0
 *
 * Unless required by applicable law or agreed to in writing, software distributed under the License is distributed on
 * an "AS IS" BASIS, WITHOUT WARRANTIES OR CONDITIONS OF ANY KIND, either express or implied. See the License for the
 * specific language governing permissions and limitations under the License.
 */

package tech.pegasys.teku.statetransition.forkchoice;

import static tech.pegasys.teku.spec.config.Constants.MIN_EPOCHS_FOR_BLOBS_SIDECARS_REQUESTS;

import java.util.Optional;
import java.util.stream.Collectors;
import tech.pegasys.teku.dataproviders.lookup.BlobsSidecarProvider;
import tech.pegasys.teku.infrastructure.async.SafeFuture;
import tech.pegasys.teku.infrastructure.unsigned.UInt64;
import tech.pegasys.teku.spec.SpecVersion;
import tech.pegasys.teku.spec.datastructures.blocks.BeaconBlock;
import tech.pegasys.teku.spec.datastructures.blocks.SignedBeaconBlock;
import tech.pegasys.teku.spec.datastructures.blocks.blockbody.BeaconBlockBody;
import tech.pegasys.teku.spec.datastructures.blocks.blockbody.versions.deneb.BeaconBlockBodyDeneb;
import tech.pegasys.teku.spec.datastructures.execution.versions.deneb.BlobsSidecar;
import tech.pegasys.teku.spec.datastructures.type.SszKZGCommitment;
import tech.pegasys.teku.spec.logic.versions.deneb.blobs.BlobsSidecarAvailabilityChecker;
import tech.pegasys.teku.storage.client.RecentChainData;

public class ForkChoiceBlobsSidecarAvailabilityChecker implements BlobsSidecarAvailabilityChecker {

  private final SpecVersion specVersion;
  private final RecentChainData recentChainData;
  private final SignedBeaconBlock block;
  private final BlobsSidecarProvider blobsSidecarProvider;

  private Optional<SafeFuture<BlobsSidecarAndValidationResult>> validationResult = Optional.empty();

  public ForkChoiceBlobsSidecarAvailabilityChecker(
      final SpecVersion specVersion,
      final RecentChainData recentChainData,
      final SignedBeaconBlock block,
      final BlobsSidecarProvider blobsSidecarProvider) {
    this.specVersion = specVersion;
    this.recentChainData = recentChainData;
    this.block = block;
    this.blobsSidecarProvider = blobsSidecarProvider;
  }

  @Override
  public boolean initiateDataAvailabilityCheck() {
    validationResult =
        Optional.of(blobsSidecarProvider.getBlobsSidecar(block).thenCompose(this::validate));
    return true;
  }

  @Override
  public SafeFuture<BlobsSidecarAndValidationResult> getAvailabilityCheckResult() {
    return validationResult.orElse(NOT_REQUIRED_RESULT_FUTURE);
  }

  @Override
  public SafeFuture<BlobsSidecarAndValidationResult> validate(
      final Optional<BlobsSidecar> blobsSidecar) {
<<<<<<< HEAD
    return SafeFuture.of(() -> validateBlobsSidecar(blobsSidecar));
  }

  private BlobsSidecarAndValidationResult validateBlobsSidecar(
      final Optional<BlobsSidecar> blobsSidecar) {

    // in the current Deneb specs, the blobsSidecar is immediately available with the block
    // so if we have it we do want to validate it regardless
    if (blobsSidecar.isPresent()) {
      return validateBlobsSidecar(blobsSidecar.get());
    }

    // when blobs are not available, we check if it is ok to not have them based on
    // the required availability window.
    if (isBlockInDataAvailabilityWindow()) {
      return BlobsSidecarAndValidationResult.NOT_AVAILABLE;
    }

    // block is older than the availability window
    return BlobsSidecarAndValidationResult.NOT_REQUIRED;
  }

  private BlobsSidecarAndValidationResult validateBlobsSidecar(final BlobsSidecar blobsSidecar) {
    final BeaconBlockBodyDeneb blockBody =
=======
    return SafeFuture.of(
        () -> {
          // in the current 4844 specs, the blobsSidecar is immediately available with the block
          // so if we have it we do want to validate it regardless
          if (blobsSidecar.isPresent()) {
            return internalValidate(blobsSidecar.get());
          }

          // when blobs are not available, we check if it is ok to not have them based on
          // the required availability window.
          if (isBlockInDataAvailabilityWindow()) {
            return BlobsSidecarAndValidationResult.NOT_AVAILABLE;
          }

          // block is older than the availability window
          return BlobsSidecarAndValidationResult.NOT_REQUIRED;
        });
  }

  private BlobsSidecarAndValidationResult internalValidate(final BlobsSidecar blobsSidecar) {
    final BeaconBlockBodyEip4844 blockBody =
>>>>>>> f7d6fa6c
        block
            .getBeaconBlock()
            .map(BeaconBlock::getBody)
            .flatMap(BeaconBlockBody::toVersionDeneb)
            .orElseThrow();
    try {
      if (!specVersion
          .miscHelpers()
          .isDataAvailable(
              block.getSlot(),
              block.getRoot(),
              blockBody.getBlobKzgCommitments().stream()
                  .map(SszKZGCommitment::getKZGCommitment)
                  .collect(Collectors.toUnmodifiableList()),
              blobsSidecar)) {
        return BlobsSidecarAndValidationResult.invalidResult(blobsSidecar);
      }
    } catch (final Exception ex) {
      return BlobsSidecarAndValidationResult.invalidResult(blobsSidecar, ex);
    }

    return BlobsSidecarAndValidationResult.validResult(blobsSidecar);
  }

  private boolean isBlockInDataAvailabilityWindow() {
    final UInt64 currentSlot = recentChainData.getCurrentSlot().orElseThrow();

    final UInt64 oldestSlotRequiringBlobs =
        currentSlot.minusMinZero(
            (long) specVersion.getSlotsPerEpoch() * MIN_EPOCHS_FOR_BLOBS_SIDECARS_REQUESTS);

    return block.getSlot().isGreaterThanOrEqualTo(oldestSlotRequiringBlobs);
  }
}<|MERGE_RESOLUTION|>--- conflicted
+++ resolved
@@ -65,32 +65,6 @@
   @Override
   public SafeFuture<BlobsSidecarAndValidationResult> validate(
       final Optional<BlobsSidecar> blobsSidecar) {
-<<<<<<< HEAD
-    return SafeFuture.of(() -> validateBlobsSidecar(blobsSidecar));
-  }
-
-  private BlobsSidecarAndValidationResult validateBlobsSidecar(
-      final Optional<BlobsSidecar> blobsSidecar) {
-
-    // in the current Deneb specs, the blobsSidecar is immediately available with the block
-    // so if we have it we do want to validate it regardless
-    if (blobsSidecar.isPresent()) {
-      return validateBlobsSidecar(blobsSidecar.get());
-    }
-
-    // when blobs are not available, we check if it is ok to not have them based on
-    // the required availability window.
-    if (isBlockInDataAvailabilityWindow()) {
-      return BlobsSidecarAndValidationResult.NOT_AVAILABLE;
-    }
-
-    // block is older than the availability window
-    return BlobsSidecarAndValidationResult.NOT_REQUIRED;
-  }
-
-  private BlobsSidecarAndValidationResult validateBlobsSidecar(final BlobsSidecar blobsSidecar) {
-    final BeaconBlockBodyDeneb blockBody =
-=======
     return SafeFuture.of(
         () -> {
           // in the current 4844 specs, the blobsSidecar is immediately available with the block
@@ -111,8 +85,7 @@
   }
 
   private BlobsSidecarAndValidationResult internalValidate(final BlobsSidecar blobsSidecar) {
-    final BeaconBlockBodyEip4844 blockBody =
->>>>>>> f7d6fa6c
+    final BeaconBlockBodyDeneb blockBody =
         block
             .getBeaconBlock()
             .map(BeaconBlock::getBody)
