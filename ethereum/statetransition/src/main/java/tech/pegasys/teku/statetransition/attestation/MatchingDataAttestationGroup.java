/*
 * Copyright 2020 ConsenSys AG.
 *
 * Licensed under the Apache License, Version 2.0 (the "License"); you may not use this file except in compliance with
 * the License. You may obtain a copy of the License at
 *
 * http://www.apache.org/licenses/LICENSE-2.0
 *
 * Unless required by applicable law or agreed to in writing, software distributed under the License is distributed on
 * an "AS IS" BASIS, WITHOUT WARRANTIES OR CONDITIONS OF ANY KIND, either express or implied. See the License for the
 * specific language governing permissions and limitations under the License.
 */

package tech.pegasys.teku.statetransition.attestation;

import java.util.Collection;
import java.util.Comparator;
import java.util.HashSet;
import java.util.Iterator;
import java.util.NavigableMap;
import java.util.Set;
import java.util.TreeMap;
import java.util.stream.Stream;
import java.util.stream.StreamSupport;
import tech.pegasys.teku.datastructures.operations.Attestation;
import tech.pegasys.teku.datastructures.operations.AttestationData;

/**
 * Maintains an aggregated collection of attestations which all share the same {@link
 * AttestationData}.
 *
 * <p>So that the added attestations can be aggregated into the smallest number of aggregates, even
 * as the contents of the collection change, aggregation is actually done during iteration.
 * Aggregation starts with the attestation that already includes the most validators then continues
 * adding attestations in order of the number of validators they contain.
 *
 * <p>Note that the resulting aggregate will be invalid if attestations with different
 * AttestationData are added.
 */
class MatchingDataAttestationGroup implements Iterable<Attestation> {

  private final NavigableMap<Integer, Set<Attestation>> attestationsByValidatorCount =
      new TreeMap<>(Comparator.reverseOrder()); // Most validators first
  private final AttestationData attestationData;

  public MatchingDataAttestationGroup(final AttestationData attestationData) {
    this.attestationData = attestationData;
  }

  public AttestationData getAttestationData() {
    return attestationData;
  }

  /**
   * Adds an attestation to this group. When possible, the attestation will be aggregated with
   * others during iteration.
   *
   * @param attestation the attestation to add
   */
  public void add(final Attestation attestation) {
    attestationsByValidatorCount
<<<<<<< HEAD
        .computeIfAbsent(
            attestation.getAggregation_bits().getBitCount(), count -> new LinkedHashSet<>())
=======
        .computeIfAbsent(attestation.getAggregation_bits().countSetBits(), count -> new HashSet<>())
>>>>>>> 4acf4bca
        .add(attestation);
  }

  /**
   * Iterates through the aggregation of attestations in this group. The iterator attempts to create
   * the minimum number of attestations that include all attestations in the group.
   *
   * <p>While it is guaranteed that every validator from an attestation in this group is included in
   * an aggregate produced by this iterator, there is no guarantee that the added attestation
   * instances themselves will be included.
   *
   * @return an iterator including attestations for every validator included in this group.
   */
  @Override
  public Iterator<Attestation> iterator() {
    return new AggregatingIterator();
  }

  public Stream<Attestation> stream() {
    return StreamSupport.stream(spliterator(), false);
  }

  /**
   * Returns true if there are no attestations in this group.
   *
   * @return true if this group is empty.
   */
  public boolean isEmpty() {
    return attestationsByValidatorCount.isEmpty();
  }

  /**
   * Removes any attestation from this group whose validators are all included in the specified
   * attestation. Attestations that include some but not all validators in the specified attestation
   * are not removed.
   *
   * <p>This is well suited for removing attestations that have been included in a block.
   *
   * @param attestation the attestation to logically remove from the pool.
   */
  public void remove(final Attestation attestation) {
    final Collection<Set<Attestation>> attestationSets = attestationsByValidatorCount.values();
    for (Iterator<Set<Attestation>> i = attestationSets.iterator(); i.hasNext(); ) {
      final Set<Attestation> candidates = i.next();
      candidates.removeIf(
          candidate ->
              attestation.getAggregation_bits().isSuperSetOf(candidate.getAggregation_bits()));
      if (candidates.isEmpty()) {
        i.remove();
      }
    }
  }

  private class AggregatingIterator implements Iterator<Attestation> {
    private final Set<Attestation> includedAttestations = new HashSet<>();

    @Override
    public boolean hasNext() {
      return streamRemainingAttestations().findAny().isPresent();
    }

    @Override
    public Attestation next() {
      final AggregateAttestationBuilder builder = new AggregateAttestationBuilder(attestationData);
      streamRemainingAttestations()
          .forEach(
              candidate -> {
                if (builder.canAggregate(candidate)) {
                  builder.aggregate(candidate);
                } else if (builder.isFullyIncluded(candidate)) {
                  includedAttestations.add(candidate);
                }
              });
      includedAttestations.addAll(builder.getIncludedAttestations());
      return builder.buildAggregate();
    }

    public Stream<Attestation> streamRemainingAttestations() {
      return attestationsByValidatorCount.values().stream()
          .flatMap(Set::stream)
          .filter(candidate -> !includedAttestations.contains(candidate));
    }
  }
}<|MERGE_RESOLUTION|>--- conflicted
+++ resolved
@@ -59,12 +59,8 @@
    */
   public void add(final Attestation attestation) {
     attestationsByValidatorCount
-<<<<<<< HEAD
         .computeIfAbsent(
-            attestation.getAggregation_bits().getBitCount(), count -> new LinkedHashSet<>())
-=======
-        .computeIfAbsent(attestation.getAggregation_bits().countSetBits(), count -> new HashSet<>())
->>>>>>> 4acf4bca
+            attestation.getAggregation_bits().getBitCount(), count -> new HashSet<>())
         .add(attestation);
   }
 
