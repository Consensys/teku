--- conflicted
+++ resolved
@@ -57,11 +57,8 @@
 import tech.pegasys.teku.spec.logic.common.statetransition.results.BlockImportResult.FailureReason;
 import tech.pegasys.teku.spec.logic.common.util.ForkChoiceUtil;
 import tech.pegasys.teku.statetransition.block.BlockImportPerformance;
-<<<<<<< HEAD
+import tech.pegasys.teku.statetransition.validation.AttestationStateSelector;
 import tech.pegasys.teku.statetransition.validation.InternalValidationResult;
-=======
-import tech.pegasys.teku.statetransition.validation.AttestationStateSelector;
->>>>>>> c6d89efc
 import tech.pegasys.teku.storage.client.RecentChainData;
 import tech.pegasys.teku.storage.protoarray.DeferredVotes;
 import tech.pegasys.teku.storage.protoarray.ForkChoiceStrategy;
@@ -98,11 +95,8 @@
     this.forkChoiceNotifier = forkChoiceNotifier;
     this.transitionBlockValidator = transitionBlockValidator;
     this.proposerBoostEnabled = proposerBoostEnabled;
-<<<<<<< HEAD
     this.equivocatingIndicesEnabled = equivocatingIndicesEnabled;
-=======
     attestationStateSelector = new AttestationStateSelector(spec, recentChainData);
->>>>>>> c6d89efc
     recentChainData.subscribeStoreInitialized(this::initializeProtoArrayForkChoice);
     forkChoiceNotifier.subscribeToForkChoiceUpdatedResult(this);
   }
@@ -565,31 +559,6 @@
         .reportExceptions();
   }
 
-<<<<<<< HEAD
-  private void applyAttesterSlashingsFromBlock(
-      final SignedBeaconBlock signedBeaconBlock, final VoteUpdater voteUpdater) {
-    if (!equivocatingIndicesEnabled) {
-      return;
-    }
-    signedBeaconBlock
-        .getMessage()
-        .getBody()
-        .getAttesterSlashings()
-        .forEach(attesterSlashing -> storeEquivocatingIndices(attesterSlashing, voteUpdater));
-  }
-
-  public void onAttesterSlashing(
-      final AttesterSlashing slashing,
-      InternalValidationResult validationStatus,
-      boolean fromNetwork) {
-    if (!equivocatingIndicesEnabled || !validationStatus.isAccept()) {
-      return;
-    }
-    onForkChoiceThread(
-            () -> {
-              final VoteUpdater transaction = recentChainData.startVoteUpdate();
-              storeEquivocatingIndices(slashing, transaction);
-=======
   public void applyDeferredAttestations(final Collection<DeferredVotes> deferredVoteUpdates) {
     onForkChoiceThread(
             () -> {
@@ -597,13 +566,39 @@
               final ForkChoiceStrategy forkChoiceStrategy = getForkChoiceStrategy();
               deferredVoteUpdates.forEach(
                   update -> forkChoiceStrategy.applyDeferredAttestations(transaction, update));
->>>>>>> c6d89efc
               transaction.commit();
             })
         .reportExceptions();
   }
 
-<<<<<<< HEAD
+  private void applyAttesterSlashingsFromBlock(
+      final SignedBeaconBlock signedBeaconBlock, final VoteUpdater voteUpdater) {
+    if (!equivocatingIndicesEnabled) {
+      return;
+    }
+    signedBeaconBlock
+        .getMessage()
+        .getBody()
+        .getAttesterSlashings()
+        .forEach(attesterSlashing -> storeEquivocatingIndices(attesterSlashing, voteUpdater));
+  }
+
+  public void onAttesterSlashing(
+      final AttesterSlashing slashing,
+      InternalValidationResult validationStatus,
+      boolean fromNetwork) {
+    if (!equivocatingIndicesEnabled || !validationStatus.isAccept()) {
+      return;
+    }
+    onForkChoiceThread(
+            () -> {
+              final VoteUpdater transaction = recentChainData.startVoteUpdate();
+              storeEquivocatingIndices(slashing, transaction);
+              transaction.commit();
+            })
+        .reportExceptions();
+  }
+
   private void storeEquivocatingIndices(
       final AttesterSlashing attesterSlashing, final VoteUpdater transaction) {
     attesterSlashing
@@ -615,8 +610,6 @@
             });
   }
 
-=======
->>>>>>> c6d89efc
   public void onTick(final UInt64 currentTimeMillis) {
     final StoreTransaction transaction = recentChainData.startStoreTransaction();
     final UInt64 previousSlot = spec.getCurrentSlot(transaction);
