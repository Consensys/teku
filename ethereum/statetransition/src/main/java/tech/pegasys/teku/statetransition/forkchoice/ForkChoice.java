/*
 * Copyright 2020 ConsenSys AG.
 *
 * Licensed under the Apache License, Version 2.0 (the "License"); you may not use this file except in compliance with
 * the License. You may obtain a copy of the License at
 *
 * http://www.apache.org/licenses/LICENSE-2.0
 *
 * Unless required by applicable law or agreed to in writing, software distributed under the License is distributed on
 * an "AS IS" BASIS, WITHOUT WARRANTIES OR CONDITIONS OF ANY KIND, either express or implied. See the License for the
 * specific language governing permissions and limitations under the License.
 */

package tech.pegasys.teku.statetransition.forkchoice;

import static com.google.common.base.Preconditions.checkArgument;
import static tech.pegasys.teku.statetransition.forkchoice.StateRootCollector.addParentStateRoots;

import com.google.common.base.Throwables;
import java.util.List;
import java.util.Optional;
import org.apache.logging.log4j.LogManager;
import org.apache.logging.log4j.Logger;
import org.apache.tuweni.bytes.Bytes32;
import tech.pegasys.teku.infrastructure.async.ExceptionThrowingRunnable;
import tech.pegasys.teku.infrastructure.async.ExceptionThrowingSupplier;
import tech.pegasys.teku.infrastructure.async.SafeFuture;
import tech.pegasys.teku.infrastructure.async.eventthread.EventThread;
import tech.pegasys.teku.infrastructure.unsigned.UInt64;
import tech.pegasys.teku.protoarray.ForkChoiceStrategy;
import tech.pegasys.teku.spec.Spec;
import tech.pegasys.teku.spec.cache.CapturingIndexedAttestationCache;
import tech.pegasys.teku.spec.cache.IndexedAttestationCache;
import tech.pegasys.teku.spec.datastructures.attestation.ValidateableAttestation;
import tech.pegasys.teku.spec.datastructures.blocks.SignedBeaconBlock;
import tech.pegasys.teku.spec.datastructures.blocks.SlotAndBlockRoot;
import tech.pegasys.teku.spec.datastructures.forkchoice.InvalidCheckpointException;
import tech.pegasys.teku.spec.datastructures.forkchoice.ReadOnlyForkChoiceStrategy;
import tech.pegasys.teku.spec.datastructures.forkchoice.VoteUpdater;
import tech.pegasys.teku.spec.datastructures.operations.IndexedAttestation;
import tech.pegasys.teku.spec.datastructures.state.Checkpoint;
import tech.pegasys.teku.spec.datastructures.state.beaconstate.BeaconState;
import tech.pegasys.teku.spec.datastructures.util.AttestationProcessingResult;
import tech.pegasys.teku.spec.statetransition.results.BlockImportResult;
import tech.pegasys.teku.storage.client.RecentChainData;
import tech.pegasys.teku.storage.store.UpdatableStore;
import tech.pegasys.teku.storage.store.UpdatableStore.StoreTransaction;

public class ForkChoice {
  private static final Logger LOG = LogManager.getLogger();

  private final Spec spec;
  private final EventThread forkChoiceExecutor;
  private final RecentChainData recentChainData;
  private final ProposerWeightings proposerWeightings;

  private ForkChoice(
      final Spec spec,
      final EventThread forkChoiceExecutor,
      final RecentChainData recentChainData,
      final ProposerWeightings proposerWeightings) {
    this.spec = spec;
    this.forkChoiceExecutor = forkChoiceExecutor;
    this.recentChainData = recentChainData;
    this.proposerWeightings = proposerWeightings;
    recentChainData.subscribeStoreInitialized(this::initializeProtoArrayForkChoice);
  }

  public static ForkChoice create(
      final Spec spec,
      final EventThread forkChoiceExecutor,
      final RecentChainData recentChainData) {
    return new ForkChoice(
        spec,
        forkChoiceExecutor,
        recentChainData,
        new ProposerWeightings(forkChoiceExecutor, spec));
  }

  private void initializeProtoArrayForkChoice() {
    processHead().join();
  }

  public SafeFuture<Boolean> processHead() {
    return processHead(Optional.empty());
  }

  public SafeFuture<Boolean> processHead(UInt64 nodeSlot) {
    return processHead(Optional.of(nodeSlot));
  }

  private SafeFuture<Boolean> processHead(Optional<UInt64> nodeSlot) {
    final Checkpoint retrievedJustifiedCheckpoint =
        recentChainData.getStore().getJustifiedCheckpoint();
    return recentChainData
        .retrieveCheckpointState(retrievedJustifiedCheckpoint)
        .thenCompose(
            justifiedCheckpointState ->
                onForkChoiceThread(
                    () -> {
                      final Checkpoint finalizedCheckpoint =
                          recentChainData.getStore().getFinalizedCheckpoint();
                      final Checkpoint justifiedCheckpoint =
                          recentChainData.getStore().getJustifiedCheckpoint();
                      if (!justifiedCheckpoint.equals(retrievedJustifiedCheckpoint)) {
                        LOG.info(
                            "Skipping head block update as justified checkpoint was updated while loading checkpoint state. Was {} ({}) but now {} ({})",
                            retrievedJustifiedCheckpoint.getEpoch(),
                            retrievedJustifiedCheckpoint.getRoot(),
                            justifiedCheckpoint.getEpoch(),
                            justifiedCheckpoint.getRoot());
                        return false;
                      }
                      final VoteUpdater transaction = recentChainData.startVoteUpdate();
                      final ReadOnlyForkChoiceStrategy forkChoiceStrategy = getForkChoiceStrategy();
                      final BeaconState justifiedState = justifiedCheckpointState.orElseThrow();
                      final List<UInt64> justifiedEffectiveBalances =
                          spec.getBeaconStateUtil(justifiedState.getSlot())
                              .getEffectiveBalances(justifiedState);
                      Bytes32 headBlockRoot =
                          transaction.applyForkChoiceScoreChanges(
<<<<<<< HEAD
                              finalizedCheckpoint,
                              justifiedCheckpoint,
                              justifiedCheckpointState.orElseThrow(),
                              proposerWeightings.clearProposerWeightings());
=======
                              finalizedCheckpoint, justifiedCheckpoint, justifiedEffectiveBalances);
>>>>>>> 884c82ef

                      recentChainData.updateHead(
                          headBlockRoot,
                          nodeSlot.orElse(
                              forkChoiceStrategy
                                  .blockSlot(headBlockRoot)
                                  .orElseThrow(
                                      () ->
                                          new IllegalStateException(
                                              "Unable to retrieve the slot of fork choice head: "
                                                  + headBlockRoot))));
                      transaction.commit();
                      return true;
                    }));
  }

  /** Import a block to the store. */
  public SafeFuture<BlockImportResult> onBlock(final SignedBeaconBlock block) {
    return recentChainData
        .retrieveStateAtSlot(new SlotAndBlockRoot(block.getSlot(), block.getParentRoot()))
        .thenCompose(blockSlotState -> onBlock(block, blockSlotState));
  }

  /**
   * Import a block to the store. The supplied blockSlotState must already have empty slots
   * processed to the same slot as the block.
   */
  private SafeFuture<BlockImportResult> onBlock(
      final SignedBeaconBlock block, Optional<BeaconState> blockSlotState) {
    if (blockSlotState.isEmpty()) {
      return SafeFuture.completedFuture(BlockImportResult.FAILED_UNKNOWN_PARENT);
    }
    checkArgument(
        block.getSlot().equals(blockSlotState.get().getSlot()),
        "State must have processed slots up to the block slot. Block slot %s, state slot %s",
        block.getSlot(),
        blockSlotState.get().getSlot());
    return onForkChoiceThread(
        () -> {
          final ForkChoiceStrategy forkChoiceStrategy = getForkChoiceStrategy();
          final StoreTransaction transaction = recentChainData.startStoreTransaction();
          final CapturingIndexedAttestationCache indexedAttestationCache =
              IndexedAttestationCache.capturing();

          addParentStateRoots(blockSlotState.get(), transaction);

          final BlockImportResult result =
              spec.onBlock(transaction, block, blockSlotState.get(), indexedAttestationCache);

          if (!result.isSuccessful()) {
            return result;
          }
          // Note: not using thenRun here because we want to ensure each step is on the event thread
          transaction.commit().join();
          updateForkChoiceForImportedBlock(block, blockSlotState.get(), result, forkChoiceStrategy);
          applyVotesFromBlock(forkChoiceStrategy, indexedAttestationCache);
          return result;
        });
  }

  private void applyVotesFromBlock(
      final ForkChoiceStrategy forkChoiceStrategy,
      final CapturingIndexedAttestationCache indexedAttestationProvider) {
    final VoteUpdater voteUpdater = recentChainData.startVoteUpdate();
    indexedAttestationProvider.getIndexedAttestations().stream()
        .filter(
            attestation ->
                forkChoiceStrategy.contains(attestation.getData().getBeacon_block_root()))
        .forEach(
            indexedAttestation ->
                forkChoiceStrategy.onAttestation(voteUpdater, indexedAttestation));
    voteUpdater.commit();
  }

  private void updateForkChoiceForImportedBlock(
      final SignedBeaconBlock block,
      final BeaconState blockSlotState,
      final BlockImportResult result,
      final ForkChoiceStrategy forkChoiceStrategy) {
    if (result.isSuccessful()) {
      proposerWeightings.onBlockReceived(block, blockSlotState, forkChoiceStrategy);
      // If the new block builds on our current chain head immediately make it the new head
      // Since fork choice works by walking down the tree selecting the child block with
      // the greatest weight, when a block has only one child it will automatically become
      // a better choice than the block itself.  So the first block we receive that is a
      // child of our current chain head, must be the new chain head. If we'd had any other
      // child of the current chain head we'd have already selected it as head.
      if (recentChainData
          .getChainHead()
          .map(currentHead -> currentHead.getRoot().equals(block.getParentRoot()))
          .orElse(false)) {
        recentChainData.updateHead(block.getRoot(), block.getSlot());
        result.markAsCanonical();
      }
    }
  }

  public SafeFuture<AttestationProcessingResult> onAttestation(
      final ValidateableAttestation attestation) {
    return recentChainData
        .retrieveCheckpointState(attestation.getData().getTarget())
        .thenCompose(
            maybeTargetState -> {
              final UpdatableStore store = recentChainData.getStore();
              final AttestationProcessingResult validationResult =
                  spec.validateAttestation(store, attestation, maybeTargetState);

              if (!validationResult.isSuccessful()) {
                return SafeFuture.completedFuture(validationResult);
              }
              return onForkChoiceThread(
                      () -> {
                        final VoteUpdater transaction = recentChainData.startVoteUpdate();
                        getForkChoiceStrategy()
                            .onAttestation(transaction, getIndexedAttestation(attestation));
                        transaction.commit();
                      })
                  .thenApply(__ -> validationResult);
            })
        .exceptionallyCompose(
            error -> {
              final Throwable rootCause = Throwables.getRootCause(error);
              if (rootCause instanceof InvalidCheckpointException) {
                return SafeFuture.completedFuture(
                    AttestationProcessingResult.invalid(rootCause.getMessage()));
              }
              return SafeFuture.failedFuture(error);
            });
  }

  public void applyIndexedAttestations(final List<ValidateableAttestation> attestations) {
    onForkChoiceThread(
            () -> {
              final VoteUpdater transaction = recentChainData.startVoteUpdate();
              final ForkChoiceStrategy forkChoiceStrategy = getForkChoiceStrategy();
              attestations.stream()
                  .map(this::getIndexedAttestation)
                  .forEach(
                      attestation -> forkChoiceStrategy.onAttestation(transaction, attestation));
              transaction.commit();
            })
        .reportExceptions();
  }

  public void onBlocksDueForSlot(final UInt64 slot) {
    onForkChoiceThread(() -> proposerWeightings.onBlockDueForSlot(slot));
  }

  private ForkChoiceStrategy getForkChoiceStrategy() {
    forkChoiceExecutor.checkOnEventThread();
    return recentChainData
        .getForkChoiceStrategy()
        .orElseThrow(
            () ->
                new IllegalStateException(
                    "Attempting to perform fork choice operations before store has been initialized"));
  }

  private IndexedAttestation getIndexedAttestation(final ValidateableAttestation attestation) {
    return attestation
        .getIndexedAttestation()
        .orElseThrow(
            () ->
                new UnsupportedOperationException(
                    "ValidateableAttestation does not have an IndexedAttestation."));
  }

  private SafeFuture<Void> onForkChoiceThread(final ExceptionThrowingRunnable task) {
    return onForkChoiceThread(
        () -> {
          task.run();
          return null;
        });
  }

  private <T> SafeFuture<T> onForkChoiceThread(final ExceptionThrowingSupplier<T> task) {
    return forkChoiceExecutor.execute(task);
  }
}<|MERGE_RESOLUTION|>--- conflicted
+++ resolved
@@ -35,6 +35,7 @@
 import tech.pegasys.teku.spec.datastructures.blocks.SignedBeaconBlock;
 import tech.pegasys.teku.spec.datastructures.blocks.SlotAndBlockRoot;
 import tech.pegasys.teku.spec.datastructures.forkchoice.InvalidCheckpointException;
+import tech.pegasys.teku.spec.datastructures.forkchoice.ProposerWeighting;
 import tech.pegasys.teku.spec.datastructures.forkchoice.ReadOnlyForkChoiceStrategy;
 import tech.pegasys.teku.spec.datastructures.forkchoice.VoteUpdater;
 import tech.pegasys.teku.spec.datastructures.operations.IndexedAttestation;
@@ -117,16 +118,15 @@
                       final List<UInt64> justifiedEffectiveBalances =
                           spec.getBeaconStateUtil(justifiedState.getSlot())
                               .getEffectiveBalances(justifiedState);
+
+                      final List<ProposerWeighting> removedProposerWeightings =
+                          proposerWeightings.clearProposerWeightings();
                       Bytes32 headBlockRoot =
                           transaction.applyForkChoiceScoreChanges(
-<<<<<<< HEAD
                               finalizedCheckpoint,
                               justifiedCheckpoint,
-                              justifiedCheckpointState.orElseThrow(),
-                              proposerWeightings.clearProposerWeightings());
-=======
-                              finalizedCheckpoint, justifiedCheckpoint, justifiedEffectiveBalances);
->>>>>>> 884c82ef
+                              justifiedEffectiveBalances,
+                              removedProposerWeightings);
 
                       recentChainData.updateHead(
                           headBlockRoot,
@@ -272,7 +272,7 @@
   }
 
   public void onBlocksDueForSlot(final UInt64 slot) {
-    onForkChoiceThread(() -> proposerWeightings.onBlockDueForSlot(slot));
+    onForkChoiceThread(() -> proposerWeightings.onBlockDueForSlot(slot)).reportExceptions();
   }
 
   private ForkChoiceStrategy getForkChoiceStrategy() {
