--- conflicted
+++ resolved
@@ -102,7 +102,6 @@
   private final TickProcessor tickProcessor;
   private final boolean forkChoiceLateBlockReorgEnabled;
   private Optional<Boolean> optimisticSyncing = Optional.empty();
-  private final LabelledMetric<Counter> getProposerHeadSelectedParentCounter;
 
   private final LabelledMetric<Counter> getProposerHeadSelectedCounter;
 
@@ -129,21 +128,12 @@
     this.tickProcessor = tickProcessor;
     this.forkChoiceLateBlockReorgEnabled = forkChoiceLateBlockReorgEnabled;
     LOG.debug("forkChoiceLateBlockReorgEnabled is set to {}", forkChoiceLateBlockReorgEnabled);
-<<<<<<< HEAD
-
-    getProposerHeadSelectedParentCounter =
-=======
     getProposerHeadSelectedCounter =
->>>>>>> 22713091
         metricsSystem.createLabelledCounter(
             TekuMetricCategory.BEACON,
             "get_proposer_head_selection_total",
             "when late_block_reorg is enabled, counts based on the proposer parent being based on fork choice, head, or parent of head.",
             "selected_source");
-<<<<<<< HEAD
-
-=======
->>>>>>> 22713091
     recentChainData.subscribeStoreInitialized(this::initializeProtoArrayForkChoice);
     forkChoiceNotifier.subscribeToForkChoiceUpdatedResult(this);
   }
@@ -367,19 +357,14 @@
       final BeaconState justifiedState,
       final Checkpoint finalizedCheckpoint,
       final Checkpoint justifiedCheckpoint) {
-<<<<<<< HEAD
-    recentChainData.getStore().computeBalanceThresholds(justifiedState);
-=======
     if (forkChoiceLateBlockReorgEnabled) {
       recentChainData.getStore().computeBalanceThresholds(justifiedState);
     }
     final VoteUpdater transaction = recentChainData.startVoteUpdate();
->>>>>>> 22713091
     final ReadOnlyForkChoiceStrategy forkChoiceStrategy = getForkChoiceStrategy();
     final List<UInt64> justifiedEffectiveBalances =
         spec.getBeaconStateUtil(justifiedState.getSlot())
             .getEffectiveActiveUnslashedBalances(justifiedState);
-    final VoteUpdater transaction = recentChainData.startVoteUpdate();
 
     final Bytes32 headBlockRoot =
         transaction.applyForkChoiceScoreChanges(
@@ -773,14 +758,9 @@
 
   private void notifyForkChoiceUpdatedAndOptimisticSyncingChanged(
       final Optional<UInt64> proposingSlot) {
-    final ForkChoiceState forkChoiceState = forkChoiceStateProvider.getForkChoiceStateSync(false);
-
-<<<<<<< HEAD
+    final ForkChoiceState forkChoiceState = forkChoiceStateProvider.getForkChoiceStateSync();
+
     notifyForkChoiceUpdated(forkChoiceState, proposingSlot);
-=======
-    forkChoiceNotifier.onForkChoiceUpdated(forkChoiceState, proposingSlot);
-    getProposerHeadSelectedCounter.labels("fork_choice").inc();
->>>>>>> 22713091
 
     if (optimisticSyncing
         .map(oldValue -> !oldValue.equals(forkChoiceState.isHeadOptimistic()))
@@ -816,7 +796,7 @@
           forkChoiceState::getHeadBlockSlot);
       forkChoiceNotifier.onForkChoiceUpdated(forkChoiceState, proposingSlot);
       maybeProposerHead.ifPresent(
-          proposerHead -> getProposerHeadSelectedParentCounter.labels("fork_choice").inc());
+          proposerHead -> getProposerHeadSelectedCounter.labels("fork_choice").inc());
       return;
     } else if (maybeProposerHead.isPresent()
         && maybeProposerHead.get().equals(forkChoiceState.getHeadBlockRoot())) {
@@ -826,7 +806,7 @@
           () -> maybeProposerHead,
           forkChoiceState::getHeadBlockRoot,
           forkChoiceState::getHeadBlockSlot);
-      getProposerHeadSelectedParentCounter.labels("head").inc();
+      getProposerHeadSelectedCounter.labels("head").inc();
       forkChoiceNotifier.onForkChoiceUpdated(forkChoiceState, proposingSlot);
       return;
     }
@@ -839,7 +819,7 @@
         forkChoiceState::getHeadBlockSlot,
         parentForkChoiceState::getHeadBlockRoot,
         parentForkChoiceState::getHeadBlockSlot);
-    getProposerHeadSelectedParentCounter.labels("parent").inc();
+    getProposerHeadSelectedCounter.labels("parent").inc();
     forkChoiceNotifier.onForkChoiceUpdated(parentForkChoiceState, proposingSlot);
   }
 
