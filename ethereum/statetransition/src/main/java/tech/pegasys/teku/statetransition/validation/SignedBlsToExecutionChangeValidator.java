/*
 * Copyright ConsenSys Software Inc., 2022
 *
 * Licensed under the Apache License, Version 2.0 (the "License"); you may not use this file except in compliance with
 * the License. You may obtain a copy of the License at
 *
 * http://www.apache.org/licenses/LICENSE-2.0
 *
 * Unless required by applicable law or agreed to in writing, software distributed under the License is distributed on
 * an "AS IS" BASIS, WITHOUT WARRANTIES OR CONDITIONS OF ANY KIND, either express or implied. See the License for the
 * specific language governing permissions and limitations under the License.
 */

package tech.pegasys.teku.statetransition.validation;

import static tech.pegasys.teku.spec.config.Constants.VALID_VALIDATOR_SET_SIZE;
import static tech.pegasys.teku.statetransition.validation.ValidationResultCode.IGNORE;

import java.util.Optional;
import java.util.Set;
import org.apache.logging.log4j.LogManager;
import org.apache.logging.log4j.Logger;
import tech.pegasys.teku.bls.BLSSignatureVerifier;
import tech.pegasys.teku.infrastructure.async.SafeFuture;
import tech.pegasys.teku.infrastructure.collections.LimitedSet;
import tech.pegasys.teku.infrastructure.unsigned.UInt64;
import tech.pegasys.teku.spec.Spec;
import tech.pegasys.teku.spec.datastructures.operations.BlsToExecutionChange;
import tech.pegasys.teku.spec.datastructures.operations.SignedBlsToExecutionChange;
import tech.pegasys.teku.spec.datastructures.state.beaconstate.BeaconState;
import tech.pegasys.teku.spec.logic.common.operations.validation.OperationInvalidReason;
import tech.pegasys.teku.storage.client.RecentChainData;

public class SignedBlsToExecutionChangeValidator
    implements OperationValidator<SignedBlsToExecutionChange> {

  private static final Logger LOG = LogManager.getLogger();

  private final Spec spec;
  private final RecentChainData recentChainData;
  private final Set<UInt64> seenBlsToExecutionChangeMessageFromValidators =
      LimitedSet.createSynchronized(VALID_VALIDATOR_SET_SIZE);

  public SignedBlsToExecutionChangeValidator(final Spec spec, RecentChainData recentChainData) {
    this.spec = spec;
    this.recentChainData = recentChainData;
  }

  @Override
  public SafeFuture<InternalValidationResult> validateForGossip(
      final SignedBlsToExecutionChange operation) {

    final BlsToExecutionChange blsToExecutionChange = operation.getMessage();
    final UInt64 validatorIndex = blsToExecutionChange.getValidatorIndex();

    /*
     [IGNORE] The signed_bls_to_execution_change is the first valid signed bls to execution change received for the
     validator with index signed_bls_to_execution_change.message.validator_index.
    */
    if (!isFirstBlsToExecutionChangeForValidator(blsToExecutionChange)) {
      final String logMessage =
          String.format(
              "BlsToExecutionChange is not the first one for validator %s.", validatorIndex);
      LOG.trace(logMessage);
      return SafeFuture.completedFuture(InternalValidationResult.create(IGNORE, logMessage));
    }

    /*
     [REJECT] All of the conditions within process_bls_to_execution_change pass validation.
    */
    return getMaybeFailureReason(operation)
        .thenApply(
            maybeFailureReason -> {
              if (maybeFailureReason.isPresent()) {
                return InternalValidationResult.reject(
                    "BlsToExecutionChange for validator %s is invalid: %s",
                    validatorIndex, maybeFailureReason.get().describe());
              } else {
                seenBlsToExecutionChangeMessageFromValidators.add(validatorIndex);
                return InternalValidationResult.ACCEPT;
              }
            });
  }

  @Override
<<<<<<< HEAD
=======
  public Optional<OperationInvalidReason> validateForStateTransition(
      final BeaconState state, final SignedBlsToExecutionChange operation) {
    return getMaybeFailureReason(state, operation, false);
  }

  @Override
>>>>>>> fe32c27d
  public Optional<OperationInvalidReason> validateForBlockInclusion(
      final BeaconState state, final SignedBlsToExecutionChange operation) {
    return getMaybeFailureReason(state, operation, true);
  }

  private SafeFuture<Optional<OperationInvalidReason>> getMaybeFailureReason(
      final SignedBlsToExecutionChange signedBlsToExecutionChange) {
    return getState()
        .thenApply(state -> getMaybeFailureReason(state, signedBlsToExecutionChange, true));
  }

  private Optional<OperationInvalidReason> getMaybeFailureReason(
      final BeaconState state,
      final SignedBlsToExecutionChange signedBlsToExecutionChange,
      final boolean verifySignature) {
    final Optional<OperationInvalidReason> invalidReason =
        spec.validateBlsToExecutionChange(state, signedBlsToExecutionChange.getMessage());
    if (invalidReason.isPresent()) {
      return invalidReason;
    }

    if (verifySignature
        && !spec.verifyBlsToExecutionChangeSignature(
            state, signedBlsToExecutionChange, BLSSignatureVerifier.SIMPLE)) {
      return Optional.of(() -> "Signature is invalid");
    }
    return Optional.empty();
  }

  private SafeFuture<BeaconState> getState() {
    return recentChainData
        .getBestState()
        .orElseThrow(
            () ->
                new IllegalStateException(
                    "Unable to get best state for BlsToExecutionChange processing."));
  }

  private boolean isFirstBlsToExecutionChangeForValidator(
      final BlsToExecutionChange blsToExecutionChange) {
    return !seenBlsToExecutionChangeMessageFromValidators.contains(
        blsToExecutionChange.getValidatorIndex());
  }
}<|MERGE_RESOLUTION|>--- conflicted
+++ resolved
@@ -83,15 +83,6 @@
   }
 
   @Override
-<<<<<<< HEAD
-=======
-  public Optional<OperationInvalidReason> validateForStateTransition(
-      final BeaconState state, final SignedBlsToExecutionChange operation) {
-    return getMaybeFailureReason(state, operation, false);
-  }
-
-  @Override
->>>>>>> fe32c27d
   public Optional<OperationInvalidReason> validateForBlockInclusion(
       final BeaconState state, final SignedBlsToExecutionChange operation) {
     return getMaybeFailureReason(state, operation, true);
