/*
 * Copyright Consensys Software Inc., 2022
 *
 * Licensed under the Apache License, Version 2.0 (the "License"); you may not use this file except in compliance with
 * the License. You may obtain a copy of the License at
 *
 * http://www.apache.org/licenses/LICENSE-2.0
 *
 * Unless required by applicable law or agreed to in writing, software distributed under the License is distributed on
 * an "AS IS" BASIS, WITHOUT WARRANTIES OR CONDITIONS OF ANY KIND, either express or implied. See the License for the
 * specific language governing permissions and limitations under the License.
 */

package tech.pegasys.teku.statetransition.forkchoice;

import static tech.pegasys.teku.infrastructure.logging.ValidatorLogger.VALIDATOR_LOGGER;

import java.util.Collection;
import java.util.Map;
import java.util.Optional;
import java.util.concurrent.ConcurrentHashMap;
import org.apache.logging.log4j.LogManager;
import org.apache.logging.log4j.Logger;
import org.apache.tuweni.bytes.Bytes32;
import org.hyperledger.besu.plugin.services.MetricsSystem;
import org.hyperledger.besu.plugin.services.metrics.LabelledGauge;
import tech.pegasys.teku.ethereum.events.SlotEventsChannel;
import tech.pegasys.teku.ethereum.execution.types.Eth1Address;
import tech.pegasys.teku.infrastructure.async.SafeFuture;
import tech.pegasys.teku.infrastructure.async.eventthread.EventThread;
import tech.pegasys.teku.infrastructure.metrics.TekuMetricCategory;
import tech.pegasys.teku.infrastructure.ssz.SszList;
import tech.pegasys.teku.infrastructure.subscribers.Subscribers;
import tech.pegasys.teku.infrastructure.unsigned.UInt64;
import tech.pegasys.teku.spec.Spec;
import tech.pegasys.teku.spec.datastructures.blocks.SlotAndBlockRoot;
import tech.pegasys.teku.spec.datastructures.builder.SignedValidatorRegistration;
import tech.pegasys.teku.spec.datastructures.operations.versions.bellatrix.BeaconPreparableProposer;
import tech.pegasys.teku.spec.datastructures.state.beaconstate.BeaconState;
import tech.pegasys.teku.spec.executionlayer.ExecutionLayerChannel;
import tech.pegasys.teku.spec.executionlayer.ForkChoiceState;
import tech.pegasys.teku.spec.executionlayer.PayloadBuildingAttributes;
import tech.pegasys.teku.spec.logic.common.statetransition.exceptions.EpochProcessingException;
import tech.pegasys.teku.spec.logic.common.statetransition.exceptions.SlotProcessingException;
import tech.pegasys.teku.storage.client.ChainHead;
import tech.pegasys.teku.storage.client.RecentChainData;

public class ProposersDataManager implements SlotEventsChannel {
  private static final Logger LOG = LogManager.getLogger();
  private static final long PROPOSER_PREPARATION_EXPIRATION_EPOCHS = 3;
  private static final long VALIDATOR_REGISTRATION_EXPIRATION_EPOCHS = 2;

  private final Spec spec;
  private final EventThread eventThread;
  private final ExecutionLayerChannel executionLayerChannel;
  private final RecentChainData recentChainData;
  private final Map<UInt64, PreparedProposerInfo> preparedProposerInfoByValidatorIndex =
      new ConcurrentHashMap<>();
  private final Map<UInt64, RegisteredValidatorInfo> validatorRegistrationInfoByValidatorIndex =
      new ConcurrentHashMap<>();
  private final Optional<Eth1Address> proposerDefaultFeeRecipient;
  private final boolean forkChoiceUpdatedAlwaysSendPayloadAttribute;

  private final Subscribers<ProposersDataManagerSubscriber> proposersDataChangesSubscribers =
      Subscribers.create(true);

  public ProposersDataManager(
      final EventThread eventThread,
      final Spec spec,
      final MetricsSystem metricsSystem,
      final ExecutionLayerChannel executionLayerChannel,
      final RecentChainData recentChainData,
      final Optional<Eth1Address> proposerDefaultFeeRecipient,
      final boolean forkChoiceUpdatedAlwaysSendPayloadAttribute) {
    final LabelledGauge labelledGauge =
        metricsSystem.createLabelledGauge(
            TekuMetricCategory.BEACON,
            "proposers_data_total",
            "Total number proposers/validators under management",
            "type");

    labelledGauge.labels(preparedProposerInfoByValidatorIndex::size, "prepared_proposers");
    labelledGauge.labels(validatorRegistrationInfoByValidatorIndex::size, "registered_validators");

    this.spec = spec;
    this.eventThread = eventThread;
    this.executionLayerChannel = executionLayerChannel;
    this.recentChainData = recentChainData;
    this.proposerDefaultFeeRecipient = proposerDefaultFeeRecipient;
    this.forkChoiceUpdatedAlwaysSendPayloadAttribute = forkChoiceUpdatedAlwaysSendPayloadAttribute;
  }

  public void subscribeToProposersDataChanges(final ProposersDataManagerSubscriber subscriber) {
    proposersDataChangesSubscribers.subscribe(subscriber);
  }

  @Override
  public void onSlot(UInt64 slot) {
    // do clean up in the middle of the epoch
    final int slotsPerEpoch = spec.getSlotsPerEpoch(slot);
    final UInt64 slotInCurrentEpoch = slot.mod(slotsPerEpoch).plus(UInt64.ONE);
    if (!slotInCurrentEpoch.equals(UInt64.valueOf(slotsPerEpoch).dividedBy(2))) {
      return;
    }

    // Remove expired prepared proposers
    final int preparedProposersBeforeRemoval = preparedProposerInfoByValidatorIndex.size();
    final boolean hasRemovedExpiredProposers =
        preparedProposerInfoByValidatorIndex.values().removeIf(info -> info.hasExpired(slot));
    if (hasRemovedExpiredProposers) {
      final int preparedProposersAfterRemoval =
          preparedProposersBeforeRemoval - preparedProposerInfoByValidatorIndex.size();
      VALIDATOR_LOGGER.preparedBeaconProposersExpiration(slot, preparedProposersAfterRemoval);
    }

    // Remove expired registered validators
    final int registrationsBeforeRemoval = validatorRegistrationInfoByValidatorIndex.size();
    final boolean hasRemovedExpiredRegistrations =
        validatorRegistrationInfoByValidatorIndex.values().removeIf(info -> info.hasExpired(slot));
    if (hasRemovedExpiredRegistrations) {
      final int registrationsAfterRemoval =
          registrationsBeforeRemoval - validatorRegistrationInfoByValidatorIndex.size();
      VALIDATOR_LOGGER.validatorRegistrationsExpiration(slot, registrationsAfterRemoval);
    }
  }

  public void updatePreparedProposers(
      final Collection<BeaconPreparableProposer> preparedProposers, final UInt64 currentSlot) {
    updatePreparedProposerCache(preparedProposers, currentSlot);
    proposersDataChangesSubscribers.deliver(
        ProposersDataManagerSubscriber::onPreparedProposersUpdated);
  }

  public SafeFuture<Void> updateValidatorRegistrations(
      final SszList<SignedValidatorRegistration> signedValidatorRegistrations,
      final UInt64 currentSlot) {
    return executionLayerChannel
        .builderRegisterValidators(signedValidatorRegistrations, currentSlot)
        .thenCompose(__ -> recentChainData.getBestState().orElseThrow())
        .thenAccept(
            headState ->
                updateValidatorRegistrationCache(
                    headState, signedValidatorRegistrations, currentSlot));
  }

  // used in ForkChoice validator_is_connected
  public boolean validatorIsConnected(final UInt64 validatorIndex, final UInt64 currentSlot) {
    final PreparedProposerInfo info = preparedProposerInfoByValidatorIndex.get(validatorIndex);
    return info != null && !info.hasExpired(currentSlot);
  }

  private void updatePreparedProposerCache(
      final Collection<BeaconPreparableProposer> preparedProposers, final UInt64 currentSlot) {
    final UInt64 expirySlot =
        currentSlot.plus(
            spec.getSlotsPerEpoch(currentSlot) * PROPOSER_PREPARATION_EXPIRATION_EPOCHS);
    preparedProposers.forEach(
        proposer ->
            preparedProposerInfoByValidatorIndex.put(
                proposer.getValidatorIndex(),
                new PreparedProposerInfo(expirySlot, proposer.getFeeRecipient())));
  }

  private void updateValidatorRegistrationCache(
      final BeaconState headState,
      final SszList<SignedValidatorRegistration> signedValidatorRegistrations,
      final UInt64 currentSlot) {
    final UInt64 expirySlot =
        currentSlot.plus(
            spec.getSlotsPerEpoch(currentSlot) * VALIDATOR_REGISTRATION_EXPIRATION_EPOCHS);

    signedValidatorRegistrations.forEach(
        signedValidatorRegistration ->
            spec.getValidatorIndex(
                    headState, signedValidatorRegistration.getMessage().getPublicKey())
                .ifPresentOrElse(
                    index ->
                        validatorRegistrationInfoByValidatorIndex.put(
                            UInt64.valueOf(index),
                            new RegisteredValidatorInfo(expirySlot, signedValidatorRegistration)),
                    () ->
                        LOG.warn(
                            "validator index not found for public key {}",
                            signedValidatorRegistration.getMessage().getPublicKey())));

    proposersDataChangesSubscribers.deliver(
        ProposersDataManagerSubscriber::onValidatorRegistrationsUpdated);
  }

  public SafeFuture<Optional<PayloadBuildingAttributes>> calculatePayloadBuildingAttributes(
      final UInt64 blockSlot,
      final boolean inSync,
      final ForkChoiceUpdateData forkChoiceUpdateData,
      final boolean mandatory,
      final Optional<BeaconState> maybeState) {
    eventThread.checkOnEventThread();
    if (!inSync) {
      // We don't produce blocks while syncing so don't bother preparing the payload
      return SafeFuture.completedFuture(Optional.empty());
    }
    if (!forkChoiceUpdateData.hasHeadBlockHash()) {
      // No forkChoiceUpdated message will be sent so no point calculating payload attributes
      return SafeFuture.completedFuture(Optional.empty());
    }
    if (!recentChainData.isJustifiedCheckpointFullyValidated()) {
      // If we've optimistically synced far enough that our justified checkpoint is optimistic,
      // stop producing blocks because the majority of validators see the optimistic chain as valid.
      return SafeFuture.completedFuture(Optional.empty());
    }
    final UInt64 epoch = spec.computeEpochAtSlot(blockSlot);
<<<<<<< HEAD
    final Bytes32 currentHeadBlockRoot =
        forkChoiceUpdateData.getForkChoiceState().getHeadBlockRoot();
    if (maybeState.isPresent()) {
      try {
        final BeaconState preState = spec.processSlots(maybeState.get(), blockSlot);
        return SafeFuture.completedFuture(
            calculatePayloadBuildingAttributes(
                currentHeadBlockRoot, blockSlot, epoch, Optional.of(preState), mandatory));
      } catch (SlotProcessingException | EpochProcessingException e) {
        LOG.error("Failed to process slots to get state current at blockSlot {}", blockSlot, e);
      }
    }

=======
    final ForkChoiceState forkChoiceState = forkChoiceUpdateData.getForkChoiceState();
    final Bytes32 currentHeadBlockRoot = forkChoiceState.getHeadBlockRoot();
>>>>>>> 22713091
    return getStateInEpoch(epoch)
        .thenApplyAsync(
            maybeStateInEpoch ->
                calculatePayloadBuildingAttributes(
                    currentHeadBlockRoot, blockSlot, epoch, maybeStateInEpoch, mandatory),
            eventThread);
  }

  /**
   * Calculate {@link PayloadBuildingAttributes} to be sent to EL if one of our configured
   * validators is due to propose a block or forkChoiceUpdatedAlwaysSendPayloadAttribute is set to
   * true
   *
   * @param mandatory force to calculate {@link PayloadBuildingAttributes} (used in rare cases,
   *     where payloadId hasn't been retrieved from EL for the block slot)
   */
  private Optional<PayloadBuildingAttributes> calculatePayloadBuildingAttributes(
      final Bytes32 currentHeadBlockRoot,
      final UInt64 blockSlot,
      final UInt64 epoch,
      final Optional<BeaconState> maybeState,
      final boolean mandatory) {
    eventThread.checkOnEventThread();
    if (maybeState.isEmpty()) {
      return Optional.empty();
    }
    final BeaconState state = maybeState.get();
    final UInt64 proposerIndex = UInt64.valueOf(spec.getBeaconProposerIndex(state, blockSlot));
    final PreparedProposerInfo proposerInfo =
        preparedProposerInfoByValidatorIndex.get(proposerIndex);

    if (proposerInfo == null && !(mandatory || forkChoiceUpdatedAlwaysSendPayloadAttribute)) {
      // Proposer is not one of our validators. No need to propose a block.
      return Optional.empty();
    }

    final UInt64 timestamp = spec.computeTimeAtSlot(state, blockSlot);
    final Bytes32 random = spec.getRandaoMix(state, epoch);
    final Optional<SignedValidatorRegistration> validatorRegistration =
        Optional.ofNullable(validatorRegistrationInfoByValidatorIndex.get(proposerIndex))
            .map(RegisteredValidatorInfo::getSignedValidatorRegistration);

    final Eth1Address feeRecipient = getFeeRecipient(proposerInfo, blockSlot);

    return Optional.of(
        new PayloadBuildingAttributes(
            proposerIndex,
            blockSlot,
            timestamp,
            random,
            feeRecipient,
            validatorRegistration,
            spec.getExpectedWithdrawals(state),
            currentHeadBlockRoot));
  }

  // this function MUST return a fee recipient.
  private Eth1Address getFeeRecipient(
      final PreparedProposerInfo preparedProposerInfo, final UInt64 blockSlot) {
    if (preparedProposerInfo != null) {
      return preparedProposerInfo.getFeeRecipient();
    }
    if (proposerDefaultFeeRecipient.isPresent()) {
      VALIDATOR_LOGGER.executionPayloadPreparedUsingBeaconDefaultFeeRecipient(blockSlot);
      return proposerDefaultFeeRecipient.get();
    }
    VALIDATOR_LOGGER.executionPayloadPreparedUsingBurnAddressForFeeRecipient(blockSlot);
    return Eth1Address.ZERO;
  }

  private SafeFuture<Optional<BeaconState>> getStateInEpoch(final UInt64 requiredEpoch) {
    final Optional<ChainHead> chainHead = recentChainData.getChainHead();
    if (chainHead.isEmpty()) {
      return SafeFuture.completedFuture(Optional.empty());
    }
    final ChainHead head = chainHead.get();
    if (spec.computeEpochAtSlot(head.getSlot()).equals(requiredEpoch)) {
      return head.getState().thenApply(Optional::of);
    } else {
      return recentChainData.retrieveStateAtSlot(
          new SlotAndBlockRoot(spec.computeStartSlotAtEpoch(requiredEpoch), head.getRoot()));
    }
  }

  public Map<UInt64, PreparedProposerInfo> getPreparedProposerInfo() {
    return preparedProposerInfoByValidatorIndex;
  }

  public Map<UInt64, RegisteredValidatorInfo> getValidatorRegistrationInfo() {
    return validatorRegistrationInfoByValidatorIndex;
  }

  public boolean isProposerDefaultFeeRecipientDefined() {
    return proposerDefaultFeeRecipient.isPresent();
  }

  public interface ProposersDataManagerSubscriber {
    void onPreparedProposersUpdated();

    void onValidatorRegistrationsUpdated();
  }
}<|MERGE_RESOLUTION|>--- conflicted
+++ resolved
@@ -208,24 +208,18 @@
       return SafeFuture.completedFuture(Optional.empty());
     }
     final UInt64 epoch = spec.computeEpochAtSlot(blockSlot);
-<<<<<<< HEAD
-    final Bytes32 currentHeadBlockRoot =
-        forkChoiceUpdateData.getForkChoiceState().getHeadBlockRoot();
+    final ForkChoiceState forkChoiceState = forkChoiceUpdateData.getForkChoiceState();
+    final Bytes32 currentHeadBlockRoot = forkChoiceState.getHeadBlockRoot();
     if (maybeState.isPresent()) {
       try {
         final BeaconState preState = spec.processSlots(maybeState.get(), blockSlot);
         return SafeFuture.completedFuture(
-            calculatePayloadBuildingAttributes(
-                currentHeadBlockRoot, blockSlot, epoch, Optional.of(preState), mandatory));
+                calculatePayloadBuildingAttributes(
+                        currentHeadBlockRoot, blockSlot, epoch, Optional.of(preState), mandatory));
       } catch (SlotProcessingException | EpochProcessingException e) {
         LOG.error("Failed to process slots to get state current at blockSlot {}", blockSlot, e);
       }
     }
-
-=======
-    final ForkChoiceState forkChoiceState = forkChoiceUpdateData.getForkChoiceState();
-    final Bytes32 currentHeadBlockRoot = forkChoiceState.getHeadBlockRoot();
->>>>>>> 22713091
     return getStateInEpoch(epoch)
         .thenApplyAsync(
             maybeStateInEpoch ->
