/*
 * Copyright 2019 ConsenSys AG.
 *
 * Licensed under the Apache License, Version 2.0 (the "License"); you may not use this file except in compliance with
 * the License. You may obtain a copy of the License at
 *
 * http://www.apache.org/licenses/LICENSE-2.0
 *
 * Unless required by applicable law or agreed to in writing, software distributed under the License is distributed on
 * an "AS IS" BASIS, WITHOUT WARRANTIES OR CONDITIONS OF ANY KIND, either express or implied. See the License for the
 * specific language governing permissions and limitations under the License.
 */

package tech.pegasys.artemis.statetransition.util;

import static java.lang.Math.toIntExact;

import com.google.common.primitives.UnsignedLong;
import java.util.List;
import net.consensys.cava.bytes.Bytes;
import net.consensys.cava.bytes.Bytes32;
import net.consensys.cava.bytes.Bytes48;
import net.consensys.cava.crypto.Hash;
import tech.pegasys.artemis.datastructures.Constants;
import tech.pegasys.artemis.datastructures.blocks.BeaconBlock;
import tech.pegasys.artemis.datastructures.blocks.Eth1DataVote;
import tech.pegasys.artemis.datastructures.blocks.ProposalSignedData;
import tech.pegasys.artemis.statetransition.BeaconState;
import tech.pegasys.artemis.util.bls.BLSVerify;

public class BlockProcessorUtil {

  /**
   * Spec:
   * https://github.com/ethereum/eth2.0-specs/blob/master/specs/core/0_beacon-chain.md#proposer-signature
   *
   * @param state
   * @param block
   */
  public static boolean verify_signature(BeaconState state, BeaconBlock block) {
    // Let block_without_signature_root be the hash_tree_root of block where
    // block.signature is set
    // to EMPTY_SIGNATURE.
    block.setSignature(Constants.EMPTY_SIGNATURE);
    Bytes32 blockHash = TreeHashUtil.hash_tree_root(block.toBytes());
    // Let proposal_root = hash_tree_root(ProposalSignedData(state.slot,
    // BEACON_CHAIN_SHARD_NUMBER,
    // block_without_signature_root)).
    ProposalSignedData signedData =
        new ProposalSignedData(
            UnsignedLong.valueOf(state.getSlot()), Constants.BEACON_CHAIN_SHARD_NUMBER, blockHash);
    Bytes32 proposalRoot = TreeHashUtil.hash_tree_root(signedData.getBlock_hash());
    // Verify that
    // bls_verify(pubkey=state.validator_registry[get_beacon_proposer_index(state,
    // state.slot)].pubkey, message=proposal_root, signature=block.signature,
    // domain=get_domain(state.fork,
    // state.slot, DOMAIN_PROPOSAL)).
    int proposerIndex =
        BeaconState.get_beacon_proposer_index(state, Math.toIntExact(state.getSlot()));
    Bytes48 pubkey = state.getValidator_registry().get(proposerIndex).getPubkey();
    return BLSVerify.bls_verify(
        pubkey, proposalRoot, block.getSignature(), Constants.DOMAIN_PROPOSAL);
  }

  /**
   * Spec: https://github.com/ethereum/eth2.0-specs/blob/master/specs/core/0_beacon-chain.md#randao
   *
   * @param state
   * @param block
   */
  public static void verify_and_update_randao(BeaconState state, BeaconBlock block) {
    // Let proposer = state.validator_registry[get_beacon_proposer_index(state, state.slot)].
    int proposerIndex =
        BeaconState.get_beacon_proposer_index(state, Math.toIntExact(state.getSlot()));
    Bytes48 pubkey = state.getValidator_registry().get(proposerIndex).getPubkey();
    long epoch = BeaconStateUtil.get_current_epoch(state);
    Bytes32 epochBytes = Bytes32.wrap(Bytes.minimalBytes(epoch));
    // Verify that bls_verify(pubkey=proposer.pubkey,
    // message=int_to_bytes32(get_current_epoch(state)), signature=block.randao_reveal, domain=
    // get_domain(state.fork, get_current_epoch(state), DOMAIN_RANDAO)).
    BLSVerify.bls_verify(pubkey, epochBytes, block.getRandao_reveal(), Constants.DOMAIN_RANDAO);
    // state.latest_randao_mixes[get_current_epoch(state) % LATEST_RANDAO_MIXES_LENGTH] =
    // xor(get_randao_mix(state, get_current_epoch(state)), hash(block.randao_reveal))
    int index = toIntExact(epoch) % Constants.LATEST_RANDAO_MIXES_LENGTH;
    Bytes32 latest_randao_mixes = state.getLatest_randao_mixes().get(index);
    state.getLatest_randao_mixes().set(index, latest_randao_mixes.xor(Hash.keccak256(epochBytes)));
  }

<<<<<<< HEAD
  public static void tally_eth1_receipt_root_vote(BeaconState state, BeaconBlock block) {}
=======
  /**
   * https://github.com/ethereum/eth2.0-specs/blob/master/specs/core/0_beacon-chain.md#eth1-data
   *
   * @param state
   * @param block
   */
  public static void tally_pow_receipt_root_vote(BeaconState state, BeaconBlock block) {
    /*
     Eth1 data
     If block.eth1_data equals eth1_data_vote.eth1_data for some eth1_data_vote
       in state.eth1_data_votes, set eth1_data_vote.vote_count += 1.
     Otherwise, append to state.eth1_data_votes
       a new Eth1DataVote(eth1_data=block.eth1_data, vote_count=1).
    */

    boolean exists = false;
    List<Eth1DataVote> votes = state.getEth1_data_votes();
    for (Eth1DataVote vote : votes) {
      if (block.getEth1Data().equals(vote.getEth1_data())) {
        UnsignedLong voteCount = vote.getVote_count().plus(UnsignedLong.ONE);
        vote.setVote_count(voteCount);
        exists = true;
        break;
      }
    }
    if (!exists) {
      votes.add(new Eth1DataVote(block.getEth1Data(), UnsignedLong.ONE));
    }
  }
>>>>>>> 035a1bc5
}<|MERGE_RESOLUTION|>--- conflicted
+++ resolved
@@ -85,17 +85,13 @@
     Bytes32 latest_randao_mixes = state.getLatest_randao_mixes().get(index);
     state.getLatest_randao_mixes().set(index, latest_randao_mixes.xor(Hash.keccak256(epochBytes)));
   }
-
-<<<<<<< HEAD
-  public static void tally_eth1_receipt_root_vote(BeaconState state, BeaconBlock block) {}
-=======
   /**
    * https://github.com/ethereum/eth2.0-specs/blob/master/specs/core/0_beacon-chain.md#eth1-data
    *
    * @param state
    * @param block
    */
-  public static void tally_pow_receipt_root_vote(BeaconState state, BeaconBlock block) {
+  public static void tally_eth1_receipt_root_vote(BeaconState state, BeaconBlock block) {
     /*
      Eth1 data
      If block.eth1_data equals eth1_data_vote.eth1_data for some eth1_data_vote
@@ -107,7 +103,7 @@
     boolean exists = false;
     List<Eth1DataVote> votes = state.getEth1_data_votes();
     for (Eth1DataVote vote : votes) {
-      if (block.getEth1Data().equals(vote.getEth1_data())) {
+      if (block.getEth1_data().equals(vote.getEth1_data())) {
         UnsignedLong voteCount = vote.getVote_count().plus(UnsignedLong.ONE);
         vote.setVote_count(voteCount);
         exists = true;
@@ -115,8 +111,7 @@
       }
     }
     if (!exists) {
-      votes.add(new Eth1DataVote(block.getEth1Data(), UnsignedLong.ONE));
+      votes.add(new Eth1DataVote(block.getEth1_data(), UnsignedLong.ONE));
     }
   }
->>>>>>> 035a1bc5
 }