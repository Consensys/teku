--- conflicted
+++ resolved
@@ -21,29 +21,10 @@
 import net.consensys.cava.bytes.Bytes32;
 import tech.pegasys.artemis.datastructures.Constants;
 import tech.pegasys.artemis.datastructures.blocks.BeaconBlock;
-<<<<<<< HEAD
-import tech.pegasys.artemis.datastructures.state.Validator;
-import tech.pegasys.artemis.datastructures.state.Validators;
-=======
->>>>>>> 06c4a5dd
 import tech.pegasys.artemis.statetransition.BeaconState;
 import tech.pegasys.artemis.statetransition.StateTransitionException;
 
 public class SlotProcessorUtil {
-
-<<<<<<< HEAD
-  public static void updateProposerRandaoLayer(BeaconState state) {
-    int currSlot = toIntExact(state.getSlot());
-    int proposerIndex = BeaconState.get_beacon_proposer_index(state, currSlot);
-
-    Validators validators = state.getValidator_registry();
-    Validator proposerRecord = validators.get(proposerIndex);
-    // todo update methods following the 0.01 updates
-    //    proposerRecord.setRandao_layers(proposerRecord.getRandao_layers().plus(UnsignedLong.ONE));
-  }
-
-=======
->>>>>>> 06c4a5dd
   public static void updateLatestRandaoMixes(BeaconState state) {
     int currSlot = toIntExact(state.getSlot());
     ArrayList<Bytes32> latestRandaoMixes = state.getLatest_randao_mixes();
