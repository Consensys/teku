--- conflicted
+++ resolved
@@ -13,42 +13,4 @@
 
 package tech.pegasys.artemis.statetransition.util;
 
-<<<<<<< HEAD
-import static tech.pegasys.artemis.datastructures.Constants.LATEST_BLOCK_ROOTS_LENGTH;
-
-import java.util.List;
-import org.apache.tuweni.bytes.Bytes32;
-import tech.pegasys.artemis.datastructures.Constants;
-import tech.pegasys.artemis.datastructures.state.BeaconState;
-import tech.pegasys.artemis.datastructures.util.BeaconStateUtil;
-
-public final class SlotProcessorUtil {
-
-  public static void updateBlockRoots(BeaconState state, Bytes32 previous_block_root)
-      throws SlotProcessingException {
-
-    if (state.getSlot() > Constants.GENESIS_SLOT) {
-      List<Bytes32> latest_block_roots = state.getLatest_block_roots();
-
-      latest_block_roots.set(
-          Math.toIntExact((state.getSlot() - 1) % Constants.LATEST_BLOCK_ROOTS_LENGTH),
-          previous_block_root);
-      state.setLatest_block_roots(latest_block_roots);
-    }
-
-    if (state.getSlot() % LATEST_BLOCK_ROOTS_LENGTH == 0) {
-      List<Bytes32> batched_block_roots = state.getBatched_block_roots();
-      List<Bytes32> latest_block_roots = state.getLatest_block_roots();
-      if (batched_block_roots != null && latest_block_roots != null) {
-        Bytes32 merkle_root = BeaconStateUtil.merkle_root(latest_block_roots);
-        batched_block_roots.add(merkle_root);
-      } else
-        throw new SlotProcessingException(
-            "SlotProcessingException: BeaconState cannot be updated due to "
-                + "batched_block_roots and latest_block_roots returning a null");
-    }
-  }
-}
-=======
-public final class SlotProcessorUtil {}
->>>>>>> 9f188000
+public final class SlotProcessorUtil {}