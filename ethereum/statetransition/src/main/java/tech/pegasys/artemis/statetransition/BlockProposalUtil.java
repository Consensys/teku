--- conflicted
+++ resolved
@@ -25,11 +25,8 @@
 import tech.pegasys.artemis.datastructures.blocks.BeaconBlock;
 import tech.pegasys.artemis.datastructures.blocks.BeaconBlockBody;
 import tech.pegasys.artemis.datastructures.blocks.BeaconBlockBodyLists;
-<<<<<<< HEAD
 import tech.pegasys.artemis.datastructures.blocks.Eth1Data;
-=======
 import tech.pegasys.artemis.datastructures.blocks.SignedBeaconBlock;
->>>>>>> 1b30ae4c
 import tech.pegasys.artemis.datastructures.operations.Attestation;
 import tech.pegasys.artemis.datastructures.operations.Deposit;
 import tech.pegasys.artemis.datastructures.operations.ProposerSlashing;
@@ -104,12 +101,8 @@
         signer,
         newSlot,
         previousState,
-<<<<<<< HEAD
-        parentBlockSigningRoot,
+        parentBlockRoot,
         StartupUtil.get_eth1_data_stub(previousState, newEpoch),
-=======
-        parentBlockRoot,
->>>>>>> 1b30ae4c
         BeaconBlockBodyLists.createAttestations(),
         BeaconBlockBodyLists.createProposerSlashings(),
         BeaconBlockBodyLists.createDeposits());
