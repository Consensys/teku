--- conflicted
+++ resolved
@@ -15,14 +15,11 @@
 
 import static tech.pegasys.artemis.statetransition.util.ForkChoiceUtil.on_block;
 
-<<<<<<< HEAD
 import com.google.common.eventbus.EventBus;
 import com.google.common.primitives.UnsignedLong;
 import org.apache.logging.log4j.LogManager;
 import org.apache.logging.log4j.Logger;
 import tech.pegasys.artemis.data.BlockProcessingRecord;
-=======
->>>>>>> 3f2314cf
 import tech.pegasys.artemis.datastructures.blocks.BeaconBlock;
 import tech.pegasys.artemis.statetransition.events.BlockImportedEvent;
 import tech.pegasys.artemis.statetransition.util.ForkChoiceUtil;
@@ -32,10 +29,12 @@
 public class BlockImporter {
   private static final Logger LOG = LogManager.getLogger();
   private final ChainStorageClient storageClient;
+  private final EventBus eventBus;
   private final StateTransition stateTransition = new StateTransition(false);
 
-  public BlockImporter(ChainStorageClient storageClient) {
+  public BlockImporter(ChainStorageClient storageClient, EventBus eventBus) {
     this.storageClient = storageClient;
+    this.eventBus = eventBus;
   }
 
   /**
@@ -59,18 +58,11 @@
   }
 
   public void importBlock(BeaconBlock block) throws StateTransitionException {
-<<<<<<< HEAD
     LOG.trace("Import block at slot {}: {}", block.getSlot(), block);
-    Store.Transaction transaction = storageClient.getStore().startTransaction();
+    Store.Transaction transaction = storageClient.startStoreTransaction();
     final BlockProcessingRecord record = on_block(transaction, block, stateTransition);
-    final StoreDiskUpdateEvent storeEvent = transaction.commit();
-    eventBus.post(storeEvent);
+    transaction.commit().join();
     eventBus.post(new BlockImportedEvent(block));
     eventBus.post(record);
-=======
-    Store.Transaction transaction = storageClient.startStoreTransaction();
-    on_block(transaction, block, stateTransition);
-    transaction.commit().join();
->>>>>>> 3f2314cf
   }
 }