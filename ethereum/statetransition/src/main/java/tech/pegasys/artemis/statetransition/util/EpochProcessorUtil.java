/*
 * Copyright 2019 ConsenSys AG.
 *
 * Licensed under the Apache License, Version 2.0 (the "License"); you may not use this file except in compliance with
 * the License. You may obtain a copy of the License at
 *
 * http://www.apache.org/licenses/LICENSE-2.0
 *
 * Unless required by applicable law or agreed to in writing, software distributed under the License is distributed on
 * an "AS IS" BASIS, WITHOUT WARRANTIES OR CONDITIONS OF ANY KIND, either express or implied. See the License for the
 * specific language governing permissions and limitations under the License.
 */

package tech.pegasys.artemis.statetransition.util;

import static java.lang.Math.toIntExact;

import com.google.common.base.Function;
import com.google.common.base.Predicate;
import com.google.common.collect.Collections2;
import com.google.common.collect.Lists;
import java.util.ArrayList;
import java.util.Collections;
import java.util.Comparator;
import java.util.List;
import java.util.ListIterator;
import java.util.Map;
import java.util.stream.Collectors;
import java.util.stream.IntStream;
import java.util.stream.LongStream;
import net.consensys.cava.bytes.Bytes32;
import org.apache.logging.log4j.Level;
import tech.pegasys.artemis.datastructures.Constants;
import tech.pegasys.artemis.datastructures.blocks.BeaconBlock;
import tech.pegasys.artemis.datastructures.blocks.Eth1DataVote;
import tech.pegasys.artemis.datastructures.state.BeaconState;
import tech.pegasys.artemis.datastructures.state.Crosslink;
import tech.pegasys.artemis.datastructures.state.CrosslinkCommittee;
import tech.pegasys.artemis.datastructures.state.PendingAttestation;
import tech.pegasys.artemis.datastructures.state.Validator;
import tech.pegasys.artemis.datastructures.util.AttestationUtil;
import tech.pegasys.artemis.datastructures.util.BeaconStateUtil;
import tech.pegasys.artemis.datastructures.util.ValidatorsUtil;
import tech.pegasys.artemis.util.alogger.ALogger;
import tech.pegasys.artemis.util.hashtree.HashTreeUtil;

public final class EpochProcessorUtil {
  private static final ALogger LOG = new ALogger(EpochProcessorUtil.class.getName());

  /**
   * update eth1Data state fields. spec:
   * https://github.com/ethereum/eth2.0-specs/blob/v0.1/specs/core/0_beacon-chain.md#eth1-data-1
   *
   * @param state
   * @throws EpochProcessingException
   */
  public static void updateEth1Data(BeaconState state) throws EpochProcessingException {
    long next_epoch = BeaconStateUtil.get_next_epoch(state);
    if (next_epoch % Constants.EPOCHS_PER_ETH1_VOTING_PERIOD == 0) {
      List<Eth1DataVote> eth1_data_votes = state.getEth1_data_votes();
      for (Eth1DataVote eth1_data_vote : eth1_data_votes) {
        if (eth1_data_vote.getVote_count() * 2
            > Constants.EPOCHS_PER_ETH1_VOTING_PERIOD * Constants.SLOTS_PER_EPOCH) {
          state.setLatest_eth1_data(eth1_data_vote.getEth1_data());
        }
      }

      state.setEth1_data_votes(new ArrayList<>());
    }
  }

  /**
   * Update Justification state fields
   *
   * @param state
   * @throws EpochProcessingException
   */
  public static void updateJustification(BeaconState state, BeaconBlock block)
      throws EpochProcessingException {
    try {
      long current_epoch = BeaconStateUtil.get_current_epoch(state);
      long previous_epoch = BeaconStateUtil.get_previous_epoch(state);

      // Get previous and current epoch total balances
      List<Integer> current_active_validators =
          ValidatorsUtil.get_active_validator_indices(state.getValidator_registry(), current_epoch);
      List<Integer> previous_active_validators =
          ValidatorsUtil.get_active_validator_indices(
              state.getValidator_registry(), previous_epoch);
      long current_total_balance =
          BeaconStateUtil.get_total_balance(state, current_active_validators);
      long previous_total_balance =
          BeaconStateUtil.get_total_balance(state, previous_active_validators);

      // Update justification bitfield
      long new_justified_epoch = state.getJustified_epoch();
      long justification_bitfield = state.getJustification_bitfield();
      justification_bitfield = justification_bitfield << 1;

      if (AttestationUtil.get_previous_epoch_boundary_attesting_balance(state) * 3
          >= previous_total_balance * 2) {
        justification_bitfield = justification_bitfield | 2;
        new_justified_epoch = previous_epoch;
      }
      if (AttestationUtil.get_current_epoch_boundary_attesting_balance(state) * 3
          >= current_total_balance * 2) {
        justification_bitfield = justification_bitfield | 1;
        new_justified_epoch = current_epoch;
      }

      state.setJustification_bitfield(justification_bitfield);

      // Update last finalized epoch if possible
      long previous_justified_epoch = state.getPrevious_justified_epoch();
      long justified_epoch = state.getJustified_epoch();

      if (justification_bitfield >>> 1 % 8 == 7 && previous_justified_epoch == previous_epoch - 2) {
        state.setFinalized_epoch(previous_justified_epoch);
      }
      if (justification_bitfield >>> 1 % 4 == 3 && previous_justified_epoch == previous_epoch - 1) {
        state.setFinalized_epoch(previous_justified_epoch);
      }
      if (justification_bitfield % 8 == 7 && justified_epoch == previous_epoch - 1) {
        state.setFinalized_epoch(justified_epoch);
      }
      if (justification_bitfield % 4 == 3 && justified_epoch == previous_epoch) {
        state.setFinalized_epoch(justified_epoch);
      }

      // Update state justification variables
      state.setPrevious_justified_epoch(state.getJustified_epoch());
      state.setJustified_epoch(new_justified_epoch);
    } catch (IllegalArgumentException e) {
      LOG.log(Level.WARN, "EpochProcessingException thrown in updateJustification()");
      throw new EpochProcessingException(e);
    }
  }

  /**
   * https://github.com/ethereum/eth2.0-specs/blob/v0.1/specs/core/0_beacon-chain.md#crosslinks
   *
   * @param state
   */
  public static void updateCrosslinks(BeaconState state) throws EpochProcessingException {
    try {
      long previous_epoch = BeaconStateUtil.get_previous_epoch(state);
      long next_epoch = BeaconStateUtil.get_next_epoch(state);

<<<<<<< HEAD
      for (long curr_slot = BeaconStateUtil.get_epoch_start_slot(previous_epoch);
          curr_slot < BeaconStateUtil.get_epoch_start_slot(next_epoch);
          curr_slot = curr_slot + 1) {
        List<CrosslinkCommittee> crosslink_committees_at_slot =
            BeaconStateUtil.get_crosslink_committees_at_slot(state, curr_slot);
        for (CrosslinkCommittee committee : crosslink_committees_at_slot) {
          if (AttestationUtil.total_attesting_balance(state, committee) * 3L
              >= BeaconStateUtil.get_total_balance(state, committee) * 2L) {
            long shard = committee.getShard();
=======
      for (UnsignedLong curr_slot = BeaconStateUtil.get_epoch_start_slot(previous_epoch);
          curr_slot.compareTo(BeaconStateUtil.get_epoch_start_slot(next_epoch)) < 0;
          curr_slot = curr_slot.plus(UnsignedLong.ONE)) {
        LOG.log(Level.DEBUG, "current slot: " + curr_slot.toString());
        List<CrosslinkCommittee> crosslink_committees_at_slot =
            BeaconStateUtil.get_crosslink_committees_at_slot(state, curr_slot);
        for (CrosslinkCommittee committee : crosslink_committees_at_slot) {
          LOG.log(Level.DEBUG, "Committee Shard: " + committee.getShard().toString());
          LOG.log(
              Level.DEBUG,
              "Total Attesting Balance: "
                  + AttestationUtil.total_attesting_balance(state, committee));
          LOG.log(Level.DEBUG, "committee: " + committee.getCommittee());
          LOG.log(
              Level.DEBUG, "Total Balance: " + BeaconStateUtil.get_total_balance(state, committee));
          if (AttestationUtil.total_attesting_balance(state, committee)
                  .times(UnsignedLong.valueOf(3L))
                  .compareTo(
                      BeaconStateUtil.get_total_balance(state, committee)
                          .times(UnsignedLong.valueOf(2L)))
              >= 0) {
            UnsignedLong shard = committee.getShard();
>>>>>>> 17819699
            state
                .getLatest_crosslinks()
                .set(
                    toIntExact(shard) % Constants.SHARD_COUNT,
                    new Crosslink(
                        BeaconStateUtil.get_current_epoch(state),
                        AttestationUtil.winning_root(state, committee)));
          }
        }
      }
    } catch (IllegalArgumentException e) {
      LOG.log(Level.WARN, "EpochProcessingException thrown in updateCrosslinks()");
      throw new EpochProcessingException(e);
    }
  }

  static Function<Integer, Long> apply_inactivity_penalty(
      BeaconState state, long epochs_since_finality, long previous_total_balance) {
    return index ->
        get_inactivity_penality(state, index, epochs_since_finality, previous_total_balance);
  }

  static Function<Integer, Long> apply_base_penalty(
      BeaconState state, long epochs_since_finality, long previous_total_balance) {
    return index -> base_reward(state, index, previous_total_balance);
  }

  static Function<Integer, Long> apply_inactivity_base_penalty(
      BeaconState state, long epochs_since_finality, long previous_total_balance) {
    return index ->
        2L * get_inactivity_penality(state, index, epochs_since_finality, previous_total_balance)
            + base_reward(state, index, previous_total_balance);
  }

  static Function<Integer, Long> apply_inclusion_base_penalty(
      BeaconState state, long epochs_since_finality, long previous_total_balance) {
    return index -> {
      long inclusion_distance = 0;
      try {
        inclusion_distance = AttestationUtil.inclusion_distance(state, index);
      } catch (Exception e) {
        LOG.log(Level.WARN, "apply_inclusion_base_penalty(): " + e);
      }
      return base_reward(state, index, previous_total_balance)
          * Constants.MIN_ATTESTATION_INCLUSION_DELAY
          / inclusion_distance;
    };
  }

  // Helper method for justificationAndFinalization()
  static void case_one_penalties_and_rewards(
      BeaconState state,
      List<Long> balances,
      long previous_total_balance,
      long previous_balance,
      List<Integer> previous_indices) {
    long reward_delta = 0;

    // make a list of integers from 0 to numberOfValidators
    List<Integer> missing_indices =
        IntStream.range(0, state.getValidator_registry().size())
            .boxed()
            .collect(Collectors.toList());

    // apply rewards to validator indices in the list
    for (int index : previous_indices) {
      reward_delta =
          base_reward(state, index, previous_total_balance)
              * previous_balance
              / previous_total_balance;
      apply_penalty_or_reward(balances, index, reward_delta, true);
      missing_indices.remove(missing_indices.indexOf(index));
    }

    // apply penalties to active validator indices not in the list
    for (int index : missing_indices) {
      if (ValidatorsUtil.is_active_validator_index(
          state, index, BeaconStateUtil.get_current_epoch(state))) {
        reward_delta =
            base_reward(state, index, previous_total_balance)
                * previous_balance
                / previous_total_balance;
        apply_penalty_or_reward(balances, index, reward_delta, false);
      }
    }
  }

  // Helper method for justificationAndFinalization()
  static void case_two_penalties(
      BeaconState state,
      List<Long> balances,
      List<Integer> validator_indices,
      Function<Integer, Long> penalty) {

    long penalty_delta = 0;
    for (int index : validator_indices) {
      penalty_delta = penalty.apply(index);
      apply_penalty_or_reward(balances, index, penalty_delta, false);
    }
  }

  // Helper method for justificationAndFinalization()
  static void apply_penalty_or_reward(
      List<Long> balances, int index, long delta_balance, Boolean reward) {
    long balance = balances.get(index);
    if (reward) {
      // TODO: add check for overflow
      balance = balance + delta_balance;
    } else {
      // TODO: add check for underflow
      balance = balance - delta_balance;
    }
    balances.set(index, balance);
  }

  /**
   * Rewards and penalties applied with respect to justification and finalization. Spec:
   * https://github.com/ethereum/eth2.0-specs/blob/v0.1/specs/core/0_beacon-chain.md#justification-and-finalization
   *
   * @param state
   */
  public static void justificationAndFinalization(BeaconState state, long previous_total_balance)
      throws EpochProcessingException {
    try {
      long epochs_since_finality =
          BeaconStateUtil.get_next_epoch(state) - state.getFinalized_epoch();
      List<Long> balances = state.getValidator_balances();

      // Case 1: epochs_since_finality <= 4:
      if (epochs_since_finality <= 4L) {
        // Expected FFG source
        long previous_balance = AttestationUtil.get_previous_epoch_attesting_balance(state);
        List<Integer> previous_indices = AttestationUtil.get_previous_epoch_attester_indices(state);
        case_one_penalties_and_rewards(
            state, balances, previous_total_balance, previous_balance, previous_indices);

        // Expected FFG target
        previous_balance = AttestationUtil.get_previous_epoch_boundary_attesting_balance(state);
        previous_indices = AttestationUtil.get_previous_epoch_boundary_attester_indices(state);
        case_one_penalties_and_rewards(
            state, balances, previous_total_balance, previous_balance, previous_indices);

        // Expected beacon chain head
        previous_balance = AttestationUtil.get_previous_epoch_head_attesting_balance(state);
        previous_indices = AttestationUtil.get_previous_epoch_head_attester_indices(state);
        case_one_penalties_and_rewards(
            state, balances, previous_total_balance, previous_balance, previous_indices);

        // Inclusion distance
        long reward_delta = 0;
        previous_indices = AttestationUtil.get_previous_epoch_attester_indices(state);
        for (int index : previous_indices) {
          long inclusion_distance = AttestationUtil.inclusion_distance(state, index);
          reward_delta =
              base_reward(state, index, previous_total_balance)
                  * Constants.MIN_ATTESTATION_INCLUSION_DELAY
                  / inclusion_distance;
          apply_penalty_or_reward(balances, index, reward_delta, true);
        }

        // Case 2: epochs_since_finality > 4:
      } else if (epochs_since_finality > 4L) {

        Predicate<Integer> active_validators_filter =
            index -> {
              return ValidatorsUtil.is_active_validator_index(
                  state, index, BeaconStateUtil.get_current_epoch(state));
            };

        Predicate<Integer> slashed_filter =
            index -> {
              Validator validator = state.getValidator_registry().get(index);
              return validator.isSlashed() == true;
            };

        // prev epoch justified attester
        List<Integer> validator_indices =
            AttestationUtil.get_previous_epoch_attester_indices(state);
        // find all validators not present in the list
        validator_indices = ValidatorsUtil.get_validators_not_present(validator_indices);
        // remove inactive validator indices
        validator_indices =
            Lists.newArrayList(Collections2.filter(validator_indices, active_validators_filter));
        // apply penalty
        case_two_penalties(
            state,
            balances,
            validator_indices,
            apply_inactivity_penalty(state, epochs_since_finality, previous_total_balance));

        // prev epoch boundary attester
        validator_indices = AttestationUtil.get_previous_epoch_boundary_attester_indices(state);
        // find all validators not present in the list
        validator_indices = ValidatorsUtil.get_validators_not_present(validator_indices);
        // remove inactive validator indices
        validator_indices =
            Lists.newArrayList(Collections2.filter(validator_indices, active_validators_filter));
        // apply penalty
        case_two_penalties(
            state,
            balances,
            validator_indices,
            apply_inactivity_penalty(state, epochs_since_finality, previous_total_balance));

        // prev epoch head attester
        validator_indices = AttestationUtil.get_previous_epoch_head_attester_indices(state);
        // find all validators not present in the list
        validator_indices = ValidatorsUtil.get_validators_not_present(validator_indices);
        // remove inactive validator indices
        validator_indices =
            Lists.newArrayList(Collections2.filter(validator_indices, active_validators_filter));
        // apply penalty
        case_two_penalties(
            state,
            balances,
            validator_indices,
            apply_base_penalty(state, epochs_since_finality, previous_total_balance));

        // all validator indices
        List<Integer> all_validator_indices =
            IntStream.range(0, state.getValidator_registry().size())
                .boxed()
                .collect(Collectors.toList());
        // remove inactive validator indices
        validator_indices =
            Lists.newArrayList(
                Collections2.filter(all_validator_indices, active_validators_filter));
        // remove validators that were not slashed in this epoch or a previous one
        validator_indices =
            Lists.newArrayList(Collections2.filter(validator_indices, slashed_filter));
        // apply penalty
        case_two_penalties(
            state,
            balances,
            validator_indices,
            apply_inactivity_base_penalty(state, epochs_since_finality, previous_total_balance));

        // prev epoch attester indices
        validator_indices = AttestationUtil.get_previous_epoch_head_attester_indices(state);
        // apply penalty
        case_two_penalties(
            state,
            balances,
            validator_indices,
            apply_inclusion_base_penalty(state, epochs_since_finality, previous_total_balance));
      }
    } catch (IllegalArgumentException e) {
      LOG.log(Level.WARN, "EpochProcessingException thrown in justificationAndFinalization()");
      throw new EpochProcessingException(e);
    }
  }

  /**
   * applys the attestation inclusion reward to all eligible attestors
   *
   * @param state
   * @param previous_total_balance
   */
  public static void attestionInclusion(BeaconState state, long previous_total_balance)
      throws EpochProcessingException {
    try {
      List<Integer> previous_indices = AttestationUtil.get_previous_epoch_attester_indices(state);
      for (int index : previous_indices) {
        long inclusion_slot = AttestationUtil.inclusion_slot(state, index);
        int proposer_index = BeaconStateUtil.get_beacon_proposer_index(state, inclusion_slot);
        List<Long> balances = state.getValidator_balances();
        long balance = balances.get(proposer_index);
        long reward =
            base_reward(state, index, previous_total_balance)
                / Constants.ATTESTATION_INCLUSION_REWARD_QUOTIENT;
        balance += reward;
        balances.set(proposer_index, balance);
      }
    } catch (IllegalArgumentException e) {
      LOG.log(Level.WARN, "EpochProcessingException thrown in attestationInclusion()");
      throw new EpochProcessingException(e);
    }
  }

  /**
   * Rewards and penalties applied with respect to crosslinks. Spec:
   * https://github.com/ethereum/eth2.0-specs/blob/v0.1/specs/core/0_beacon-chain.md#justification-and-finalization
   *
   * @param state
   */
  public static void crosslinkRewards(BeaconState state, long previous_total_balance)
      throws EpochProcessingException {
    try {
      Long previous_epoch_start_slot =
          BeaconStateUtil.get_epoch_start_slot(BeaconStateUtil.get_previous_epoch(state));
      Long current_epoch_start_slot =
          BeaconStateUtil.get_epoch_start_slot(BeaconStateUtil.get_current_epoch(state));
      List<Long> slot_range =
          LongStream.range(previous_epoch_start_slot, current_epoch_start_slot)
              .boxed()
              .collect(Collectors.toList());
      for (Long slot : slot_range) {
        List<CrosslinkCommittee> crosslink_committees_at_slot =
            BeaconStateUtil.get_crosslink_committees_at_slot(state, slot, false);
        for (CrosslinkCommittee crosslink_committee : crosslink_committees_at_slot) {
          Map<Integer, Integer> attester_indices =
              AttestationUtil.attesting_validators(state, crosslink_committee).stream()
                  .collect(Collectors.toMap(i -> i, i -> i));
          for (Integer index : crosslink_committee.getCommittee()) {
            List<Long> balances = state.getValidator_balances();
            long balance = balances.get(index);
            if (attester_indices.containsKey(index)) {
              long reward =
                  base_reward(state, index, previous_total_balance)
                      * AttestationUtil.get_total_attesting_balance(
                          state, crosslink_committee.getCommittee())
                      / BeaconStateUtil.get_total_balance(state, crosslink_committee);
              balance += reward;
            } else {
              balance -= base_reward(state, index, previous_total_balance);
            }
          }
        }
      }
    } catch (IllegalArgumentException e) {
      LOG.log(Level.WARN, "EpochProcessingException thrown in crosslinkRewards()");
      throw new EpochProcessingException(e);
    }
  }

  /**
   * Iterate through the validator registry and eject active validators with balance below
   * ``EJECTION_BALANCE``.
   *
   * @param state
   */
  public static void process_ejections(BeaconState state) throws EpochProcessingException {
    try {
      long currentEpoch = BeaconStateUtil.get_current_epoch(state);
      List<Integer> active_validator_indices =
          ValidatorsUtil.get_active_validator_indices(state.getValidator_registry(), currentEpoch);
      List<Long> balances = state.getValidator_balances();

      active_validator_indices.forEach(
          index -> {
            if (balances.get(index).compareTo(Constants.EJECTION_BALANCE) < 0) {
              BeaconStateUtil.exit_validator(state, index);
            }
          });
    } catch (IllegalArgumentException e) {
      LOG.log(Level.WARN, "EpochProcessingException thrown in process_ejections()");
      throw new EpochProcessingException(e);
    }
  }

  /**
   * This method updates various state variables before it is determined if the validator_regictry
   * needs to be updated
   *
   * @param state
   */
  public static void previousStateUpdates(BeaconState state) {
    long current_calculation_epoch = state.getCurrent_shuffling_epoch();
    state.setPrevious_shuffling_epoch(current_calculation_epoch);

    long current_epoch_start_shard = state.getCurrent_shuffling_start_shard();
    state.setPrevious_shuffling_start_shard(current_epoch_start_shard);

    Bytes32 current_epoch_seed = state.getCurrent_shuffling_seed();
    state.setPrevious_shuffling_seed(current_epoch_seed);
  }

  /**
   * This method determins if the validator registry should be updated
   *
   * @param state
   */
  public static Boolean shouldUpdateValidatorRegistry(BeaconState state)
      throws EpochProcessingException {
    try {
      Boolean check1 = false;
      long finalized_epoch = state.getFinalized_epoch();
      long validator_registry_update_epoch = state.getValidator_registry_update_epoch();
      check1 = finalized_epoch > validator_registry_update_epoch;

      Boolean check2 = false;
      long committee_count = BeaconStateUtil.get_current_epoch_committee_count(state);
      List<Integer> comnmittee_range =
          IntStream.range(0, toIntExact(committee_count)).boxed().collect(Collectors.toList());
      long SHARD_COUNT = Constants.SHARD_COUNT;
      for (Integer committee_offset : comnmittee_range) {
        long shard = (state.getCurrent_shuffling_start_shard() + committee_offset) % SHARD_COUNT;
        long crosslink_epoch = state.getLatest_crosslinks().get(toIntExact(shard)).getEpoch();
        if (crosslink_epoch > validator_registry_update_epoch) {
          check2 = true;
        } else {
          check2 = false;
          break;
        }
      }

      return check1 && check2;
    } catch (IllegalArgumentException e) {
      LOG.log(Level.WARN, "EpochProcessingException thrown in shouldUpdateValidatorRegistry()");
      throw new EpochProcessingException(e);
    }
  }

  /**
   * updates the validator registry and associated fields
   *
   * @param state
   */
  public static void update_validator_registry(BeaconState state) throws EpochProcessingException {
    try {
      long currentEpoch = BeaconStateUtil.get_current_epoch(state);
      List<Integer> active_validators =
          ValidatorsUtil.get_active_validator_indices(state.getValidator_registry(), currentEpoch);
      long total_balance = BeaconStateUtil.get_total_balance(state, active_validators);

      long max_balance_churn =
          Math.max(
              Constants.MAX_DEPOSIT_AMOUNT,
              total_balance / (2 * Constants.MAX_BALANCE_CHURN_QUOTIENT));

      // Activate validators within the allowable balance churn
      long balance_churn = 0;
      int index = 0;
      for (Validator validator : state.getValidator_registry()) {
        if (validator.getActivation_epoch() == Constants.FAR_FUTURE_EPOCH
            && state.getValidator_balances().get(index) >= Constants.MAX_DEPOSIT_AMOUNT) {
          balance_churn = balance_churn + BeaconStateUtil.get_effective_balance(state, index);
          if (balance_churn > max_balance_churn) break;
          BeaconStateUtil.activate_validator(state, validator, false);
        }
        index++;
      }

      // Exit validators within the allowable balance churn
      balance_churn = 0;
      index = 0;
      for (Validator validator : state.getValidator_registry()) {
        if (validator.getActivation_epoch() == Constants.FAR_FUTURE_EPOCH
            && validator.hasInitiatedExit()) {
          balance_churn = balance_churn + BeaconStateUtil.get_effective_balance(state, validator);
          if (balance_churn > max_balance_churn) break;
          BeaconStateUtil.exit_validator(state, index);
        }
        index++;
      }
      state.setValidator_registry_update_epoch(currentEpoch);
    } catch (IllegalArgumentException e) {
      LOG.log(Level.WARN, "EpochProcessingException thrown in update_validator_registry()");
      throw new EpochProcessingException(e);
    }
  }

  /**
   * this method updates state variables if the validator registry is updated
   *
   * @param state
   */
  public static void currentStateUpdatesAlt1(BeaconState state) throws EpochProcessingException {
    try {
      long epoch = BeaconStateUtil.get_next_epoch(state);
      state.setCurrent_shuffling_epoch(epoch);

      long SHARD_COUNT = Constants.SHARD_COUNT;
      long committee_count = BeaconStateUtil.get_current_epoch_committee_count(state);
      long current_epoch_start_shard =
          (state.getCurrent_shuffling_start_shard() + committee_count) % SHARD_COUNT;
      state.setCurrent_shuffling_start_shard(current_epoch_start_shard);

      Bytes32 current_epoch_seed = BeaconStateUtil.generate_seed(state, epoch);
      state.setCurrent_shuffling_seed(current_epoch_seed);
    } catch (IllegalArgumentException e) {
      LOG.log(Level.WARN, "EpochProcessingException thrown in currentStateUpdatesAlt1()");
      throw new EpochProcessingException(e);
    }
  }

  /**
   * this method updates state variables if the validator registry is NOT updated
   *
   * @param state
   */
  public static void currentStateUpdatesAlt2(BeaconState state) throws EpochProcessingException {
    try {
      long epochs_since_last_registry_update =
          BeaconStateUtil.get_current_epoch(state) - state.getValidator_registry_update_epoch();
      if (epochs_since_last_registry_update > 1
          && BeaconStateUtil.is_power_of_two(epochs_since_last_registry_update)) {
        long next_epoch = BeaconStateUtil.get_next_epoch(state);
        state.setCurrent_shuffling_epoch(next_epoch);
        Bytes32 current_epoch_seed = BeaconStateUtil.generate_seed(state, next_epoch);
        state.setCurrent_shuffling_seed(current_epoch_seed);
      }
    } catch (IllegalArgumentException e) {
      LOG.log(Level.WARN, "EpochProcessingException thrown in currentStateUpdatesAlt2()");
      throw new EpochProcessingException(e);
    }
  }

  /**
   * process the validator penalties and exits
   *
   * @param state
   */
  public static void process_penalties_and_exits(BeaconState state)
      throws EpochProcessingException {
    try {
      long currentEpoch = BeaconStateUtil.get_current_epoch(state);
      List<Integer> active_validators =
          ValidatorsUtil.get_active_validator_indices(state.getValidator_registry(), currentEpoch);

      long total_balance = BeaconStateUtil.get_total_balance(state, active_validators);

      ListIterator<Validator> itr = state.getValidator_registry().listIterator();
      while (itr.hasNext()) {
        int index = itr.nextIndex();
        Validator validator = itr.next();

        if (validator.isSlashed()
            && currentEpoch
                == validator.getWithdrawal_epoch() - Constants.LATEST_SLASHED_EXIT_LENGTH / 2) {
          int epoch_index = toIntExact(currentEpoch) % Constants.LATEST_SLASHED_EXIT_LENGTH;

          long total_at_start =
              state
                  .getLatest_slashed_balances()
                  .get((epoch_index + 1) % Constants.LATEST_SLASHED_EXIT_LENGTH);
          long total_at_end = state.getLatest_slashed_balances().get(epoch_index);
          long total_penalties = total_at_end - total_at_start;
          long penalty =
              BeaconStateUtil.get_effective_balance(state, validator)
                  * Math.min(total_penalties * 3, total_balance)
                  / total_balance;
          state
              .getValidator_balances()
              .set(index, state.getValidator_balances().get(index) - penalty);
        }
      }

      ArrayList<Validator> eligible_validators = new ArrayList<>();
      for (Validator validator : state.getValidator_registry()) {
        if (eligible(state, validator)) eligible_validators.add(validator);
      }
      Collections.sort(eligible_validators, Comparator.comparing(Validator::getExit_epoch));

      int withdrawn_so_far = 0;
      for (Validator validator : eligible_validators) {
        if (withdrawn_so_far >= Constants.MAX_EXIT_DEQUEUES_PER_EPOCH) break;
        BeaconStateUtil.prepare_validator_for_withdrawal(
            state, state.getValidator_registry().indexOf(validator));
        withdrawn_so_far += 1;
      }
    } catch (IllegalArgumentException e) {
      LOG.log(Level.WARN, "EpochProcessingException thrown in process_penalties_and_exits()");
      throw new EpochProcessingException(e);
    }
  }

  static boolean eligible(BeaconState state, Validator validator) {
    long currentEpoch = BeaconStateUtil.get_current_epoch(state);
    if (validator.getWithdrawal_epoch() != Constants.FAR_FUTURE_EPOCH) {
      return false;
    } else {
      return currentEpoch
          >= validator.getExit_epoch() + Constants.MIN_VALIDATOR_WITHDRAWABILITY_DELAY;
    }
  }

  /**
   * perform the final state updates for epoch processing
   *
   * @param state
   */
  public static void finalUpdates(BeaconState state) throws EpochProcessingException {
    try {
      long current_epoch = BeaconStateUtil.get_current_epoch(state);
      long next_epoch = BeaconStateUtil.get_next_epoch(state);
      long ENTRY_EXIT_DELAY = Constants.ACTIVATION_EXIT_DELAY;
      long LATEST_INDEX_ROOTS_LENGTH = Constants.LATEST_ACTIVE_INDEX_ROOTS_LENGTH;
      long LATEST_RANDAO_MIXES_LENGTH = Constants.LATEST_RANDAO_MIXES_LENGTH;
      long LATEST_PENALIZED_EXIT_LENGTH = Constants.LATEST_SLASHED_EXIT_LENGTH;

      // update hash tree root
      long index = (next_epoch + ENTRY_EXIT_DELAY) % LATEST_INDEX_ROOTS_LENGTH;
      List<Bytes32> latest_index_roots = state.getLatest_active_index_roots();
      Bytes32 root =
          HashTreeUtil.integerListHashTreeRoot(
              ValidatorsUtil.get_active_validator_indices(
                  state.getValidator_registry(), next_epoch + ENTRY_EXIT_DELAY));
      latest_index_roots.set(toIntExact(index), root);

      // update latest penalized balances
      index = next_epoch % LATEST_PENALIZED_EXIT_LENGTH;
      List<Long> latest_penalized_balances = state.getLatest_slashed_balances();
      long balance =
          latest_penalized_balances.get(toIntExact(current_epoch % LATEST_PENALIZED_EXIT_LENGTH));
      latest_penalized_balances.set(toIntExact(index), balance);

      // update latest randao mixes
      List<Bytes32> latest_randao_mixes = state.getLatest_randao_mixes();
      index = next_epoch % LATEST_RANDAO_MIXES_LENGTH;
      Bytes32 randao_mix = BeaconStateUtil.get_randao_mix(state, current_epoch);
      latest_randao_mixes.set(toIntExact(index), randao_mix);

      // remove old attestations
      List<PendingAttestation> pending_attestations = state.getLatest_attestations();
      List<PendingAttestation> remaining_attestations = new ArrayList<>();
      for (PendingAttestation attestation : pending_attestations) {
        if (!(BeaconStateUtil.slot_to_epoch(attestation.getData().getSlot()) < current_epoch)) {
          remaining_attestations.add(attestation);
        }
      }
      state.setLatest_attestations(remaining_attestations);
    } catch (IllegalArgumentException e) {
      LOG.log(Level.WARN, "EpochProcessingException thrown in finalUpdates()");
      throw new EpochProcessingException(e);
    }
  }

  /**
   * calculates the base reward for the supplied validator index
   *
   * @param state
   * @param index
   * @param previous_total_balance
   * @return
   */
  static long base_reward(BeaconState state, int index, long previous_total_balance) {
    long base_reward_quotient =
        BeaconStateUtil.integer_squareroot(previous_total_balance) / Constants.BASE_REWARD_QUOTIENT;
    return BeaconStateUtil.get_effective_balance(state, index) / base_reward_quotient / 5L;
  }

  /**
   * calculates the inactivity penalty for the supplied validator index
   *
   * @param state
   * @param index
   * @param epochs_since_finality
   * @param previous_total_balance
   * @return
   */
  static long get_inactivity_penality(
      BeaconState state, int index, long epochs_since_finality, long previous_total_balance) {
    return base_reward(state, index, previous_total_balance)
        + BeaconStateUtil.get_effective_balance(state, index)
            * epochs_since_finality
            / Constants.INACTIVITY_PENALTY_QUOTIENT
            / 2L;
  }
}<|MERGE_RESOLUTION|>--- conflicted
+++ resolved
@@ -146,25 +146,14 @@
       long previous_epoch = BeaconStateUtil.get_previous_epoch(state);
       long next_epoch = BeaconStateUtil.get_next_epoch(state);
 
-<<<<<<< HEAD
       for (long curr_slot = BeaconStateUtil.get_epoch_start_slot(previous_epoch);
           curr_slot < BeaconStateUtil.get_epoch_start_slot(next_epoch);
           curr_slot = curr_slot + 1) {
+        LOG.log(Level.DEBUG, "current slot: " + curr_slot);
         List<CrosslinkCommittee> crosslink_committees_at_slot =
             BeaconStateUtil.get_crosslink_committees_at_slot(state, curr_slot);
         for (CrosslinkCommittee committee : crosslink_committees_at_slot) {
-          if (AttestationUtil.total_attesting_balance(state, committee) * 3L
-              >= BeaconStateUtil.get_total_balance(state, committee) * 2L) {
-            long shard = committee.getShard();
-=======
-      for (UnsignedLong curr_slot = BeaconStateUtil.get_epoch_start_slot(previous_epoch);
-          curr_slot.compareTo(BeaconStateUtil.get_epoch_start_slot(next_epoch)) < 0;
-          curr_slot = curr_slot.plus(UnsignedLong.ONE)) {
-        LOG.log(Level.DEBUG, "current slot: " + curr_slot.toString());
-        List<CrosslinkCommittee> crosslink_committees_at_slot =
-            BeaconStateUtil.get_crosslink_committees_at_slot(state, curr_slot);
-        for (CrosslinkCommittee committee : crosslink_committees_at_slot) {
-          LOG.log(Level.DEBUG, "Committee Shard: " + committee.getShard().toString());
+          LOG.log(Level.DEBUG, "Committee Shard: " + committee.getShard());
           LOG.log(
               Level.DEBUG,
               "Total Attesting Balance: "
@@ -172,14 +161,9 @@
           LOG.log(Level.DEBUG, "committee: " + committee.getCommittee());
           LOG.log(
               Level.DEBUG, "Total Balance: " + BeaconStateUtil.get_total_balance(state, committee));
-          if (AttestationUtil.total_attesting_balance(state, committee)
-                  .times(UnsignedLong.valueOf(3L))
-                  .compareTo(
-                      BeaconStateUtil.get_total_balance(state, committee)
-                          .times(UnsignedLong.valueOf(2L)))
-              >= 0) {
-            UnsignedLong shard = committee.getShard();
->>>>>>> 17819699
+          if (AttestationUtil.total_attesting_balance(state, committee) * 3L
+              >= BeaconStateUtil.get_total_balance(state, committee) * 2L) {
+            long shard = committee.getShard();
             state
                 .getLatest_crosslinks()
                 .set(
