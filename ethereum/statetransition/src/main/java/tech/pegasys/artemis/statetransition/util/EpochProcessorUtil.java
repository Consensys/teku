--- conflicted
+++ resolved
@@ -42,17 +42,10 @@
 import static tech.pegasys.artemis.datastructures.util.BeaconStateUtil.slot_to_epoch;
 import static tech.pegasys.artemis.datastructures.util.ValidatorsUtil.get_active_validator_indices;
 
-<<<<<<< HEAD
-import com.google.common.base.Predicate;
-import com.google.common.collect.Collections2;
-import com.google.common.collect.Lists;
-import java.util.ArrayList;
-=======
 import com.google.common.primitives.UnsignedLong;
 import java.util.ArrayList;
 import java.util.Arrays;
 import java.util.Collections;
->>>>>>> 9f188000
 import java.util.Comparator;
 import java.util.HashMap;
 import java.util.HashSet;
@@ -60,13 +53,9 @@
 import java.util.Map;
 import java.util.stream.Collectors;
 import java.util.stream.IntStream;
-<<<<<<< HEAD
-import java.util.stream.LongStream;
-=======
 import net.consensys.cava.bytes.Bytes32;
 import net.consensys.cava.ssz.SSZ;
 import org.apache.commons.lang3.tuple.MutablePair;
->>>>>>> 9f188000
 import org.apache.logging.log4j.Level;
 import org.apache.tuweni.bytes.Bytes32;
 import org.checkerframework.checker.nullness.qual.Nullable;
@@ -91,17 +80,6 @@
    * @param state
    * @return
    */
-<<<<<<< HEAD
-  public static void updateEth1Data(BeaconState state) throws EpochProcessingException {
-    long next_epoch = BeaconStateUtil.get_next_epoch(state);
-    if (next_epoch % Constants.EPOCHS_PER_ETH1_VOTING_PERIOD == 0) {
-      List<Eth1DataVote> eth1_data_votes = state.getEth1_data_votes();
-      for (Eth1DataVote eth1_data_vote : eth1_data_votes) {
-        if (eth1_data_vote.getVote_count() * 2
-            > Constants.EPOCHS_PER_ETH1_VOTING_PERIOD * Constants.SLOTS_PER_EPOCH) {
-          state.setLatest_eth1_data(eth1_data_vote.getEth1_data());
-        }
-=======
   public static UnsignedLong get_current_total_balance(BeaconState state) {
     return get_total_balance(
         state,
@@ -174,7 +152,6 @@
           .getTarget_root()
           .equals(get_block_root(state, get_epoch_start_slot(get_previous_epoch(state))))) {
         attestations.add(a);
->>>>>>> 9f188000
       }
     }
     return attestations;
@@ -302,36 +279,6 @@
   public static void update_justification_and_finalization(BeaconState state)
       throws EpochProcessingException {
     try {
-<<<<<<< HEAD
-      long current_epoch = BeaconStateUtil.get_current_epoch(state);
-      long previous_epoch = BeaconStateUtil.get_previous_epoch(state);
-
-      // Get previous and current epoch total balances
-      List<Integer> current_active_validators =
-          ValidatorsUtil.get_active_validator_indices(state.getValidator_registry(), current_epoch);
-      List<Integer> previous_active_validators =
-          ValidatorsUtil.get_active_validator_indices(
-              state.getValidator_registry(), previous_epoch);
-      long current_total_balance =
-          BeaconStateUtil.get_total_balance(state, current_active_validators);
-      long previous_total_balance =
-          BeaconStateUtil.get_total_balance(state, previous_active_validators);
-
-      // Update justification bitfield
-      long new_justified_epoch = state.getJustified_epoch();
-      long justification_bitfield = state.getJustification_bitfield();
-      justification_bitfield = justification_bitfield << 1;
-
-      if (AttestationUtil.get_previous_epoch_boundary_attesting_balance(state) * 3
-          >= previous_total_balance * 2) {
-        justification_bitfield = justification_bitfield | 2;
-        new_justified_epoch = previous_epoch;
-      }
-      if (AttestationUtil.get_current_epoch_boundary_attesting_balance(state) * 3
-          >= current_total_balance * 2) {
-        justification_bitfield = justification_bitfield | 1;
-        new_justified_epoch = current_epoch;
-=======
       UnsignedLong new_justified_epoch = state.getCurrent_justified_epoch();
       UnsignedLong new_finalized_epoch = state.getFinalized_epoch();
 
@@ -359,28 +306,10 @@
           >= 0) {
         new_justified_epoch = get_current_epoch(state);
         justification_bitfield = BitwiseOps.or(justification_bitfield, UnsignedLong.valueOf(1));
->>>>>>> 9f188000
       }
 
       state.setJustification_bitfield(justification_bitfield);
 
-<<<<<<< HEAD
-      // Update last finalized epoch if possible
-      long previous_justified_epoch = state.getPrevious_justified_epoch();
-      long justified_epoch = state.getJustified_epoch();
-
-      if (justification_bitfield >>> 1 % 8 == 7 && previous_justified_epoch == previous_epoch - 2) {
-        state.setFinalized_epoch(previous_justified_epoch);
-      }
-      if (justification_bitfield >>> 1 % 4 == 3 && previous_justified_epoch == previous_epoch - 1) {
-        state.setFinalized_epoch(previous_justified_epoch);
-      }
-      if (justification_bitfield % 8 == 7 && justified_epoch == previous_epoch - 1) {
-        state.setFinalized_epoch(justified_epoch);
-      }
-      if (justification_bitfield % 4 == 3 && justified_epoch == previous_epoch) {
-        state.setFinalized_epoch(justified_epoch);
-=======
       // Process finalizations
       UnsignedLong decimal4 = UnsignedLong.valueOf(4);
       UnsignedLong decimal8 = UnsignedLong.valueOf(8);
@@ -409,7 +338,6 @@
       if (justification_bitfield.mod(decimal4).equals(binary11)
           && current_justified_epoch.equals(current_epoch.minus(UnsignedLong.ONE))) {
         new_finalized_epoch = current_justified_epoch;
->>>>>>> 9f188000
       }
 
       // Update state justification variables
@@ -436,15 +364,6 @@
    */
   public static void process_crosslinks(BeaconState state) throws EpochProcessingException {
     try {
-<<<<<<< HEAD
-      long previous_epoch = BeaconStateUtil.get_previous_epoch(state);
-      long next_epoch = BeaconStateUtil.get_next_epoch(state);
-
-      for (long curr_slot = BeaconStateUtil.get_epoch_start_slot(previous_epoch);
-          curr_slot < BeaconStateUtil.get_epoch_start_slot(next_epoch);
-          curr_slot = curr_slot + 1) {
-        LOG.log(Level.DEBUG, "current slot: " + curr_slot);
-=======
       UnsignedLong current_epoch = get_current_epoch(state);
       UnsignedLong previous_epoch = get_previous_epoch(state);
       UnsignedLong next_epoch = current_epoch.plus(UnsignedLong.ONE);
@@ -452,30 +371,9 @@
       for (UnsignedLong curr_slot = get_epoch_start_slot(previous_epoch);
           curr_slot.compareTo(get_epoch_start_slot(next_epoch)) < 0;
           curr_slot = curr_slot.plus(UnsignedLong.ONE)) {
->>>>>>> 9f188000
         List<CrosslinkCommittee> crosslink_committees_at_slot =
             get_crosslink_committees_at_slot(state, curr_slot);
         for (CrosslinkCommittee committee : crosslink_committees_at_slot) {
-<<<<<<< HEAD
-          LOG.log(Level.DEBUG, "Committee Shard: " + committee.getShard());
-          LOG.log(
-              Level.DEBUG,
-              "Total Attesting Balance: "
-                  + AttestationUtil.total_attesting_balance(state, committee));
-          LOG.log(Level.DEBUG, "committee: " + committee.getCommittee());
-          LOG.log(
-              Level.DEBUG, "Total Balance: " + BeaconStateUtil.get_total_balance(state, committee));
-          if (AttestationUtil.total_attesting_balance(state, committee) * 3L
-              >= BeaconStateUtil.get_total_balance(state, committee) * 2L) {
-            long shard = committee.getShard();
-            state
-                .getLatest_crosslinks()
-                .set(
-                    toIntExact(shard) % Constants.SHARD_COUNT,
-                    new Crosslink(
-                        BeaconStateUtil.get_current_epoch(state),
-                        AttestationUtil.winning_root(state, committee)));
-=======
           MutablePair<Bytes32, List<Integer>> winning_root_and_participants =
               get_winning_root_and_participants(state, committee.getShard());
           Bytes32 winning_root = winning_root_and_participants.getLeft();
@@ -493,7 +391,6 @@
                 .set(
                     toIntExact(shard.longValue()),
                     new Crosslink(slot_to_epoch(state.getSlot()), winning_root));
->>>>>>> 9f188000
           }
         }
       }
@@ -503,75 +400,6 @@
     }
   }
 
-<<<<<<< HEAD
-  static Function<Integer, @Nullable Long> apply_inactivity_penalty(
-      BeaconState state, long epochs_since_finality, long previous_total_balance) {
-    return index ->
-        get_inactivity_penality(state, index, epochs_since_finality, previous_total_balance);
-  }
-
-  static Function<Integer, @Nullable Long> apply_base_penalty(
-      BeaconState state, long epochs_since_finality, long previous_total_balance) {
-    return index -> base_reward(state, index, previous_total_balance);
-  }
-
-  static Function<Integer, @Nullable Long> apply_inactivity_base_penalty(
-      BeaconState state, long epochs_since_finality, long previous_total_balance) {
-    return index ->
-        2L * get_inactivity_penality(state, index, epochs_since_finality, previous_total_balance)
-            + base_reward(state, index, previous_total_balance);
-  }
-
-  static Function<Integer, @Nullable Long> apply_inclusion_base_penalty(
-      BeaconState state, long epochs_since_finality, long previous_total_balance) {
-    return index -> {
-      long inclusion_distance = 0;
-      try {
-        inclusion_distance = AttestationUtil.inclusion_distance(state, index);
-      } catch (Exception e) {
-        LOG.log(Level.WARN, "apply_inclusion_base_penalty(): " + e);
-      }
-      return base_reward(state, index, previous_total_balance)
-          * Constants.MIN_ATTESTATION_INCLUSION_DELAY
-          / inclusion_distance;
-    };
-  }
-
-  // Helper method for justificationAndFinalization()
-  static void case_one_penalties_and_rewards(
-      BeaconState state,
-      List<Long> balances,
-      long previous_total_balance,
-      long previous_balance,
-      List<Integer> previous_indices) {
-    long reward_delta;
-
-    // make a list of integers from 0 to numberOfValidators
-    List<Integer> missing_indices =
-        IntStream.range(0, state.getValidator_registry().size())
-            .boxed()
-            .collect(Collectors.toList());
-
-    // apply rewards to validator indices in the list
-    for (int index : previous_indices) {
-      reward_delta =
-          base_reward(state, index, previous_total_balance)
-              * previous_balance
-              / previous_total_balance;
-      apply_penalty_or_reward(balances, index, reward_delta, true);
-      missing_indices.remove(missing_indices.indexOf(index));
-    }
-
-    // apply penalties to active validator indices not in the list
-    for (int index : missing_indices) {
-      if (ValidatorsUtil.is_active_validator_index(
-          state, index, BeaconStateUtil.get_current_epoch(state))) {
-        reward_delta =
-            base_reward(state, index, previous_total_balance)
-                * previous_balance
-                / previous_total_balance;
-        apply_penalty_or_reward(balances, index, reward_delta, false);
-=======
   /** @param state */
   public static void maybe_reset_eth1_period(BeaconState state) {
     if (get_current_epoch(state)
@@ -589,25 +417,11 @@
             > 0) {
           state.setLatest_eth1_data(eth1DataVote.getEth1_data());
         }
->>>>>>> 9f188000
       }
       state.setEth1_data_votes(new ArrayList<>());
     }
   }
 
-<<<<<<< HEAD
-  // Helper method for justificationAndFinalization()
-  static void case_two_penalties(
-      BeaconState state,
-      List<Long> balances,
-      List<Integer> validator_indices,
-      Function<Integer, @Nullable Long> penalty) {
-
-    long penalty_delta;
-    for (int index : validator_indices) {
-      penalty_delta = penalty.apply(index);
-      apply_penalty_or_reward(balances, index, penalty_delta, false);
-=======
   /**
    * @param state
    * @param index
@@ -616,7 +430,6 @@
   private static UnsignedLong get_base_reward(BeaconState state, int index) {
     if (get_previous_total_balance(state).equals(UnsignedLong.ZERO)) {
       return UnsignedLong.ZERO;
->>>>>>> 9f188000
     }
     UnsignedLong adjusted_quotient =
         BeaconStateUtil.integer_squareroot(get_previous_total_balance(state))
@@ -626,18 +439,6 @@
         .dividedBy(UnsignedLong.valueOf(5L));
   }
 
-<<<<<<< HEAD
-  // Helper method for justificationAndFinalization()
-  static void apply_penalty_or_reward(
-      List<Long> balances, int index, long delta_balance, Boolean reward) {
-    long balance = balances.get(index);
-    if (reward) {
-      // TODO: add check for overflow
-      balance = balance + delta_balance;
-    } else {
-      // TODO: add check for underflow
-      balance = balance - delta_balance;
-=======
   /**
    * @param state
    * @param index
@@ -666,139 +467,13 @@
       return compute_normal_justification_and_finalization_deltas(state);
     } else {
       return compute_inactivity_leak_deltas(state);
->>>>>>> 9f188000
-    }
-  }
-
-  /**
-   * @param state
-   * @return
-   */
-<<<<<<< HEAD
-  public static void justificationAndFinalization(BeaconState state, long previous_total_balance)
-      throws EpochProcessingException {
-    try {
-      long epochs_since_finality =
-          BeaconStateUtil.get_next_epoch(state) - state.getFinalized_epoch();
-      List<Long> balances = state.getValidator_balances();
-
-      // Case 1: epochs_since_finality <= 4:
-      if (epochs_since_finality <= 4L) {
-        // Expected FFG source
-        long previous_balance = AttestationUtil.get_previous_epoch_attesting_balance(state);
-        List<Integer> previous_indices = AttestationUtil.get_previous_epoch_attester_indices(state);
-        case_one_penalties_and_rewards(
-            state, balances, previous_total_balance, previous_balance, previous_indices);
-
-        // Expected FFG target
-        previous_balance = AttestationUtil.get_previous_epoch_boundary_attesting_balance(state);
-        previous_indices = AttestationUtil.get_previous_epoch_boundary_attester_indices(state);
-        case_one_penalties_and_rewards(
-            state, balances, previous_total_balance, previous_balance, previous_indices);
-
-        // Expected beacon chain head
-        previous_balance = AttestationUtil.get_previous_epoch_head_attesting_balance(state);
-        previous_indices = AttestationUtil.get_previous_epoch_head_attester_indices(state);
-        case_one_penalties_and_rewards(
-            state, balances, previous_total_balance, previous_balance, previous_indices);
-
-        // Inclusion distance
-        long reward_delta;
-        previous_indices = AttestationUtil.get_previous_epoch_attester_indices(state);
-        for (int index : previous_indices) {
-          long inclusion_distance = AttestationUtil.inclusion_distance(state, index);
-          reward_delta =
-              base_reward(state, index, previous_total_balance)
-                  * Constants.MIN_ATTESTATION_INCLUSION_DELAY
-                  / inclusion_distance;
-          apply_penalty_or_reward(balances, index, reward_delta, true);
-        }
-
-        // Case 2: epochs_since_finality > 4:
-      } else if (epochs_since_finality > 4L) {
-
-        Predicate<Integer> active_validators_filter =
-            index ->
-                ValidatorsUtil.is_active_validator_index(
-                    state, index, BeaconStateUtil.get_current_epoch(state));
-
-        Predicate<Integer> slashed_filter =
-            index -> {
-              Validator validator = state.getValidator_registry().get(index);
-              return validator.isSlashed();
-            };
-
-        // prev epoch justified attester
-        List<Integer> validator_indices =
-            AttestationUtil.get_previous_epoch_attester_indices(state);
-        // find all validators not present in the list
-        validator_indices = ValidatorsUtil.get_validators_not_present(validator_indices);
-        // remove inactive validator indices
-        validator_indices =
-            Lists.newArrayList(Collections2.filter(validator_indices, active_validators_filter));
-        // apply penalty
-        case_two_penalties(
-            state,
-            balances,
-            validator_indices,
-            apply_inactivity_penalty(state, epochs_since_finality, previous_total_balance));
-
-        // prev epoch boundary attester
-        validator_indices = AttestationUtil.get_previous_epoch_boundary_attester_indices(state);
-        // find all validators not present in the list
-        validator_indices = ValidatorsUtil.get_validators_not_present(validator_indices);
-        // remove inactive validator indices
-        validator_indices =
-            Lists.newArrayList(Collections2.filter(validator_indices, active_validators_filter));
-        // apply penalty
-        case_two_penalties(
-            state,
-            balances,
-            validator_indices,
-            apply_inactivity_penalty(state, epochs_since_finality, previous_total_balance));
-
-        // prev epoch head attester
-        validator_indices = AttestationUtil.get_previous_epoch_head_attester_indices(state);
-        // find all validators not present in the list
-        validator_indices = ValidatorsUtil.get_validators_not_present(validator_indices);
-        // remove inactive validator indices
-        validator_indices =
-            Lists.newArrayList(Collections2.filter(validator_indices, active_validators_filter));
-        // apply penalty
-        case_two_penalties(
-            state,
-            balances,
-            validator_indices,
-            apply_base_penalty(state, epochs_since_finality, previous_total_balance));
-
-        // all validator indices
-        List<Integer> all_validator_indices =
-            IntStream.range(0, state.getValidator_registry().size())
-                .boxed()
-                .collect(Collectors.toList());
-        // remove inactive validator indices
-        validator_indices =
-            Lists.newArrayList(
-                Collections2.filter(all_validator_indices, active_validators_filter));
-        // remove validators that were not slashed in this epoch or a previous one
-        validator_indices =
-            Lists.newArrayList(Collections2.filter(validator_indices, slashed_filter));
-        // apply penalty
-        case_two_penalties(
-            state,
-            balances,
-            validator_indices,
-            apply_inactivity_base_penalty(state, epochs_since_finality, previous_total_balance));
-
-        // prev epoch attester indices
-        validator_indices = AttestationUtil.get_previous_epoch_head_attester_indices(state);
-        // apply penalty
-        case_two_penalties(
-            state,
-            balances,
-            validator_indices,
-            apply_inclusion_base_penalty(state, epochs_since_finality, previous_total_balance));
-=======
+    }
+  }
+
+  /**
+   * @param state
+   * @return
+   */
   private static MutablePair<List<UnsignedLong>, List<UnsignedLong>>
       compute_normal_justification_and_finalization_deltas(BeaconState state) {
     int list_size = state.getValidator_registry().size();
@@ -907,7 +582,6 @@
                     .plus(get_base_reward(state, index))
                     .dividedBy(
                         UnsignedLong.valueOf(Constants.ATTESTATION_INCLUSION_REWARD_QUOTIENT)));
->>>>>>> 9f188000
       }
     }
     return deltas;
@@ -917,22 +591,6 @@
    * @param state
    * @return
    */
-<<<<<<< HEAD
-  public static void attestionInclusion(BeaconState state, long previous_total_balance)
-      throws EpochProcessingException {
-    try {
-      List<Integer> previous_indices = AttestationUtil.get_previous_epoch_attester_indices(state);
-      for (int index : previous_indices) {
-        long inclusion_slot = AttestationUtil.inclusion_slot(state, index);
-        int proposer_index = BeaconStateUtil.get_beacon_proposer_index(state, inclusion_slot);
-        List<Long> balances = state.getValidator_balances();
-        long balance = balances.get(proposer_index);
-        long reward =
-            base_reward(state, index, previous_total_balance)
-                / Constants.ATTESTATION_INCLUSION_REWARD_QUOTIENT;
-        balance += reward;
-        balances.set(proposer_index, balance);
-=======
   private static MutablePair<List<UnsignedLong>, List<UnsignedLong>> compute_inactivity_leak_deltas(
       BeaconState state) {
 
@@ -1023,7 +681,6 @@
                         UnsignedLong.valueOf(2L)
                             .times(get_inactivity_penalty(state, index, epochs_since_finality))
                             .plus(get_base_reward(state, index))));
->>>>>>> 9f188000
       }
     }
     return deltas;
@@ -1033,40 +690,6 @@
    * @param state
    * @return
    */
-<<<<<<< HEAD
-  public static void crosslinkRewards(BeaconState state, long previous_total_balance)
-      throws EpochProcessingException {
-    try {
-      Long previous_epoch_start_slot =
-          BeaconStateUtil.get_epoch_start_slot(BeaconStateUtil.get_previous_epoch(state));
-      Long current_epoch_start_slot =
-          BeaconStateUtil.get_epoch_start_slot(BeaconStateUtil.get_current_epoch(state));
-      List<Long> slot_range =
-          LongStream.range(previous_epoch_start_slot, current_epoch_start_slot)
-              .boxed()
-              .collect(Collectors.toList());
-      for (Long slot : slot_range) {
-        List<CrosslinkCommittee> crosslink_committees_at_slot =
-            BeaconStateUtil.get_crosslink_committees_at_slot(state, slot, false);
-        for (CrosslinkCommittee crosslink_committee : crosslink_committees_at_slot) {
-          Map<Integer, Integer> attester_indices =
-              AttestationUtil.attesting_validators(state, crosslink_committee).stream()
-                  .collect(Collectors.toMap(i -> i, i -> i));
-          for (Integer index : crosslink_committee.getCommittee()) {
-            List<Long> balances = state.getValidator_balances();
-            // TODO: This balance is never used
-            long balance = balances.get(index);
-            if (attester_indices.containsKey(index)) {
-              long reward =
-                  base_reward(state, index, previous_total_balance)
-                      * AttestationUtil.get_total_attesting_balance(
-                          state, crosslink_committee.getCommittee())
-                      / BeaconStateUtil.get_total_balance(state, crosslink_committee);
-              balance += reward;
-            } else {
-              balance -= base_reward(state, index, previous_total_balance);
-            }
-=======
   private static MutablePair<List<UnsignedLong>, List<UnsignedLong>> get_crosslink_deltas(
       BeaconState state) {
     int list_size = state.getValidator_registry().size();
@@ -1108,7 +731,6 @@
             deltas
                 .getRight()
                 .set(index, deltas.getRight().get(index).plus(get_base_reward(state, index)));
->>>>>>> 9f188000
           }
         }
       }
@@ -1146,19 +768,6 @@
    */
   public static void process_ejections(BeaconState state) throws EpochProcessingException {
     try {
-<<<<<<< HEAD
-      long currentEpoch = BeaconStateUtil.get_current_epoch(state);
-      List<Integer> active_validator_indices =
-          ValidatorsUtil.get_active_validator_indices(state.getValidator_registry(), currentEpoch);
-      List<Long> balances = state.getValidator_balances();
-
-      active_validator_indices.forEach(
-          index -> {
-            if (balances.get(index).compareTo(Constants.EJECTION_BALANCE) < 0) {
-              BeaconStateUtil.exit_validator(state, index);
-            }
-          });
-=======
       UnsignedLong currentEpoch = get_current_epoch(state);
 
       for (Integer index :
@@ -1171,7 +780,6 @@
           exit_validator(state, index);
         }
       }
->>>>>>> 9f188000
     } catch (IllegalArgumentException e) {
       LOG.log(Level.WARN, "EpochProcessingException thrown in process_ejections()");
       throw new EpochProcessingException(e);
@@ -1182,20 +790,11 @@
    * @param state
    * @return
    */
-<<<<<<< HEAD
-  public static void previousStateUpdates(BeaconState state) {
-    long current_calculation_epoch = state.getCurrent_shuffling_epoch();
-    state.setPrevious_shuffling_epoch(current_calculation_epoch);
-
-    long current_epoch_start_shard = state.getCurrent_shuffling_start_shard();
-    state.setPrevious_shuffling_start_shard(current_epoch_start_shard);
-=======
   private static boolean should_update_validator_registry(BeaconState state) {
     // Must have finalized a new block
     if (state.getFinalized_epoch().compareTo(state.getValidator_registry_update_epoch()) <= 0) {
       return false;
     }
->>>>>>> 9f188000
 
     // Must have processed new crosslinks on all shards of the current epoch
     List<UnsignedLong> shards_to_check = new ArrayList<>();
@@ -1207,35 +806,6 @@
               .mod(UnsignedLong.valueOf(Constants.SHARD_COUNT)));
     }
 
-<<<<<<< HEAD
-  /**
-   * This method determins if the validator registry should be updated
-   *
-   * @param state
-   */
-  public static Boolean shouldUpdateValidatorRegistry(BeaconState state)
-      throws EpochProcessingException {
-    try {
-      Boolean check1;
-      long finalized_epoch = state.getFinalized_epoch();
-      long validator_registry_update_epoch = state.getValidator_registry_update_epoch();
-      check1 = finalized_epoch > validator_registry_update_epoch;
-
-      Boolean check2 = false;
-      long committee_count = BeaconStateUtil.get_current_epoch_committee_count(state);
-      List<Integer> committee_range =
-          IntStream.range(0, toIntExact(committee_count)).boxed().collect(Collectors.toList());
-      long SHARD_COUNT = Constants.SHARD_COUNT;
-      for (Integer committee_offset : committee_range) {
-        long shard = (state.getCurrent_shuffling_start_shard() + committee_offset) % SHARD_COUNT;
-        long crosslink_epoch = state.getLatest_crosslinks().get(toIntExact(shard)).getEpoch();
-        if (crosslink_epoch > validator_registry_update_epoch) {
-          check2 = true;
-        } else {
-          check2 = false;
-          break;
-        }
-=======
     for (UnsignedLong shard : shards_to_check) {
       if (state
               .getLatest_crosslinks()
@@ -1244,7 +814,6 @@
               .compareTo(state.getValidator_registry_update_epoch())
           <= 0) {
         return false;
->>>>>>> 9f188000
       }
     }
     return true;
@@ -1257,29 +826,6 @@
    */
   public static void update_validator_registry(BeaconState state) throws EpochProcessingException {
     try {
-<<<<<<< HEAD
-      long currentEpoch = BeaconStateUtil.get_current_epoch(state);
-      List<Integer> active_validators =
-          ValidatorsUtil.get_active_validator_indices(state.getValidator_registry(), currentEpoch);
-      long total_balance = BeaconStateUtil.get_total_balance(state, active_validators);
-
-      long max_balance_churn =
-          Math.max(
-              Constants.MAX_DEPOSIT_AMOUNT,
-              total_balance / (2 * Constants.MAX_BALANCE_CHURN_QUOTIENT));
-
-      // Activate validators within the allowable balance churn
-      long balance_churn = 0;
-      for (int validator_index = 0;
-          validator_index < state.getValidator_registry().size();
-          validator_index++) {
-        if (state.getValidator_registry().get(validator_index).getActivation_epoch()
-                == Constants.FAR_FUTURE_EPOCH
-            && state.getValidator_balances().get(validator_index) >= Constants.MAX_DEPOSIT_AMOUNT) {
-          balance_churn += BeaconStateUtil.get_effective_balance(state, validator_index);
-          if (balance_churn > max_balance_churn) break;
-          BeaconStateUtil.activate_validator(state, validator_index, false);
-=======
       UnsignedLong currentEpoch = get_current_epoch(state);
       List<Integer> active_validators =
           get_active_validator_indices(state.getValidator_registry(), currentEpoch);
@@ -1304,24 +850,10 @@
           balance_churn = balance_churn.plus(get_effective_balance(state, index));
           if (balance_churn.compareTo(max_balance_churn) > 0) break;
           BeaconStateUtil.activate_validator(state, index, false);
->>>>>>> 9f188000
         }
       }
 
       // Exit validators within the allowable balance churn
-<<<<<<< HEAD
-      balance_churn = 0;
-      for (int validator_index = 0;
-          validator_index < state.getValidator_registry().size();
-          validator_index++) {
-        Validator validator = state.getValidator_registry().get(validator_index);
-        if (validator.getActivation_epoch() == Constants.FAR_FUTURE_EPOCH
-            && validator.hasInitiatedExit()) {
-          balance_churn =
-              balance_churn + BeaconStateUtil.get_effective_balance(state, validator_index);
-          if (balance_churn > max_balance_churn) break;
-          BeaconStateUtil.exit_validator(state, validator_index);
-=======
       balance_churn = UnsignedLong.ZERO;
       index = 0;
       for (Validator validator : state.getValidator_registry()) {
@@ -1333,7 +865,6 @@
 
           // Exit validator
           exit_validator(state, index);
->>>>>>> 9f188000
         }
       }
       state.setValidator_registry_update_epoch(currentEpoch);
@@ -1350,19 +881,6 @@
   public static void update_registry_and_shuffling_data(BeaconState state)
       throws EpochProcessingException {
     try {
-<<<<<<< HEAD
-      long epoch = BeaconStateUtil.get_next_epoch(state);
-      state.setCurrent_shuffling_epoch(epoch);
-
-      long SHARD_COUNT = Constants.SHARD_COUNT;
-      long committee_count = BeaconStateUtil.get_current_epoch_committee_count(state);
-      long current_epoch_start_shard =
-          (state.getCurrent_shuffling_start_shard() + committee_count) % SHARD_COUNT;
-      state.setCurrent_shuffling_start_shard(current_epoch_start_shard);
-
-      Bytes32 current_epoch_seed = BeaconStateUtil.generate_seed(state, epoch);
-      state.setCurrent_shuffling_seed(current_epoch_seed);
-=======
       // First set previous shuffling data to current shuffling data
       state.setPrevious_shuffling_epoch(state.getCurrent_shuffling_epoch());
       state.setPrevious_shuffling_start_shard(state.getCurrent_shuffling_start_shard());
@@ -1392,7 +910,6 @@
           state.setCurrent_shuffling_seed(generate_seed(state, state.getCurrent_shuffling_epoch()));
         }
       }
->>>>>>> 9f188000
     } catch (IllegalArgumentException e) {
       LOG.log(Level.WARN, "EpochProcessingException thrown in update_validator_registry()");
       throw new EpochProcessingException(e);
@@ -1404,18 +921,6 @@
    *
    * @param state
    */
-<<<<<<< HEAD
-  public static void currentStateUpdatesAlt2(BeaconState state) throws EpochProcessingException {
-    try {
-      long epochs_since_last_registry_update =
-          BeaconStateUtil.get_current_epoch(state) - state.getValidator_registry_update_epoch();
-      if (epochs_since_last_registry_update > 1
-          && BeaconStateUtil.is_power_of_two(epochs_since_last_registry_update)) {
-        long next_epoch = BeaconStateUtil.get_next_epoch(state);
-        state.setCurrent_shuffling_epoch(next_epoch);
-        Bytes32 current_epoch_seed = BeaconStateUtil.generate_seed(state, next_epoch);
-        state.setCurrent_shuffling_seed(current_epoch_seed);
-=======
   public static void process_slashings(BeaconState state) {
     UnsignedLong current_epoch = get_current_epoch(state);
     List<Integer> active_validator_indices =
@@ -1452,7 +957,6 @@
         state
             .getValidator_balances()
             .set(index, state.getValidator_balances().get(index).minus(penalty));
->>>>>>> 9f188000
       }
       index++;
     }
@@ -1463,49 +967,6 @@
    *
    * @param state
    */
-<<<<<<< HEAD
-  public static void process_penalties_and_exits(BeaconState state)
-      throws EpochProcessingException {
-    try {
-      long currentEpoch = BeaconStateUtil.get_current_epoch(state);
-      List<Integer> active_validators =
-          ValidatorsUtil.get_active_validator_indices(state.getValidator_registry(), currentEpoch);
-
-      long total_balance = BeaconStateUtil.get_total_balance(state, active_validators);
-
-      ListIterator<Validator> itr = state.getValidator_registry().listIterator();
-
-      while (itr.hasNext()) {
-        int index = itr.nextIndex();
-        Validator validator = itr.next();
-        if (validator.isSlashed()
-            && validator.getWithdrawal_epoch() != -1
-            && currentEpoch
-                == validator.getWithdrawal_epoch() - Constants.LATEST_SLASHED_EXIT_LENGTH / 2) {
-          int epoch_index = toIntExact(currentEpoch) % Constants.LATEST_SLASHED_EXIT_LENGTH;
-
-          long total_at_start =
-              state
-                  .getLatest_slashed_balances()
-                  .get((epoch_index + 1) % Constants.LATEST_SLASHED_EXIT_LENGTH);
-          long total_at_end = state.getLatest_slashed_balances().get(epoch_index);
-          long total_penalties = total_at_end - total_at_start;
-          long penalty =
-              BeaconStateUtil.get_effective_balance(state, validator)
-                  * Math.min(total_penalties * 3, total_balance)
-                  / total_balance;
-          state
-              .getValidator_balances()
-              .set(index, state.getValidator_balances().get(index) - penalty);
-        }
-      }
-
-      ArrayList<Validator> eligible_validators = new ArrayList<>();
-      for (Validator validator : state.getValidator_registry()) {
-        if (eligible(state, validator)) eligible_validators.add(validator);
-      }
-      eligible_validators.sort(Comparator.comparing(Validator::getExit_epoch));
-=======
   public static void process_exit_queue(BeaconState state) {
     // Sort in order of exit epoch, and validators that exit within the same epoch exit in order of
     // validator index
@@ -1515,7 +976,6 @@
             .filter(i -> eligible(state, i))
             .sorted(Comparator.comparing(i -> state.getValidator_registry().get(i).getExit_epoch()))
             .collect(Collectors.toList());
->>>>>>> 9f188000
 
     int index = 0;
     for (Integer dequeues : sorted_indices) {
@@ -1526,99 +986,6 @@
     }
   }
 
-<<<<<<< HEAD
-  static boolean eligible(BeaconState state, Validator validator) {
-    long currentEpoch = BeaconStateUtil.get_current_epoch(state);
-    if (validator.getWithdrawal_epoch() != Constants.FAR_FUTURE_EPOCH) {
-      return false;
-    } else {
-      return currentEpoch
-          >= validator.getExit_epoch() + Constants.MIN_VALIDATOR_WITHDRAWABILITY_DELAY;
-    }
-  }
-
-  /**
-   * perform the final state updates for epoch processing
-   *
-   * @param state
-   */
-  public static void finalUpdates(BeaconState state) throws EpochProcessingException {
-    try {
-      long current_epoch = BeaconStateUtil.get_current_epoch(state);
-      long next_epoch = BeaconStateUtil.get_next_epoch(state);
-      long ENTRY_EXIT_DELAY = Constants.ACTIVATION_EXIT_DELAY;
-      long LATEST_INDEX_ROOTS_LENGTH = Constants.LATEST_ACTIVE_INDEX_ROOTS_LENGTH;
-      long LATEST_RANDAO_MIXES_LENGTH = Constants.LATEST_RANDAO_MIXES_LENGTH;
-      long LATEST_PENALIZED_EXIT_LENGTH = Constants.LATEST_SLASHED_EXIT_LENGTH;
-
-      // update hash tree root
-      long index = (next_epoch + ENTRY_EXIT_DELAY) % LATEST_INDEX_ROOTS_LENGTH;
-      List<Bytes32> latest_index_roots = state.getLatest_active_index_roots();
-      Bytes32 root =
-          HashTreeUtil.integerListHashTreeRoot(
-              ValidatorsUtil.get_active_validator_indices(
-                  state.getValidator_registry(), next_epoch + ENTRY_EXIT_DELAY));
-      latest_index_roots.set(toIntExact(index), root);
-
-      // update latest penalized balances
-      index = next_epoch % LATEST_PENALIZED_EXIT_LENGTH;
-      List<Long> latest_penalized_balances = state.getLatest_slashed_balances();
-      long balance =
-          latest_penalized_balances.get(toIntExact(current_epoch % LATEST_PENALIZED_EXIT_LENGTH));
-      latest_penalized_balances.set(toIntExact(index), balance);
-
-      // update latest randao mixes
-      List<Bytes32> latest_randao_mixes = state.getLatest_randao_mixes();
-      index = next_epoch % LATEST_RANDAO_MIXES_LENGTH;
-      Bytes32 randao_mix = BeaconStateUtil.get_randao_mix(state, current_epoch);
-      latest_randao_mixes.set(toIntExact(index), randao_mix);
-
-      // remove old attestations
-      List<PendingAttestation> pending_attestations = state.getLatest_attestations();
-      List<PendingAttestation> remaining_attestations = new ArrayList<>();
-      for (PendingAttestation attestation : pending_attestations) {
-        if (!(BeaconStateUtil.slot_to_epoch(attestation.getData().getSlot()) < current_epoch)) {
-          remaining_attestations.add(attestation);
-        }
-      }
-      state.setLatest_attestations(remaining_attestations);
-    } catch (IllegalArgumentException e) {
-      LOG.log(Level.WARN, "EpochProcessingException thrown in finalUpdates()");
-      throw new EpochProcessingException(e);
-    }
-  }
-
-  /**
-   * calculates the base reward for the supplied validator index
-   *
-   * @param state
-   * @param index
-   * @param previous_total_balance
-   * @return
-   */
-  static long base_reward(BeaconState state, int index, long previous_total_balance) {
-    long base_reward_quotient =
-        BeaconStateUtil.integer_squareroot(previous_total_balance) / Constants.BASE_REWARD_QUOTIENT;
-    return BeaconStateUtil.get_effective_balance(state, index) / base_reward_quotient / 5L;
-  }
-
-  /**
-   * calculates the inactivity penalty for the supplied validator index
-   *
-   * @param state
-   * @param index
-   * @param epochs_since_finality
-   * @param previous_total_balance
-   * @return
-   */
-  static long get_inactivity_penality(
-      BeaconState state, int index, long epochs_since_finality, long previous_total_balance) {
-    return base_reward(state, index, previous_total_balance)
-        + BeaconStateUtil.get_effective_balance(state, index)
-            * epochs_since_finality
-            / Constants.INACTIVITY_PENALTY_QUOTIENT
-            / 2L;
-=======
   private static boolean eligible(BeaconState state, int index) {
     Validator validator = state.getValidator_registry().get(index);
     // Filter out dequeued validators
@@ -1683,6 +1050,5 @@
     // Rotate current/previous epoch attestations
     state.setPrevious_epoch_attestations(state.getCurrent_epoch_attestations());
     state.setCurrent_epoch_attestations(new ArrayList<>());
->>>>>>> 9f188000
   }
 }