--- conflicted
+++ resolved
@@ -55,16 +55,11 @@
   }
 
   public static void updateCrosslinks(BeaconState state) throws BlockValidationException {
-<<<<<<< HEAD
     // TODO: change values to UnsignedLong
     for (long n = (state.getSlot().longValue() - 2 * Constants.EPOCH_LENGTH);
         n < state.getSlot().longValue();
         n++) {
-      ArrayList<ShardCommittee> crosslink_committees_at_slot =
-=======
-    for (long n = (state.getSlot() - 2 * Constants.EPOCH_LENGTH); n < state.getSlot(); n++) {
       ArrayList<CrosslinkCommittee> crosslink_committees_at_slot =
->>>>>>> e420b02e
           BeaconStateUtil.get_crosslink_committees_at_slot(state, n);
       for (CrosslinkCommittee crosslink_committee : crosslink_committees_at_slot) {
         UnsignedLong shard = crosslink_committee.getShard();
