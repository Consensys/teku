--- conflicted
+++ resolved
@@ -17,14 +17,7 @@
 import static java.lang.Math.toIntExact;
 import static tech.pegasys.artemis.datastructures.Constants.DOMAIN_DEPOSIT;
 import static tech.pegasys.artemis.datastructures.Constants.EPOCH_LENGTH;
-<<<<<<< HEAD
 import static tech.pegasys.artemis.datastructures.Constants.GENESIS_SLOT;
-=======
-import static tech.pegasys.artemis.datastructures.Constants.GWEI_PER_ETH;
-import static tech.pegasys.artemis.datastructures.Constants.INITIAL_FORK_VERSION;
-import static tech.pegasys.artemis.datastructures.Constants.INITIAL_SLOT_NUMBER;
-import static tech.pegasys.artemis.datastructures.Constants.MAX_DEPOSIT;
->>>>>>> 06c4a5dd
 import static tech.pegasys.artemis.datastructures.Constants.SHARD_COUNT;
 import static tech.pegasys.artemis.datastructures.Constants.TARGET_COMMITTEE_SIZE;
 import static tech.pegasys.artemis.util.bls.BLSVerify.bls_verify;
@@ -49,10 +42,6 @@
 import tech.pegasys.artemis.datastructures.state.Fork;
 import tech.pegasys.artemis.datastructures.state.PendingAttestationRecord;
 import tech.pegasys.artemis.datastructures.state.ShardCommittee;
-<<<<<<< HEAD
-import tech.pegasys.artemis.datastructures.state.ShardReassignmentRecord;
-=======
->>>>>>> 06c4a5dd
 import tech.pegasys.artemis.datastructures.state.Validator;
 import tech.pegasys.artemis.datastructures.state.ValidatorRegistryDeltaBlock;
 import tech.pegasys.artemis.datastructures.state.Validators;
@@ -183,7 +172,7 @@
     for (int i = 0; i < SHARD_COUNT; i++) {
       latest_crosslinks.add(new CrosslinkRecord(Bytes32.ZERO, GENESIS_SLOT));
     }
-<<<<<<< HEAD
+
     // todo after update v0.01 constants no longer exist
     BeaconState state = new BeaconState();
     //    BeaconState state =
@@ -226,45 +215,6 @@
     //            // PoW receipt root
     //            processed_pow_receipt_root,
     //            new ArrayList<>());
-=======
-
-    BeaconState state =
-        new BeaconState(
-            // Misc
-            INITIAL_SLOT_NUMBER,
-            genesis_time,
-            new Fork(
-                UnsignedLong.valueOf(INITIAL_FORK_VERSION),
-                UnsignedLong.valueOf(INITIAL_FORK_VERSION),
-                UnsignedLong.valueOf(INITIAL_SLOT_NUMBER)),
-
-            // Validator registry
-            new Validators(),
-            new ArrayList<>(),
-            INITIAL_SLOT_NUMBER,
-            Bytes32.ZERO,
-
-            // Randomness and committees
-            latest_randao_mixes,
-            new ArrayList<>(),
-
-            // Finality
-            INITIAL_SLOT_NUMBER,
-            INITIAL_SLOT_NUMBER,
-            0,
-            INITIAL_SLOT_NUMBER,
-
-            // Recent state
-            latest_crosslinks,
-            latest_block_roots,
-            new ArrayList<>(),
-            new ArrayList<>(),
-            new ArrayList<>(),
-
-            // Ethereum 1.0 chain data
-            latest_eth1_data,
-            new ArrayList<>());
->>>>>>> 06c4a5dd
 
     // handle initial deposits and activations
     for (Deposit validator_deposit : initial_validator_deposits) {
@@ -278,19 +228,12 @@
               deposit_input.getWithdrawal_credentials(),
               deposit_input.getRandao_commitment(),
               deposit_input.getPoc_commitment());
-<<<<<<< HEAD
       // todo after update v0.01 constants no longer exist
       //      if (state.getValidator_balances().get(validator_index) >= (MAX_DEPOSIT *
       // GWEI_PER_ETH)) {
       // todo updates in v0.01 to constants removed necessary values
       //        //        update_validator_status(state, validator_index, ACTIVE);
       //      }
-=======
-
-      if (get_effective_balance(state, validator_index) >= (MAX_DEPOSIT * GWEI_PER_ETH)) {
-        activate_validator(state, validator_index, true);
-      }
->>>>>>> 06c4a5dd
     }
 
     // set initial committee shuffling
@@ -301,17 +244,6 @@
     shard_committees.addAll(initial_shuffling);
     state.setShard_committees_at_slots(shard_committees);
 
-<<<<<<< HEAD
-    // set initial persistent shuffling
-    ArrayList<Integer> active_validator_indices =
-        ValidatorsUtil.get_active_validator_indices_at_epoch(
-            state.getValidator_registry(), BeaconStateUtil.get_current_epoch(this));
-    state.setPersistent_committees(
-        BeaconStateUtil.split(
-            BeaconStateUtil.shuffle(active_validator_indices, Bytes32.ZERO), SHARD_COUNT));
-
-=======
->>>>>>> 06c4a5dd
     return state;
   }
 
@@ -458,13 +390,8 @@
    * @param domain_type
    * @return
    */
-<<<<<<< HEAD
-  private int get_domain(ForkData fork_data, int slot, int domain_type) {
-    return get_fork_version(fork_data, slot) * (int) Math.pow(2, 32) + domain_type;
-=======
-  private int get_domain(Fork fork, int slot, UnsignedLong domain_type) {
-    return get_fork_version(fork, slot) * (int) Math.pow(2, 32) + domain_type.intValue();
->>>>>>> 06c4a5dd
+  private int get_domain(Fork fork, int slot, int domain_type) {
+    return get_fork_version(fork, slot) * (int) Math.pow(2, 32) + domain_type;
   }
 
   /**
@@ -476,155 +403,24 @@
     if (slot < fork.getFork_slot().longValue()) {
       return toIntExact(fork.getPre_fork_version().longValue());
     } else {
-<<<<<<< HEAD
-      return toIntExact(fork_data.getPost_fork_version().longValue());
-    }
-  }
-
-  /**
-   * Update the validator status with the given 'index' to 'new_status'. Handle other general
-   * accounting related to this status update. Note that this function mutates 'state'.
+      return toIntExact(fork.getPost_fork_version().longValue());
+    }
+  }
+
+  /**
+   * Activate the validator with the given 'index'. Note that this function mutates 'state'.
    *
    * @param index The index of the validator.
-   * @param new_status The validator's new status.
-   */
-  public void update_validator_status(BeaconState state, int index, int new_status) {
-    // todo updates in v0.01 to constants removed necessary values
-    //    if (new_status == ACTIVE) {
-    //      activate_validator(index);
-    //    }
-    //    if (new_status == ACTIVE_PENDING_EXIT) {
-    //      initiate_validator_exit(index);
-    //    }
-    //    if (new_status == EXITED_WITH_PENALTY || new_status == EXITED_WITHOUT_PENALTY) {
-    //      exit_validator(state, index, new_status);
-    //    }
-=======
-      return toIntExact(fork.getPost_fork_version().longValue());
-    }
->>>>>>> 06c4a5dd
-  }
-
-  /**
-   * Activate the validator with the given 'index'. Note that this function mutates 'state'.
-   *
-   * @param index The index of the validator.
    */
   @VisibleForTesting
-<<<<<<< HEAD
-  public void activate_validator(int index) {
-    Validator validator = validator_registry.get(index);
-    // todo update methods following the 0.01 updates
-    //    if (validator.getStatus().longValue() != PENDING_ACTIVATION) {
-    //      return;
-    //    }
-    //
-    //    validator.setStatus(UnsignedLong.valueOf(ACTIVE));
-    //    validator.setLatest_status_change_slot(UnsignedLong.valueOf(slot));
-    // todo after update v0.01 constants no longer exist
-    //    validator_registry_delta_chain_tip =
-    //        get_new_validator_registry_delta_chain_tip(
-    //            validator_registry_delta_chain_tip,
-    //            index,
-    //            validator.getPubkey(),
-    //            ACTIVATION,
-    //            UnsignedLong.valueOf(slot));
-  }
-
-  /**
-   * Initiate exit for the validator with the given 'index'. Note that this function mutates
-   * 'state'.
-   *
-   * @param index The index of the validator.
-   */
-  @VisibleForTesting
-  public void initiate_validator_exit(int index) {
-    // todo update methods following the 0.01 updates
-    //    Validator validator = validator_registry.get(index);
-    //    if (validator.getStatus().longValue() != ACTIVE) {
-    //      return;
-    //    }
-    //
-    //    validator.setStatus(UnsignedLong.valueOf(ACTIVE_PENDING_EXIT));
-    //    validator.setLatest_status_change_slot(UnsignedLong.valueOf(slot));
-  }
-
-  /**
-   * Exit the validator with the given 'index'. Note that this function mutates 'state'.
-   *
-   * @param index The index of the validator.
-   * @param new_status The validator's new status.
-   */
-  @VisibleForTesting
-  public void exit_validator(BeaconState state, int index, int new_status) {
-    Validator validator = state.validator_registry.get(index);
-    // todo update methods following the 0.01 updates
-    //    long prev_status = validator.getStatus().longValue();
-
-    //    if (prev_status == EXITED_WITH_PENALTY) {
-    //      return;
-    //    }
-
-    //    validator.setStatus(UnsignedLong.valueOf(new_status));
-    //    validator.setLatest_status_change_slot(UnsignedLong.valueOf(state.getSlot()));
-    // todo updates in v0.01 to constants removed necessary values
-    //    if (new_status == EXITED_WITH_PENALTY) {
-    //      int lpeb_index = toIntExact(state.getSlot()) / COLLECTIVE_PENALTY_CALCULATION_PERIOD;
-    //      latest_penalized_exit_balances.set(
-    //          lpeb_index,
-    //          latest_penalized_exit_balances.get(lpeb_index) + get_effective_balance(state,
-    // index));
-    //
-    //      int whistleblower_index = get_beacon_proposer_index(state, toIntExact(state.getSlot()));
-    //      double whistleblower_reward =
-    //          get_effective_balance(state, index) / WHISTLEBLOWER_REWARD_QUOTIENT;
-    //
-    //      double new_whistleblower_balance =
-    //          state.validator_balances.get(whistleblower_index) + whistleblower_reward;
-    //
-    //      state.validator_balances.set(whistleblower_index, new_whistleblower_balance);
-    //      double new_balance = state.validator_balances.get(index) - whistleblower_reward;
-    //      state.validator_balances.set(index, new_balance);
-    //    }
-    // todo update methods following the 0.01 updates
-    //    if (prev_status == EXITED_WITHOUT_PENALTY) {
-    //      return;
-    //    }
-
-    // The following updates only occur if not previous exited
-    state.setValidator_registry_exit_count(state.getValidator_registry_exit_count() + 1);
-    // todo after the spec refactor exit_count no longer exists
-    //    validator.setExit_count(UnsignedLong.valueOf(state.getValidator_registry_exit_count()));
-    // todo after update v0.01 constants no longer exist
-    //    state.setValidator_registry_delta_chain_tip(
-    //        get_new_validator_registry_delta_chain_tip(
-    //            state.getValidator_registry_delta_chain_tip(),
-    //            index,
-    //            validator.getPubkey(),
-    //                INITIATED_EXIT,
-    //            UnsignedLong.valueOf(slot)));
-
-    // Remove validator from persistent committees
-    for (int i = 0; i < persistent_committees.size(); i++) {
-      ArrayList<Integer> committee = persistent_committees.get(i);
-      for (int j = 0; j < committee.size(); j++) {
-        if (committee.get(j) == index) {
-          // Pop validator_index from committee
-          ArrayList<Integer> new_committee = new ArrayList<>(committee.subList(0, i));
-          new_committee.addAll(committee.subList(i + 1, committee.size()));
-          persistent_committees.set(i, new_committee);
-          break;
-        }
-      }
-=======
   public void activate_validator(BeaconState state, int index, boolean is_genesis) {
     Validator validator = validator_registry.get(index);
-    long activation_epoch = Constants.GENESIS_EPOCH;
+    UnsignedLong activation_epoch = Constants.GENESIS_EPOCH;
     long current_epoch = BeaconStateUtil.get_current_epoch(this);
-    if (current_epoch > Constants.GENESIS_SLOT) {
-      activation_epoch = BeaconStateUtil.get_entry_exit_effect_epoch(current_epoch);
-      validator.setActivation_epoch(UnsignedLong.valueOf(activation_epoch));
->>>>>>> 06c4a5dd
+    if (UnsignedLong.valueOf(current_epoch).compareTo(Constants.GENESIS_SLOT) > 0) {
+      activation_epoch =
+          BeaconStateUtil.get_entry_exit_effect_epoch(UnsignedLong.valueOf(current_epoch));
+      validator.setActivation_epoch(activation_epoch);
     }
   }
 
