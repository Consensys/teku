--- conflicted
+++ resolved
@@ -815,120 +815,6 @@
     return 0;
   }
 
-<<<<<<< HEAD
-  static class BeaconStateHelperFunctions {
-
-    /**
-     * Converts Bytes to int.
-     *
-     * @param src Bytes
-     * @param pos Index in Bytes
-     * @return converted int
-     * @throws IllegalArgumentException if pos is a negative value.
-     */
-    @VisibleForTesting
-    static int bytes3ToInt(Bytes src, int pos) {
-      checkArgument(pos >= 0, "Expected positive pos but got %s", pos);
-      return ((src.get(pos) & 0xFF) << 16)
-          | ((src.get(pos + 1) & 0xFF) << 8)
-          | (src.get(pos + 2) & 0xFF);
-    }
-
-    /**
-     * Returns the shuffled 'values' with seed as entropy.
-     *
-     * @param values The array.
-     * @param seed Initial seed value used for randomization.
-     * @return The shuffled array.
-     */
-    @VisibleForTesting
-    static <T> ArrayList<T> shuffle(ArrayList<T> values, Bytes32 seed) {
-      int values_count = values.size();
-
-      // Entropy is consumed from the seed in 3-byte (24 bit) chunks.
-      int rand_bytes = 3;
-      // The highest possible result of the RNG.
-      int rand_max = (int) Math.pow(2, (rand_bytes * 8) - 1);
-
-      // The range of the RNG places an upper-bound on the size of the list that
-      // may be shuffled. It is a logic error to supply an oversized list.
-      assert values_count < rand_max;
-
-      ArrayList<T> output = new ArrayList<>(values);
-
-      Bytes32 source = seed;
-      int index = 0;
-      while (index < values_count - 1) {
-        // Re-hash the `source` to obtain a new pattern of bytes.
-        source = Hash.keccak256(source);
-
-        // List to hold values for swap below.
-        T tmp;
-
-        // Iterate through the `source` bytes in 3-byte chunks
-        for (int position = 0; position < (32 - (32 % rand_bytes)); position += rand_bytes) {
-          // Determine the number of indices remaining in `values` and exit
-          // once the last index is reached.
-          int remaining = values_count - index;
-          if (remaining == 1) break;
-
-          // Read 3-bytes of `source` as a 24-bit big-endian integer.
-          int sample_from_source = bytes3ToInt(source, position);
-
-          // Sample values greater than or equal to `sample_max` will cause
-          // modulo bias when mapped into the `remaining` range.
-          int sample_max = rand_max - rand_max % remaining;
-          // Perform a swap if the consumed entropy will not cause modulo bias.
-          if (sample_from_source < sample_max) {
-            // Select a replacement index for the current index
-            int replacement_position = (sample_from_source % remaining) + index;
-            // Swap the current index with the replacement index.
-            tmp = output.get(index);
-            output.set(index, output.get(replacement_position));
-            output.set(replacement_position, tmp);
-            index += 1;
-          }
-        }
-      }
-
-      return output;
-    }
-
-    /**
-     * Splits 'values' into 'split_count' pieces.
-     *
-     * @param values The original list of validators.
-     * @param split_count The number of pieces to split the array into.
-     * @return The list of validators split into N pieces.
-     */
-    static <T> ArrayList<ArrayList<T>> split(ArrayList<T> values, int split_count) {
-      checkArgument(split_count > 0, "Expected positive split_count but got %s", split_count);
-
-      int list_length = values.size();
-      ArrayList<ArrayList<T>> split_arr = new ArrayList<>(split_count);
-
-      for (int i = 0; i < split_count; i++) {
-        int startIndex = list_length * i / split_count;
-        int endIndex = list_length * (i + 1) / split_count;
-        ArrayList<T> new_split = new ArrayList<>();
-        for (int j = startIndex; j < endIndex; j++) {
-          new_split.add(values.get(j));
-        }
-        split_arr.add(new_split);
-      }
-      return split_arr;
-    }
-
-    /** A helper method for readability. */
-    static int clamp(int minval, int maxval, int x) {
-      if (x <= minval) return minval;
-      if (x >= maxval) return maxval;
-      return x;
-    }
-  }
-
-=======
->>>>>>> 231097c1
   /** ******************* * GETTERS & SETTERS * * ******************* */
   public long getSlot() {
     return this.slot;
