--- conflicted
+++ resolved
@@ -94,10 +94,6 @@
   private ArrayList<Double> latest_penalized_exit_balances;
   private ArrayList<PendingAttestationRecord> latest_attestations;
   private ArrayList<Bytes32> batched_block_roots = new ArrayList<>();
-
-  // Ethereum 1.0 chain data
-  private Eth1Data latest_eth1_data;
-  private ArrayList<Eth1DataVote> eth1_data_votes;
 
   // Ethereum 1.0 chain data
   private Eth1Data latest_eth1_data;
@@ -146,18 +142,9 @@
       ArrayList<Double> latest_penalized_exit_balances,
       ArrayList<PendingAttestationRecord> latest_attestations,
       ArrayList<Bytes32> batched_block_roots,
-<<<<<<< HEAD
       // Ethereum 1.0 chain data
       Eth1Data latest_eth1_data,
       ArrayList<Eth1DataVote> eth1_data_votes) {
-=======
-      // PoW receipt root
-      Bytes32 processed_pow_receipt_root,
-      ArrayList<CandidatePoWReceiptRootRecord> candidate_pow_receipt_roots,
-      // Eth1Data
-      Eth1Data latest_eth1_data,
-      List<Eth1DataVote> eth1_data_votes) {
->>>>>>> 035a1bc5
 
     // Misc
     this.slot = slot;
@@ -191,14 +178,7 @@
     this.latest_attestations = latest_attestations;
     this.batched_block_roots = batched_block_roots;
 
-    // PoW receipt root
-<<<<<<< HEAD
-=======
-    this.processed_pow_receipt_root = processed_pow_receipt_root;
-    this.candidate_pow_receipt_roots = candidate_pow_receipt_roots;
-
     // Ethereum 1.0 chain data
->>>>>>> 035a1bc5
     this.latest_eth1_data = latest_eth1_data;
     this.eth1_data_votes = eth1_data_votes;
   }
@@ -254,18 +234,9 @@
             new ArrayList<>(),
             new ArrayList<>(),
 
-            // PoW receipt root
-<<<<<<< HEAD
+            // Ethereum 1.0 chain data
             latest_eth1_data,
             new ArrayList<>());
-=======
-            processed_pow_receipt_root,
-            new ArrayList<>(),
-
-            // Ethereum 1.0 chain data
-            new Eth1Data(),
-            new ArrayList<Eth1DataVote>());
->>>>>>> 035a1bc5
 
     // handle initial deposits and activations
     for (Deposit validator_deposit : initial_validator_deposits) {
@@ -981,22 +952,6 @@
     this.finalized_slot = finalized_slot;
   }
 
-  public Eth1Data getLatest_eth1_data() {
-    return latest_eth1_data;
-  }
-
-  public void setLatest_eth1_data(Eth1Data latest_eth1_data) {
-    this.latest_eth1_data = latest_eth1_data;
-  }
-
-  public ArrayList<Eth1DataVote> getEth1_data_votes() {
-    return eth1_data_votes;
-  }
-
-  public void setEth1_data_votes(ArrayList<Eth1DataVote> eth1_data_votes) {
-    this.eth1_data_votes = eth1_data_votes;
-  }
-
   public void setShard_committees_at_slots(
       ArrayList<ArrayList<ShardCommittee>> shard_committees_at_slots) {
     this.shard_committees_at_slots = shard_committees_at_slots;
