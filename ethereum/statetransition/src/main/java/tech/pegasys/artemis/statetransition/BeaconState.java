/*
 * Copyright 2019 ConsenSys AG.
 *
 * Licensed under the Apache License, Version 2.0 (the "License"); you may not use this file except in compliance with
 * the License. You may obtain a copy of the License at
 *
 * http://www.apache.org/licenses/LICENSE-2.0
 *
 * Unless required by applicable law or agreed to in writing, software distributed under the License is distributed on
 * an "AS IS" BASIS, WITHOUT WARRANTIES OR CONDITIONS OF ANY KIND, either express or implied. See the License for the
 * specific language governing permissions and limitations under the License.
 */

package tech.pegasys.artemis.statetransition;

import static com.google.common.base.Preconditions.checkArgument;
import static java.lang.Math.toIntExact;
import static tech.pegasys.artemis.datastructures.Constants.DOMAIN_DEPOSIT;
import static tech.pegasys.artemis.datastructures.Constants.EPOCH_LENGTH;
import static tech.pegasys.artemis.datastructures.Constants.GENESIS_EPOCH;
import static tech.pegasys.artemis.datastructures.Constants.GENESIS_SLOT;
import static tech.pegasys.artemis.datastructures.Constants.SHARD_COUNT;
import static tech.pegasys.artemis.util.bls.BLSVerify.bls_verify;

import com.google.common.annotations.VisibleForTesting;
import com.google.common.primitives.UnsignedLong;
import com.google.gson.Gson;
import com.google.gson.GsonBuilder;
import java.util.ArrayList;
import java.util.Arrays;
import java.util.List;
import net.consensys.cava.bytes.Bytes32;
import net.consensys.cava.bytes.Bytes48;
import tech.pegasys.artemis.datastructures.Constants;
import tech.pegasys.artemis.datastructures.blocks.Eth1Data;
import tech.pegasys.artemis.datastructures.blocks.Eth1DataVote;
import tech.pegasys.artemis.datastructures.operations.AttestationData;
import tech.pegasys.artemis.datastructures.operations.Deposit;
import tech.pegasys.artemis.datastructures.operations.DepositInput;
import tech.pegasys.artemis.datastructures.state.CrosslinkRecord;
import tech.pegasys.artemis.datastructures.state.Fork;
import tech.pegasys.artemis.datastructures.state.PendingAttestationRecord;
import tech.pegasys.artemis.datastructures.state.ShardCommittee;
import tech.pegasys.artemis.datastructures.state.Validator;
import tech.pegasys.artemis.datastructures.state.Validators;
import tech.pegasys.artemis.statetransition.util.BeaconStateUtil;
import tech.pegasys.artemis.statetransition.util.TreeHashUtil;

public class BeaconState {

  // Misc
  private long slot;
  private long genesis_time;
  private Fork fork;

  // Validator registry
  private Validators validator_registry;
  private ArrayList<Double> validator_balances;
  private long validator_registry_update_epoch;

  // Randomness and committees
  private ArrayList<Bytes32> latest_randao_mixes;
  private long previous_epoch_start_shard;
  private long current_epoch_start_shard;
  private long previous_calculation_epoch;
  private long current_calculation_epoch;
  private Bytes32 previous_epoch_seed;
  private Bytes32 current_epoch_seed;

  // Finality
  private long previous_justified_slot;
  private long justified_slot;
  private long justification_bitfield;
  private long finalized_slot;

  // Recent state
  private ArrayList<CrosslinkRecord> latest_crosslinks;
  private ArrayList<Bytes32> latest_block_roots = new ArrayList<>();
  private ArrayList<Double> latest_penalized_balances;
  private ArrayList<PendingAttestationRecord> latest_attestations;
  private ArrayList<Bytes32> batched_block_roots = new ArrayList<>();

  // Ethereum 1.0 chain data
  private Eth1Data latest_eth1_data;
  private List<Eth1DataVote> eth1_data_votes;

  // Default Constructor
  public BeaconState() {
    // TODO: temp to allow it to run in demo mode
    this.slot = 0;
  }

  public static BeaconState deepCopy(BeaconState state) {
    Gson gson =
        new GsonBuilder()
            .registerTypeAdapter(Bytes32.class, new InterfaceAdapter<Bytes32>())
            .registerTypeAdapter(Bytes48.class, new InterfaceAdapter<Bytes48>())
            .create();
    return gson.fromJson(gson.toJson(state), BeaconState.class);
  }

  public BeaconState(
      // Misc
      long slot,
      long genesis_time,
      Fork fork,
      // Validator registry
      Validators validator_registry,
      ArrayList<Double> validator_balances,
      long validator_registry_update_epoch,
      // Randomness and committees
      ArrayList<Bytes32> latest_randao_mixes,
      long previous_epoch_start_shard,
      long current_epoch_start_shard,
      long previous_calculation_epoch,
      long current_calculation_epoch,
      Bytes32 previous_epoch_seed,
      Bytes32 current_epoch_seed,

      // Finality
      long previous_justified_slot,
      long justified_slot,
      long justification_bitfield,
      long finalized_slot,
      // Recent state
      ArrayList<CrosslinkRecord> latest_crosslinks,
      ArrayList<Bytes32> latest_block_roots,
      ArrayList<Double> latest_penalized_balances,
      ArrayList<PendingAttestationRecord> latest_attestations,
      ArrayList<Bytes32> batched_block_roots,
      // Ethereum 1.0 chain data
      Eth1Data latest_eth1_data,
      ArrayList<Eth1DataVote> eth1_data_votes) {

    // Misc
    this.slot = slot;
    this.genesis_time = genesis_time;
    this.fork = fork;

    // Validator registry
    this.validator_registry = validator_registry;
    this.validator_balances = validator_balances;
    this.validator_registry_update_epoch = validator_registry_update_epoch;

    // Randomness and committees
    this.latest_randao_mixes = latest_randao_mixes;
    this.previous_epoch_start_shard = previous_epoch_start_shard;
    this.current_epoch_start_shard = current_epoch_start_shard;
    this.previous_calculation_epoch = previous_calculation_epoch;
    this.current_calculation_epoch = current_calculation_epoch;
    this.previous_epoch_seed = previous_epoch_seed;
    this.current_epoch_seed = current_epoch_seed;

    // Finality
    this.previous_justified_slot = previous_justified_slot;
    this.justified_slot = justified_slot;
    this.justification_bitfield = justification_bitfield;
    this.finalized_slot = finalized_slot;

    // Recent state
    this.latest_crosslinks = latest_crosslinks;
    this.latest_block_roots = latest_block_roots;
    this.latest_penalized_balances = latest_penalized_balances;
    this.latest_attestations = latest_attestations;
    this.batched_block_roots = batched_block_roots;

    // Ethereum 1.0 chain data
    this.latest_eth1_data = latest_eth1_data;
    this.eth1_data_votes = eth1_data_votes;
  }

  @VisibleForTesting
  @SuppressWarnings("ModifiedButNotUsed")
  public BeaconState get_initial_beacon_state(
      ArrayList<Deposit> initial_validator_deposits, int genesis_time, Eth1Data latest_eth1_data) {

    // TODO: this needs to be checked against 0.1 spec
    ArrayList<Bytes32> latest_randao_mixes = new ArrayList<>();
    ArrayList<Bytes32> latest_block_roots = new ArrayList<>();
    ArrayList<CrosslinkRecord> latest_crosslinks = new ArrayList<>(SHARD_COUNT);

    for (int i = 0; i < SHARD_COUNT; i++) {
      latest_crosslinks.add(new CrosslinkRecord(Bytes32.ZERO, UnsignedLong.valueOf(GENESIS_SLOT)));
    }

    // TODO after update v0.1 constants no longer exist
    BeaconState state = new BeaconState();
    //    BeaconState state =
    //        new BeaconState(
    //            // Misc
    //            INITIAL_SLOT_NUMBER,
    //            genesis_time,
    //            new ForkData(
    //                UnsignedLong.valueOf(INITIAL_FORK_VERSION),
    //                UnsignedLong.valueOf(INITIAL_FORK_VERSION),
    //                UnsignedLong.valueOf(INITIAL_SLOT_NUMBER)),
    //
    //            // Validator registry
    //            new Validators(),
    //            new ArrayList<>(),
    //            INITIAL_SLOT_NUMBER,
    //            0,
    //            Bytes32.ZERO,
    //
    //            // Randomness and committees
    //            latest_randao_mixes,
    //            latest_vdf_outputs,
    //            new ArrayList<>(),
    //            new ArrayList<>(),
    //            new ArrayList<>(),
    //
    //            // Finality
    //            INITIAL_SLOT_NUMBER,
    //            INITIAL_SLOT_NUMBER,
    //            0,
    //            INITIAL_SLOT_NUMBER,
    //
    //            // Recent state
    //            latest_crosslinks,
    //            latest_block_roots,
    //            new ArrayList<>(),
    //            new ArrayList<>(),
    //            new ArrayList<>(),
    //
    //            // PoW receipt root
    //            processed_pow_receipt_root,
    //            new ArrayList<>());

    // handle initial deposits and activations
    for (Deposit validator_deposit : initial_validator_deposits) {
      DepositInput deposit_input = validator_deposit.getDeposit_data().getDeposit_input();
      int validator_index =
          process_deposit(
              state,
              deposit_input.getPubkey(),
              validator_deposit.getDeposit_data().getValue().longValue(),
              deposit_input.getProof_of_possession(),
              deposit_input.getWithdrawal_credentials(),
              deposit_input.getRandao_commitment(),
              deposit_input.getPoc_commitment());
      // TODO after update v0.1 constants no longer exist
      //      if (state.getValidator_balances().get(validator_index) >= (MAX_DEPOSIT *
      // GWEI_PER_ETH)) {
      // TODO updates in v0.1 to constants removed necessary values
      //        //        update_validator_status(state, validator_index, ACTIVE);
      //      }
    }

    state.current_epoch_seed = BeaconStateUtil.generate_seed(state, GENESIS_EPOCH);

    return state;
  }

  /**
   * @param validators
   * @param current_slot
   * @return The minimum empty validator index.
   */
  private int min_empty_validator_index(
      ArrayList<Validator> validators, ArrayList<Double> validator_balances, int current_slot) {
    for (int i = 0; i < validators.size(); i++) {
      Validator v = validators.get(i);
      double vbal = validator_balances.get(i);
      // todo getLatest_status_change_slot method no longer exists following the recent update
      //      if (vbal == 0
      //          && v.getLatest_status_change_slot().longValue() + ZERO_BALANCE_VALIDATOR_TTL
      //              <= current_slot) {
      return i;
      //      }
    }
    return validators.size();
  }

  /**
   * @param state
   * @param pubkey
   * @param proof_of_possession
   * @param withdrawal_credentials
   * @param randao_commitment
   * @return
   */
  private boolean validate_proof_of_possession(
      BeaconState state,
      Bytes48 pubkey,
      List<Bytes48> proof_of_possession,
      Bytes32 withdrawal_credentials,
      Bytes32 randao_commitment,
      Bytes32 poc_commitment) {
    DepositInput proof_of_possession_data =
        new DepositInput(
            poc_commitment, proof_of_possession, pubkey, randao_commitment, withdrawal_credentials);

    List<Bytes48> signature =
        Arrays.asList(
            Bytes48.leftPad(proof_of_possession.get(0)),
            Bytes48.leftPad(proof_of_possession.get(1)));
    UnsignedLong domain =
        UnsignedLong.valueOf(get_domain(state.fork, toIntExact(state.getSlot()), DOMAIN_DEPOSIT));
    return bls_verify(
        pubkey, TreeHashUtil.hash_tree_root(proof_of_possession_data.toBytes()), signature, domain);
  }

  /**
   * Process a deposit from Ethereum 1.0. Note that this function mutates 'state'.
   *
   * @param state
   * @param pubkey
   * @param deposit
   * @param proof_of_possession
   * @param withdrawal_credentials
   * @param randao_commitment
   * @return
   */
  public int process_deposit(
      BeaconState state,
      Bytes48 pubkey,
      double deposit,
      List<Bytes48> proof_of_possession,
      Bytes32 withdrawal_credentials,
      Bytes32 randao_commitment,
      Bytes32 poc_commitment) {
    assert validate_proof_of_possession(
        state,
        pubkey,
        proof_of_possession,
        withdrawal_credentials,
        randao_commitment,
        poc_commitment);

    Bytes48[] validator_pubkeys = new Bytes48[state.validator_registry.size()];
    for (int i = 0; i < validator_pubkeys.length; i++) {
      validator_pubkeys[i] = state.validator_registry.get(i).getPubkey();
    }

    int index;

    if (indexOfPubkey(validator_pubkeys, pubkey) == -1) {
      // Add new validator
      Validator validator = new Validator();
      // TODO Validator constructor changes after the the 0.1 update
      // empty validator record declared in it's place
      //          new Validator(
      //              pubkey,
      //              withdrawal_credentials,
      //              randao_commitment,
      //              UnsignedLong.ZERO,
      //              UnsignedLong.valueOf(PENDING_ACTIVATION),
      //              UnsignedLong.valueOf(state.getSlot()),
      //              UnsignedLong.ZERO,
      //              UnsignedLong.ZERO,
      //              UnsignedLong.ZERO);

      ArrayList<Validator> validators_copy = new ArrayList<>(validator_registry);
      index = min_empty_validator_index(validators_copy, validator_balances, toIntExact(slot));
      if (index == validators_copy.size()) {
        state.validator_registry.add(validator);
        state.validator_balances.add(deposit);
        index = state.validator_registry.size() - 1;
      } else {
        state.validator_registry.set(index, validator);
        state.validator_balances.set(index, deposit);
      }
    } else {
      // Increase balance by deposit
      index = indexOfPubkey(validator_pubkeys, pubkey);
      Validator validator = state.validator_registry.get(index);
      assert validator.getWithdrawal_credentials().equals(withdrawal_credentials);

      state.validator_balances.set(index, state.validator_balances.get(index) + deposit);
    }

    return index;
  }

  /**
   * Helper function to find the index of the pubkey in the array of validators' pubkeys.
   *
   * @param validator_pubkeys
   * @param pubkey
   * @return The index of the pubkey.
   */
  private int indexOfPubkey(Bytes48[] validator_pubkeys, Bytes48 pubkey) {
    for (int i = 0; i < validator_pubkeys.length; i++) {
      if (validator_pubkeys[i].equals(pubkey)) {
        return i;
      }
    }
    return -1;
  }

  /**
   * @param fork
   * @param slot
   * @param domain_type
   * @return
   */
  private int get_domain(Fork fork, int slot, int domain_type) {
    return get_fork_version(fork, slot) * (int) Math.pow(2, 32) + domain_type;
  }

  /**
   * @param fork
   * @param slot
   * @return
   */
  private int get_fork_version(Fork fork, int slot) {
    if (slot < fork.getFork_slot().longValue()) {
      return toIntExact(fork.getPre_fork_version().longValue());
    } else {
      return toIntExact(fork.getPost_fork_version().longValue());
    }
  }

  /**
   * Activate the validator with the given 'index'. Note that this function mutates 'state'.
   *
   * @param index The index of the validator.
   */
  @VisibleForTesting
  public void activate_validator(BeaconState state, int index, boolean is_genesis) {
    Validator validator = validator_registry.get(index);
    UnsignedLong activation_epoch = UnsignedLong.valueOf(Constants.GENESIS_EPOCH);
    long current_epoch = BeaconStateUtil.get_current_epoch(this);
    if (UnsignedLong.valueOf(current_epoch).compareTo(UnsignedLong.valueOf(Constants.GENESIS_SLOT))
        > 0) {
      activation_epoch =
          BeaconStateUtil.get_entry_exit_effect_epoch(UnsignedLong.valueOf(current_epoch));
      validator.setActivation_epoch(activation_epoch);
    }
  }

  /**
   * Returns the beacon proposer index for the 'slot'.
   *
   * @param state
   * @param slot
   * @return
   */
  public static Integer get_beacon_proposer_index(BeaconState state, int slot) {
    ShardCommittee first_committee =
        BeaconStateUtil.get_crosslink_committees_at_slot(state, slot).get(0);
    return first_committee.getCommittee().get(slot % first_committee.getCommitteeSize());
  }

  /**
   * Returns the participant indices at for the 'attestation_data' and 'participation_bitfield'.
   *
   * @param state
   * @param attestation_data
   * @param participation_bitfield
   * @return
   */
  public static ArrayList<Integer> get_attestation_participants(
      BeaconState state, AttestationData attestation_data, byte[] participation_bitfield) {
    // Find the relevant committee
    ArrayList<ShardCommittee> crosslink_committees =
        BeaconStateUtil.get_crosslink_committees_at_slot(
            state, toIntExact(attestation_data.getSlot()));

    // TODO: assert attestation_data.shard in [shard for _, shard in crosslink_committees]

    ShardCommittee crosslink_committee = null;
    for (ShardCommittee curr_crosslink_committee : crosslink_committees) {
      if (curr_crosslink_committee.getShard().equals(attestation_data.getShard())) {
        crosslink_committee = curr_crosslink_committee;
        break;
      }
    }
    assert crosslink_committee != null;
    assert participation_bitfield.length == ceil_div8(crosslink_committee.getCommitteeSize());

    // Find the participating attesters in the committee
    ArrayList<Integer> participants = new ArrayList<>();
    for (int i = 0; i < crosslink_committee.getCommitteeSize(); i++) {
      int participation_bit = (participation_bitfield[i / 8] >> (7 - (i % 8))) % 2;
      if (participation_bit == 1) {
        participants.add(crosslink_committee.getCommittee().get(i));
      }
    }
    return participants;
  }

  /**
   * Return the smallest integer r such that r * div >= 8.
   *
   * @param div
   * @return
   */
  private static int ceil_div8(int div) {
    checkArgument(div > 0, "Expected positive div but got %s", div);
    return (int) Math.ceil(8.0 / div);
  }

  /**
   * Assumes 'attestation_data_1' is distinct from 'attestation_data_2'.
   *
   * @param attestation_data_1
   * @param attestation_data_2
   * @return True if the provided 'AttestationData' are slashable due to a 'double vote'.
   */
  private boolean is_double_vote(
      AttestationData attestation_data_1, AttestationData attestation_data_2) {
    long target_epoch_1 = attestation_data_1.getSlot() / EPOCH_LENGTH;
    long target_epoch_2 = attestation_data_2.getSlot() / EPOCH_LENGTH;
    return target_epoch_1 == target_epoch_2;
  }

  /**
   * Note: parameter order matters as this function only checks that 'attestation_data_1' surrounds
   * 'attestation_data_2'.
   *
   * @param attestation_data_1
   * @param attestation_data_2
   * @return True if the provided 'AttestationData' are slashable due to a 'surround vote'.
   */
  private boolean is_surround_vote(
      AttestationData attestation_data_1, AttestationData attestation_data_2) {
    long source_epoch_1 = attestation_data_1.getJustified_slot().longValue() / EPOCH_LENGTH;
    long source_epoch_2 = attestation_data_2.getJustified_slot().longValue() / EPOCH_LENGTH;
    long target_epoch_1 = attestation_data_1.getSlot() / EPOCH_LENGTH;
    long target_epoch_2 = attestation_data_2.getSlot() / EPOCH_LENGTH;
    return source_epoch_1 < source_epoch_2
        && (source_epoch_2 + 1 == target_epoch_2)
        && target_epoch_2 < target_epoch_1;
  }

  /**
   * The largest integer 'x' such that 'x**2' is less than 'n'.
   *
   * @param n highest bound of x.
   * @return x
   */
  private int integer_squareroot(int n) {
    int x = n;
    int y = (x + 1) / 2;
    while (y < x) {
      x = y;
      y = (x + n / x) / 2;
    }
    return x;
  }

  /**
   * Returns the effective balance (also known as "balance at stake") for a 'validator' with the
   * given 'index'.
   *
   * @param state The BeaconState.
   * @param index The index at which the validator is at.
   * @return The effective balance.
   */
  private double get_effective_balance(BeaconState state, int index) {
    return Math.min(state.validator_balances.get(index).intValue(), Constants.MAX_DEPOSIT_AMOUNT);
  }

  public Bytes32 getPrevious_epoch_randao_mix() {
    // todo
    return null;
  }

  public int getPrevious_epoch_calculation_slot() {
    // todo
    return 0;
  }

  /** ******************* * GETTERS & SETTERS * * ******************* */
  public Eth1Data getLatest_eth1_data() {
    return this.latest_eth1_data;
  }

  public void setLatest_eth1_data(Eth1Data data) {
    this.latest_eth1_data = data;
  }

  public List<Eth1DataVote> getEth1_data_votes() {
    return this.eth1_data_votes;
  }

  public void setEth1_data_votes(List<Eth1DataVote> votes) {
    this.eth1_data_votes = votes;
  }

  public long getSlot() {
    return this.slot;
  }

  public void setSlot(long slot) {
    this.slot = slot;
  }

  public void incrementSlot() {
    this.slot++;
  }

  public long getGenesis_time() {
    return genesis_time;
  }

  public void setGenesis_time(long genesis_time) {
    this.genesis_time = genesis_time;
  }

  public Fork getFork() {
    return fork;
  }

  public void setFork(Fork fork) {
    this.fork = fork;
  }

  public Validators getValidator_registry() {
    return validator_registry;
  }

  public void setValidator_registry(ArrayList<Validator> validator_registry) {
    this.validator_registry = new Validators(validator_registry);
  }

  public ArrayList<Double> getValidator_balances() {
    return validator_balances;
  }

  public void setValidator_balances(ArrayList<Double> validator_balances) {
    this.validator_balances = validator_balances;
  }

  public long getValidator_registry_update_epoch() {
    return validator_registry_update_epoch;
<<<<<<< HEAD
=======
  }

  public void setValidator_registry_update_epoch(long validator_registry_update_epoch) {
    this.validator_registry_update_epoch = validator_registry_update_epoch;
  }

  public Bytes32 getValidator_registry_delta_chain_tip() {
    return validator_registry_delta_chain_tip;
  }

  public void setValidator_registry_delta_chain_tip(Bytes32 validator_registry_delta_chain_tip) {
    this.validator_registry_delta_chain_tip = validator_registry_delta_chain_tip;
  }

  public long getPrevious_epoch_start_shard() {
    return previous_epoch_start_shard;
>>>>>>> cde73b69
  }

  public void setPrevious_epoch_start_shard(long previous_epoch_start_shard) {
    this.previous_epoch_start_shard = previous_epoch_start_shard;
  }

  public long getCurrent_epoch_start_shard() {
    return current_epoch_start_shard;
  }

  public void setCurrent_epoch_start_shard(long current_epoch_start_shard) {
    this.current_epoch_start_shard = current_epoch_start_shard;
  }

  public long getPrevious_calculation_epoch() {
    return previous_calculation_epoch;
  }

  public void setPrevious_calculation_epoch(long previous_calculation_epoch) {
    this.previous_calculation_epoch = previous_calculation_epoch;
  }

  public long getCurrent_calculation_epoch() {
    return current_calculation_epoch;
  }

  public void setCurrent_calculation_epoch(long current_calculation_epoch) {
    this.current_calculation_epoch = current_calculation_epoch;
  }

  public Bytes32 getPrevious_epoch_seed() {
    return previous_epoch_seed;
  }

  public void setPrevious_epoch_seed(Bytes32 previous_epoch_seed) {
    this.previous_epoch_seed = previous_epoch_seed;
  }

  public Bytes32 getCurrent_epoch_seed() {
    return current_epoch_seed;
  }

  public void setCurrent_epoch_seed(Bytes32 current_epoch_seed) {
    this.current_epoch_seed = current_epoch_seed;
  }

  public long getPrevious_justified_slot() {
    return previous_justified_slot;
  }

  public void setPrevious_justified_slot(long previous_justified_slot) {
    this.previous_justified_slot = previous_justified_slot;
  }

  public long getJustification_bitfield() {
    return justification_bitfield;
  }

  public void setJustification_bitfield(long justification_bitfield) {
    this.justification_bitfield = justification_bitfield;
  }

  public ArrayList<CrosslinkRecord> getLatest_crosslinks() {
    return latest_crosslinks;
  }

  public void setLatest_crosslinks(ArrayList<CrosslinkRecord> latest_crosslinks) {
    this.latest_crosslinks = latest_crosslinks;
  }

  public ArrayList<Bytes32> getLatest_block_roots() {
    return latest_block_roots;
  }

  public void setLatest_block_roots(ArrayList<Bytes32> latest_block_roots) {
    this.latest_block_roots = latest_block_roots;
  }

  public ArrayList<PendingAttestationRecord> getLatest_attestations() {
    return latest_attestations;
  }

  public void setLatest_attestations(ArrayList<PendingAttestationRecord> latest_attestations) {
    this.latest_attestations = latest_attestations;
  }

  public ArrayList<Bytes32> getBatched_block_roots() {
    return batched_block_roots;
  }

  public void setBatched_block_roots(ArrayList<Bytes32> batched_block_roots) {
    this.batched_block_roots = batched_block_roots;
  }

  public long getJustified_slot() {
    return justified_slot;
  }

  public void setJustified_slot(long justified_slot) {
    this.justified_slot = justified_slot;
  }

  public long getFinalized_slot() {
    return finalized_slot;
  }

  public void setFinalized_slot(long finalized_slot) {
    this.finalized_slot = finalized_slot;
  }

  public ArrayList<Double> getLatest_penalized_balances() {
    return latest_penalized_balances;
  }

  public void setLatest_penalized_balances(ArrayList<Double> latest_penalized_balances) {
    this.latest_penalized_balances = latest_penalized_balances;
  }

  public ArrayList<Bytes32> getLatest_randao_mixes() {
    return latest_randao_mixes;
  }

  public void setLatest_randao_mixes(ArrayList<Bytes32> latest_randao_mixes) {
    this.latest_randao_mixes = latest_randao_mixes;
  }

  public void updateBatched_block_roots() {
    batched_block_roots.add(BeaconStateUtil.merkle_root(latest_block_roots));
  }
}<|MERGE_RESOLUTION|>--- conflicted
+++ resolved
@@ -625,25 +625,14 @@
 
   public long getValidator_registry_update_epoch() {
     return validator_registry_update_epoch;
-<<<<<<< HEAD
-=======
   }
 
   public void setValidator_registry_update_epoch(long validator_registry_update_epoch) {
     this.validator_registry_update_epoch = validator_registry_update_epoch;
   }
 
-  public Bytes32 getValidator_registry_delta_chain_tip() {
-    return validator_registry_delta_chain_tip;
-  }
-
-  public void setValidator_registry_delta_chain_tip(Bytes32 validator_registry_delta_chain_tip) {
-    this.validator_registry_delta_chain_tip = validator_registry_delta_chain_tip;
-  }
-
   public long getPrevious_epoch_start_shard() {
     return previous_epoch_start_shard;
->>>>>>> cde73b69
   }
 
   public void setPrevious_epoch_start_shard(long previous_epoch_start_shard) {
