--- conflicted
+++ resolved
@@ -183,13 +183,8 @@
         store.containsBlockState(block.getParent_root()),
         "on_block: Parent block state is not contained in block_state");
     BeaconStateWithCache pre_state =
-<<<<<<< HEAD
-        new BeaconStateWithCache(
+        BeaconStateWithCache.deepCopy(
             (BeaconStateWithCache) store.getBlockState(block.getParent_root()));
-=======
-        BeaconStateWithCache.deepCopy(
-            (BeaconStateWithCache) store.getBlock_states().get(block.getParent_root()));
->>>>>>> e0c941b4
 
     // Blocks cannot be in the future. If they are, their consideration must be delayed until the
     // are in the past.
