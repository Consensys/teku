--- conflicted
+++ resolved
@@ -54,9 +54,6 @@
 
 public class ForkChoiceUtil {
 
-<<<<<<< HEAD
-  public static UnsignedLong get_current_slot(ReadOnlyStore store, boolean useUnixTime) {
-=======
   /**
    * Spec version 0.9.3 fixed a spec bug where attestations affecting the current slot would be
    * processed because the check failed to add GENESIS_TIME and incorrectly allowed all attestations
@@ -67,19 +64,15 @@
   private static final boolean PROCESS_ATTESTATIONS_EARLY = true;
 
   public static UnsignedLong get_slots_since_genesis(ReadOnlyStore store, boolean useUnixTime) {
->>>>>>> 1b30ae4c
     UnsignedLong time =
         useUnixTime ? UnsignedLong.valueOf(Instant.now().getEpochSecond()) : store.getTime();
     return time.minus(store.getGenesisTime()).dividedBy(UnsignedLong.valueOf(SECONDS_PER_SLOT));
   }
 
-<<<<<<< HEAD
-=======
   public static UnsignedLong get_current_slot(ReadOnlyStore store, boolean useUnixTime) {
     return UnsignedLong.valueOf(GENESIS_SLOT).plus(get_slots_since_genesis(store, useUnixTime));
   }
 
->>>>>>> 1b30ae4c
   public static UnsignedLong get_current_slot(ReadOnlyStore store) {
     return get_current_slot(store, false);
   }
