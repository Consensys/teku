/*
 * Copyright 2019 ConsenSys AG.
 *
 * Licensed under the Apache License, Version 2.0 (the "License"); you may not use this file except in compliance with
 * the License. You may obtain a copy of the License at
 *
 * http://www.apache.org/licenses/LICENSE-2.0
 *
 * Unless required by applicable law or agreed to in writing, software distributed under the License is distributed on
 * an "AS IS" BASIS, WITHOUT WARRANTIES OR CONDITIONS OF ANY KIND, either express or implied. See the License for the
 * specific language governing permissions and limitations under the License.
 */

package tech.pegasys.artemis.statetransition;

import com.google.common.eventbus.EventBus;
import com.google.common.eventbus.Subscribe;
import com.google.common.primitives.UnsignedLong;
import java.util.Date;
import java.util.NoSuchElementException;
import java.util.Optional;
import org.apache.logging.log4j.LogManager;
import org.apache.logging.log4j.Logger;
import tech.pegasys.artemis.datastructures.blocks.BeaconBlock;
import tech.pegasys.artemis.pow.api.ChainStartEvent;
import tech.pegasys.artemis.pow.api.ValidatorRegistrationEvent;
import tech.pegasys.artemis.storage.ChainStorage;
import tech.pegasys.artemis.storage.ChainStorageClient;

/** Class to manage the state tree and initiate state transitions */
public class StateTreeManager {

  private final EventBus eventBus;
  private StateTransition stateTransition;
  private BeaconState state;
  private ChainStorageClient storage;
  private static final Logger LOG = LogManager.getLogger();

  public StateTreeManager(EventBus eventBus) {
    this.eventBus = eventBus;
    this.stateTransition = new StateTransition();
    this.state = new BeaconState();
<<<<<<< HEAD
    state.setSlot(UnsignedLong.ZERO);
    this.unprocessedBlocks = new LinkedBlockingQueue<BeaconBlock>();
    this.unprocessedAttestations = new LinkedBlockingQueue<Attestation>();

=======
>>>>>>> 57b81f85
    this.eventBus.register(this);
    this.storage = ChainStorage.Create(ChainStorageClient.class, eventBus);
  }

  @Subscribe
  public void onChainStarted(ChainStartEvent event) {
    LOG.info("ChainStart Event Detected");
    // TODO: initial state transition logic
  }

  @Subscribe
  public void onValidatorRegistered(ValidatorRegistrationEvent event) {
    LOG.info("Validator Registration Event detected");
    // LOG.info("   Validator Number: " + validatorRegisteredEvent.getInfo());
  }

  @Subscribe
  public void onNewSlot(Date date) {
    LOG.info("****** New Slot at: " + date + " ******");
    // TODO: get canonical state
    this.state = BeaconState.deepCopy(state);
    Optional<BeaconBlock> block = this.storage.getUnprocessedBlock();
    if (block.isPresent()) {
      LOG.info("Unprocessed block retrieved.");
      try {
        stateTransition.initiate(this.state, block.get());
        this.storage.addProcessedBlock(block.get().getState_root(), block.get());
      } catch (NoSuchElementException e) {
        LOG.warn(e.toString());
      }
    } else {
      stateTransition.initiate(this.state, null);
    }
  }
<<<<<<< HEAD

  @Subscribe
  public void onNewBlock(BeaconBlock block) {
    LOG.info("New Beacon Block Event detected");
    // TODO: change values to UnsignedLong
    block.setSlot(this.state.getSlot().longValue());
    unprocessedBlocks.add(block);
  }

  @Subscribe
  public void onNewAttestation(Attestation attestation) {
    LOG.info("New Attestation Event detected");
    unprocessedAttestations.add(attestation);
  }
=======
>>>>>>> 57b81f85
}<|MERGE_RESOLUTION|>--- conflicted
+++ resolved
@@ -15,7 +15,6 @@
 
 import com.google.common.eventbus.EventBus;
 import com.google.common.eventbus.Subscribe;
-import com.google.common.primitives.UnsignedLong;
 import java.util.Date;
 import java.util.NoSuchElementException;
 import java.util.Optional;
@@ -40,13 +39,6 @@
     this.eventBus = eventBus;
     this.stateTransition = new StateTransition();
     this.state = new BeaconState();
-<<<<<<< HEAD
-    state.setSlot(UnsignedLong.ZERO);
-    this.unprocessedBlocks = new LinkedBlockingQueue<BeaconBlock>();
-    this.unprocessedAttestations = new LinkedBlockingQueue<Attestation>();
-
-=======
->>>>>>> 57b81f85
     this.eventBus.register(this);
     this.storage = ChainStorage.Create(ChainStorageClient.class, eventBus);
   }
@@ -81,21 +73,4 @@
       stateTransition.initiate(this.state, null);
     }
   }
-<<<<<<< HEAD
-
-  @Subscribe
-  public void onNewBlock(BeaconBlock block) {
-    LOG.info("New Beacon Block Event detected");
-    // TODO: change values to UnsignedLong
-    block.setSlot(this.state.getSlot().longValue());
-    unprocessedBlocks.add(block);
-  }
-
-  @Subscribe
-  public void onNewAttestation(Attestation attestation) {
-    LOG.info("New Attestation Event detected");
-    unprocessedAttestations.add(attestation);
-  }
-=======
->>>>>>> 57b81f85
 }