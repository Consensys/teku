--- conflicted
+++ resolved
@@ -49,8 +49,8 @@
     this.stateTransition = new StateTransition();
     this.eventBus.register(this);
     this.store = ChainStorage.Create(ChainStorageClient.class, eventBus);
-
-<<<<<<< HEAD
+  }
+
   @Subscribe
   public void onEth2GenesisEvent(Eth2GenesisEvent event) {
     LOG.info(
@@ -62,8 +62,6 @@
             .times(UnsignedLong.valueOf(Constants.SLOT_DURATION));
     LOG.info("node time: " + nodeTime.longValue());
     Boolean result = false;
-=======
->>>>>>> ef11d36f
     try {
       BeaconState initial_state = DataStructureUtil.createInitialBeaconState();
       Bytes32 initial_state_root = HashTreeUtil.hash_tree_root(initial_state.toBytes());
@@ -80,29 +78,10 @@
   }
 
   @Subscribe
-<<<<<<< HEAD
   public void onDepositEvent(DepositEvent event) {
     LOG.info(
         "Deposit Event detected: "
             + ((tech.pegasys.artemis.pow.event.Deposit) event).getDeposit_root().toString());
-=======
-  public void onChainStarted(ChainStartEvent event) {
-    LOG.info("******* ChainStart Event Detected *******");
-    this.nodeSlot = UnsignedLong.valueOf(Constants.GENESIS_SLOT);
-    this.nodeTime =
-        UnsignedLong.valueOf(Constants.GENESIS_SLOT)
-            .times(UnsignedLong.valueOf(Constants.SLOT_DURATION));
-    LOG.info("node slot: " + nodeSlot.longValue());
-    LOG.info("node time: " + nodeTime.longValue());
-    boolean result = true;
-    this.eventBus.post(result);
-  }
-
-  @Subscribe
-  public void onValidatorRegistered(ValidatorRegistrationEvent event) {
-    LOG.info("Validator Registration Event detected");
-    LOG.info("   Validator Number: " + event.getResponse().log.toString());
->>>>>>> ef11d36f
   }
 
   @Subscribe
