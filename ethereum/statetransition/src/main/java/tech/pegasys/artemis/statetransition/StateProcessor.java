--- conflicted
+++ resolved
@@ -100,20 +100,10 @@
     }
   }
 
-<<<<<<< HEAD
   @Subscribe
   public void onDepositEvent(DepositEvent event) {
     LOG.log(Level.INFO, "Deposit Event detected: " + event.toString());
   }
-=======
-  //  @Subscribe
-  //  public void onDepositEvent(DepositEvent event) {
-  //    LOG.log(
-  //        Level.INFO,
-  //        "Deposit Event detected: " + ((tech.pegasys.artemis.pow.event.Deposit)
-  // event).toString());
-  //  }
->>>>>>> cec5d87f
 
   @Subscribe
   public void onNewSlot(Date date) throws StateTransitionException, InterruptedException {
