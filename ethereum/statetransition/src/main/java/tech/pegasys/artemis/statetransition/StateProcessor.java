--- conflicted
+++ resolved
@@ -45,15 +45,9 @@
   private Bytes32 finalizedStateRoot; // most recent finalized state root
   private Bytes32 finalizedBlockRoot; // most recent finalized block root
   private Bytes32 justifiedStateRoot; // most recent justified state root
-<<<<<<< HEAD
-  private Bytes32 justifiedBlockRoot; // most recent justified block root
-  private long nodeTime;
-  private long nodeSlot;
-=======
   private Bytes32 currentJustifiedBlockRoot; // most recent justified block root
   private UnsignedLong nodeTime;
   private UnsignedLong nodeSlot;
->>>>>>> 689a6c19
   private final EventBus eventBus;
   private final StateTransition stateTransition;
   private ChainStorageClient store;
@@ -119,10 +113,6 @@
     this.nodeSlot = this.nodeSlot + 1;
     this.nodeTime = this.nodeTime + Constants.SECONDS_PER_SLOT;
 
-<<<<<<< HEAD
-    System.out.println("\n");
-=======
->>>>>>> 689a6c19
     LOG.log(Level.INFO, ANSI_WHITE_BOLD + "******* Slot Event *******" + ANSI_RESET);
     LOG.log(Level.INFO, "Node time:                             " + nodeTime);
     LOG.log(Level.INFO, "Node slot:                             " + nodeSlot);
@@ -152,14 +142,6 @@
 
     // Get head block's state, and initialize a newHeadState variable to run state transition on
     BeaconState headBlockState = store.getState(headBlock.getState_root()).get();
-<<<<<<< HEAD
-    long justifiedBlockSlot =
-        BeaconStateUtil.get_epoch_start_slot(headBlockState.getJustified_epoch());
-    long finalizedBlockSlot =
-        BeaconStateUtil.get_epoch_start_slot(headBlockState.getFinalized_epoch());
-    LOG.log(Level.INFO, "Justified block slot:                 " + justifiedBlockSlot);
-    LOG.log(Level.INFO, "Finalized block slot:                 " + finalizedBlockSlot);
-=======
     Long justifiedEpoch = headBlockState.getCurrent_justified_epoch().longValue();
     Long finalizedEpoch = headBlockState.getFinalized_epoch().longValue();
     LOG.log(
@@ -174,7 +156,6 @@
             + finalizedEpoch
             + "  |  "
             + finalizedEpoch % Constants.GENESIS_EPOCH);
->>>>>>> 689a6c19
 
     BeaconStateWithCache newHeadState =
         BeaconStateWithCache.deepCopy((BeaconStateWithCache) headBlockState);
@@ -188,11 +169,7 @@
             "Transitioning state from slot: " + newHeadState.getSlot() + " to slot: " + nodeSlot);
         firstLoop = false;
       }
-<<<<<<< HEAD
-      stateTransition.initiate(newHeadState, null, previousBlockRoot);
-=======
       stateTransition.initiate((BeaconStateWithCache) newHeadState, null);
->>>>>>> 689a6c19
     }
     this.store.addState(newHeadState.hash_tree_root(), newHeadState);
     this.headState = newHeadState;
@@ -252,20 +229,12 @@
                     + (block.getSlot() - 1));
             firstLoop = false;
           }
-<<<<<<< HEAD
-          stateTransition.initiate(currentState, null, parentBlockRoot);
-=======
           stateTransition.initiate((BeaconStateWithCache) currentState, null);
->>>>>>> 689a6c19
         }
 
         // Run state transition with the block
         LOG.log(Level.INFO, ANSI_PURPLE + "Running state transition with block." + ANSI_RESET);
-<<<<<<< HEAD
-        stateTransition.initiate(currentState, block, parentBlockRoot);
-=======
         stateTransition.initiate((BeaconStateWithCache) currentState, block);
->>>>>>> 689a6c19
 
         Bytes32 newStateRoot = currentState.hash_tree_root();
 
@@ -301,7 +270,6 @@
 
     try {
       // Obtain latest justified block and state that will be passed into lmd_ghost
-<<<<<<< HEAD
       if (store.getState(justifiedStateRoot).isPresent()
           && store.getProcessedBlock(justifiedBlockRoot).isPresent()) {
         BeaconState justifiedState = store.getState(justifiedStateRoot).get();
@@ -314,14 +282,6 @@
       }
 
     } catch (NoSuchElementException | StateTransitionException e) {
-=======
-      BeaconState justifiedState = store.getState(justifiedStateRoot).get();
-      BeaconBlock justifiedBlock = store.getProcessedBlock(currentJustifiedBlockRoot).get();
-
-      // Run lmd_ghost to get the head block
-      this.headBlock = LmdGhost.lmd_ghost(store, justifiedState, justifiedBlock);
-    } catch (NoSuchElementException e) {
->>>>>>> 689a6c19
       LOG.log(Level.FATAL, "Can't update head block using LMDGhost");
     }
   }
@@ -339,8 +299,6 @@
             BeaconStateUtil.get_block_root(
                 headState,
                 BeaconStateUtil.get_epoch_start_slot(headState.getCurrent_justified_epoch()));
-        // System.out.print("justified epoch: " + headState.getCurrent_justified_epoch() + "\n");
-        // System.out.print("finalized epoch: " + headState.getFinalized_epoch() + "\n");
 
         this.justifiedStateRoot =
             store.getProcessedBlock(currentJustifiedBlockRoot).get().getState_root();
@@ -348,8 +306,6 @@
       } catch (Exception e) {
         LOG.log(Level.FATAL, "Can't update justified and finalized block roots");
       }
-      // System.out.print("justified root: " + currentJustifiedBlockRoot + '\n');
-      // System.out.print("finalized root: " + finalizedBlockRoot + '\n');
     }
   }
 
