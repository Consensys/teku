/*
 * Copyright 2019 ConsenSys AG.
 *
 * Licensed under the Apache License, Version 2.0 (the "License"); you may not use this file except in compliance with
 * the License. You may obtain a copy of the License at
 *
 * http://www.apache.org/licenses/LICENSE-2.0
 *
 * Unless required by applicable law or agreed to in writing, software distributed under the License is distributed on
 * an "AS IS" BASIS, WITHOUT WARRANTIES OR CONDITIONS OF ANY KIND, either express or implied. See the License for the
 * specific language governing permissions and limitations under the License.
 */

package tech.pegasys.artemis.statetransition;

import static tech.pegasys.artemis.datastructures.Constants.MIN_GENESIS_ACTIVE_VALIDATOR_COUNT;
import static tech.pegasys.artemis.datastructures.Constants.MIN_GENESIS_TIME;
import static tech.pegasys.artemis.datastructures.util.BeaconStateUtil.initialize_beacon_state_from_eth1;
import static tech.pegasys.artemis.datastructures.util.BeaconStateUtil.is_valid_genesis_state;
import static tech.pegasys.artemis.datastructures.util.BeaconStateUtil.is_valid_genesis_stateSim;
import static tech.pegasys.artemis.statetransition.util.ForkChoiceUtil.get_genesis_store;
import static tech.pegasys.artemis.statetransition.util.ForkChoiceUtil.get_head;
import static tech.pegasys.artemis.statetransition.util.ForkChoiceUtil.on_attestation;
import static tech.pegasys.artemis.statetransition.util.ForkChoiceUtil.on_block;

import com.google.common.eventbus.EventBus;
import com.google.common.eventbus.Subscribe;
import com.google.common.primitives.UnsignedLong;
import java.io.IOException;
import java.util.ArrayList;
import java.util.Date;
import java.util.List;
import org.apache.logging.log4j.Level;
import org.apache.tuweni.bytes.Bytes32;
import tech.pegasys.artemis.datastructures.Constants;
import tech.pegasys.artemis.datastructures.blocks.BeaconBlock;
import tech.pegasys.artemis.datastructures.operations.Attestation;
import tech.pegasys.artemis.datastructures.operations.DepositWithIndex;
import tech.pegasys.artemis.datastructures.state.BeaconState;
import tech.pegasys.artemis.datastructures.state.BeaconStateWithCache;
import tech.pegasys.artemis.datastructures.util.DataStructureUtil;
import tech.pegasys.artemis.datastructures.util.DepositUtil;
import tech.pegasys.artemis.service.serviceutils.ServiceConfig;
import tech.pegasys.artemis.statetransition.events.GenesisEvent;
import tech.pegasys.artemis.statetransition.util.EpochProcessingException;
import tech.pegasys.artemis.statetransition.util.SlotProcessingException;
import tech.pegasys.artemis.storage.ChainStorageClient;
import tech.pegasys.artemis.storage.Store;
import tech.pegasys.artemis.storage.events.NodeStartEvent;
import tech.pegasys.artemis.util.alogger.ALogger;
import tech.pegasys.artemis.util.config.ArtemisConfiguration;

/** Class to manage the state tree and initiate state transitions */
public class StateProcessor {
  private final EventBus eventBus;
  private final StateTransition stateTransition;
  private ChainStorageClient chainStorageClient;
  private ArtemisConfiguration config;
  private static final ALogger STDOUT = new ALogger("stdout");
  private List<DepositWithIndex> deposits;
  private BeaconStateWithCache initialState;

  public StateProcessor(ServiceConfig config, ChainStorageClient chainStorageClient) {
    /*
    List<Long> serializationTimeArray = new ArrayList<>();
    List<Long> deserializationTimeArray = new ArrayList<>();
    for (int i = 0; i < 100; i++) {
      BeaconBlock beaconBlock = DataStructureUtil.randomBeaconBlock(100);
      long startTime = System.currentTimeMillis();
      Bytes serialized = SimpleOffsetSerializer.serialize(beaconBlock);
      serializationTimeArray.add(System.currentTimeMillis() - startTime);
      startTime = System.currentTimeMillis();
      BeaconBlock newBeaconBlock =
              SimpleOffsetSerializer.deserialize(serialized, BeaconBlock.class);
      deserializationTimeArray.add(System.currentTimeMillis() - startTime);
    }

    System.out.println("serialization: " + serializationTimeArray);
    System.out.println("deserialization: " + deserializationTimeArray);
    */

    this.eventBus = config.getEventBus();
    this.config = config.getConfig();
    this.stateTransition = new StateTransition(true, new EpochMetrics(config.getMetricsSystem()));
    this.chainStorageClient = chainStorageClient;
    this.eventBus.register(this);

    if (this.config.getDepositMode().equals(Constants.DEPOSIT_TEST)) {
      initialState = DataStructureUtil.createInitialBeaconState(this.config);
      setSimulationGenesisTime(initialState);
      this.eventBus.post(new NodeStartEvent(initialState));
    }
  }

  @Subscribe
  public void onEth2Genesis(GenesisEvent genesisEvent) {
    STDOUT.log(Level.INFO, "******* Eth2Genesis Event detected ******* : ");
    Store store = chainStorageClient.getStore();
    if (store == null) {
      store = get_genesis_store(initialState);
      chainStorageClient.setStore(store);
      UnsignedLong genesisTime = initialState.getGenesis_time();
      chainStorageClient.setGenesisTime(genesisTime);
    }
    Bytes32 genesisBlockRoot = get_head(store);
<<<<<<< HEAD
    this.eventBus.post(new GenesisStateEvent(initial_state, store.getBlock(genesisBlockRoot)));
    STDOUT.log(Level.INFO, "Initial state root is " + initial_state.hash_tree_root().toHexString());
=======
    STDOUT.log(Level.INFO, "Initial state root is " + initialState.hash_tree_root().toHexString());
>>>>>>> e0c941b4
    STDOUT.log(Level.INFO, "Genesis block root is " + genesisBlockRoot.toHexString());
  }

  @Subscribe
  public void onDeposit(tech.pegasys.artemis.pow.event.Deposit event) {
    if (deposits == null) deposits = new ArrayList<>();
    deposits.add(DepositUtil.convertEventDepositToOperationDeposit(event));

    UnsignedLong eth1_timestamp = null;
    try {
      eth1_timestamp =
          DepositUtil.getEpochBlockTimeByDepositBlockNumber(
              event.getResponse().log.getBlockNumber(), config.getNodeUrl());
    } catch (IOException e) {
      STDOUT.log(Level.FATAL, e.toString());
    }

    // Approximation to save CPU cycles of creating new BeaconState on every Deposit captured
    if (isGenesisReasonable(eth1_timestamp, deposits)) {
      if (config.getDepositMode().equals(Constants.DEPOSIT_SIM)) {
        BeaconStateWithCache candidate_state =
            initialize_beacon_state_from_eth1(
                Bytes32.fromHexString(event.getResponse().log.getBlockHash()),
                eth1_timestamp,
                deposits);
        if (is_valid_genesis_stateSim(candidate_state)) {
          setSimulationGenesisTime(candidate_state);
          initialState = candidate_state;
          this.eventBus.post(new GenesisEvent());
        }

      } else {
        BeaconStateWithCache candidate_state =
            initialize_beacon_state_from_eth1(
                Bytes32.fromHexString(event.getResponse().log.getBlockHash()),
                eth1_timestamp,
                deposits);
        if (is_valid_genesis_state(candidate_state)) {
          initialState = candidate_state;
          this.eventBus.post(new GenesisEvent());
        }
      }
    }
  }

  public boolean isGenesisReasonable(UnsignedLong eth1_timestamp, List<DepositWithIndex> deposits) {
    if (config.getInteropActive()) {
      return false; // Interop mode never performs genesis in response to deposit events.
    }
    final boolean afterMinGenesisTime = eth1_timestamp.compareTo(MIN_GENESIS_TIME) >= 0;
    final boolean sufficientValidators = deposits.size() >= MIN_GENESIS_ACTIVE_VALIDATOR_COUNT;
    return afterMinGenesisTime && sufficientValidators;
  }

  @Subscribe
  private void onBlock(BeaconBlock block) {
    try {
      on_block(chainStorageClient.getStore(), block, stateTransition);
      // Add attestations that were processed in the block to processed attestations storage
      block
          .getBody()
          .getAttestations()
          .forEach(attestation -> this.chainStorageClient.addProcessedAttestation(attestation));
    } catch (StateTransitionException e) {
      STDOUT.log(Level.WARN, "Exception in onBlock: " + e.toString());
    }
  }

  @Subscribe
  private void onAttestation(Attestation attestation) {
    try {
      on_attestation(chainStorageClient.getStore(), attestation, stateTransition);
    } catch (SlotProcessingException | EpochProcessingException e) {
      STDOUT.log(Level.WARN, "Exception in onAttestation: " + e.toString());
    }
  }

  private void setSimulationGenesisTime(BeaconState state) {
    if (config.getInteropActive()) {
      state.setGenesis_time(UnsignedLong.valueOf(config.getInteropGenesisTime()));
    } else if (Constants.GENESIS_TIME.equals(UnsignedLong.MAX_VALUE)) {
      Date date = new Date();
      state.setGenesis_time(
          UnsignedLong.valueOf((date.getTime() / 1000)).plus(Constants.GENESIS_START_DELAY));
    } else {
      state.setGenesis_time(Constants.GENESIS_TIME);
    }
    chainStorageClient.setGenesisTime(state.getGenesis_time());
  }
}<|MERGE_RESOLUTION|>--- conflicted
+++ resolved
@@ -103,12 +103,7 @@
       chainStorageClient.setGenesisTime(genesisTime);
     }
     Bytes32 genesisBlockRoot = get_head(store);
-<<<<<<< HEAD
-    this.eventBus.post(new GenesisStateEvent(initial_state, store.getBlock(genesisBlockRoot)));
-    STDOUT.log(Level.INFO, "Initial state root is " + initial_state.hash_tree_root().toHexString());
-=======
     STDOUT.log(Level.INFO, "Initial state root is " + initialState.hash_tree_root().toHexString());
->>>>>>> e0c941b4
     STDOUT.log(Level.INFO, "Genesis block root is " + genesisBlockRoot.toHexString());
   }
 
