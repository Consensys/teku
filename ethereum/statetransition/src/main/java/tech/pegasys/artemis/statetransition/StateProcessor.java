/*
 * Copyright 2019 ConsenSys AG.
 *
 * Licensed under the Apache License, Version 2.0 (the "License"); you may not use this file except in compliance with
 * the License. You may obtain a copy of the License at
 *
 * http://www.apache.org/licenses/LICENSE-2.0
 *
 * Unless required by applicable law or agreed to in writing, software distributed under the License is distributed on
 * an "AS IS" BASIS, WITHOUT WARRANTIES OR CONDITIONS OF ANY KIND, either express or implied. See the License for the
 * specific language governing permissions and limitations under the License.
 */

package tech.pegasys.artemis.statetransition;

import static tech.pegasys.artemis.datastructures.util.BeaconStateUtil.initialize_beacon_state_from_eth1;
import static tech.pegasys.artemis.datastructures.util.BeaconStateUtil.is_valid_genesis_state;
import static tech.pegasys.artemis.datastructures.util.BeaconStateUtil.is_valid_genesis_stateSim;
import static tech.pegasys.artemis.statetransition.util.ForkChoiceUtil.get_head;
import static tech.pegasys.artemis.statetransition.util.ForkChoiceUtil.on_attestation;
import static tech.pegasys.artemis.util.alogger.ALogger.STDOUT;
import static tech.pegasys.artemis.util.config.Constants.MIN_GENESIS_ACTIVE_VALIDATOR_COUNT;
import static tech.pegasys.artemis.util.config.Constants.MIN_GENESIS_TIME;

import com.google.common.eventbus.EventBus;
import com.google.common.eventbus.Subscribe;
import com.google.common.primitives.UnsignedLong;
import java.io.IOException;
import java.util.ArrayList;
import java.util.Date;
import java.util.List;
import org.apache.logging.log4j.Level;
import org.apache.logging.log4j.LogManager;
import org.apache.logging.log4j.Logger;
import org.apache.tuweni.bytes.Bytes32;
import org.hyperledger.besu.plugin.services.MetricsSystem;
import tech.pegasys.artemis.datastructures.blocks.BeaconBlock;
import tech.pegasys.artemis.datastructures.operations.AggregateAndProof;
import tech.pegasys.artemis.datastructures.operations.Attestation;
import tech.pegasys.artemis.datastructures.operations.DepositWithIndex;
import tech.pegasys.artemis.datastructures.state.BeaconState;
import tech.pegasys.artemis.datastructures.state.BeaconStateWithCache;
import tech.pegasys.artemis.datastructures.util.DepositUtil;
import tech.pegasys.artemis.metrics.EpochMetrics;
import tech.pegasys.artemis.statetransition.events.BlockProposedEvent;
import tech.pegasys.artemis.statetransition.events.GenesisEvent;
import tech.pegasys.artemis.statetransition.events.ProcessedAggregateEvent;
import tech.pegasys.artemis.statetransition.events.ProcessedAttestationEvent;
import tech.pegasys.artemis.statetransition.util.EpochProcessingException;
import tech.pegasys.artemis.statetransition.util.SlotProcessingException;
import tech.pegasys.artemis.storage.ChainStorageClient;
import tech.pegasys.artemis.storage.Store;
import tech.pegasys.artemis.util.config.ArtemisConfiguration;
import tech.pegasys.artemis.util.config.Constants;

/** Class to manage the state tree and initiate state transitions */
public class StateProcessor {
  private static final Logger LOG = LogManager.getLogger();

  private final EventBus eventBus;
  private final StateTransition stateTransition;
  private final BlockImporter blockImporter;
  private final ChainStorageClient chainStorageClient;
  private final ArtemisConfiguration config;
  private final List<DepositWithIndex> deposits = new ArrayList<>();

  private boolean genesisReady = false;

  public StateProcessor(
      EventBus eventBus,
      ChainStorageClient chainStorageClient,
      MetricsSystem metricsSystem,
      ArtemisConfiguration config) {
    this.eventBus = eventBus;
    this.config = config;
    this.stateTransition = new StateTransition(true, new EpochMetrics(metricsSystem));
    this.chainStorageClient = chainStorageClient;
    this.eventBus.register(this);

    this.blockImporter = new BlockImporter(chainStorageClient, eventBus);
  }

  public void eth2Genesis(GenesisEvent genesisEvent) {
    this.genesisReady = true;
    STDOUT.log(Level.INFO, "******* Eth2Genesis Event******* : ");
    final BeaconStateWithCache initialState = genesisEvent.getBeaconState();
    chainStorageClient.initializeFromGenesis(initialState);
    Bytes32 genesisBlockRoot = chainStorageClient.getBestBlockRoot();
    STDOUT.log(Level.INFO, "Initial state root is " + initialState.hash_tree_root().toHexString());
    STDOUT.log(Level.INFO, "Genesis block root is " + genesisBlockRoot.toHexString());
  }

  public Bytes32 processHead() {
    Store store = chainStorageClient.getStore();
    Bytes32 headBlockRoot = get_head(store);
    BeaconBlock headBlock = store.getBlock(headBlockRoot);
    chainStorageClient.updateBestBlock(headBlockRoot, headBlock.getSlot());
    return headBlockRoot;
  }

  @Subscribe
  public void onDeposit(tech.pegasys.artemis.pow.event.Deposit event) {
    STDOUT.log(Level.DEBUG, "New deposit received");
    deposits.add(DepositUtil.convertDepositEventToOperationDeposit(event));

    UnsignedLong eth1_timestamp = null;
    try {
      eth1_timestamp =
          DepositUtil.getEpochBlockTimeByDepositBlockNumber(
              event.getResponse().log.getBlockNumber(), config.getNodeUrl());
    } catch (IOException e) {
      STDOUT.log(Level.FATAL, e.toString());
    }

    // Approximation to save CPU cycles of creating new BeaconState on every Deposit captured
    if (isGenesisReasonable(
        eth1_timestamp, deposits, config.getDepositMode().equals(Constants.DEPOSIT_SIM))) {
      if (config.getDepositMode().equals(Constants.DEPOSIT_SIM)) {
        BeaconStateWithCache candidate_state =
            initialize_beacon_state_from_eth1(
                Bytes32.fromHexString(event.getResponse().log.getBlockHash()),
                eth1_timestamp,
                deposits);
        if (is_valid_genesis_stateSim(candidate_state)) {
          setSimulationGenesisTime(candidate_state);
          eth2Genesis(new GenesisEvent(candidate_state));
        }

      } else {
        BeaconStateWithCache candidate_state =
            initialize_beacon_state_from_eth1(
                Bytes32.fromHexString(event.getResponse().log.getBlockHash()),
                eth1_timestamp,
                deposits);
        if (is_valid_genesis_state(candidate_state)) {
          eth2Genesis(new GenesisEvent(candidate_state));
        }
      }
    }
  }

  public boolean isGenesisReasonable(
      UnsignedLong eth1_timestamp, List<DepositWithIndex> deposits, boolean isSimulation) {
    final boolean sufficientValidators = deposits.size() >= MIN_GENESIS_ACTIVE_VALIDATOR_COUNT;
    if (isSimulation) return sufficientValidators;
    final boolean afterMinGenesisTime = eth1_timestamp.compareTo(MIN_GENESIS_TIME) >= 0;
    return afterMinGenesisTime && sufficientValidators;
  }

  @Subscribe
  @SuppressWarnings("unused")
  private void onBlockProposed(final BlockProposedEvent blockProposedEvent) {
    try {
<<<<<<< HEAD
      LOG.trace("Import proposed block: {}", blockProposedEvent.getBlock());
      blockImporter.importBlock(blockProposedEvent.getBlock());
    } catch (StateTransitionException e) {
      LOG.error("Failed to import proposed block: " + blockProposedEvent, e);
    }
=======
      Store.Transaction transaction = chainStorageClient.startStoreTransaction();
      final BlockProcessingRecord record = on_block(transaction, block, stateTransition);
      transaction.commit(
          () -> postBlockProcessingRecord(record), "Failed to persist block storage result");
    } catch (StateTransitionException e) {
      //  this.eventBus.post(new BlockProcessingRecord(preState, block, new BeaconState()));
      STDOUT.log(Level.WARN, "Exception in onBlock: " + e.toString());
    }
  }

  private void postBlockProcessingRecord(final BlockProcessingRecord record) {
    final BeaconBlock block = record.getBlock();
    // Add attestations that were processed in the block to processed attestations
    // storage
    List<Long> numberOfAttestersInAttestations = new ArrayList<>();
    block
        .getBody()
        .getAttestations()
        .forEach(
            attestation ->
                numberOfAttestersInAttestations.add(
                    IntStream.range(0, attestation.getAggregation_bits().getCurrentSize())
                        .filter(i -> attestation.getAggregation_bits().getBit(i) == 1)
                        .count()));

    this.eventBus.post(new ProcessedBlockEvent(block.getBody().getAttestations()));
    STDOUT.log(Level.DEBUG, "Number of attestations: " + block.getBody().getAttestations().size());
    STDOUT.log(
        Level.DEBUG, "Number of attesters in attestations: " + numberOfAttestersInAttestations);

    this.eventBus.post(record);
>>>>>>> 3f2314cf
  }

  private void onAttestation(Attestation attestation) {
    try {
      final Store.Transaction transaction = chainStorageClient.startStoreTransaction();
      on_attestation(transaction, attestation, stateTransition);
      transaction.commit(() -> {}, "Failed to persist attestation result");
    } catch (SlotProcessingException | EpochProcessingException e) {
      STDOUT.log(Level.WARN, "Exception in onAttestation: " + e.toString());
    }
  }

  @Subscribe
  @SuppressWarnings("unused")
  private void onGossipedAttestation(Attestation attestation) {
    onAttestation(attestation);
    this.eventBus.post(new ProcessedAttestationEvent(attestation));
  }

  @Subscribe
  @SuppressWarnings("unused")
  private void onAggregateAndProof(AggregateAndProof aggregateAndProof) {
    Attestation aggregate = aggregateAndProof.getAggregate();
    onAttestation(aggregate);
    this.eventBus.post(new ProcessedAggregateEvent(aggregate));
  }

  private void setSimulationGenesisTime(BeaconState state) {
    Date date = new Date();
    state.setGenesis_time(
        UnsignedLong.valueOf((date.getTime() / 1000)).plus(Constants.GENESIS_START_DELAY));
  }

  public boolean isGenesisReady() {
    return genesisReady;
  }
}<|MERGE_RESOLUTION|>--- conflicted
+++ resolved
@@ -151,45 +151,11 @@
   @SuppressWarnings("unused")
   private void onBlockProposed(final BlockProposedEvent blockProposedEvent) {
     try {
-<<<<<<< HEAD
       LOG.trace("Import proposed block: {}", blockProposedEvent.getBlock());
       blockImporter.importBlock(blockProposedEvent.getBlock());
     } catch (StateTransitionException e) {
       LOG.error("Failed to import proposed block: " + blockProposedEvent, e);
     }
-=======
-      Store.Transaction transaction = chainStorageClient.startStoreTransaction();
-      final BlockProcessingRecord record = on_block(transaction, block, stateTransition);
-      transaction.commit(
-          () -> postBlockProcessingRecord(record), "Failed to persist block storage result");
-    } catch (StateTransitionException e) {
-      //  this.eventBus.post(new BlockProcessingRecord(preState, block, new BeaconState()));
-      STDOUT.log(Level.WARN, "Exception in onBlock: " + e.toString());
-    }
-  }
-
-  private void postBlockProcessingRecord(final BlockProcessingRecord record) {
-    final BeaconBlock block = record.getBlock();
-    // Add attestations that were processed in the block to processed attestations
-    // storage
-    List<Long> numberOfAttestersInAttestations = new ArrayList<>();
-    block
-        .getBody()
-        .getAttestations()
-        .forEach(
-            attestation ->
-                numberOfAttestersInAttestations.add(
-                    IntStream.range(0, attestation.getAggregation_bits().getCurrentSize())
-                        .filter(i -> attestation.getAggregation_bits().getBit(i) == 1)
-                        .count()));
-
-    this.eventBus.post(new ProcessedBlockEvent(block.getBody().getAttestations()));
-    STDOUT.log(Level.DEBUG, "Number of attestations: " + block.getBody().getAttestations().size());
-    STDOUT.log(
-        Level.DEBUG, "Number of attesters in attestations: " + numberOfAttestersInAttestations);
-
-    this.eventBus.post(record);
->>>>>>> 3f2314cf
   }
 
   private void onAttestation(Attestation attestation) {
