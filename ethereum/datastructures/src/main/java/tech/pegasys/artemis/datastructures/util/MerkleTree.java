/*
 * Copyright 2020 ConsenSys AG.
 *
 * Licensed under the Apache License, Version 2.0 (the "License"); you may not use this file except in compliance with
 * the License. You may obtain a copy of the License at
 *
 * http://www.apache.org/licenses/LICENSE-2.0
 *
 * Unless required by applicable law or agreed to in writing, software distributed under the License is distributed on
 * an "AS IS" BASIS, WITHOUT WARRANTIES OR CONDITIONS OF ANY KIND, either express or implied. See the License for the
 * specific language governing permissions and limitations under the License.
 */

package tech.pegasys.artemis.datastructures.util;

import static com.google.common.base.Preconditions.checkArgument;
import static java.nio.ByteOrder.LITTLE_ENDIAN;

import java.util.ArrayList;
import java.util.List;
import org.apache.tuweni.bytes.Bytes;
import org.apache.tuweni.bytes.Bytes32;
import org.apache.tuweni.crypto.Hash;
import tech.pegasys.artemis.util.SSZTypes.SSZVector;

public abstract class MerkleTree {
  protected final List<List<Bytes32>> tree;
  protected final List<Bytes32> zeroHashes;
  protected final int treeDepth; // Root does not count as depth, i.e. tree height is treeDepth + 1

  protected MerkleTree(int treeDepth) {
    checkArgument(treeDepth > 1, "MerkleTree: treeDepth must be greater than 1");
    this.treeDepth = treeDepth;
    tree = new ArrayList<>();
    for (int i = 0; i <= treeDepth; i++) {
      tree.add(new ArrayList<>());
    }
    zeroHashes = generateZeroHashes(treeDepth);
  }

  public abstract void add(Bytes32 leaf);

  public abstract int getNumberOfLeaves();

  protected static List<Bytes32> generateZeroHashes(int height) {
    List<Bytes32> zeroHashes = new ArrayList<>();
    zeroHashes.add(Bytes32.ZERO);
    for (int i = 1; i < height; i++) {
      zeroHashes.add(
          i, Hash.sha2_256(Bytes.concatenate(zeroHashes.get(i - 1), zeroHashes.get(i - 1))));
    }
    return zeroHashes;
  }

  public SSZVector<Bytes32> getProof(Bytes32 value) {
    int index = tree.get(0).indexOf(value);
    if (index == -1) {
      throw new IllegalArgumentException("Leaf value is missing from the MerkleTree");
    }
    return getProof(index);
  }

  public SSZVector<Bytes32> getProof(int itemIndex) {
    List<Bytes32> proof = new ArrayList<>();
    for (int i = 0; i < treeDepth; i++) {

      // Get index of sibling node
      int siblingIndex = itemIndex % 2 == 1 ? itemIndex - 1 : itemIndex + 1;

      // If sibling is contained in the tree
      if (siblingIndex < tree.get(i).size()) {

        // Get the sibling from the tree
        proof.add(tree.get(i).get(siblingIndex));
      } else {

        // Get the zero hash at the appropriate
        // depth of the tree as sibling
        proof.add(zeroHashes.get(i));
      }

      itemIndex /= 2;
    }
    proof.add(calcMixInValue());
    return SSZVector.create(proof, Bytes32.class);
  }

  private Bytes32 calcViewBoundaryRoot(int depth, int viewLimit) {
    if (depth == 0) {
      return zeroHashes.get(0);
    }
    depth -= 1;
    Bytes32 deeperRoot = calcViewBoundaryRoot(depth, viewLimit);
    // Check if given the viewLimit at the leaf layer, is root in left or right subtree
    if ((viewLimit & (1 << depth)) != 0) {
      // For the right subtree
      return Hash.sha2_256(
          Bytes.concatenate(tree.get(depth).get((viewLimit >> depth) - 1), deeperRoot));
    } else {
      // For the left subtree
      return Hash.sha2_256(Bytes.concatenate(deeperRoot, zeroHashes.get(depth)));
    }
  }

  /**
   * @param value of the leaf
   * @param viewLimit number of leaves in the tree
   * @return proof (i.e. collection of siblings on the way to root for the given leaf)
   */
  public SSZVector<Bytes32> getProofWithViewBoundary(Bytes32 value, int viewLimit) {
    return getProofWithViewBoundary(tree.get(0).indexOf(value), viewLimit);
  }

  /**
   * @param itemIndex of the leaf
   * @param viewLimit number of leaves in the tree
   * @return proof (i.e. collection of siblings on the way to root for the given leaf)
   */
  public SSZVector<Bytes32> getProofWithViewBoundary(int itemIndex, int viewLimit) {
    checkArgument(itemIndex < viewLimit, "MerkleTree: Index must be less than the view limit");

    List<Bytes32> proof = new ArrayList<>();
    for (int i = 0; i < treeDepth; i++) {
      // Get index of sibling node
      int siblingIndex = itemIndex % 2 == 1 ? itemIndex - 1 : itemIndex + 1;

      // Check how much of the tree at this level is strictly within the view limit.
      int limit = viewLimit >> i;

      checkArgument(
          limit <= tree.get(i).size(), "MerkleTree: Tree is too small for given limit at height");

      // If the sibling is equal to the limit,
      if (siblingIndex == limit) {
        // Go deeper to partially merkleize in zero-hashes.
        proof.add(calcViewBoundaryRoot(i, viewLimit));
      } else if (siblingIndex > limit) {
        // Beyond:
        // Just use a zero-hash as effective sibling.
        proof.add(zeroHashes.get(i));
      } else {
        // Within:
        // Return the tree node as-is without modifications
        proof.add(tree.get(i).get(siblingIndex));
      }
      itemIndex /= 2;
    }
<<<<<<< HEAD
    proof.add(calcMixInValue(viewLimit + 1));
    return SSZVector.create(proof, Bytes32.class);
=======
    proof.add(calcMixInValue(viewLimit));
    return new SSZVector<>(proof, Bytes32.class);
>>>>>>> fb7e06d1
  }

  public Bytes32 calcMixInValue(int viewLimit) {
    return (Bytes32)
        Bytes.concatenate(Bytes.ofUnsignedLong(viewLimit, LITTLE_ENDIAN), Bytes.wrap(new byte[24]));
  }

  public Bytes32 calcMixInValue() {
    return calcMixInValue(getNumberOfLeaves());
  }

  public Bytes32 getRoot() {
    return Hash.sha2_256(Bytes.concatenate(tree.get(treeDepth).get(0), calcMixInValue()));
  }

  @Override
  public String toString() {
    StringBuilder returnString = new StringBuilder();
    for (int i = treeDepth; i >= 0; i--) {
      returnString.append("\n").append(tree.get(i));
    }
    return "MerkleTree{" + "tree=" + returnString + ", treeDepth=" + treeDepth + '}';
  }
}<|MERGE_RESOLUTION|>--- conflicted
+++ resolved
@@ -145,13 +145,8 @@
       }
       itemIndex /= 2;
     }
-<<<<<<< HEAD
-    proof.add(calcMixInValue(viewLimit + 1));
+    proof.add(calcMixInValue(viewLimit));
     return SSZVector.create(proof, Bytes32.class);
-=======
-    proof.add(calcMixInValue(viewLimit));
-    return new SSZVector<>(proof, Bytes32.class);
->>>>>>> fb7e06d1
   }
 
   public Bytes32 calcMixInValue(int viewLimit) {
