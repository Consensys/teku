/*
 * Copyright 2019 ConsenSys AG.
 *
 * Licensed under the Apache License, Version 2.0 (the "License"); you may not use this file except in compliance with
 * the License. You may obtain a copy of the License at
 *
 * http://www.apache.org/licenses/LICENSE-2.0
 *
 * Unless required by applicable law or agreed to in writing, software distributed under the License is distributed on
 * an "AS IS" BASIS, WITHOUT WARRANTIES OR CONDITIONS OF ANY KIND, either express or implied. See the License for the
 * specific language governing permissions and limitations under the License.
 */

package tech.pegasys.artemis.datastructures.operations;

<<<<<<< HEAD
=======
import com.google.common.primitives.UnsignedLong;
import java.util.Arrays;
>>>>>>> 9f188000
import java.util.Objects;
import org.apache.tuweni.bytes.Bytes;
import org.apache.tuweni.bytes.Bytes32;
import org.apache.tuweni.ssz.SSZ;
import tech.pegasys.artemis.datastructures.state.Crosslink;
import tech.pegasys.artemis.util.hashtree.HashTreeUtil;
import tech.pegasys.artemis.util.hashtree.HashTreeUtil.SSZTypes;

public class AttestationData {

<<<<<<< HEAD
  private long slot;
  private long shard;
=======
  // LMD GHOST vote
  private UnsignedLong slot;
>>>>>>> 9f188000
  private Bytes32 beacon_block_root;

  // FFG vote
  private UnsignedLong source_epoch;
  private Bytes32 source_root;
  private Bytes32 target_root;

  // Crosslink vote
  private UnsignedLong shard;
  private Crosslink previous_crosslink;
  private Bytes32 crosslink_data_root;
<<<<<<< HEAD
  private Crosslink latest_crosslink;
  private long justified_epoch;
  private Bytes32 justified_block_root;

  public AttestationData(
      long slot,
      long shard,
      Bytes32 beacon_block_root,
      Bytes32 epoch_boundary_root,
      Bytes32 crosslink_data_root,
      Crosslink latest_crosslink,
      long justified_epoch,
      Bytes32 justified_block_root) {
=======

  public AttestationData(
      UnsignedLong slot,
      Bytes32 beacon_block_root,
      UnsignedLong source_epoch,
      Bytes32 source_root,
      Bytes32 target_root,
      UnsignedLong shard,
      Crosslink previous_crosslink,
      Bytes32 crosslink_data_root) {
>>>>>>> 9f188000
    this.slot = slot;
    this.beacon_block_root = beacon_block_root;
    this.source_epoch = source_epoch;
    this.source_root = source_root;
    this.target_root = target_root;
    this.shard = shard;
    this.previous_crosslink = previous_crosslink;
    this.crosslink_data_root = crosslink_data_root;
  }

  public AttestationData(AttestationData attestationData) {
    this.slot = attestationData.getSlot();
    this.beacon_block_root = attestationData.getBeacon_block_root();
    this.source_epoch = attestationData.getSource_epoch();
    this.source_root = attestationData.getSource_root();
    this.target_root = attestationData.getTarget_root();
    this.shard = attestationData.getShard();
    this.previous_crosslink = new Crosslink(attestationData.getPrevious_crosslink());
    this.crosslink_data_root = attestationData.getCrosslink_data_root();
  }

  public static AttestationData fromBytes(Bytes bytes) {
    return SSZ.decode(
        bytes,
        reader ->
            new AttestationData(
<<<<<<< HEAD
                reader.readUInt64(),
                reader.readUInt64(),
                Bytes32.wrap(reader.readBytes()),
                Bytes32.wrap(reader.readBytes()),
                Bytes32.wrap(reader.readBytes()),
                Crosslink.fromBytes(reader.readBytes()),
                reader.readUInt64(),
                Bytes32.wrap(reader.readBytes())));
=======
                UnsignedLong.fromLongBits(reader.readUInt64()),
                Bytes32.wrap(reader.readFixedBytes(32)),
                UnsignedLong.fromLongBits(reader.readUInt64()),
                Bytes32.wrap(reader.readFixedBytes(32)),
                Bytes32.wrap(reader.readFixedBytes(32)),
                UnsignedLong.fromLongBits(reader.readUInt64()),
                Crosslink.fromBytes(reader.readBytes()),
                Bytes32.wrap(reader.readFixedBytes(32))));
>>>>>>> 9f188000
  }

  public Bytes toBytes() {
    return SSZ.encode(
        writer -> {
<<<<<<< HEAD
          writer.writeUInt64(slot);
          writer.writeUInt64(shard);
          writer.writeBytes(beacon_block_root);
          writer.writeBytes(epoch_boundary_root);
          writer.writeBytes(crosslink_data_root);
          writer.writeBytes(latest_crosslink.toBytes());
          writer.writeUInt64(justified_epoch);
          writer.writeBytes(justified_block_root);
=======
          writer.writeUInt64(slot.longValue());
          writer.writeFixedBytes(32, beacon_block_root);
          writer.writeUInt64(source_epoch.longValue());
          writer.writeFixedBytes(32, source_root);
          writer.writeFixedBytes(32, target_root);
          writer.writeUInt64(shard.longValue());
          writer.writeBytes(previous_crosslink.toBytes());
          writer.writeFixedBytes(32, crosslink_data_root);
>>>>>>> 9f188000
        });
  }

  @Override
  public int hashCode() {
    return Objects.hash(
        slot,
        beacon_block_root,
        source_epoch,
        source_root,
        target_root,
        shard,
        previous_crosslink,
        crosslink_data_root);
  }

  @Override
  public boolean equals(Object obj) {
    if (Objects.isNull(obj)) {
      return false;
    }

    if (this == obj) {
      return true;
    }

    if (!(obj instanceof AttestationData)) {
      return false;
    }

    AttestationData other = (AttestationData) obj;
    return Objects.equals(this.getSlot(), other.getSlot())
        && Objects.equals(this.getBeacon_block_root(), other.getBeacon_block_root())
        && Objects.equals(this.getSource_epoch(), other.getSource_epoch())
        && Objects.equals(this.getSource_root(), other.getSource_root())
        && Objects.equals(this.getTarget_root(), other.getTarget_root())
        && Objects.equals(this.getShard(), other.getShard())
        && Objects.equals(this.getPrevious_crosslink(), other.getPrevious_crosslink())
        && Objects.equals(this.getCrosslink_data_root(), other.getCrosslink_data_root());
  }

  /** ******************* * GETTERS & SETTERS * * ******************* */
  public long getSlot() {
    return slot;
  }

  public void setSlot(long slot) {
    this.slot = slot;
  }

  public Bytes32 getBeacon_block_root() {
    return beacon_block_root;
  }

  public void setBeacon_block_root(Bytes32 beacon_block_root) {
    this.beacon_block_root = beacon_block_root;
  }

  public UnsignedLong getSource_epoch() {
    return source_epoch;
  }

  public void setSource_epoch(UnsignedLong source_epoch) {
    this.source_epoch = source_epoch;
  }

  public Bytes32 getSource_root() {
    return source_root;
  }

  public void setSource_root(Bytes32 source_root) {
    this.source_root = source_root;
  }

  public Bytes32 getTarget_root() {
    return target_root;
  }

  public void setTarget_root(Bytes32 target_root) {
    this.target_root = target_root;
  }

  public long getShard() {
    return shard;
  }

  public void setShard(long shard) {
    this.shard = shard;
  }

  public Crosslink getPrevious_crosslink() {
    return previous_crosslink;
  }

<<<<<<< HEAD
  public long getJustified_epoch() {
    return justified_epoch;
  }

  public void setJustified_epoch(long justified_epoch) {
    this.justified_epoch = justified_epoch;
=======
  public void setPrevious_crosslink(Crosslink previous_crosslink) {
    this.previous_crosslink = previous_crosslink;
  }

  public Bytes32 getCrosslink_data_root() {
    return crosslink_data_root;
>>>>>>> 9f188000
  }

  public void setCrosslink_data_root(Bytes32 crosslink_data_root) {
    this.crosslink_data_root = crosslink_data_root;
  }

  public Bytes32 hash_tree_root() {
    return HashTreeUtil.merkleize(
        Arrays.asList(
            HashTreeUtil.hash_tree_root(SSZTypes.BASIC, SSZ.encodeUInt64(slot.longValue())),
            HashTreeUtil.hash_tree_root(SSZTypes.TUPLE_OF_BASIC, beacon_block_root),
            HashTreeUtil.hash_tree_root(SSZTypes.BASIC, SSZ.encodeUInt64(source_epoch.longValue())),
            HashTreeUtil.hash_tree_root(SSZTypes.TUPLE_OF_BASIC, source_root),
            HashTreeUtil.hash_tree_root(SSZTypes.TUPLE_OF_BASIC, target_root),
            HashTreeUtil.hash_tree_root(SSZTypes.BASIC, SSZ.encodeUInt64(shard.longValue())),
            previous_crosslink.hash_tree_root(),
            HashTreeUtil.hash_tree_root(SSZTypes.TUPLE_OF_BASIC, crosslink_data_root)));
  }
}<|MERGE_RESOLUTION|>--- conflicted
+++ resolved
@@ -13,11 +13,8 @@
 
 package tech.pegasys.artemis.datastructures.operations;
 
-<<<<<<< HEAD
-=======
 import com.google.common.primitives.UnsignedLong;
 import java.util.Arrays;
->>>>>>> 9f188000
 import java.util.Objects;
 import org.apache.tuweni.bytes.Bytes;
 import org.apache.tuweni.bytes.Bytes32;
@@ -28,13 +25,8 @@
 
 public class AttestationData {
 
-<<<<<<< HEAD
-  private long slot;
-  private long shard;
-=======
   // LMD GHOST vote
   private UnsignedLong slot;
->>>>>>> 9f188000
   private Bytes32 beacon_block_root;
 
   // FFG vote
@@ -46,21 +38,6 @@
   private UnsignedLong shard;
   private Crosslink previous_crosslink;
   private Bytes32 crosslink_data_root;
-<<<<<<< HEAD
-  private Crosslink latest_crosslink;
-  private long justified_epoch;
-  private Bytes32 justified_block_root;
-
-  public AttestationData(
-      long slot,
-      long shard,
-      Bytes32 beacon_block_root,
-      Bytes32 epoch_boundary_root,
-      Bytes32 crosslink_data_root,
-      Crosslink latest_crosslink,
-      long justified_epoch,
-      Bytes32 justified_block_root) {
-=======
 
   public AttestationData(
       UnsignedLong slot,
@@ -71,7 +48,6 @@
       UnsignedLong shard,
       Crosslink previous_crosslink,
       Bytes32 crosslink_data_root) {
->>>>>>> 9f188000
     this.slot = slot;
     this.beacon_block_root = beacon_block_root;
     this.source_epoch = source_epoch;
@@ -98,16 +74,6 @@
         bytes,
         reader ->
             new AttestationData(
-<<<<<<< HEAD
-                reader.readUInt64(),
-                reader.readUInt64(),
-                Bytes32.wrap(reader.readBytes()),
-                Bytes32.wrap(reader.readBytes()),
-                Bytes32.wrap(reader.readBytes()),
-                Crosslink.fromBytes(reader.readBytes()),
-                reader.readUInt64(),
-                Bytes32.wrap(reader.readBytes())));
-=======
                 UnsignedLong.fromLongBits(reader.readUInt64()),
                 Bytes32.wrap(reader.readFixedBytes(32)),
                 UnsignedLong.fromLongBits(reader.readUInt64()),
@@ -116,22 +82,11 @@
                 UnsignedLong.fromLongBits(reader.readUInt64()),
                 Crosslink.fromBytes(reader.readBytes()),
                 Bytes32.wrap(reader.readFixedBytes(32))));
->>>>>>> 9f188000
   }
 
   public Bytes toBytes() {
     return SSZ.encode(
         writer -> {
-<<<<<<< HEAD
-          writer.writeUInt64(slot);
-          writer.writeUInt64(shard);
-          writer.writeBytes(beacon_block_root);
-          writer.writeBytes(epoch_boundary_root);
-          writer.writeBytes(crosslink_data_root);
-          writer.writeBytes(latest_crosslink.toBytes());
-          writer.writeUInt64(justified_epoch);
-          writer.writeBytes(justified_block_root);
-=======
           writer.writeUInt64(slot.longValue());
           writer.writeFixedBytes(32, beacon_block_root);
           writer.writeUInt64(source_epoch.longValue());
@@ -140,7 +95,6 @@
           writer.writeUInt64(shard.longValue());
           writer.writeBytes(previous_crosslink.toBytes());
           writer.writeFixedBytes(32, crosslink_data_root);
->>>>>>> 9f188000
         });
   }
 
@@ -235,21 +189,12 @@
     return previous_crosslink;
   }
 
-<<<<<<< HEAD
-  public long getJustified_epoch() {
-    return justified_epoch;
-  }
-
-  public void setJustified_epoch(long justified_epoch) {
-    this.justified_epoch = justified_epoch;
-=======
   public void setPrevious_crosslink(Crosslink previous_crosslink) {
     this.previous_crosslink = previous_crosslink;
   }
 
   public Bytes32 getCrosslink_data_root() {
     return crosslink_data_root;
->>>>>>> 9f188000
   }
 
   public void setCrosslink_data_root(Bytes32 crosslink_data_root) {
