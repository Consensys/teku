--- conflicted
+++ resolved
@@ -13,13 +13,7 @@
 
 package tech.pegasys.artemis.datastructures.state;
 
-<<<<<<< HEAD
-import com.fasterxml.jackson.annotation.JsonAutoDetect;
-import com.fasterxml.jackson.annotation.JsonAutoDetect.Visibility;
-import com.fasterxml.jackson.annotation.JsonProperty;
 import com.google.common.base.MoreObjects;
-=======
->>>>>>> 1925b641
 import com.google.common.primitives.UnsignedLong;
 import java.util.ArrayList;
 import java.util.List;
@@ -43,14 +37,8 @@
 import tech.pegasys.artemis.util.hashtree.Merkleizable;
 import tech.pegasys.artemis.util.sos.SimpleOffsetSerializable;
 
-<<<<<<< HEAD
-@JsonAutoDetect(getterVisibility = Visibility.NONE)
 public class Validator extends AbstractImmutableContainer
     implements ContainerViewRead, SimpleOffsetSerializable, Merkleizable, SSZContainer {
-=======
-public interface Validator
-    extends ContainerViewRead, Merkleizable, SimpleOffsetSerializable, SSZContainer {
->>>>>>> 1925b641
 
   // The number of SimpleSerialize basic types in this SSZ Container/POJO.
   public static final int SSZ_FIELD_COUNT = 8;
@@ -210,43 +198,34 @@
         withdrawable_epoch);
   }
 
-<<<<<<< HEAD
-  @JsonProperty
   public BLSPublicKey getPubkey() {
     return BLSPublicKey.fromBytes(ViewUtils.getAllBytes(getAny(0)));
   }
 
-  @JsonProperty
   public Bytes32 getWithdrawal_credentials() {
     return ((Bytes32View) get(1)).get();
   }
 
-  @JsonProperty
   public UnsignedLong getEffective_balance() {
     return ((UInt64View) get(2)).get();
   }
 
-  @JsonProperty
   public boolean isSlashed() {
     return ((BitView) get(3)).get();
   }
 
-  @JsonProperty
   public UnsignedLong getActivation_eligibility_epoch() {
     return ((UInt64View) get(4)).get();
   }
 
-  @JsonProperty
   public UnsignedLong getActivation_epoch() {
     return ((UInt64View) get(5)).get();
   }
 
-  @JsonProperty
   public UnsignedLong getExit_epoch() {
     return ((UInt64View) get(6)).get();
   }
 
-  @JsonProperty
   public UnsignedLong getWithdrawable_epoch() {
     return ((UInt64View) get(7)).get();
   }
@@ -322,23 +301,6 @@
         getExit_epoch(),
         withdrawable_epoch);
   }
-=======
-  BLSPublicKey getPubkey();
-
-  Bytes32 getWithdrawal_credentials();
-
-  UnsignedLong getEffective_balance();
-
-  boolean isSlashed();
-
-  UnsignedLong getActivation_eligibility_epoch();
-
-  UnsignedLong getActivation_epoch();
-
-  UnsignedLong getExit_epoch();
-
-  UnsignedLong getWithdrawable_epoch();
->>>>>>> 1925b641
 
   @Override
   public Bytes32 hash_tree_root() {
