/*
 * Copyright 2020 ConsenSys AG.
 *
 * Licensed under the Apache License, Version 2.0 (the "License"); you may not use this file except in compliance with
 * the License. You may obtain a copy of the License at
 *
 * http://www.apache.org/licenses/LICENSE-2.0
 *
 * Unless required by applicable law or agreed to in writing, software distributed under the License is distributed on
 * an "AS IS" BASIS, WITHOUT WARRANTIES OR CONDITIONS OF ANY KIND, either express or implied. See the License for the
 * specific language governing permissions and limitations under the License.
 */

package tech.pegasys.artemis.datastructures.state;

import com.fasterxml.jackson.annotation.JsonAutoDetect;
import com.fasterxml.jackson.annotation.JsonAutoDetect.Visibility;
import com.fasterxml.jackson.annotation.JsonProperty;
import com.google.common.primitives.UnsignedLong;
import org.apache.tuweni.bytes.Bytes32;
import tech.pegasys.artemis.datastructures.blocks.BeaconBlockHeader;
import tech.pegasys.artemis.datastructures.blocks.Eth1Data;
import tech.pegasys.artemis.util.SSZTypes.Bitvector;
import tech.pegasys.artemis.util.SSZTypes.SSZContainer;
import tech.pegasys.artemis.util.SSZTypes.SSZList;
import tech.pegasys.artemis.util.SSZTypes.SSZVector;
import tech.pegasys.artemis.util.backing.ContainerViewRead;
import tech.pegasys.artemis.util.hashtree.Merkleizable;
import tech.pegasys.artemis.util.sos.SimpleOffsetSerializable;

@JsonAutoDetect(getterVisibility = Visibility.NONE)
public interface BeaconState
    extends ContainerViewRead, Merkleizable, SimpleOffsetSerializable, SSZContainer {

  static BeaconState createEmpty() {
    return new BeaconStateImpl();
  }

  static BeaconState create(

      // Versioning
      UnsignedLong genesis_time,
      UnsignedLong slot,
      Fork fork,

      // History
      BeaconBlockHeader latest_block_header,
      SSZVector<Bytes32> block_roots,
      SSZVector<Bytes32> state_roots,
      SSZList<Bytes32> historical_roots,

      // Eth1
      Eth1Data eth1_data,
      SSZList<Eth1Data> eth1_data_votes,
      UnsignedLong eth1_deposit_index,

      // Registry
      SSZList<? extends Validator> validators,
      SSZList<UnsignedLong> balances,

      // Randomness
      SSZVector<Bytes32> randao_mixes,

      // Slashings
      SSZVector<UnsignedLong> slashings,

      // Attestations
      SSZList<PendingAttestation> previous_epoch_attestations,
      SSZList<PendingAttestation> current_epoch_attestations,

      // Finality
      Bitvector justification_bits,
      Checkpoint previous_justified_checkpoint,
      Checkpoint current_justified_checkpoint,
      Checkpoint finalized_checkpoint) {

    return new BeaconStateImpl(
        genesis_time,
        slot,
        fork,
        latest_block_header,
        block_roots,
        state_roots,
        historical_roots,
        eth1_data,
        eth1_data_votes,
        eth1_deposit_index,
        validators,
        balances,
        randao_mixes,
        slashings,
        previous_epoch_attestations,
        current_epoch_attestations,
        justification_bits,
        previous_justified_checkpoint,
        current_justified_checkpoint,
        finalized_checkpoint);
  }

  static void setConstants() {
    BeaconStateImpl.resetSSZType();
  }

  // Versioning
  @JsonProperty
  UnsignedLong getGenesis_time();

  @JsonProperty
  UnsignedLong getSlot();

  @JsonProperty
  Fork getFork();

  // History
  @JsonProperty
  BeaconBlockHeader getLatest_block_header();

  @JsonProperty
  SSZVector<Bytes32> getBlock_roots();

  @JsonProperty
  SSZVector<Bytes32> getState_roots();

  @JsonProperty
  SSZList<Bytes32> getHistorical_roots();

  // Eth1
  @JsonProperty
  Eth1Data getEth1_data();

  @JsonProperty
  SSZList<Eth1Data> getEth1_data_votes();

  @JsonProperty
  UnsignedLong getEth1_deposit_index();

  // Registry
<<<<<<< HEAD
  public SSZList<Validator> getValidators() {
    return validators;
  }

  public void setValidators(SSZList<Validator> validators) {
    this.validators = validators;
  }
=======
  @JsonProperty
  SSZList<Validator> getValidators();

  @JsonProperty
  SSZList<UnsignedLong> getBalances();
>>>>>>> 45ee1e74

  @JsonProperty
  SSZVector<Bytes32> getRandao_mixes();

  // Slashings
  @JsonProperty
  SSZVector<UnsignedLong> getSlashings();

  // Attestations
  @JsonProperty
  SSZList<PendingAttestation> getPrevious_epoch_attestations();

  @JsonProperty
  SSZList<PendingAttestation> getCurrent_epoch_attestations();

  // Finality
  @JsonProperty
  Bitvector getJustification_bits();

  @JsonProperty
  Checkpoint getPrevious_justified_checkpoint();

  @JsonProperty
  Checkpoint getCurrent_justified_checkpoint();

  @JsonProperty
  Checkpoint getFinalized_checkpoint();

  @Override
  MutableBeaconState createWritableCopy();
}<|MERGE_RESOLUTION|>--- conflicted
+++ resolved
@@ -135,21 +135,11 @@
   UnsignedLong getEth1_deposit_index();
 
   // Registry
-<<<<<<< HEAD
-  public SSZList<Validator> getValidators() {
-    return validators;
-  }
-
-  public void setValidators(SSZList<Validator> validators) {
-    this.validators = validators;
-  }
-=======
   @JsonProperty
   SSZList<Validator> getValidators();
 
   @JsonProperty
   SSZList<UnsignedLong> getBalances();
->>>>>>> 45ee1e74
 
   @JsonProperty
   SSZVector<Bytes32> getRandao_mixes();
