--- conflicted
+++ resolved
@@ -45,37 +45,15 @@
   protected long validator_registry_update_epoch;
 
   // Randomness and committees
-<<<<<<< HEAD
-  protected List<Bytes32> latest_randao_mixes;
-  protected long previous_shuffling_start_shard;
-  protected long current_shuffling_start_shard;
-  protected long previous_shuffling_epoch;
-  protected long current_shuffling_epoch;
-=======
   protected List<Bytes32> latest_randao_mixes; // Bounded by LATEST_RANDAO_MIXES_LENGTH
   protected UnsignedLong previous_shuffling_start_shard;
   protected UnsignedLong current_shuffling_start_shard;
   protected UnsignedLong previous_shuffling_epoch;
   protected UnsignedLong current_shuffling_epoch;
->>>>>>> 689a6c19
   protected Bytes32 previous_shuffling_seed;
   protected Bytes32 current_shuffling_seed;
 
   // Finality
-<<<<<<< HEAD
-  protected long previous_justified_epoch;
-  protected long justified_epoch;
-  protected long justification_bitfield;
-  protected long finalized_epoch;
-
-  // Recent state
-  protected List<Crosslink> latest_crosslinks;
-  protected List<Bytes32> latest_block_roots;
-  protected List<Bytes32> latest_active_index_roots;
-  protected List<Long> latest_slashed_balances; // Balances slashed at every withdrawal period
-  protected List<PendingAttestation> latest_attestations;
-  protected List<Bytes32> batched_block_roots;
-=======
   protected List<PendingAttestation> previous_epoch_attestations;
   protected List<PendingAttestation> current_epoch_attestations;
   protected UnsignedLong previous_justified_epoch;
@@ -97,17 +75,11 @@
   protected BeaconBlockHeader
       latest_block_header; // `latest_block_header.state_root == ZERO_HASH` temporarily
   protected List<Bytes32> historical_roots;
->>>>>>> 689a6c19
 
   // Ethereum 1.0 chain data
   protected Eth1Data latest_eth1_data;
   protected List<Eth1DataVote> eth1_data_votes;
-<<<<<<< HEAD
-
-  protected long deposit_index;
-=======
   protected UnsignedLong deposit_index;
->>>>>>> 689a6c19
 
   public BeaconState() {
 
@@ -115,15 +87,9 @@
     this.genesis_time = 0;
     this.fork =
         new Fork(
-<<<<<<< HEAD
-            Constants.GENESIS_FORK_VERSION,
-            Constants.GENESIS_FORK_VERSION,
-            Constants.GENESIS_EPOCH);
-=======
             int_to_bytes(Constants.GENESIS_FORK_VERSION, 4),
             int_to_bytes(Constants.GENESIS_FORK_VERSION, 4),
             UnsignedLong.valueOf(Constants.GENESIS_EPOCH));
->>>>>>> 689a6c19
 
     this.validator_registry = new ArrayList<>();
     this.validator_balances = new ArrayList<>();
@@ -139,12 +105,6 @@
     this.previous_shuffling_seed = ZERO_HASH;
     this.current_shuffling_seed = ZERO_HASH;
 
-<<<<<<< HEAD
-    this.previous_justified_epoch = Constants.GENESIS_EPOCH;
-    this.justified_epoch = Constants.GENESIS_EPOCH;
-    this.justification_bitfield = 0;
-    this.finalized_epoch = Constants.GENESIS_EPOCH;
-=======
     this.previous_epoch_attestations = new ArrayList<>();
     this.current_epoch_attestations = new ArrayList<>();
     this.previous_justified_epoch = UnsignedLong.valueOf(Constants.GENESIS_EPOCH);
@@ -154,7 +114,6 @@
     this.justification_bitfield = UnsignedLong.ZERO;
     this.finalized_epoch = UnsignedLong.valueOf(Constants.GENESIS_EPOCH);
     this.finalized_root = Constants.ZERO_HASH;
->>>>>>> 689a6c19
 
     this.latest_crosslinks = new ArrayList<>(Constants.SHARD_COUNT);
     this.latest_block_roots =
@@ -167,17 +126,11 @@
         new ArrayList<>(
             Collections.nCopies(Constants.LATEST_ACTIVE_INDEX_ROOTS_LENGTH, Constants.ZERO_HASH));
     this.latest_slashed_balances =
-<<<<<<< HEAD
-        new ArrayList<>(Collections.nCopies(Constants.LATEST_SLASHED_EXIT_LENGTH, 0L));
-    this.latest_attestations = new ArrayList<>();
-    this.batched_block_roots = new ArrayList<>();
-=======
         new ArrayList<>(
             Collections.nCopies(Constants.LATEST_SLASHED_EXIT_LENGTH, UnsignedLong.ZERO));
     this.latest_block_header =
         BeaconBlockUtil.get_temporary_block_header(BeaconBlockUtil.get_empty_block());
     this.historical_roots = new ArrayList<>();
->>>>>>> 689a6c19
 
     this.latest_eth1_data = new Eth1Data(ZERO_HASH, ZERO_HASH);
     this.eth1_data_votes = new ArrayList<>();
@@ -208,12 +161,6 @@
       Bytes32 current_shuffling_seed,
 
       // Finality
-<<<<<<< HEAD
-      long previous_justified_epoch,
-      long justified_epoch,
-      long justification_bitfield,
-      long finalized_epoch,
-=======
       List<PendingAttestation> previous_epoch_attestations,
       List<PendingAttestation> current_epoch_attestations,
       UnsignedLong previous_justified_epoch,
@@ -223,22 +170,15 @@
       UnsignedLong justification_bitfield,
       UnsignedLong finalized_epoch,
       Bytes32 finalized_root,
->>>>>>> 689a6c19
 
       // Recent state
       List<Crosslink> latest_crosslinks,
       List<Bytes32> latest_block_roots,
       List<Bytes32> latest_state_roots,
       List<Bytes32> latest_active_index_roots,
-<<<<<<< HEAD
-      List<Long> latest_slashed_balances, // Balances slashed at every withdrawal period
-      List<PendingAttestation> latest_attestations,
-      List<Bytes32> batched_block_roots,
-=======
       List<UnsignedLong> latest_slashed_balances, // Balances slashed at every withdrawal period
       BeaconBlockHeader latest_block_header,
       List<Bytes32> historical_roots,
->>>>>>> 689a6c19
 
       // Ethereum 1.0 chain data
       Eth1Data latest_eth1_data,
@@ -296,32 +236,14 @@
                 reader.readBytesList().stream()
                     .map(Validator::fromBytes)
                     .collect(Collectors.toList()),
-<<<<<<< HEAD
-                reader.readInt64List(),
-                reader.readUInt64(),
-=======
                 reader.readUInt64List().stream()
                     .map(UnsignedLong::fromLongBits)
                     .collect(Collectors.toList()),
                 UnsignedLong.fromLongBits(reader.readUInt64()),
->>>>>>> 689a6c19
                 // Randomness and committees
                 reader.readFixedBytesList(Constants.LATEST_RANDAO_MIXES_LENGTH, 32).stream()
                     .map(Bytes32::wrap)
                     .collect(Collectors.toList()),
-<<<<<<< HEAD
-                reader.readUInt64(),
-                reader.readUInt64(),
-                reader.readUInt64(),
-                reader.readUInt64(),
-                Bytes32.wrap(reader.readBytes()),
-                Bytes32.wrap(reader.readBytes()),
-                // Finality
-                reader.readUInt64(),
-                reader.readUInt64(),
-                reader.readUInt64(),
-                reader.readUInt64(),
-=======
                 UnsignedLong.fromLongBits(reader.readUInt64()),
                 UnsignedLong.fromLongBits(reader.readUInt64()),
                 UnsignedLong.fromLongBits(reader.readUInt64()),
@@ -342,18 +264,10 @@
                 UnsignedLong.fromLongBits(reader.readUInt64()),
                 UnsignedLong.fromLongBits(reader.readUInt64()),
                 Bytes32.wrap(reader.readFixedBytes(32)),
->>>>>>> 689a6c19
                 // Recent state
                 reader.readBytesList(Constants.SHARD_COUNT).stream()
                     .map(Crosslink::fromBytes)
                     .collect(Collectors.toList()),
-<<<<<<< HEAD
-                reader.readBytesList().stream().map(Bytes32::wrap).collect(Collectors.toList()),
-                reader.readBytesList().stream().map(Bytes32::wrap).collect(Collectors.toList()),
-                reader.readInt64List(),
-                reader.readBytesList().stream()
-                    .map(PendingAttestation::fromBytes)
-=======
                 reader.readFixedBytesList(Constants.SLOTS_PER_HISTORICAL_ROOT, 32).stream()
                     .map(Bytes32::wrap)
                     .collect(Collectors.toList()),
@@ -369,7 +283,6 @@
                 BeaconBlockHeader.fromBytes(reader.readBytes()),
                 reader.readFixedBytesList(32).stream()
                     .map(Bytes32::wrap)
->>>>>>> 689a6c19
                     .collect(Collectors.toList()),
                 // Ethereum 1.0 chain data
                 Eth1Data.fromBytes(reader.readBytes()),
@@ -383,13 +296,6 @@
     List<Bytes> validator_registryBytes =
         validator_registry.stream().map(Validator::toBytes).collect(Collectors.toList());
     List<Bytes> latest_crosslinksBytes =
-<<<<<<< HEAD
-        latest_crosslinks.stream().map(Crosslink::toBytes).collect(Collectors.toList());
-    List<Bytes> latest_attestationBytes =
-        latest_attestations.stream().map(PendingAttestation::toBytes).collect(Collectors.toList());
-    List<Bytes> eth1_data_votesBytes =
-        eth1_data_votes.stream().map(Eth1DataVote::toBytes).collect(Collectors.toList());
-=======
         latest_crosslinks.stream().map(item -> item.toBytes()).collect(Collectors.toList());
     List<Bytes> eth1_data_votesBytes =
         eth1_data_votes.stream().map(item -> item.toBytes()).collect(Collectors.toList());
@@ -401,7 +307,6 @@
         current_epoch_attestations.stream()
             .map(item -> item.toBytes())
             .collect(Collectors.toList());
->>>>>>> 689a6c19
 
     return SSZ.encode(
         writer -> {
@@ -414,27 +319,6 @@
           writer.writeLongIntList(64, validator_balances);
           writer.writeUInt64(validator_registry_update_epoch);
           // Randomness and committees
-<<<<<<< HEAD
-          writer.writeBytesList(latest_randao_mixes);
-          writer.writeUInt64(previous_shuffling_start_shard);
-          writer.writeUInt64(current_shuffling_start_shard);
-          writer.writeUInt64(previous_shuffling_epoch);
-          writer.writeUInt64(current_shuffling_epoch);
-          writer.writeBytes(previous_shuffling_seed);
-          writer.writeBytes(current_shuffling_seed);
-          // Finality
-          writer.writeUInt64(previous_justified_epoch);
-          writer.writeUInt64(justified_epoch);
-          writer.writeUInt64(justification_bitfield);
-          writer.writeUInt64(finalized_epoch);
-          // Recent state
-          writer.writeBytesList(latest_crosslinksBytes);
-          writer.writeBytesList(latest_block_roots);
-          writer.writeBytesList(latest_active_index_roots);
-          writer.writeLongIntList(64, latest_slashed_balances);
-          writer.writeBytesList(latest_attestationBytes);
-          writer.writeBytesList(batched_block_roots);
-=======
           writer.writeFixedBytesList(Constants.LATEST_RANDAO_MIXES_LENGTH, 32, latest_randao_mixes);
           writer.writeUInt64(previous_shuffling_start_shard.longValue());
           writer.writeUInt64(current_shuffling_start_shard.longValue());
@@ -465,7 +349,6 @@
                   .collect(Collectors.toList()));
           writer.writeBytes(latest_block_header.toBytes());
           writer.writeFixedBytesList(32, historical_roots);
->>>>>>> 689a6c19
           // Ethereum 1.0 chain data
           writer.writeBytes(latest_eth1_data.toBytes());
           writer.writeBytesList(eth1_data_votesBytes);
@@ -669,9 +552,6 @@
     this.current_shuffling_seed = current_shuffling_seed;
   }
 
-<<<<<<< HEAD
-  public long getPrevious_justified_epoch() {
-=======
   public List<PendingAttestation> getPrevious_epoch_attestations() {
     return previous_epoch_attestations;
   }
@@ -689,7 +569,6 @@
   }
 
   public UnsignedLong getPrevious_justified_epoch() {
->>>>>>> 689a6c19
     return previous_justified_epoch;
   }
 
@@ -697,14 +576,6 @@
     this.previous_justified_epoch = previous_justified_epoch;
   }
 
-<<<<<<< HEAD
-  public long getJustified_epoch() {
-    return justified_epoch;
-  }
-
-  public void setJustified_epoch(long justified_epoch) {
-    this.justified_epoch = justified_epoch;
-=======
   public UnsignedLong getCurrent_justified_epoch() {
     return current_justified_epoch;
   }
@@ -727,7 +598,6 @@
 
   public void setCurrent_justified_root(Bytes32 current_justified_root) {
     this.current_justified_root = current_justified_root;
->>>>>>> 689a6c19
   }
 
   public long getJustification_bitfield() {
