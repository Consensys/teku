/*
 * Copyright 2020 ConsenSys AG.
 *
 * Licensed under the Apache License, Version 2.0 (the "License"); you may not use this file except in compliance with
 * the License. You may obtain a copy of the License at
 *
 * http://www.apache.org/licenses/LICENSE-2.0
 *
 * Unless required by applicable law or agreed to in writing, software distributed under the License is distributed on
 * an "AS IS" BASIS, WITHOUT WARRANTIES OR CONDITIONS OF ANY KIND, either express or implied. See the License for the
 * specific language governing permissions and limitations under the License.
 */

package tech.pegasys.artemis.datastructures.state;

import com.fasterxml.jackson.annotation.JsonAutoDetect;
import com.fasterxml.jackson.annotation.JsonAutoDetect.Visibility;
import com.fasterxml.jackson.annotation.JsonProperty;
import com.google.common.primitives.UnsignedLong;
import org.apache.tuweni.bytes.Bytes32;
import tech.pegasys.artemis.datastructures.blocks.BeaconBlockHeader;
import tech.pegasys.artemis.datastructures.blocks.Eth1Data;
import tech.pegasys.artemis.util.SSZTypes.Bitvector;
import tech.pegasys.artemis.util.SSZTypes.SSZContainer;
import tech.pegasys.artemis.util.SSZTypes.SSZList;
import tech.pegasys.artemis.util.SSZTypes.SSZVector;
import tech.pegasys.artemis.util.backing.ContainerViewRead;
import tech.pegasys.artemis.util.hashtree.Merkleizable;
import tech.pegasys.artemis.util.sos.SimpleOffsetSerializable;

@JsonAutoDetect(getterVisibility = Visibility.NONE)
public interface BeaconState
    extends ContainerViewRead, Merkleizable, SimpleOffsetSerializable, SSZContainer {

  static BeaconState createEmpty() {
    return new BeaconStateImpl();
  }

  static BeaconState create(

      // Versioning
      UnsignedLong genesis_time,
      UnsignedLong slot,
      Fork fork,

      // History
      BeaconBlockHeader latest_block_header,
      SSZVector<Bytes32> block_roots,
      SSZVector<Bytes32> state_roots,
      SSZList<Bytes32> historical_roots,

      // Eth1
      Eth1Data eth1_data,
      SSZList<Eth1Data> eth1_data_votes,
      UnsignedLong eth1_deposit_index,

      // Registry
      SSZList<? extends Validator> validators,
      SSZList<UnsignedLong> balances,

      // Randomness
      SSZVector<Bytes32> randao_mixes,

      // Slashings
      SSZVector<UnsignedLong> slashings,

      // Attestations
      SSZList<PendingAttestation> previous_epoch_attestations,
      SSZList<PendingAttestation> current_epoch_attestations,

      // Finality
      Bitvector justification_bits,
      Checkpoint previous_justified_checkpoint,
      Checkpoint current_justified_checkpoint,
      Checkpoint finalized_checkpoint) {

    return new BeaconStateImpl(
        genesis_time,
        slot,
        fork,
        latest_block_header,
        block_roots,
        state_roots,
        historical_roots,
        eth1_data,
        eth1_data_votes,
        eth1_deposit_index,
        validators,
        balances,
        randao_mixes,
        slashings,
        previous_epoch_attestations,
        current_epoch_attestations,
        justification_bits,
        previous_justified_checkpoint,
        current_justified_checkpoint,
        finalized_checkpoint);
  }

  static void setConstants() {
    BeaconStateImpl.resetSSZType();
  }

  // Versioning
  @JsonProperty
  UnsignedLong getGenesis_time();

  @JsonProperty
  UnsignedLong getSlot();

  @JsonProperty
  Fork getFork();

  // History
  @JsonProperty
  BeaconBlockHeader getLatest_block_header();

  @JsonProperty
  SSZVector<Bytes32> getBlock_roots();

  @JsonProperty
  SSZVector<Bytes32> getState_roots();

  @JsonProperty
  SSZList<Bytes32> getHistorical_roots();

  // Eth1
  @JsonProperty
  Eth1Data getEth1_data();

  @JsonProperty
  SSZList<Eth1Data> getEth1_data_votes();

  @JsonProperty
  UnsignedLong getEth1_deposit_index();

  // Registry
<<<<<<< HEAD
  @JsonProperty
  SSZList<Validator> getValidators();
=======
  public SSZList<Validator> getValidators() {
    return validators;
  }

  public SSZList<Validator> getActiveValidators() {
    List<Validator> activeValidatorsList =
        getValidators().stream()
            .filter(
                v ->
                    (v.getExit_epoch().compareTo(getCurrent_justified_checkpoint().getEpoch())
                        >= 0))
            .filter(
                v ->
                    (v.getActivation_epoch().compareTo(getCurrent_justified_checkpoint().getEpoch())
                        <= 0))
            .collect(Collectors.toList());
    final SSZList<Validator> activeValidators =
        new SSZList<>(Validator.class, activeValidatorsList.size());
    activeValidators.addAll(activeValidatorsList);
    return activeValidators;
  }

  public void setValidators(SSZList<Validator> validators) {
    this.validators = validators;
  }
>>>>>>> 88e848f7

  @JsonProperty
  SSZList<UnsignedLong> getBalances();

  @JsonProperty
  SSZVector<Bytes32> getRandao_mixes();

  // Slashings
  @JsonProperty
  SSZVector<UnsignedLong> getSlashings();

  // Attestations
  @JsonProperty
  SSZList<PendingAttestation> getPrevious_epoch_attestations();

  @JsonProperty
  SSZList<PendingAttestation> getCurrent_epoch_attestations();

  // Finality
  @JsonProperty
  Bitvector getJustification_bits();

  @JsonProperty
  Checkpoint getPrevious_justified_checkpoint();

  @JsonProperty
  Checkpoint getCurrent_justified_checkpoint();

  @JsonProperty
  Checkpoint getFinalized_checkpoint();

  @Override
  MutableBeaconState createWritableCopy();
}<|MERGE_RESOLUTION|>--- conflicted
+++ resolved
@@ -135,36 +135,18 @@
   UnsignedLong getEth1_deposit_index();
 
   // Registry
-<<<<<<< HEAD
   @JsonProperty
   SSZList<Validator> getValidators();
-=======
-  public SSZList<Validator> getValidators() {
-    return validators;
+
+  default SSZList<Validator> getActiveValidators() {
+    return getValidators()
+        .filter(
+            v -> (v.getExit_epoch().compareTo(getCurrent_justified_checkpoint().getEpoch()) >= 0))
+        .filter(
+            v ->
+                (v.getActivation_epoch().compareTo(getCurrent_justified_checkpoint().getEpoch())
+                    <= 0));
   }
-
-  public SSZList<Validator> getActiveValidators() {
-    List<Validator> activeValidatorsList =
-        getValidators().stream()
-            .filter(
-                v ->
-                    (v.getExit_epoch().compareTo(getCurrent_justified_checkpoint().getEpoch())
-                        >= 0))
-            .filter(
-                v ->
-                    (v.getActivation_epoch().compareTo(getCurrent_justified_checkpoint().getEpoch())
-                        <= 0))
-            .collect(Collectors.toList());
-    final SSZList<Validator> activeValidators =
-        new SSZList<>(Validator.class, activeValidatorsList.size());
-    activeValidators.addAll(activeValidatorsList);
-    return activeValidators;
-  }
-
-  public void setValidators(SSZList<Validator> validators) {
-    this.validators = validators;
-  }
->>>>>>> 88e848f7
 
   @JsonProperty
   SSZList<UnsignedLong> getBalances();
