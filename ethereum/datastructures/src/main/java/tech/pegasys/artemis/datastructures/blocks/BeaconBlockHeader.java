--- conflicted
+++ resolved
@@ -17,11 +17,8 @@
 import com.fasterxml.jackson.annotation.JsonAutoDetect.Visibility;
 import com.fasterxml.jackson.annotation.JsonCreator;
 import com.fasterxml.jackson.annotation.JsonIgnore;
-<<<<<<< HEAD
+import com.fasterxml.jackson.annotation.JsonProperty;
 import com.google.common.base.MoreObjects;
-=======
-import com.fasterxml.jackson.annotation.JsonProperty;
->>>>>>> 4137a325
 import com.google.common.primitives.UnsignedLong;
 import java.util.List;
 import java.util.Objects;
@@ -177,20 +174,6 @@
 
   @Override
   public String toString() {
-    return "BeaconBlockHeader{"
-        + "slot="
-        + getSlot()
-        + ", parent_root="
-        + getParent_root()
-        + ", state_root="
-        + getState_root()
-        + ", body_root="
-        + getBody_root()
-        + '}';
-  }
-
-  @Override
-  public String toString() {
     return MoreObjects.toStringHelper(this)
         .add("slot", slot)
         .add("parent_root", parent_root)
