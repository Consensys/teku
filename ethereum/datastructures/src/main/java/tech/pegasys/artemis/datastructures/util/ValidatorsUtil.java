/*
 * Copyright 2019 ConsenSys AG.
 *
 * Licensed under the Apache License, Version 2.0 (the "License"); you may not use this file except in compliance with
 * the License. You may obtain a copy of the License at
 *
 * http://www.apache.org/licenses/LICENSE-2.0
 *
 * Unless required by applicable law or agreed to in writing, software distributed under the License is distributed on
 * an "AS IS" BASIS, WITHOUT WARRANTIES OR CONDITIONS OF ANY KIND, either express or implied. See the License for the
 * specific language governing permissions and limitations under the License.
 */

package tech.pegasys.artemis.datastructures.util;

import com.google.common.primitives.UnsignedLong;
import java.util.List;
import java.util.Optional;
import java.util.stream.Collectors;
import java.util.stream.IntStream;
import tech.pegasys.artemis.datastructures.state.BeaconState;
import tech.pegasys.artemis.datastructures.state.BeaconStateCache;
import tech.pegasys.artemis.datastructures.state.MutableBeaconState;
import tech.pegasys.artemis.datastructures.state.Validator;
import tech.pegasys.artemis.util.SSZTypes.SSZList;
import tech.pegasys.artemis.util.bls.BLSPublicKey;
import tech.pegasys.artemis.util.config.Constants;

public class ValidatorsUtil {

  /**
   * Check if (this) validator is active in the given epoch.
   *
   * @param epoch - The epoch under consideration.
   * @return A boolean indicating if the validator is active.
   * @see <a>
   *     https://github.com/ethereum/eth2.0-specs/blob/v0.8.0/specs/core/0_beacon-chain.md#is_active_validator
   *     </a>
   */
  public static boolean is_active_validator(Validator validator, UnsignedLong epoch) {
    return validator.getActivation_epoch().compareTo(epoch) <= 0
        && epoch.compareTo(validator.getExit_epoch()) < 0;
  }

  /**
   * Check if validator is eligible to be placed into the activation queue.
   *
   * @param validator the validator
   * @return true if eligible for the activation queue otherwise false
   */
  public static boolean is_eligible_for_activation_queue(Validator validator) {
    return validator.getActivation_eligibility_epoch().equals(Constants.FAR_FUTURE_EPOCH)
        && validator
            .getEffective_balance()
            .equals(UnsignedLong.valueOf(Constants.MAX_EFFECTIVE_BALANCE));
  }

  /**
   * Check if validator is eligible for activation.
   *
   * @param state the beacon state
   * @param validator the validator
   * @return true if the validator is eligible for activation
   */
  public static boolean is_eligible_for_activation(BeaconState state, Validator validator) {
    return validator
                .getActivation_eligibility_epoch()
                .compareTo(state.getFinalized_checkpoint().getEpoch())
            <= 0
        && validator.getActivation_epoch().equals(Constants.FAR_FUTURE_EPOCH);
  }

  /**
   * Get active validator indices at ``epoch``.
   *
   * @param state - Current BeaconState
   * @param epoch - The epoch under consideration.
   * @return A list of indices representing the active validators for the given epoch.
   * @see
   *     <a>https://github.com/ethereum/eth2.0-specs/blob/v0.8.0/specs/core/0_beacon-chain.md#get_active_validator_indices</a>
   */
  public static List<Integer> get_active_validator_indices(BeaconState state, UnsignedLong epoch) {
    return BeaconStateCache.getTransitionCaches(state)
        .getActiveValidators()
        .get(
            epoch,
            e -> {
              SSZList<Validator> validators = state.getValidators();
              return IntStream.range(0, validators.size())
                  .filter(index -> is_active_validator(validators.get(index), epoch))
                  .boxed()
                  .collect(Collectors.toList());
            });
  }

  public static Optional<Integer> getValidatorIndex(BeaconState state, BLSPublicKey publicKey) {
    final Integer validatorIndex =
        BeaconStateCache.getTransitionCaches(state)
            .getValidatorIndex()
            .get(
                publicKey,
                key -> {
                  SSZList<Validator> validators = state.getValidators();
                  for (int i = 0; i < validators.size(); i++) {
                    final Validator validator = validators.get(i);
                    if (validator.getPubkey().equals(publicKey)) {
                      return i;
                    }
                  }
<<<<<<< HEAD
                  // TODO this ain't right but it will be filtered out by the line below
=======
                  // TODO this ain't right
>>>>>>> 343dd60a
                  return Integer.MAX_VALUE;
                });
    return Optional.ofNullable(validatorIndex)
        // The cache is shared between all states, so filter out any cached responses for validators
        // that are only added into later states
        .filter(index -> index < state.getValidators().size());
  }

  /**
   * Decrease validator balance by ``delta`` with underflow protection.
   *
   * @param state
   * @param index
   * @param delta
   * @see
   *     <a>https://github.com/ethereum/eth2.0-specs/blob/v0.8.0/specs/core/0_beacon-chain.md#decrease_balance</a>
   */
  public static void decrease_balance(MutableBeaconState state, int index, UnsignedLong delta) {
    UnsignedLong newBalance =
        delta.compareTo(state.getBalances().get(index)) > 0
            ? UnsignedLong.ZERO
            : state.getBalances().get(index).minus(delta);
    state.getBalances().set(index, newBalance);
  }

  /**
   * Increase validator balance by ``delta``.
   *
   * @param state
   * @param index
   * @param delta
   * @see
   *     <a>https://github.com/ethereum/eth2.0-specs/blob/v0.8.0/specs/core/0_beacon-chain.md#increase_balance</a>
   */
  public static void increase_balance(MutableBeaconState state, int index, UnsignedLong delta) {
    state.getBalances().set(index, state.getBalances().get(index).plus(delta));
  }

  /**
   * Determines if a validator has a balance that can be slashed
   *
   * @param validator
   * @param epoch
   * @return
   * @see
   *     <a>https://github.com/ethereum/eth2.0-specs/blob/v0.8.0/specs/core/0_beacon-chain.md#is_slashable_validator<a/>
   */
  public static boolean is_slashable_validator(Validator validator, UnsignedLong epoch) {
    return !validator.isSlashed()
        && (validator.getActivation_epoch().compareTo(epoch) <= 0
            && epoch.compareTo(validator.getWithdrawable_epoch()) < 0);
  }
}<|MERGE_RESOLUTION|>--- conflicted
+++ resolved
@@ -107,11 +107,8 @@
                       return i;
                     }
                   }
-<<<<<<< HEAD
-                  // TODO this ain't right but it will be filtered out by the line below
-=======
-                  // TODO this ain't right
->>>>>>> 343dd60a
+                  // TODO would be nice to clean this up but it will be filtered out by the line
+                  // below
                   return Integer.MAX_VALUE;
                 });
     return Optional.ofNullable(validatorIndex)
