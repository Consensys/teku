--- conflicted
+++ resolved
@@ -41,7 +41,7 @@
   // Initial values
   public static int GENESIS_FORK_VERSION = 0; //
   public static UnsignedLong GENESIS_SLOT = UnsignedLong.valueOf("9223372036854775808"); // 2^63
-  // public static final UnsignedLong GENESIS_EPOCH = BeaconStateUtil.slot_to_epoch();
+  public static final UnsignedLong GENESIS_EPOCH = slot_to_epoch(GENESIS_SLOT);
   public static int GENESIS_START_SHARD = 0; //
   public static UnsignedLong FAR_FUTURE_EPOCH = UnsignedLong.MAX_VALUE; //
   public static Bytes32 ZERO_HASH = Bytes32.ZERO; //
@@ -51,7 +51,6 @@
 
   // Time parameters
   public static final int SLOT_DURATION = 6; // 6 seconds
-<<<<<<< HEAD
   public static final int MIN_ATTESTATION_INCLUSION_DELAY = 4; // 2^2 slots
   public static final int EPOCH_LENGTH = 64; // 2^6 slots
   public static final int SEED_LOOKAHEAD = 1; // epochs 6.4 minutes
@@ -64,14 +63,6 @@
   public static final int LATEST_RANDAO_MIXES_LENGTH = 8192; // 2^13 epochs ~36 days
   public static final int LATEST_INDEX_ROOTS_LENGTH = 8192; // 2^13 epochs ~36 days
   public static final int LATEST_PENALIZED_EXIT_LENGTH = 8192; // 2^13 epochs ~36 days
-=======
-  public static final int MIN_ATTESTATION_INCLUSION_DELAY = 4; // 4 slots
-  public static final int EPOCH_LENGTH = 64; // slots
-  public static final int SEED_LOOKAHEAD = 1;
-  public static final int ENTRY_EXIT_DELAY = 4;
-  public static final int ETH1_DATA_VOTING_PERIOD = 16; // epochs
-  public static final int MIN_VALIDATOR_WITHDRAWAL_EPOCHS = 256; // epochs
->>>>>>> 06c4a5dd
 
   // Reward and penalty quotients
   public static final int BASE_REWARD_QUOTIENT = 32; // 2^5
@@ -79,15 +70,9 @@
   public static final int INCLUDER_REWARD_QUOTIENT = 8; // 2^3
   public static final int INACTIVITY_PENALTY_QUOTIENT = 16777216; // 2^24
 
-<<<<<<< HEAD
   // Status flags
   public static final int INITIATED_EXIT = 1; // 2^0
   public static final int WITHDRAWABLE = 2; // 2^1
-=======
-  // Status codes
-  public static final int INITIATED_EXIT = 1;
-  public static final int WITHDRAWABLE = 2;
->>>>>>> 06c4a5dd
 
   // Max operations per block
   public static final int MAX_PROPOSER_SLASHINGS = 16; // 2^4
@@ -97,113 +82,13 @@
   public static final int MAX_EXITS = 16; // 2^4
 
   // Signature domains
-<<<<<<< HEAD
   public static final int DOMAIN_DEPOSIT = 0; //
   public static final int DOMAIN_ATTESTATION = 1; //
   public static final int DOMAIN_PROPOSAL = 2; //
   public static final int DOMAIN_EXIT = 3; //
   public static final int MAX_DOMAIN_RANDAOEXITS = 4; //
-=======
-  public static final UnsignedLong DOMAIN_DEPOSIT = UnsignedLong.valueOf(0);
-  public static final UnsignedLong DOMAIN_ATTESTATION = UnsignedLong.valueOf(1);
-  public static final UnsignedLong DOMAIN_PROPOSAL = UnsignedLong.valueOf(2);
-  public static final UnsignedLong DOMAIN_EXIT = UnsignedLong.valueOf(3);
-  public static final UnsignedLong DOMAIN_RANDAO = UnsignedLong.valueOf(4);
-  public static final int MIN_VALIDATOR_WITHDRAWAL_TIME =
-      (int) Math.pow(2, 14); // 16,384 slots ~27 hours
-  public static final int MAX_WITHDRAWALS_PER_EPOCH = 4;
 
-  public static final long GENESIS_SLOT = (long) Math.pow(2, 19);
-  public static final long GENESIS_EPOCH = GENESIS_SLOT / Constants.EPOCH_LENGTH;
-
-  public static String getConstantsAsString() {
-    return "--Misc--"
-        + "\nSHARD_COUNT: "
-        + SHARD_COUNT
-        + "\nTARGET_COMMITTEE_SIZE: "
-        + TARGET_COMMITTEE_SIZE
-        + "\nMIN_BALANCE: "
-        + EJECTION_BALANCE
-        + "\nMAX_BALANCE_CHURN_QUOTIENT: "
-        + MAX_BALANCE_CHURN_QUOTIENT
-        + "\nGWEI_PER_ETH: "
-        + GWEI_PER_ETH
-        + "\nBEACON_CHAIN_SHARD_NUMBER: "
-        + BEACON_CHAIN_SHARD_NUMBER
-        + "\nBLS_WITHDRAWAL_CREDENTIALS: "
-        + BLS_WITHDRAWAL_PREFIX_BYTE
-        + "\nMAX_CASPER_VOTES: "
-        + MAX_CASPER_VOTES
-        + "\nLATEST_BLOCK_ROOTS_LENGTH: "
-        + LATEST_BLOCK_ROOTS_LENGTH
-        + "\nLATEST_RANDAO_MIXES_LENGTH: "
-        + LATEST_RANDAO_MIXES_LENGTH
-        + "\nEMPTY_SIGNATURE: "
-        + EMPTY_SIGNATURE
-        + "\n\n--Deposit contract--"
-        //      + "\nDEPOSIT_CONTRACT_ADDRESS: " + DEPOSIT_CONTRACT_ADDRESS
-        + "\nDEPOSIT_CONTRACT_TREE_DEPTH: "
-        + DEPOSIT_CONTRACT_TREE_DEPTH
-        + "\nMIN_DEPOSIT: "
-        + MIN_DEPOSIT
-        + "\nMAX_DEPOSIT: "
-        + MAX_DEPOSIT
-        + "\n\n--Initial values--"
-        + "\nINITIAL_FORK_VERSION: "
-        + INITIAL_FORK_VERSION
-        + "\nINITIAL_SLOT_NUMBER: "
-        + INITIAL_SLOT_NUMBER
-        + "\nZERO_HASH: "
-        + ZERO_HASH
-        + "\n\n--Time parameters--"
-        + "\nSLOT_DURATION: "
-        + SLOT_DURATION
-        + "\nMIN_ATTESTATION_INCLUSION_DELAY: "
-        + MIN_ATTESTATION_INCLUSION_DELAY
-        + "\nEPOCH_LENGTH: "
-        + EPOCH_LENGTH
-        + "\nETH1_DATA_VOTING_PERIOD: "
-        + ETH1_DATA_VOTING_PERIOD
-        + "\n\n--Reward and penalty quotients--"
-        + "\nBASE_REWARD_QUOTIENT: "
-        + BASE_REWARD_QUOTIENT
-        + "\nWHISTLEBLOWER_REWARD_QUOTIENT: "
-        + WHISTLEBLOWER_REWARD_QUOTIENT
-        + "\nINCLUDER_REWARD_QUOTIENT: "
-        + INCLUDER_REWARD_QUOTIENT
-        + "\nINACTIVITY_PENALTY_QUOTIENT: "
-        + INACTIVITY_PENALTY_QUOTIENT
-        + "\n\n--Status codes--"
-        + "\nINITIATED_EXIT: "
-        + INITIATED_EXIT
-        + "\nWITHDRAWABLE: "
-        + WITHDRAWABLE
-        + "\n\n--Max operations per block--"
-        + "\nMAX_PROPOSER_SLASHINGS: "
-        + MAX_PROPOSER_SLASHINGS
-        + "\nMAX_CASPER_SLASHINGS: "
-        + MAX_CASPER_SLASHINGS
-        + "\nMAX_ATTESTATIONS: "
-        + MAX_ATTESTATIONS
-        + "\nMAX_DEPOSITS: "
-        + MAX_DEPOSITS
-        + "\nMAX_EXITS: "
-        + MAX_EXITS
-        + "\n\n--Validator registry delta flags--"
-        + "\nACTIVATION: "
-        + ACTIVATION
-        + "\nEXIT: "
-        + EXIT
-        + "\n\n--Signature domains--"
-        + "\nDOMAIN_DEPOSIT: "
-        + DOMAIN_DEPOSIT
-        + "\nDOMAIN_ATTESTATION: "
-        + DOMAIN_ATTESTATION
-        + "\nDOMAIN_PROPOSAL: "
-        + DOMAIN_PROPOSAL
-        + "\nDOMAIN_EXIT: "
-        + DOMAIN_EXIT
-        + "\n";
+  private static UnsignedLong slot_to_epoch(UnsignedLong slot) {
+    return slot.dividedBy(UnsignedLong.valueOf(Constants.EPOCH_LENGTH));
   }
->>>>>>> 06c4a5dd
 }