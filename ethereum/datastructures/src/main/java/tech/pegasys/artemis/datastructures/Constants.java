--- conflicted
+++ resolved
@@ -40,14 +40,8 @@
 
   // Initial values
   public static int GENESIS_FORK_VERSION = 0; //
-<<<<<<< HEAD
   public static final long GENESIS_SLOT = 524288l; // 2^19
   public static final long GENESIS_EPOCH = slot_to_epoch(GENESIS_SLOT);
-=======
-  public static UnsignedLong GENESIS_SLOT = UnsignedLong.valueOf("9223372036854775808"); // 2^63
-  public static final UnsignedLong GENESIS_EPOCH = slot_to_epoch(GENESIS_SLOT);
->>>>>>> 49d6c0f7
-  public static int GENESIS_START_SHARD = 0; //
   public static UnsignedLong FAR_FUTURE_EPOCH = UnsignedLong.MAX_VALUE; //
   public static Bytes32 ZERO_HASH = Bytes32.ZERO; //
   public static final List<Bytes48> EMPTY_SIGNATURE =
@@ -93,12 +87,7 @@
   public static final int DOMAIN_EXIT = 3; //
   public static final int MAX_DOMAIN_RANDAOEXITS = 4; //
 
-<<<<<<< HEAD
   private static long slot_to_epoch(long slot) {
     return slot / Constants.EPOCH_LENGTH;
-=======
-  private static UnsignedLong slot_to_epoch(UnsignedLong slot) {
-    return slot.dividedBy(UnsignedLong.valueOf(Constants.EPOCH_LENGTH));
->>>>>>> 49d6c0f7
   }
 }