/*
 * Copyright 2020 ConsenSys AG.
 *
 * Licensed under the Apache License, Version 2.0 (the "License"); you may not use this file except in compliance with
 * the License. You may obtain a copy of the License at
 *
 * http://www.apache.org/licenses/LICENSE-2.0
 *
 * Unless required by applicable law or agreed to in writing, software distributed under the License is distributed on
 * an "AS IS" BASIS, WITHOUT WARRANTIES OR CONDITIONS OF ANY KIND, either express or implied. See the License for the
 * specific language governing permissions and limitations under the License.
 */

package tech.pegasys.artemis.datastructures.util;

import static tech.pegasys.artemis.datastructures.util.BeaconStateUtil.process_deposit_without_checking_merkle_proof;
import static tech.pegasys.artemis.util.alogger.ALogger.STDOUT;
import static tech.pegasys.artemis.util.config.Constants.DEPOSIT_CONTRACT_TREE_DEPTH;
import static tech.pegasys.artemis.util.config.Constants.EFFECTIVE_BALANCE_INCREMENT;
import static tech.pegasys.artemis.util.config.Constants.GENESIS_EPOCH;
import static tech.pegasys.artemis.util.config.Constants.GENESIS_FORK_VERSION;
import static tech.pegasys.artemis.util.config.Constants.MAX_EFFECTIVE_BALANCE;
import static tech.pegasys.artemis.util.config.Constants.SECONDS_PER_DAY;

import com.google.common.primitives.UnsignedLong;
import java.util.HashMap;
import java.util.List;
import java.util.Map;
import java.util.Optional;
import java.util.function.Predicate;
import org.apache.logging.log4j.Level;
import org.apache.tuweni.bytes.Bytes32;
import tech.pegasys.artemis.datastructures.blocks.BeaconBlockBody;
import tech.pegasys.artemis.datastructures.blocks.BeaconBlockHeader;
import tech.pegasys.artemis.datastructures.blocks.Eth1Data;
import tech.pegasys.artemis.datastructures.operations.Deposit;
import tech.pegasys.artemis.datastructures.operations.DepositData;
import tech.pegasys.artemis.datastructures.state.BeaconState;
import tech.pegasys.artemis.datastructures.state.BeaconStateWithCache;
import tech.pegasys.artemis.datastructures.state.Fork;
import tech.pegasys.artemis.datastructures.state.Validator;
import tech.pegasys.artemis.util.SSZTypes.SSZList;
import tech.pegasys.artemis.util.bls.BLSPublicKey;
import tech.pegasys.artemis.util.hashtree.HashTreeUtil;

public class GenesisGenerator {
  private final BeaconState state = new BeaconState();
  private final Map<BLSPublicKey, Integer> keyCache = new HashMap<>();
  private final long depositListLength = ((long) 1) << DEPOSIT_CONTRACT_TREE_DEPTH;
  private final SSZList<DepositData> depositDataList =
      new SSZList<>(DepositData.class, depositListLength);
  private final boolean depositProofsEnabled;

  public GenesisGenerator() {
    this(true);
  }

  public GenesisGenerator(boolean depositProofsEnabled) {
    this.depositProofsEnabled = depositProofsEnabled;
    BeaconBlockHeader beaconBlockHeader = new BeaconBlockHeader();
    Bytes32 latestBlockRoot = new BeaconBlockBody().hash_tree_root();
    beaconBlockHeader.setBody_root(latestBlockRoot);
    state.setLatest_block_header(beaconBlockHeader);
    state.setFork(
        new Fork(GENESIS_FORK_VERSION, GENESIS_FORK_VERSION, UnsignedLong.valueOf(GENESIS_EPOCH)));
  }

  public void addDepositsFromBlock(
      Bytes32 eth1BlockHash, UnsignedLong eth1Timestamp, List<? extends Deposit> deposits) {
    updateGenesisTime(eth1Timestamp);

    final Eth1Data eth1Data = state.getEth1_data();
    eth1Data.setBlock_hash(eth1BlockHash);
    eth1Data.setDeposit_count(UnsignedLong.valueOf(depositDataList.size() + deposits.size()));

    // Process deposits
    deposits.forEach(
        deposit -> {
<<<<<<< HEAD
          if (depositProofsEnabled) {
            calculateDepositProof(deposit);
          }
=======
>>>>>>> 24aaba4b
          STDOUT.log(Level.DEBUG, "About to process deposit: " + depositDataList.size());
          depositDataList.add(deposit.getData());

          // Skip verifying the merkle proof as these deposits come directly from an Eth1 event.
          // We do still verify the signature
          process_deposit_without_checking_merkle_proof(state, deposit, keyCache);

          processActivation(deposit);
        });
  }

  private void processActivation(final Deposit deposit) {
    final Integer index = keyCache.get(deposit.getData().getPubkey());
    if (index == null) {
      // Could be null if the deposit was invalid
      return;
    }
    Validator validator = state.getValidators().get(index);
    UnsignedLong balance = state.getBalances().get(index);
    UnsignedLong effective_balance =
        BeaconStateUtil.min(
            balance.minus(balance.mod(UnsignedLong.valueOf(EFFECTIVE_BALANCE_INCREMENT))),
            UnsignedLong.valueOf(MAX_EFFECTIVE_BALANCE));
    validator.setEffective_balance(effective_balance);

    if (validator.getEffective_balance().equals(UnsignedLong.valueOf(MAX_EFFECTIVE_BALANCE))) {
      validator.setActivation_eligibility_epoch(UnsignedLong.valueOf(GENESIS_EPOCH));
      validator.setActivation_epoch(UnsignedLong.valueOf(GENESIS_EPOCH));
    }
  }

  public BeaconStateWithCache getGenesisState() {
    return getGenesisStateIfValid(state -> true).orElseThrow();
  }

  public Optional<BeaconStateWithCache> getGenesisStateIfValid(
      Predicate<BeaconState> validityCriteria) {
    if (!validityCriteria.test(state)) {
      return Optional.empty();
    }

    finalizeState();
    return Optional.of(BeaconStateWithCache.deepCopy(state));
  }

  private void finalizeState() {
    calculateRandaoMixes();
    if (depositProofsEnabled) {
      calculateDepositRoot();
    }
  }

  private void calculateRandaoMixes() {
    for (int i = 0; i < state.getRandao_mixes().size(); i++) {
      state.getRandao_mixes().set(i, state.getEth1_data().getBlock_hash());
    }
  }

  private void calculateDepositRoot() {
    state
        .getEth1_data()
        .setDeposit_root(
            HashTreeUtil.hash_tree_root(
                HashTreeUtil.SSZTypes.LIST_OF_COMPOSITE, depositListLength, depositDataList));
  }

  private void updateGenesisTime(final UnsignedLong eth1Timestamp) {
    state.setGenesis_time(
        eth1Timestamp
            .minus(eth1Timestamp.mod(UnsignedLong.valueOf(SECONDS_PER_DAY)))
            .plus(UnsignedLong.valueOf(2).times(UnsignedLong.valueOf(SECONDS_PER_DAY))));
  }
}<|MERGE_RESOLUTION|>--- conflicted
+++ resolved
@@ -76,12 +76,6 @@
     // Process deposits
     deposits.forEach(
         deposit -> {
-<<<<<<< HEAD
-          if (depositProofsEnabled) {
-            calculateDepositProof(deposit);
-          }
-=======
->>>>>>> 24aaba4b
           STDOUT.log(Level.DEBUG, "About to process deposit: " + depositDataList.size());
           depositDataList.add(deposit.getData());
 
