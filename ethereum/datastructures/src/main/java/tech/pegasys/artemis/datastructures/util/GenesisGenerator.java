/*
 * Copyright 2020 ConsenSys AG.
 *
 * Licensed under the Apache License, Version 2.0 (the "License"); you may not use this file except in compliance with
 * the License. You may obtain a copy of the License at
 *
 * http://www.apache.org/licenses/LICENSE-2.0
 *
 * Unless required by applicable law or agreed to in writing, software distributed under the License is distributed on
 * an "AS IS" BASIS, WITHOUT WARRANTIES OR CONDITIONS OF ANY KIND, either express or implied. See the License for the
 * specific language governing permissions and limitations under the License.
 */

package tech.pegasys.artemis.datastructures.util;

import static tech.pegasys.artemis.datastructures.util.BeaconStateUtil.process_deposit_without_checking_merkle_proof;
import static tech.pegasys.artemis.util.config.Constants.DEPOSIT_CONTRACT_TREE_DEPTH;
import static tech.pegasys.artemis.util.config.Constants.EFFECTIVE_BALANCE_INCREMENT;
import static tech.pegasys.artemis.util.config.Constants.GENESIS_EPOCH;
import static tech.pegasys.artemis.util.config.Constants.GENESIS_FORK_VERSION;
import static tech.pegasys.artemis.util.config.Constants.MAX_EFFECTIVE_BALANCE;
import static tech.pegasys.artemis.util.config.Constants.SECONDS_PER_DAY;

import com.google.common.primitives.UnsignedLong;
import java.util.HashMap;
import java.util.List;
import java.util.Map;
import java.util.Optional;
import java.util.function.Predicate;
import org.apache.logging.log4j.LogManager;
import org.apache.logging.log4j.Logger;
import org.apache.tuweni.bytes.Bytes32;
import tech.pegasys.artemis.datastructures.blocks.BeaconBlockBody;
import tech.pegasys.artemis.datastructures.blocks.BeaconBlockHeader;
import tech.pegasys.artemis.datastructures.blocks.Eth1Data;
import tech.pegasys.artemis.datastructures.operations.Deposit;
import tech.pegasys.artemis.datastructures.operations.DepositData;
import tech.pegasys.artemis.datastructures.state.BeaconState;
import tech.pegasys.artemis.datastructures.state.Fork;
import tech.pegasys.artemis.datastructures.state.MutableBeaconState;
import tech.pegasys.artemis.datastructures.state.MutableValidator;
import tech.pegasys.artemis.util.SSZTypes.SSZList;
import tech.pegasys.artemis.util.SSZTypes.SSZMutableList;
import tech.pegasys.artemis.util.bls.BLSPublicKey;
import tech.pegasys.artemis.util.hashtree.HashTreeUtil;

public class GenesisGenerator {
<<<<<<< HEAD

  private static final Logger LOG = LogManager.getLogger();

  private final BeaconState state = new BeaconState();
=======
  private final MutableBeaconState state = MutableBeaconState.createBuilder();
>>>>>>> 56c49124
  private final Map<BLSPublicKey, Integer> keyCache = new HashMap<>();
  private final long depositListLength = ((long) 1) << DEPOSIT_CONTRACT_TREE_DEPTH;
  private final SSZMutableList<DepositData> depositDataList =
      SSZList.createMutable(DepositData.class, depositListLength);

  public GenesisGenerator() {
    Bytes32 latestBlockRoot = new BeaconBlockBody().hash_tree_root();
    BeaconBlockHeader beaconBlockHeader =
        new BeaconBlockHeader(UnsignedLong.ZERO, Bytes32.ZERO, Bytes32.ZERO, latestBlockRoot);
    state.setLatest_block_header(beaconBlockHeader);
    state.setFork(
        new Fork(GENESIS_FORK_VERSION, GENESIS_FORK_VERSION, UnsignedLong.valueOf(GENESIS_EPOCH)));
  }

  public void updateCandidateState(
      Bytes32 eth1BlockHash, UnsignedLong eth1Timestamp, List<? extends Deposit> deposits) {
    updateGenesisTime(eth1Timestamp);

    state.setEth1_data(
        new Eth1Data(
            Bytes32.ZERO,
            UnsignedLong.valueOf(depositDataList.size() + deposits.size()),
            eth1BlockHash));

    // Process deposits
    deposits.forEach(
        deposit -> {
          LOG.debug("About to process deposit: " + depositDataList.size());
          depositDataList.add(deposit.getData());

          // Skip verifying the merkle proof as these deposits come directly from an Eth1 event.
          // We do still verify the signature
          process_deposit_without_checking_merkle_proof(state, deposit, keyCache);

          processActivation(deposit);
        });
  }

  private void processActivation(final Deposit deposit) {
    final Integer index = keyCache.get(deposit.getData().getPubkey());
    if (index == null) {
      // Could be null if the deposit was invalid
      return;
    }
    MutableValidator validator = state.getValidators().get(index);
    UnsignedLong balance = state.getBalances().get(index);
    UnsignedLong effective_balance =
        BeaconStateUtil.min(
            balance.minus(balance.mod(UnsignedLong.valueOf(EFFECTIVE_BALANCE_INCREMENT))),
            UnsignedLong.valueOf(MAX_EFFECTIVE_BALANCE));
    validator.setEffective_balance(effective_balance);

    if (validator.getEffective_balance().equals(UnsignedLong.valueOf(MAX_EFFECTIVE_BALANCE))) {
      validator.setActivation_eligibility_epoch(UnsignedLong.valueOf(GENESIS_EPOCH));
      validator.setActivation_epoch(UnsignedLong.valueOf(GENESIS_EPOCH));
    }
  }

  public MutableBeaconState getGenesisState() {
    return getGenesisStateIfValid(state -> true).orElseThrow();
  }

  public Optional<MutableBeaconState> getGenesisStateIfValid(
      Predicate<BeaconState> validityCriteria) {
    if (!validityCriteria.test(state)) {
      return Optional.empty();
    }

    finalizeState();

    return Optional.of(state.createWritableCopy());
  }

  private void finalizeState() {
    calculateRandaoMixes();
    calculateDepositRoot();
  }

  private void calculateRandaoMixes() {
    for (int i = 0; i < state.getRandao_mixes().size(); i++) {
      state.getRandao_mixes().set(i, state.getEth1_data().getBlock_hash());
    }
  }

  private void calculateDepositRoot() {
    Eth1Data eth1Data = state.getEth1_data();
    state.setEth1_data(
        new Eth1Data(
            HashTreeUtil.hash_tree_root(HashTreeUtil.SSZTypes.LIST_OF_COMPOSITE, depositDataList),
            eth1Data.getDeposit_count(),
            eth1Data.getBlock_hash()));
  }

  private void updateGenesisTime(final UnsignedLong eth1Timestamp) {
    state.setGenesis_time(
        eth1Timestamp
            .minus(eth1Timestamp.mod(UnsignedLong.valueOf(SECONDS_PER_DAY)))
            .plus(UnsignedLong.valueOf(2).times(UnsignedLong.valueOf(SECONDS_PER_DAY))));
  }
}<|MERGE_RESOLUTION|>--- conflicted
+++ resolved
@@ -45,14 +45,10 @@
 import tech.pegasys.artemis.util.hashtree.HashTreeUtil;
 
 public class GenesisGenerator {
-<<<<<<< HEAD
 
   private static final Logger LOG = LogManager.getLogger();
 
-  private final BeaconState state = new BeaconState();
-=======
   private final MutableBeaconState state = MutableBeaconState.createBuilder();
->>>>>>> 56c49124
   private final Map<BLSPublicKey, Integer> keyCache = new HashMap<>();
   private final long depositListLength = ((long) 1) << DEPOSIT_CONTRACT_TREE_DEPTH;
   private final SSZMutableList<DepositData> depositDataList =
