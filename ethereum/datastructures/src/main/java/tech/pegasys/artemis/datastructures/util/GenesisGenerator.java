/*
 * Copyright 2020 ConsenSys AG.
 *
 * Licensed under the Apache License, Version 2.0 (the "License"); you may not use this file except in compliance with
 * the License. You may obtain a copy of the License at
 *
 * http://www.apache.org/licenses/LICENSE-2.0
 *
 * Unless required by applicable law or agreed to in writing, software distributed under the License is distributed on
 * an "AS IS" BASIS, WITHOUT WARRANTIES OR CONDITIONS OF ANY KIND, either express or implied. See the License for the
 * specific language governing permissions and limitations under the License.
 */

package tech.pegasys.artemis.datastructures.util;

import static tech.pegasys.artemis.datastructures.util.BeaconStateUtil.process_deposit_without_checking_merkle_proof;
import static tech.pegasys.artemis.util.config.Constants.DEPOSIT_CONTRACT_TREE_DEPTH;
import static tech.pegasys.artemis.util.config.Constants.EFFECTIVE_BALANCE_INCREMENT;
import static tech.pegasys.artemis.util.config.Constants.GENESIS_EPOCH;
import static tech.pegasys.artemis.util.config.Constants.GENESIS_FORK_VERSION;
import static tech.pegasys.artemis.util.config.Constants.MAX_EFFECTIVE_BALANCE;
import static tech.pegasys.artemis.util.config.Constants.SECONDS_PER_DAY;

import com.google.common.primitives.UnsignedLong;
import java.util.HashMap;
import java.util.List;
import java.util.Map;
import java.util.Optional;
import java.util.function.Predicate;
import org.apache.logging.log4j.LogManager;
import org.apache.logging.log4j.Logger;
import org.apache.tuweni.bytes.Bytes32;
import tech.pegasys.artemis.datastructures.blocks.BeaconBlockBody;
import tech.pegasys.artemis.datastructures.blocks.BeaconBlockHeader;
import tech.pegasys.artemis.datastructures.blocks.Eth1Data;
import tech.pegasys.artemis.datastructures.operations.Deposit;
import tech.pegasys.artemis.datastructures.operations.DepositData;
import tech.pegasys.artemis.datastructures.state.BeaconState;
import tech.pegasys.artemis.datastructures.state.Fork;
import tech.pegasys.artemis.datastructures.state.MutableBeaconState;
import tech.pegasys.artemis.datastructures.state.MutableValidator;
import tech.pegasys.artemis.util.SSZTypes.SSZList;
import tech.pegasys.artemis.util.SSZTypes.SSZMutableList;
import tech.pegasys.artemis.util.bls.BLSPublicKey;
import tech.pegasys.artemis.util.hashtree.HashTreeUtil;
import tech.pegasys.teku.logging.StatusLogger;

public class GenesisGenerator {

<<<<<<< HEAD
  private static final StatusLogger STATUS_LOG = StatusLogger.getLogger();
=======
  private static final Logger LOG = LogManager.getLogger();
>>>>>>> 4e866ca7

  private final MutableBeaconState state = MutableBeaconState.createBuilder();
  private final Map<BLSPublicKey, Integer> keyCache = new HashMap<>();
  private final long depositListLength = ((long) 1) << DEPOSIT_CONTRACT_TREE_DEPTH;
  private final SSZMutableList<DepositData> depositDataList =
      SSZList.createMutable(DepositData.class, depositListLength);

  public GenesisGenerator() {
    Bytes32 latestBlockRoot = new BeaconBlockBody().hash_tree_root();
    BeaconBlockHeader beaconBlockHeader =
        new BeaconBlockHeader(UnsignedLong.ZERO, Bytes32.ZERO, Bytes32.ZERO, latestBlockRoot);
    state.setLatest_block_header(beaconBlockHeader);
    state.setFork(
        new Fork(GENESIS_FORK_VERSION, GENESIS_FORK_VERSION, UnsignedLong.valueOf(GENESIS_EPOCH)));
  }

  public void updateCandidateState(
      Bytes32 eth1BlockHash, UnsignedLong eth1Timestamp, List<? extends Deposit> deposits) {
    updateGenesisTime(eth1Timestamp);

    state.setEth1_data(
        new Eth1Data(
            Bytes32.ZERO,
            UnsignedLong.valueOf(depositDataList.size() + deposits.size()),
            eth1BlockHash));

    // Process deposits
    deposits.forEach(
        deposit -> {
<<<<<<< HEAD
          STATUS_LOG.log(Level.DEBUG, "About to process deposit: " + depositDataList.size());
=======
          LOG.debug("About to process deposit: " + depositDataList.size());
>>>>>>> 4e866ca7
          depositDataList.add(deposit.getData());

          // Skip verifying the merkle proof as these deposits come directly from an Eth1 event.
          // We do still verify the signature
          process_deposit_without_checking_merkle_proof(state, deposit, keyCache);

          processActivation(deposit);
        });
  }

  private void processActivation(final Deposit deposit) {
    final Integer index = keyCache.get(deposit.getData().getPubkey());
    if (index == null) {
      // Could be null if the deposit was invalid
      return;
    }
    MutableValidator validator = state.getValidators().get(index);
    UnsignedLong balance = state.getBalances().get(index);
    UnsignedLong effective_balance =
        BeaconStateUtil.min(
            balance.minus(balance.mod(UnsignedLong.valueOf(EFFECTIVE_BALANCE_INCREMENT))),
            UnsignedLong.valueOf(MAX_EFFECTIVE_BALANCE));
    validator.setEffective_balance(effective_balance);

    if (validator.getEffective_balance().equals(UnsignedLong.valueOf(MAX_EFFECTIVE_BALANCE))) {
      validator.setActivation_eligibility_epoch(UnsignedLong.valueOf(GENESIS_EPOCH));
      validator.setActivation_epoch(UnsignedLong.valueOf(GENESIS_EPOCH));
    }
  }

  public MutableBeaconState getGenesisState() {
    return getGenesisStateIfValid(state -> true).orElseThrow();
  }

  public Optional<MutableBeaconState> getGenesisStateIfValid(
      Predicate<BeaconState> validityCriteria) {
    if (!validityCriteria.test(state)) {
      return Optional.empty();
    }

    finalizeState();

    return Optional.of(state.createWritableCopy());
  }

  private void finalizeState() {
    calculateRandaoMixes();
    calculateDepositRoot();
  }

  private void calculateRandaoMixes() {
    for (int i = 0; i < state.getRandao_mixes().size(); i++) {
      state.getRandao_mixes().set(i, state.getEth1_data().getBlock_hash());
    }
  }

  private void calculateDepositRoot() {
    Eth1Data eth1Data = state.getEth1_data();
    state.setEth1_data(
        new Eth1Data(
            HashTreeUtil.hash_tree_root(HashTreeUtil.SSZTypes.LIST_OF_COMPOSITE, depositDataList),
            eth1Data.getDeposit_count(),
            eth1Data.getBlock_hash()));
  }

  private void updateGenesisTime(final UnsignedLong eth1Timestamp) {
    state.setGenesis_time(
        eth1Timestamp
            .minus(eth1Timestamp.mod(UnsignedLong.valueOf(SECONDS_PER_DAY)))
            .plus(UnsignedLong.valueOf(2).times(UnsignedLong.valueOf(SECONDS_PER_DAY))));
  }
}<|MERGE_RESOLUTION|>--- conflicted
+++ resolved
@@ -43,15 +43,10 @@
 import tech.pegasys.artemis.util.SSZTypes.SSZMutableList;
 import tech.pegasys.artemis.util.bls.BLSPublicKey;
 import tech.pegasys.artemis.util.hashtree.HashTreeUtil;
-import tech.pegasys.teku.logging.StatusLogger;
 
 public class GenesisGenerator {
 
-<<<<<<< HEAD
-  private static final StatusLogger STATUS_LOG = StatusLogger.getLogger();
-=======
   private static final Logger LOG = LogManager.getLogger();
->>>>>>> 4e866ca7
 
   private final MutableBeaconState state = MutableBeaconState.createBuilder();
   private final Map<BLSPublicKey, Integer> keyCache = new HashMap<>();
@@ -81,11 +76,7 @@
     // Process deposits
     deposits.forEach(
         deposit -> {
-<<<<<<< HEAD
-          STATUS_LOG.log(Level.DEBUG, "About to process deposit: " + depositDataList.size());
-=======
           LOG.debug("About to process deposit: " + depositDataList.size());
->>>>>>> 4e866ca7
           depositDataList.add(deposit.getData());
 
           // Skip verifying the merkle proof as these deposits come directly from an Eth1 event.
