--- conflicted
+++ resolved
@@ -76,7 +76,6 @@
   public static HashMap<Class, ReflectionInformation> classReflectionInfo = new HashMap<>();
 
   public static void setConstants() {
-<<<<<<< HEAD
     List<Class> classes =
         List.of(
             SignedBeaconBlock.class,
@@ -105,57 +104,13 @@
             GoodbyeMessage.class,
             BeaconBlocksByRangeRequestMessage.class,
             AggregateAndProof.class,
+            SignedAggregateAndProof.class,
+            ForkData.class,
             VoteTracker.class);
 
     for (Class classItem : classes) {
       classReflectionInfo.put(classItem, new ReflectionInformation(classItem));
     }
-=======
-    classReflectionInfo.put(
-        SignedBeaconBlock.class, new ReflectionInformation(SignedBeaconBlock.class));
-    classReflectionInfo.put(BeaconBlock.class, new ReflectionInformation(BeaconBlock.class));
-    classReflectionInfo.put(
-        BeaconBlockBody.class, new ReflectionInformation(BeaconBlockBody.class));
-    classReflectionInfo.put(
-        BeaconBlockHeader.class, new ReflectionInformation(BeaconBlockHeader.class));
-    classReflectionInfo.put(
-        SignedBeaconBlockHeader.class, new ReflectionInformation(SignedBeaconBlockHeader.class));
-    classReflectionInfo.put(Eth1Data.class, new ReflectionInformation(Eth1Data.class));
-    classReflectionInfo.put(Attestation.class, new ReflectionInformation(Attestation.class));
-    classReflectionInfo.put(
-        AttestationData.class, new ReflectionInformation(AttestationData.class));
-    classReflectionInfo.put(
-        AttesterSlashing.class, new ReflectionInformation(AttesterSlashing.class));
-    classReflectionInfo.put(Deposit.class, new ReflectionInformation(Deposit.class));
-    classReflectionInfo.put(DepositData.class, new ReflectionInformation(DepositData.class));
-    classReflectionInfo.put(DepositMessage.class, new ReflectionInformation(DepositMessage.class));
-    classReflectionInfo.put(
-        IndexedAttestation.class, new ReflectionInformation(IndexedAttestation.class));
-    classReflectionInfo.put(
-        ProposerSlashing.class, new ReflectionInformation(ProposerSlashing.class));
-    classReflectionInfo.put(
-        SignedVoluntaryExit.class, new ReflectionInformation(SignedVoluntaryExit.class));
-    classReflectionInfo.put(VoluntaryExit.class, new ReflectionInformation(VoluntaryExit.class));
-    classReflectionInfo.put(
-        BeaconStateImpl.class, new ReflectionInformation(BeaconStateImpl.class));
-    classReflectionInfo.put(Checkpoint.class, new ReflectionInformation(Checkpoint.class));
-    classReflectionInfo.put(Fork.class, new ReflectionInformation(Fork.class));
-    classReflectionInfo.put(ForkData.class, new ReflectionInformation(ForkData.class));
-    classReflectionInfo.put(
-        HistoricalBatch.class, new ReflectionInformation(HistoricalBatch.class));
-    classReflectionInfo.put(
-        PendingAttestation.class, new ReflectionInformation(PendingAttestation.class));
-    classReflectionInfo.put(Validator.class, new ReflectionInformation(Validator.class));
-    classReflectionInfo.put(StatusMessage.class, new ReflectionInformation(StatusMessage.class));
-    classReflectionInfo.put(GoodbyeMessage.class, new ReflectionInformation(GoodbyeMessage.class));
-    classReflectionInfo.put(
-        BeaconBlocksByRangeRequestMessage.class,
-        new ReflectionInformation(BeaconBlocksByRangeRequestMessage.class));
-    classReflectionInfo.put(
-        AggregateAndProof.class, new ReflectionInformation(AggregateAndProof.class));
-    classReflectionInfo.put(
-        SignedAggregateAndProof.class, new ReflectionInformation(SignedAggregateAndProof.class));
->>>>>>> 89549043
   }
 
   static {
