--- conflicted
+++ resolved
@@ -32,11 +32,6 @@
 
   // The number of SimpleSerialize basic types in this SSZ Container/POJO.
   public static final int SSZ_FIELD_COUNT = 3;
-<<<<<<< HEAD
-  // This is used only for generating random or invalid data. Otherwise use GENESIS_FORK_VERSION.
-  public static final Bytes4 VERSION_ZERO = new Bytes4(Bytes.of(0, 0, 0, 0));
-=======
->>>>>>> c61f4083
 
   private final Bytes4 previous_version; // This is a Version type, aliased as a Bytes4
   private final Bytes4 current_version; // This is a Version type, aliased as a Bytes4
