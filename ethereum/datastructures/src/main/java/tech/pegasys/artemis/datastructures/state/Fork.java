--- conflicted
+++ resolved
@@ -16,11 +16,8 @@
 import com.fasterxml.jackson.annotation.JsonAutoDetect;
 import com.fasterxml.jackson.annotation.JsonAutoDetect.Visibility;
 import com.fasterxml.jackson.annotation.JsonIgnore;
-<<<<<<< HEAD
+import com.fasterxml.jackson.annotation.JsonProperty;
 import com.google.common.base.MoreObjects;
-=======
-import com.fasterxml.jackson.annotation.JsonProperty;
->>>>>>> 4137a325
 import com.google.common.primitives.UnsignedLong;
 import java.util.List;
 import java.util.Objects;
@@ -136,18 +133,6 @@
 
   @Override
   public String toString() {
-    return "Fork{"
-        + "previous_version="
-        + getPrevious_version()
-        + ", current_version="
-        + getCurrent_version()
-        + ", epoch="
-        + getEpoch()
-        + '}';
-  }
-
-  @Override
-  public String toString() {
     return MoreObjects.toStringHelper(this)
         .add("previous_version", previous_version)
         .add("current_version", current_version)
