--- conflicted
+++ resolved
@@ -13,24 +13,12 @@
 
 package tech.pegasys.artemis.datastructures.state;
 
-<<<<<<< HEAD
-import java.util.Objects;
-import org.apache.tuweni.bytes.Bytes;
-import org.apache.tuweni.ssz.SSZ;
-
-public class Fork {
-
-  private long previous_version;
-  private long current_version;
-  private long epoch;
-
-  public Fork(long previous_version, long current_version, long epoch) {
-=======
 import com.google.common.primitives.UnsignedLong;
 import java.util.Arrays;
 import java.util.Objects;
-import net.consensys.cava.bytes.Bytes;
-import net.consensys.cava.bytes.Bytes32;
+import org.apache.tuweni.bytes.Bytes;
+import org.apache.tuweni.bytes.Bytes32;
+import org.apache.tuweni.ssz.SSZ;
 import net.consensys.cava.ssz.SSZ;
 import tech.pegasys.artemis.util.hashtree.HashTreeUtil;
 import tech.pegasys.artemis.util.hashtree.HashTreeUtil.SSZTypes;
@@ -44,7 +32,6 @@
   private UnsignedLong epoch;
 
   public Fork(Bytes previous_version, Bytes current_version, UnsignedLong epoch) {
->>>>>>> 689a6c19
     this.previous_version = previous_version;
     this.current_version = current_version;
     this.epoch = epoch;
@@ -58,30 +45,20 @@
 
   public static Fork fromBytes(Bytes bytes) {
     return SSZ.decode(
-<<<<<<< HEAD
-        bytes, reader -> new Fork(reader.readUInt64(), reader.readUInt64(), reader.readUInt64()));
-=======
         bytes,
         reader ->
             new Fork(
                 Bytes.wrap(reader.readFixedBytes(4)),
                 Bytes.wrap(reader.readFixedBytes(4)),
                 UnsignedLong.fromLongBits(reader.readUInt64())));
->>>>>>> 689a6c19
   }
 
   public Bytes toBytes() {
     return SSZ.encode(
         writer -> {
-<<<<<<< HEAD
-          writer.writeUInt64(previous_version);
-          writer.writeUInt64(current_version);
-          writer.writeUInt64(epoch);
-=======
           writer.writeFixedBytes(4, previous_version);
           writer.writeFixedBytes(4, current_version);
           writer.writeUInt64(epoch.longValue());
->>>>>>> 689a6c19
         });
   }
 
@@ -111,21 +88,6 @@
   }
 
   /** ******************* * GETTERS & SETTERS * * ******************* */
-<<<<<<< HEAD
-  public long getPrevious_version() {
-    return previous_version;
-  }
-
-  public void setPrevious_version(long previous_version) {
-    this.previous_version = previous_version;
-  }
-
-  public long getCurrent_version() {
-    return current_version;
-  }
-
-  public void setCurrent_version(long current_version) {
-=======
   public Bytes getPrevious_version() {
     return previous_version;
   }
@@ -139,7 +101,6 @@
   }
 
   public void setCurrent_version(Bytes current_version) {
->>>>>>> 689a6c19
     this.current_version = current_version;
   }
 
