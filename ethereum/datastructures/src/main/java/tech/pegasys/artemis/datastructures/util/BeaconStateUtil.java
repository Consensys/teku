--- conflicted
+++ resolved
@@ -98,27 +98,14 @@
    *     <a>https://github.com/ethereum/eth2.0-specs/blob/v0.8.0/specs/core/0_beacon-chain.md#deposits</a>
    */
   public static void process_deposit(BeaconState state, Deposit deposit) {
-<<<<<<< HEAD
-    if (DEPOSIT_PROOFS_ENABLED) {
-      checkArgument(
-          is_valid_merkle_branch(
-              deposit.getData().hash_tree_root(),
-              deposit.getProof(),
-              Constants.DEPOSIT_CONTRACT_TREE_DEPTH + 1, // Add 1 for the List length mix-in
-              toIntExact(state.getEth1_deposit_index().longValue()),
-              state.getEth1_data().getDeposit_root()),
-          "process_deposit: Verify the Merkle branch");
-    }
-=======
     checkArgument(
         is_valid_merkle_branch(
             deposit.getData().hash_tree_root(),
             deposit.getProof(),
-            Constants.DEPOSIT_CONTRACT_TREE_DEPTH + 1, // Add 1 for the `List` length mix-in
+            Constants.DEPOSIT_CONTRACT_TREE_DEPTH + 1, // Add 1 for the List length mix-in
             toIntExact(state.getEth1_deposit_index().longValue()),
             state.getEth1_data().getDeposit_root()),
         "process_deposit: Verify the Merkle branch");
->>>>>>> eb50d8f0
 
     process_deposit_without_checking_merkle_proof(state, deposit, null);
   }
