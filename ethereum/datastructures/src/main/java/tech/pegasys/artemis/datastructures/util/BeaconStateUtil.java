/*
 * Copyright 2019 ConsenSys AG.
 *
 * Licensed under the Apache License, Version 2.0 (the "License"); you may not use this file except in compliance with
 * the License. You may obtain a copy of the License at
 *
 * http://www.apache.org/licenses/LICENSE-2.0
 *
 * Unless required by applicable law or agreed to in writing, software distributed under the License is distributed on
 * an "AS IS" BASIS, WITHOUT WARRANTIES OR CONDITIONS OF ANY KIND, either express or implied. See the License for the
 * specific language governing permissions and limitations under the License.
 */

package tech.pegasys.artemis.datastructures.util;

import static com.google.common.base.Preconditions.checkArgument;
import static java.lang.Math.toIntExact;
import static tech.pegasys.artemis.datastructures.util.CommitteeUtil.compute_proposer_index;
import static tech.pegasys.artemis.datastructures.util.ValidatorsUtil.decrease_balance;
import static tech.pegasys.artemis.datastructures.util.ValidatorsUtil.get_active_validator_indices;
import static tech.pegasys.artemis.datastructures.util.ValidatorsUtil.increase_balance;
import static tech.pegasys.artemis.util.alogger.ALogger.STDOUT;
import static tech.pegasys.artemis.util.bls.BLSVerify.bls_verify;
import static tech.pegasys.artemis.util.config.Constants.CHURN_LIMIT_QUOTIENT;
import static tech.pegasys.artemis.util.config.Constants.DOMAIN_BEACON_PROPOSER;
import static tech.pegasys.artemis.util.config.Constants.DOMAIN_DEPOSIT;
import static tech.pegasys.artemis.util.config.Constants.EPOCHS_PER_HISTORICAL_VECTOR;
import static tech.pegasys.artemis.util.config.Constants.EPOCHS_PER_SLASHINGS_VECTOR;
import static tech.pegasys.artemis.util.config.Constants.FAR_FUTURE_EPOCH;
import static tech.pegasys.artemis.util.config.Constants.GENESIS_EPOCH;
import static tech.pegasys.artemis.util.config.Constants.MAX_COMMITTEES_PER_SLOT;
import static tech.pegasys.artemis.util.config.Constants.MAX_EFFECTIVE_BALANCE;
import static tech.pegasys.artemis.util.config.Constants.MAX_SEED_LOOKAHEAD;
import static tech.pegasys.artemis.util.config.Constants.MIN_GENESIS_ACTIVE_VALIDATOR_COUNT;
import static tech.pegasys.artemis.util.config.Constants.MIN_GENESIS_TIME;
import static tech.pegasys.artemis.util.config.Constants.MIN_PER_EPOCH_CHURN_LIMIT;
import static tech.pegasys.artemis.util.config.Constants.MIN_SEED_LOOKAHEAD;
import static tech.pegasys.artemis.util.config.Constants.MIN_SLASHING_PENALTY_QUOTIENT;
import static tech.pegasys.artemis.util.config.Constants.MIN_VALIDATOR_WITHDRAWABILITY_DELAY;
import static tech.pegasys.artemis.util.config.Constants.PROPOSER_REWARD_QUOTIENT;
import static tech.pegasys.artemis.util.config.Constants.SHUFFLE_ROUND_COUNT;
import static tech.pegasys.artemis.util.config.Constants.SLOTS_PER_EPOCH;
import static tech.pegasys.artemis.util.config.Constants.SLOTS_PER_HISTORICAL_ROOT;
import static tech.pegasys.artemis.util.config.Constants.TARGET_COMMITTEE_SIZE;
import static tech.pegasys.artemis.util.config.Constants.WHISTLEBLOWER_REWARD_QUOTIENT;

import com.google.common.primitives.UnsignedLong;
import java.nio.ByteOrder;
import java.util.Collection;
import java.util.Collections;
import java.util.List;
import java.util.Map;
import java.util.OptionalInt;
import java.util.stream.Collectors;
import java.util.stream.IntStream;
import org.apache.logging.log4j.Level;
import org.apache.tuweni.bytes.Bytes;
import org.apache.tuweni.bytes.Bytes32;
import org.apache.tuweni.crypto.Hash;
import tech.pegasys.artemis.datastructures.operations.Deposit;
import tech.pegasys.artemis.datastructures.operations.DepositData;
import tech.pegasys.artemis.datastructures.operations.DepositMessage;
import tech.pegasys.artemis.datastructures.state.BeaconState;
import tech.pegasys.artemis.datastructures.state.BeaconStateWithCache;
import tech.pegasys.artemis.datastructures.state.Validator;
import tech.pegasys.artemis.datastructures.state.ValidatorRead;
import tech.pegasys.artemis.datastructures.state.ValidatorWrite;
import tech.pegasys.artemis.util.SSZTypes.Bitvector;
import tech.pegasys.artemis.util.SSZTypes.Bytes4;
import tech.pegasys.artemis.util.SSZTypes.SSZListRead;
import tech.pegasys.artemis.util.bls.BLSPublicKey;
import tech.pegasys.artemis.util.config.Constants;

public class BeaconStateUtil {

  /**
   * For debug/test purposes only enables/disables {@link DepositData} BLS signature verification
   * Setting to <code>false</code> significantly speeds up state initialization
   */
  public static boolean BLS_VERIFY_DEPOSIT = true;

<<<<<<< HEAD
  /**
   * For debug/test purposes only enables/disables deposit root Merkle proofs generation/validation
   * Setting to <code>false</code> significantly speeds up state initialization
   */
  public static boolean DEPOSIT_PROOFS_ENABLED = true;

  public static BeaconState initialize_beacon_state_from_eth1(
=======
  public static BeaconStateWithCache initialize_beacon_state_from_eth1(
>>>>>>> cb5d35e6
      Bytes32 eth1_block_hash, UnsignedLong eth1_timestamp, List<? extends Deposit> deposits) {
    final GenesisGenerator genesisGenerator = new GenesisGenerator();
    genesisGenerator.addDepositsFromBlock(eth1_block_hash, eth1_timestamp, deposits);
    return genesisGenerator.getGenesisState();
  }

  /**
   * Processes deposits
   *
   * @param state
   * @param deposit
   * @see
   *     <a>https://github.com/ethereum/eth2.0-specs/blob/v0.8.0/specs/core/0_beacon-chain.md#deposits</a>
   */
  public static void process_deposit(BeaconState state, Deposit deposit) {
    checkArgument(
        is_valid_merkle_branch(
            deposit.getData().hash_tree_root(),
            deposit.getProof(),
            Constants.DEPOSIT_CONTRACT_TREE_DEPTH + 1, // Add 1 for the `List` length mix-in
            toIntExact(state.getEth1_deposit_index().longValue()),
            state.getEth1_data().getDeposit_root()),
        "process_deposit: Verify the Merkle branch");

    process_deposit_without_checking_merkle_proof(state, deposit, null);
  }

  static void process_deposit_without_checking_merkle_proof(
      final BeaconState state,
      final Deposit deposit,
      final Map<BLSPublicKey, Integer> pubKeyToIndexMap) {
    state.setEth1_deposit_index(state.getEth1_deposit_index().plus(UnsignedLong.ONE));

    final BLSPublicKey pubkey = deposit.getData().getPubkey();
    final UnsignedLong amount = deposit.getData().getAmount();

    OptionalInt existingIndex;
    if (pubKeyToIndexMap != null) {
      Integer cachedIndex = pubKeyToIndexMap.putIfAbsent(pubkey, state.getValidators().size());
      existingIndex = cachedIndex == null ? OptionalInt.empty() : OptionalInt.of(cachedIndex);
    } else {
      SSZListRead<ValidatorRead> validators = state.getValidators();
      existingIndex =
          IntStream.range(0, validators.size())
              .filter(index -> pubkey.equals(validators.get(index).getPubkey()))
              .findFirst();
    }

    if (existingIndex.isEmpty()) {

      // Verify the deposit signature (proof of possession) for new validators.
      // Note: Deposits are valid across forks, thus the deposit
      // domain is retrieved directly from `compute_domain`
      if (BLS_VERIFY_DEPOSIT) {
        final DepositMessage deposit_message =
            new DepositMessage(pubkey, deposit.getData().getWithdrawal_credentials(), amount);
        boolean proof_is_valid =
            !BLS_VERIFY_DEPOSIT
                || bls_verify(
                    pubkey,
                    deposit_message.hash_tree_root(),
                    deposit.getData().getSignature(),
                    compute_domain(DOMAIN_DEPOSIT));
        if (!proof_is_valid) {
          STDOUT.log(Level.DEBUG, "Skipping invalid deposit");
          if (pubKeyToIndexMap != null) {
            // The validator won't be created so the calculated index won't be correct
            pubKeyToIndexMap.remove(pubkey);
          }
          return;
        }
      }

      if (pubKeyToIndexMap == null) {
        STDOUT.log(Level.DEBUG, "Adding new validator to state: " + state.getValidators().size());
      }
      state
          .getValidators()
          .add(
              new Validator(
                  pubkey,
                  deposit.getData().getWithdrawal_credentials(),
                  min(
                      amount.minus(
                          amount.mod(UnsignedLong.valueOf(Constants.EFFECTIVE_BALANCE_INCREMENT))),
                      UnsignedLong.valueOf(MAX_EFFECTIVE_BALANCE)),
                  false,
                  FAR_FUTURE_EPOCH,
                  FAR_FUTURE_EPOCH,
                  FAR_FUTURE_EPOCH,
                  FAR_FUTURE_EPOCH));
      state.getBalances().add(amount);
    } else {
      increase_balance(state, existingIndex.getAsInt(), amount);
    }
  }

  public static boolean is_valid_genesis_state(BeaconState state) {
    return !(state.getGenesis_time().compareTo(MIN_GENESIS_TIME) < 0)
        && !(get_active_validator_indices(state, UnsignedLong.valueOf(GENESIS_EPOCH)).size()
            < MIN_GENESIS_ACTIVE_VALIDATOR_COUNT);
  }

  public static boolean is_valid_genesis_stateSim(BeaconState state) {
    return !(get_active_validator_indices(state, UnsignedLong.valueOf(GENESIS_EPOCH)).size()
        < MIN_GENESIS_ACTIVE_VALIDATOR_COUNT);
  }

  /**
   * Verify that the given ``leaf`` is on the merkle branch ``branch`` starting with the given
   * ``root``.
   *
   * @param leaf
   * @param branch
   * @param depth
   * @param index
   * @param root
   * @return A boolean depending on the merkle branch being valid
   * @see
   *     <a>https://github.com/ethereum/eth2.0-specs/blob/v0.8.0/specs/core/0_beacon-chain.md#is_valid_merkle_branch</a>
   */
  public static boolean is_valid_merkle_branch(
      Bytes32 leaf, List<Bytes32> branch, int depth, int index, Bytes32 root) {
    Bytes32 value = leaf;
    for (int i = 0; i < depth; i++) {
      if (Math.floor(index / Math.pow(2, i)) % 2 == 1) {
        value = Hash.sha2_256(Bytes.concatenate(branch.get(i), value));
      } else {
        value = Hash.sha2_256(Bytes.concatenate(value, branch.get(i)));
      }
    }
    return value.equals(root);
  }

  /**
   * Generate a seed for the given ``epoch``.
   *
   * @param state - The BeaconState under consideration.
   * @param epoch - The epoch to generate a seed for.
   * @return A generated seed for the given epoch.
   * @throws IllegalArgumentException
   * @see
   *     <a>https://github.com/ethereum/eth2.0-specs/blob/v0.8.0/specs/core/0_beacon-chain.md#get_seed</a>
   */
  public static Bytes32 get_seed(BeaconState state, UnsignedLong epoch, Bytes4 domain_type)
      throws IllegalArgumentException {
    UnsignedLong randaoIndex =
        epoch.plus(UnsignedLong.valueOf(EPOCHS_PER_HISTORICAL_VECTOR - MIN_SEED_LOOKAHEAD - 1));
    Bytes32 mix = get_randao_mix(state, randaoIndex);
    Bytes epochBytes = int_to_bytes(epoch.longValue(), 8);
    return Hash.sha2_256(Bytes.concatenate(domain_type.getWrappedBytes(), epochBytes, mix));
  }

  /**
   * Return the combined effective balance of the ``indices``. (1 Gwei minimum to avoid divisions by
   * zero.)
   *
   * @param state
   * @param indices
   * @return
   * @see
   *     <a>https://github.com/ethereum/eth2.0-specs/blob/v0.8.0/specs/core/0_beacon-chain.md#get_total_balance</a>
   */
  public static UnsignedLong get_total_balance(BeaconState state, Collection<Integer> indices) {
    UnsignedLong sum = UnsignedLong.ZERO;
    SSZListRead<ValidatorRead> validator_registry = state.getValidators();
    for (Integer index : indices) {
      sum = sum.plus(validator_registry.get(index).getEffective_balance());
    }
    return max(sum, UnsignedLong.ONE);
  }

  /**
   * Return the combined effective balance of the active validators.
   *
   * @param state - Current BeaconState
   * @return
   * @see
   *     <a>https://github.com/ethereum/eth2.0-specs/blob/v0.8.0/specs/core/0_beacon-chain.md#get_total_active_balance</a>
   */
  public static UnsignedLong get_total_active_balance(BeaconState state) {
    return BeaconStateWithCache.getTransitionCaches(state)
        .getTotalActiveBalance()
        .get(
            get_current_epoch(state),
            epoch -> get_total_balance(state, get_active_validator_indices(state, epoch)));
  }

  /**
   * Return the domain for the ``domain_type`` and ``fork_version``.
   *
   * @param domain_type
   * @param fork_version
   * @return domain
   * @see
   *     <a>https://github.com/ethereum/eth2.0-specs/blob/v0.8.0/specs/core/0_beacon-chain.md#compute_domain</a>
   */
  public static Bytes compute_domain(Bytes4 domain_type, Bytes4 fork_version) {
    Bytes domain = Bytes.concatenate(domain_type.getWrappedBytes(), fork_version.getWrappedBytes());
    checkArgument(domain.size() == 8, "domain must be of type Bytes8");
    return domain;
  }

  /**
   * Return the domain for the ``domain_type``.
   *
   * @param domain_type
   * @return domain
   * @see
   *     <a>https://github.com/ethereum/eth2.0-specs/blob/v0.8.0/specs/core/0_beacon-chain.md#compute_domain</a>
   */
  public static Bytes compute_domain(Bytes4 domain_type) {
    return compute_domain(domain_type, new Bytes4(Bytes.wrap(new byte[4])));
  }

  /**
   * Returns the epoch number of the given slot.
   *
   * @param slot - The slot number under consideration.
   * @return The epoch associated with the given slot number.
   * @see <a>
   *     https://github.com/ethereum/eth2.0-specs/blob/v0.8.0/specs/core/0_beacon-chain.md#compute_epoch_of_slot</a>
   */
  public static UnsignedLong compute_epoch_at_slot(UnsignedLong slot) {
    return slot.dividedBy(UnsignedLong.valueOf(Constants.SLOTS_PER_EPOCH));
  }

  /**
   * Return the previous epoch of the given ``state``. Return the current epoch if it's genesis
   * epoch.
   *
   * @param state
   * @return
   * @see
   *     <a>https://github.com/ethereum/eth2.0-specs/blob/v0.8.0/specs/core/0_beacon-chain.md#get_previous_epoch</a>
   */
  public static UnsignedLong get_previous_epoch(BeaconState state) {
    UnsignedLong current_epoch = get_current_epoch(state);
    return current_epoch.equals(UnsignedLong.valueOf(GENESIS_EPOCH))
        ? UnsignedLong.valueOf(GENESIS_EPOCH)
        : current_epoch.minus(UnsignedLong.ONE);
  }

  /**
   * Return the current epoch of the given state.
   *
   * @param state The beacon state under consideration.
   * @return The current epoch number for the given state.
   * @see <a>
   *     https://github.com/ethereum/eth2.0-specs/blob/v0.8.0/specs/core/0_beacon-chain.md#get_current_epoch</a>
   */
  public static UnsignedLong get_current_epoch(BeaconState state) {
    return compute_epoch_at_slot(state.getSlot());
  }

  /**
   * Return the next epoch of the given state.
   *
   * <p><b>This method is no longer in the spec as of v0.4, but is retained here for
   * convenience.</b>
   *
   * @param state The beacon state under consideration.
   * @return The next epoch number.
   */
  public static UnsignedLong get_next_epoch(BeaconState state) {
    return get_current_epoch(state).plus(UnsignedLong.ONE);
  }

  /**
   * Return the starting slot of the given epoch.
   *
   * @param epoch - The epoch under consideration.
   * @return The slot that the given epoch starts at.
   * @see
   *     <a>https://github.com/ethereum/eth2.0-specs/blob/v0.8.0/specs/core/0_beacon-chain.md#compute_epoch_of_slot</a>
   */
  public static UnsignedLong compute_start_slot_at_epoch(UnsignedLong epoch) {
    return epoch.times(UnsignedLong.valueOf(SLOTS_PER_EPOCH));
  }

  /**
   * Initiate the exit of the validator with index ``index``.
   *
   * @param state
   * @param index
   * @return
   * @see
   *     <a>https://github.com/ethereum/eth2.0-specs/blob/v0.8.0/specs/core/0_beacon-chain.md#initiate_validator_exit</a>
   */
  public static void initiate_validator_exit(BeaconState state, int index) {
    ValidatorWrite validator = state.getValidators().get(index);
    // Return if validator already initiated exit
    if (!validator.getExit_epoch().equals(FAR_FUTURE_EPOCH)) {
      return;
    }

    // Compute exit queue epoch
    List<UnsignedLong> exit_epochs =
        state.getValidators().stream()
            .filter(v -> !v.getExit_epoch().equals(FAR_FUTURE_EPOCH))
            .map(ValidatorRead::getExit_epoch)
            .collect(Collectors.toList());
    exit_epochs.add(compute_activation_exit_epoch(get_current_epoch(state)));
    UnsignedLong exit_queue_epoch = Collections.max(exit_epochs);
    final UnsignedLong final_exit_queue_epoch = exit_queue_epoch;
    UnsignedLong exit_queue_churn =
        UnsignedLong.valueOf(
            state.getValidators().stream()
                .filter(v -> v.getExit_epoch().equals(final_exit_queue_epoch))
                .collect(Collectors.toList())
                .size());

    if (exit_queue_churn.compareTo(get_validator_churn_limit(state)) >= 0) {
      exit_queue_epoch = exit_queue_epoch.plus(UnsignedLong.ONE);
    }

    // Set validator exit epoch and withdrawable epoch
    validator.setExit_epoch(exit_queue_epoch);
    validator.setWithdrawable_epoch(
        validator.getExit_epoch().plus(UnsignedLong.valueOf(MIN_VALIDATOR_WITHDRAWABILITY_DELAY)));
  }

  /**
   * Slash the validator with index ``slashed_index``.
   *
   * @param state
   * @param slashed_index
   * @param whistleblower_index
   * @return
   * @see
   *     <a>https://github.com/ethereum/eth2.0-specs/blob/v0.8.0/specs/core/0_beacon-chain.md#slash_validator/a>
   */
  public static void slash_validator(
      BeaconState state, int slashed_index, int whistleblower_index) {
    UnsignedLong epoch = get_current_epoch(state);
    initiate_validator_exit(state, slashed_index);
    ValidatorWrite validator = state.getValidators().get(slashed_index);
    validator.setSlashed(true);
    validator.setWithdrawable_epoch(
        max(
            validator.getWithdrawable_epoch(),
            epoch.plus(UnsignedLong.valueOf(EPOCHS_PER_SLASHINGS_VECTOR))));
    int index = epoch.mod(UnsignedLong.valueOf(EPOCHS_PER_SLASHINGS_VECTOR)).intValue();
    state
        .getSlashings()
        .set(index, state.getSlashings().get(index).plus(validator.getEffective_balance()));
    decrease_balance(
        state,
        slashed_index,
        validator
            .getEffective_balance()
            .dividedBy(UnsignedLong.valueOf(MIN_SLASHING_PENALTY_QUOTIENT)));

    // Apply proposer and whistleblower rewards
    int proposer_index = get_beacon_proposer_index(state);
    if (whistleblower_index == -1) {
      whistleblower_index = proposer_index;
    }

    UnsignedLong whistleblower_reward =
        validator
            .getEffective_balance()
            .dividedBy(UnsignedLong.valueOf(WHISTLEBLOWER_REWARD_QUOTIENT));
    UnsignedLong proposer_reward =
        whistleblower_reward.dividedBy(UnsignedLong.valueOf(PROPOSER_REWARD_QUOTIENT));
    increase_balance(state, proposer_index, proposer_reward);
    increase_balance(state, whistleblower_index, whistleblower_reward.minus(proposer_reward));
  }

  public static void slash_validator(BeaconState state, int slashed_index) {
    slash_validator(state, slashed_index, -1);
  }

  /**
   * Return the block root at a recent ``epoch``.
   *
   * @param state - The BeaconState under consideration.
   * @param epoch
   * @return
   * @see
   *     <a>https://github.com/ethereum/eth2.0-specs/blob/v0.8.0/specs/core/0_beacon-chain.md#get_block_root</a>
   */
  public static Bytes32 get_block_root(BeaconState state, UnsignedLong epoch)
      throws IllegalArgumentException {
    return get_block_root_at_slot(state, compute_start_slot_at_epoch(epoch));
  }

  /**
   * return the number of committees at ``slot``.
   *
   * @param state
   * @param slot
   * @return
   */
  public static UnsignedLong get_committee_count_at_slot(BeaconState state, UnsignedLong slot) {
    UnsignedLong epoch = compute_epoch_at_slot(slot);
    List<Integer> active_validator_indices = get_active_validator_indices(state, epoch);
    return UnsignedLong.valueOf(
        Math.max(
            1,
            Math.min(
                MAX_COMMITTEES_PER_SLOT,
                Math.floorDiv(
                    Math.floorDiv(active_validator_indices.size(), SLOTS_PER_EPOCH),
                    TARGET_COMMITTEE_SIZE))));
  }

  /**
   * Return the randao mix at a recent ``epoch``.
   *
   * @param state
   * @param epoch
   * @return
   * @see
   *     <a>https://github.com/ethereum/eth2.0-specs/blob/v0.8.0/specs/core/0_beacon-chain.md#get_randao_mix</a>
   */
  public static Bytes32 get_randao_mix(BeaconState state, UnsignedLong epoch) {
    int index = epoch.mod(UnsignedLong.valueOf(EPOCHS_PER_HISTORICAL_VECTOR)).intValue();
    return state.getRandao_mixes().get(index);
  }

  /**
   * Return shuffled indices in a pseudorandom permutation `0...list_size-1` with ``seed`` as
   * entropy.
   *
   * <p>Utilizes 'swap or not' shuffling found in
   * https://link.springer.com/content/pdf/10.1007%2F978-3-642-32009-5_1.pdf See the 'generalized
   * domain' algorithm on page 3.
   *
   * <p>The result of this should be the same as calling get_permuted_index() for each index in the
   * list
   *
   * @param list_size The size of the list from which the element is taken. Must not exceed 2^31.
   * @param seed Initial seed value used for randomization.
   * @return The permuted arrays of indices
   */
  public static int[] shuffle(int list_size, Bytes32 seed) {

    if (list_size == 0) {
      return new int[0];
    }

    //  In the following, great care is needed around signed and unsigned values.
    //  Note that the % (modulo) operator in Java behaves differently from the
    //  modulo operator in python:
    //    Python -1 % 13 = 12
    //    Java   -1 % 13 = -1

    //  Using UnsignedLong doesn't help us as some quantities can legitimately be negative.

    // Note: this should be faster than manually creating the list in a for loop
    // https://stackoverflow.com/questions/10242380/how-can-i-generate-a-list-or-array-of-sequential-integers-in-java
    int[] indices = IntStream.rangeClosed(0, list_size - 1).toArray();

    // int[] indices = new int[list_size];
    // for (int i = 0; i < list_size; i++) {
    //   indices[i] = i;
    // }

    byte[] powerOfTwoNumbers = {1, 2, 4, 8, 16, 32, 64, (byte) 128};

    for (int round = 0; round < SHUFFLE_ROUND_COUNT; round++) {

      Bytes roundAsByte = Bytes.of((byte) round);

      Bytes hashBytes = Bytes.EMPTY;
      for (int i = 0; i < (list_size + 255) / 256; i++) {
        Bytes iAsBytes4 = int_to_bytes(i, 4);
        hashBytes = Bytes.wrap(hashBytes, Hash.sha2_256(Bytes.wrap(seed, roundAsByte, iAsBytes4)));
      }

      // This needs to be unsigned modulo.
      int pivot =
          toIntExact(
              Long.remainderUnsigned(
                  bytes_to_int(Hash.sha2_256(Bytes.wrap(seed, roundAsByte)).slice(0, 8)),
                  list_size));

      for (int i = 0; i < list_size; i++) {

        int flip = (pivot - indices[i]) % list_size;
        if (flip < 0) {
          // Account for flip being negative
          flip += list_size;
        }

        int hashPosition = (indices[i] < flip) ? flip : indices[i];
        byte theByte = hashBytes.get(hashPosition / 8);
        byte theMask = powerOfTwoNumbers[hashPosition % 8];
        if ((theByte & theMask) != 0) {
          indices[i] = flip;
        }
      }
    }

    return indices;
  }

  /**
   * Return the beacon proposer index at the current slot.
   *
   * @param state
   * @return
   * @see
   *     <a>https://github.com/ethereum/eth2.0-specs/blob/v0.8.0/specs/core/0_beacon-chain.md#get_beacon_proposer_index</a>
   */
  public static int get_beacon_proposer_index(BeaconState state) {
    return BeaconStateWithCache.getTransitionCaches(state)
        .getBeaconProposerIndex()
        .get(
            state.getSlot(),
            slot -> {
              UnsignedLong epoch = get_current_epoch(state);
              Bytes32 seed =
                  Hash.sha2_256(
                      Bytes.concatenate(
                          get_seed(state, epoch, DOMAIN_BEACON_PROPOSER),
                          int_to_bytes(state.getSlot().longValue(), 8)));
              List<Integer> indices = get_active_validator_indices(state, epoch);
              return compute_proposer_index(state, indices, seed);
            });
  }

  /**
   * Return the min of two UnsignedLong values
   *
   * @param value1
   * @param value2
   * @return
   */
  public static UnsignedLong min(UnsignedLong value1, UnsignedLong value2) {
    if (value1.compareTo(value2) <= 0) {
      return value1;
    } else {
      return value2;
    }
  }

  /**
   * Return the max of two UnsignedLong values
   *
   * @param value1
   * @param value2
   * @return
   */
  public static UnsignedLong max(UnsignedLong value1, UnsignedLong value2) {
    if (value1.compareTo(value2) >= 0) {
      return value1;
    } else {
      return value2;
    }
  }

  /**
   * Return the signature domain (fork version concatenated with domain type) of a message.
   *
   * @param state
   * @param domain_type
   * @param message_epoch
   * @return The fork version and signature domain. This format ((fork version << 32) +
   *     SignatureDomain) is used to partition BLS signatures.
   * @see
   *     <a>https://github.com/ethereum/eth2.0-specs/blob/v0.8.0/specs/core/0_beacon-chain.md#get_domain</a>
   */
  public static Bytes get_domain(
      BeaconState state, Bytes4 domain_type, UnsignedLong message_epoch) {
    UnsignedLong epoch = (message_epoch == null) ? get_current_epoch(state) : message_epoch;
    Bytes4 fork_version =
        (epoch.compareTo(state.getFork().getEpoch()) < 0)
            ? state.getFork().getPrevious_version()
            : state.getFork().getCurrent_version();
    return compute_domain(domain_type, fork_version);
  }

  /**
   * Return the signature domain (fork version concatenated with domain type) of a message.
   *
   * @param state
   * @param domain_type
   * @return The fork version and signature domain. This format ((fork version << 32) +
   *     SignatureDomain) is used to partition BLS signatures.
   * @see
   *     <a>https://github.com/ethereum/eth2.0-specs/blob/v0.8.0/specs/core/0_beacon-chain.md#get_domain</a>
   */
  public static Bytes get_domain(BeaconState state, Bytes4 domain_type) {
    return get_domain(state, domain_type, null);
  }

  /**
   * Return the churn limit based on the active validator count.
   *
   * @param state
   * @return
   * @see
   *     <a>https://github.com/ethereum/eth2.0-specs/blob/v0.8.0/specs/core/0_beacon-chain.md#get_validator_churn_limit</a>
   */
  public static UnsignedLong get_validator_churn_limit(BeaconState state) {
    List<Integer> active_validator_indices =
        get_active_validator_indices(state, get_current_epoch(state));
    return max(
        UnsignedLong.valueOf(MIN_PER_EPOCH_CHURN_LIMIT),
        UnsignedLong.valueOf(active_validator_indices.size() / CHURN_LIMIT_QUOTIENT));
  }

  /**
   * Return the epoch at which an activation or exit triggered in `epoch` takes effect. g
   *
   * @param epoch - The epoch under consideration.
   * @return The epoch at which an activation or exit in the given `epoch` will take effect.
   * @see <a>
   *     https://github.com/ethereum/eth2.0-specs/blob/v0.8.0/specs/core/0_beacon-chain.md#compute_activation_exit_epoch</a>
   */
  public static UnsignedLong compute_activation_exit_epoch(UnsignedLong epoch) {
    return epoch.plus(UnsignedLong.ONE).plus(UnsignedLong.valueOf(MAX_SEED_LOOKAHEAD));
  }

  public static boolean all(Bitvector bitvector, int start, int end) {
    for (int i = start; i < end; i++) {
      if (bitvector.getBit(i) == 0) {
        return false;
      }
    }
    return true;
  }

  /**
   * The largest integer 'x' such that 'x**2' is less than 'n'.
   *
   * @param n - The highest bound of x.
   * @return The largest integer 'x' such that 'x**2' is less than 'n'.
   * @see <a>
   *     https://github.com/ethereum/eth2.0-specs/blob/v0.8.0/specs/core/0_beacon-chain.md#integer_squareroot</a>
   */
  public static UnsignedLong integer_squareroot(UnsignedLong n) {
    checkArgument(
        n.compareTo(UnsignedLong.ZERO) >= 0,
        "checkArgument threw and exception in integer_squareroot()");
    UnsignedLong TWO = UnsignedLong.valueOf(2L);
    UnsignedLong x = n;
    UnsignedLong y = x.plus(UnsignedLong.ONE).dividedBy(TWO);
    while (y.compareTo(x) < 0) {
      x = y;
      y = x.plus(n.dividedBy(x)).dividedBy(TWO);
    }
    return x;
  }

  /**
   * Convert a long value into a number of bytes, little endian.
   *
   * <p>If numBytes is more than the size of a long then the returned value is right-padded with
   * zero bytes. If numBytes is less than the size of a long then the value is truncated.
   *
   * @param value - The value to be converted to bytes.
   * @param numBytes - The number of bytes to be returned.
   * @return The value represented as the requested number of bytes.
   */
  public static Bytes int_to_bytes(long value, int numBytes) {
    int longBytes = Long.SIZE / 8;
    Bytes valueBytes = Bytes.ofUnsignedLong(value, ByteOrder.LITTLE_ENDIAN);
    if (numBytes <= longBytes) {
      return valueBytes.slice(0, numBytes);
    } else {
      return Bytes.wrap(valueBytes, Bytes.wrap(new byte[numBytes - longBytes]));
    }
  }

  public static Bytes32 int_to_bytes32(long value) {
    return Bytes32.wrap(int_to_bytes(value, 32));
  }

  public static Bytes32 int_to_bytes32(UnsignedLong value) {
    return int_to_bytes32(value.longValue());
  }

  /**
   * @param data - The value to be converted to int.
   * @return An integer representation of the bytes value given.
   * @see
   *     <a>https://github.com/ethereum/eth2.0-specs/blob/v0.8.0/specs/core/0_beacon-chain.md#bytes_to_int</a>
   */
  public static long bytes_to_int(Bytes data) {
    return data.toLong(ByteOrder.LITTLE_ENDIAN);
  }

  /**
   * Return the block root at a recent ``slot``.
   *
   * @param state
   * @param slot
   * @return
   * @see
   *     <a>https://github.com/ethereum/eth2.0-specs/blob/v0.8.0/specs/core/0_beacon-chain.md#get_block_root_at_slot</a>
   */
  public static Bytes32 get_block_root_at_slot(BeaconState state, UnsignedLong slot)
      throws IllegalArgumentException {
    checkArgument(
        isBlockRootAvailableFromState(state, slot), "BeaconStateUtil.get_block_root_at_slot");
    int latestBlockRootIndex = slot.mod(UnsignedLong.valueOf(SLOTS_PER_HISTORICAL_ROOT)).intValue();
    return state.getBlock_roots().get(latestBlockRootIndex);
  }

  public static boolean isBlockRootAvailableFromState(BeaconState state, UnsignedLong slot) {
    UnsignedLong slotPlusHistoricalRoot =
        slot.plus(UnsignedLong.valueOf(SLOTS_PER_HISTORICAL_ROOT));
    return slot.compareTo(state.getSlot()) < 0
        && state.getSlot().compareTo(slotPlusHistoricalRoot) <= 0;
  }
}<|MERGE_RESOLUTION|>--- conflicted
+++ resolved
@@ -79,17 +79,7 @@
    */
   public static boolean BLS_VERIFY_DEPOSIT = true;
 
-<<<<<<< HEAD
-  /**
-   * For debug/test purposes only enables/disables deposit root Merkle proofs generation/validation
-   * Setting to <code>false</code> significantly speeds up state initialization
-   */
-  public static boolean DEPOSIT_PROOFS_ENABLED = true;
-
-  public static BeaconState initialize_beacon_state_from_eth1(
-=======
   public static BeaconStateWithCache initialize_beacon_state_from_eth1(
->>>>>>> cb5d35e6
       Bytes32 eth1_block_hash, UnsignedLong eth1_timestamp, List<? extends Deposit> deposits) {
     final GenesisGenerator genesisGenerator = new GenesisGenerator();
     genesisGenerator.addDepositsFromBlock(eth1_block_hash, eth1_timestamp, deposits);
