--- conflicted
+++ resolved
@@ -20,13 +20,10 @@
 import static tech.pegasys.artemis.datastructures.Constants.DOMAIN_ATTESTATION;
 import static tech.pegasys.artemis.datastructures.Constants.DOMAIN_DEPOSIT;
 import static tech.pegasys.artemis.datastructures.Constants.FAR_FUTURE_EPOCH;
-<<<<<<< HEAD
 import static tech.pegasys.artemis.datastructures.Constants.GENESIS_EPOCH;
-=======
 import static tech.pegasys.artemis.datastructures.Constants.SHARD_COUNT;
 import static tech.pegasys.artemis.datastructures.Constants.SLOTS_PER_EPOCH;
 import static tech.pegasys.artemis.datastructures.Constants.ACTIVATION_EXIT_DELAY;
->>>>>>> b2b2fa24
 import static tech.pegasys.artemis.datastructures.Constants.LATEST_ACTIVE_INDEX_ROOTS_LENGTH;
 import static tech.pegasys.artemis.datastructures.Constants.LATEST_RANDAO_MIXES_LENGTH;
 import static tech.pegasys.artemis.datastructures.Constants.LATEST_SLASHED_EXIT_LENGTH;
@@ -203,12 +200,8 @@
   }
 
   /**
-<<<<<<< HEAD
    * Verify that the given ``leaf`` is on the merkle branch ``proof`` starting with the given
    * ``root``.
-=======
-   * Verify that the given ``leaf`` is on the merkle proof ``proof``.
->>>>>>> b2b2fa24
    *
    * @param leaf
    * @param proof
@@ -589,7 +582,6 @@
     }
   }
 
-<<<<<<< HEAD
   /**
    * Slash the validator with index ``index``. Note that this function mutates ``state``.
    *
@@ -599,8 +591,6 @@
    *     href="https://github.com/ethereum/eth2.0-specs/blob/v0.1/specs/core/0_beacon-chain.md#penalize_validator">
    *     spec</a>
    */
-=======
->>>>>>> b2b2fa24
   public static void slash_validator(BeaconState state, int index) {
     Validator validator = state.getValidator_registry().get(index);
     checkArgument(
@@ -800,14 +790,9 @@
    *     - Spec v0.4</a>
    */
   @VisibleForTesting
-<<<<<<< HEAD
-  public static int get_permuted_index(int index, int list_size, Bytes32 seed) {
-    checkArgument(index < list_size);
-=======
   public static int get_permuted_index(int index, int listSize, Bytes32 seed) {
     checkArgument(index < listSize,
             "get_permuted_index(): index greater than list size");
->>>>>>> b2b2fa24
 
     // The spec says that we should handle up to 2^40 validators, but we can't do this,
     // so we just fall back to int (2^31 validators).
@@ -1223,21 +1208,13 @@
    * @param state - The BeaconState under consideration.
    * @param attestation_data - The AttestationData under consideration.
    * @param bitfield - The participation bitfield under consideration.
-<<<<<<< HEAD
    * @return The participant indices for the attestation_data and participation_bitfield.
-=======
-   * @return The participant indices for the attestation_data and bitfield.
->>>>>>> b2b2fa24
    * @see <a
    *     href="https://github.com/ethereum/eth2.0-specs/blob/v0.4.0/specs/core/0_beacon-chain.md#get_attestation_participants">get_attestation_participants
    *     - Spec v0.4</a>
    */
   public static ArrayList<Integer> get_attestation_participants(
-<<<<<<< HEAD
-      BeaconState state, AttestationData attestation_data, byte[] bitfield)
-=======
       BeaconState state, AttestationData attestation_data, Bytes bitfield)
->>>>>>> b2b2fa24
       throws IllegalArgumentException {
 
     // Find the committee in the list with the desired shard
