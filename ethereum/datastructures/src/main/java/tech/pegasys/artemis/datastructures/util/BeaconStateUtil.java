/*
 * Copyright 2019 ConsenSys AG.
 *
 * Licensed under the Apache License, Version 2.0 (the "License"); you may not use this file except in compliance with
 * the License. You may obtain a copy of the License at
 *
 * http://www.apache.org/licenses/LICENSE-2.0
 *
 * Unless required by applicable law or agreed to in writing, software distributed under the License is distributed on
 * an "AS IS" BASIS, WITHOUT WARRANTIES OR CONDITIONS OF ANY KIND, either express or implied. See the License for the
 * specific language governing permissions and limitations under the License.
 */

package tech.pegasys.artemis.datastructures.util;

import static com.google.common.base.Preconditions.checkArgument;
import static java.lang.Math.toIntExact;
import static tech.pegasys.artemis.datastructures.util.CommitteeUtil.compute_proposer_index;
import static tech.pegasys.artemis.datastructures.util.ValidatorsUtil.decrease_balance;
import static tech.pegasys.artemis.datastructures.util.ValidatorsUtil.get_active_validator_indices;
import static tech.pegasys.artemis.datastructures.util.ValidatorsUtil.increase_balance;
import static tech.pegasys.artemis.util.alogger.ALogger.STDOUT;
import static tech.pegasys.artemis.util.config.Constants.CHURN_LIMIT_QUOTIENT;
import static tech.pegasys.artemis.util.config.Constants.DOMAIN_BEACON_PROPOSER;
import static tech.pegasys.artemis.util.config.Constants.DOMAIN_DEPOSIT;
import static tech.pegasys.artemis.util.config.Constants.EPOCHS_PER_HISTORICAL_VECTOR;
import static tech.pegasys.artemis.util.config.Constants.EPOCHS_PER_SLASHINGS_VECTOR;
import static tech.pegasys.artemis.util.config.Constants.FAR_FUTURE_EPOCH;
import static tech.pegasys.artemis.util.config.Constants.GENESIS_EPOCH;
import static tech.pegasys.artemis.util.config.Constants.GENESIS_FORK_VERSION;
import static tech.pegasys.artemis.util.config.Constants.MAX_COMMITTEES_PER_SLOT;
import static tech.pegasys.artemis.util.config.Constants.MAX_EFFECTIVE_BALANCE;
import static tech.pegasys.artemis.util.config.Constants.MAX_SEED_LOOKAHEAD;
import static tech.pegasys.artemis.util.config.Constants.MIN_GENESIS_ACTIVE_VALIDATOR_COUNT;
import static tech.pegasys.artemis.util.config.Constants.MIN_GENESIS_DELAY;
import static tech.pegasys.artemis.util.config.Constants.MIN_GENESIS_TIME;
import static tech.pegasys.artemis.util.config.Constants.MIN_PER_EPOCH_CHURN_LIMIT;
import static tech.pegasys.artemis.util.config.Constants.MIN_SEED_LOOKAHEAD;
import static tech.pegasys.artemis.util.config.Constants.MIN_SLASHING_PENALTY_QUOTIENT;
import static tech.pegasys.artemis.util.config.Constants.MIN_VALIDATOR_WITHDRAWABILITY_DELAY;
import static tech.pegasys.artemis.util.config.Constants.PROPOSER_REWARD_QUOTIENT;
import static tech.pegasys.artemis.util.config.Constants.SHUFFLE_ROUND_COUNT;
import static tech.pegasys.artemis.util.config.Constants.SLOTS_PER_EPOCH;
import static tech.pegasys.artemis.util.config.Constants.SLOTS_PER_HISTORICAL_ROOT;
import static tech.pegasys.artemis.util.config.Constants.TARGET_COMMITTEE_SIZE;
import static tech.pegasys.artemis.util.config.Constants.WHISTLEBLOWER_REWARD_QUOTIENT;

import com.google.common.annotations.VisibleForTesting;
import com.google.common.primitives.UnsignedLong;
import java.nio.ByteOrder;
import java.util.Collection;
import java.util.Collections;
import java.util.List;
import java.util.Map;
import java.util.OptionalInt;
import java.util.stream.Collectors;
import java.util.stream.IntStream;
import org.apache.logging.log4j.Level;
import org.apache.tuweni.bytes.Bytes;
import org.apache.tuweni.bytes.Bytes32;
import org.apache.tuweni.crypto.Hash;
<<<<<<< HEAD
import org.apache.tuweni.ssz.SSZ;
import tech.pegasys.artemis.datastructures.blocks.BeaconBlockBody;
import tech.pegasys.artemis.datastructures.blocks.BeaconBlockHeader;
import tech.pegasys.artemis.datastructures.blocks.Eth1Data;
=======
>>>>>>> 93d6d1ca
import tech.pegasys.artemis.datastructures.operations.Deposit;
import tech.pegasys.artemis.datastructures.operations.DepositData;
import tech.pegasys.artemis.datastructures.operations.DepositMessage;
import tech.pegasys.artemis.datastructures.state.BeaconState;
import tech.pegasys.artemis.datastructures.state.BeaconStateWithCache;
import tech.pegasys.artemis.datastructures.state.Fork;
import tech.pegasys.artemis.datastructures.state.SigningRoot;
import tech.pegasys.artemis.datastructures.state.Validator;
import tech.pegasys.artemis.util.SSZTypes.Bitvector;
import tech.pegasys.artemis.util.SSZTypes.Bytes4;
import tech.pegasys.artemis.util.SSZTypes.SSZList;
import tech.pegasys.artemis.util.bls.BLS;
import tech.pegasys.artemis.util.bls.BLSPublicKey;
import tech.pegasys.artemis.util.config.Constants;
<<<<<<< HEAD
import tech.pegasys.artemis.util.hashtree.HashTreeUtil;
import tech.pegasys.artemis.util.hashtree.Merkleizable;
=======
>>>>>>> 93d6d1ca

public class BeaconStateUtil {

  /**
   * For debug/test purposes only enables/disables {@link DepositData} BLS signature verification
   * Setting to <code>false</code> significantly speeds up state initialization
   */
  public static boolean BLS_VERIFY_DEPOSIT = true;

  /**
   * For debug/test purposes only enables/disables deposit root Merkle proofs generation/validation
   * Setting to <code>false</code> significantly speeds up state initialization
   */
  public static boolean DEPOSIT_PROOFS_ENABLED = true;

  public static BeaconStateWithCache initialize_beacon_state_from_eth1(
      Bytes32 eth1_block_hash, UnsignedLong eth1_timestamp, List<? extends Deposit> deposits) {
<<<<<<< HEAD
    UnsignedLong genesis_time =
        eth1_timestamp
            .minus(eth1_timestamp.mod(UnsignedLong.valueOf(MIN_GENESIS_DELAY)))
            .plus(UnsignedLong.valueOf(2).times(UnsignedLong.valueOf(MIN_GENESIS_DELAY)));

    Eth1Data eth1_data = new Eth1Data();
    eth1_data.setBlock_hash(eth1_block_hash);
    eth1_data.setDeposit_count(UnsignedLong.valueOf(deposits.size()));
    BeaconBlockHeader beaconBlockHeader = new BeaconBlockHeader();
    Bytes32 latestBlockRoot = new BeaconBlockBody().hash_tree_root();
    beaconBlockHeader.setBody_root(latestBlockRoot);

    BeaconStateWithCache state = new BeaconStateWithCache();
    state.setGenesis_time(genesis_time);
    state.setFork(
        new Fork(GENESIS_FORK_VERSION, GENESIS_FORK_VERSION, UnsignedLong.valueOf(GENESIS_EPOCH)));
    state.setEth1_data(eth1_data);
    state.setLatest_block_header(beaconBlockHeader);
    for (int i = 0; i < state.getRandao_mixes().size(); i++) {
      state.getRandao_mixes().set(i, eth1_block_hash);
    }

    // Process deposits
    Map<BLSPublicKey, Integer> keyCache = new HashMap<>();
    if (DEPOSIT_PROOFS_ENABLED) {
      DepositUtil.calcDepositProofs(deposits);
      long depositListLength = ((long) 1) << DEPOSIT_CONTRACT_TREE_DEPTH;
      List<DepositData> leaves =
          deposits.stream().map(Deposit::getData).collect(Collectors.toList());
      for (int i = 0; i < deposits.size(); i++) {
        SSZList<DepositData> deposit_data_list =
            new SSZList<>(leaves.subList(0, i + 1), depositListLength, DepositData.class);
        state
            .getEth1_data()
            .setDeposit_root(
                HashTreeUtil.hash_tree_root(
                    HashTreeUtil.SSZTypes.LIST_OF_COMPOSITE, depositListLength, deposit_data_list));
        STDOUT.log(Level.DEBUG, "About to process deposit: " + i);
        process_deposit(state, deposits.get(i), keyCache);
      }
    } else {
      STDOUT.log(Level.WARN, "About to process " + deposits.size() + " deposits without proofs.");
      deposits.forEach(deposit -> process_deposit(state, deposit, keyCache));
    }

    // Process activations
    IntStream.range(0, state.getValidators().size())
        .forEach(
            index -> {
              Validator validator = state.getValidators().get(index);
              UnsignedLong balance = state.getBalances().get(index);
              UnsignedLong effective_balance =
                  min(
                      balance.minus(balance.mod(UnsignedLong.valueOf(EFFECTIVE_BALANCE_INCREMENT))),
                      UnsignedLong.valueOf(MAX_EFFECTIVE_BALANCE));
              validator.setEffective_balance(effective_balance);

              if (validator
                  .getEffective_balance()
                  .equals(UnsignedLong.valueOf(MAX_EFFECTIVE_BALANCE))) {
                validator.setActivation_eligibility_epoch(UnsignedLong.valueOf(GENESIS_EPOCH));
                validator.setActivation_epoch(UnsignedLong.valueOf(GENESIS_EPOCH));
              }
            });

    return state;
=======
    final GenesisGenerator genesisGenerator = new GenesisGenerator();
    genesisGenerator.addDepositsFromBlock(eth1_block_hash, eth1_timestamp, deposits);
    return genesisGenerator.getGenesisState();
>>>>>>> 93d6d1ca
  }

  /**
   * Processes deposits
   *
   * @param state
   * @param deposit
   * @see
   *     <a>https://github.com/ethereum/eth2.0-specs/blob/v0.8.0/specs/core/0_beacon-chain.md#deposits</a>
   */
  public static void process_deposit(BeaconState state, Deposit deposit) {
    if (DEPOSIT_PROOFS_ENABLED) {
      checkArgument(
          is_valid_merkle_branch(
              deposit.getData().hash_tree_root(),
              deposit.getProof(),
              Constants.DEPOSIT_CONTRACT_TREE_DEPTH + 1, // Add 1 for the List length mix-in
              toIntExact(state.getEth1_deposit_index().longValue()),
              state.getEth1_data().getDeposit_root()),
          "process_deposit: Verify the Merkle branch");
    }

    process_deposit_without_checking_merkle_proof(state, deposit, null);
  }

  static void process_deposit_without_checking_merkle_proof(
      final BeaconState state,
      final Deposit deposit,
      final Map<BLSPublicKey, Integer> pubKeyToIndexMap) {
    state.setEth1_deposit_index(state.getEth1_deposit_index().plus(UnsignedLong.ONE));

    final BLSPublicKey pubkey = deposit.getData().getPubkey();
    final UnsignedLong amount = deposit.getData().getAmount();

    OptionalInt existingIndex;
    if (pubKeyToIndexMap != null) {
      Integer cachedIndex = pubKeyToIndexMap.putIfAbsent(pubkey, state.getValidators().size());
      existingIndex = cachedIndex == null ? OptionalInt.empty() : OptionalInt.of(cachedIndex);
    } else {
      SSZList<Validator> validators = state.getValidators();
      existingIndex =
          IntStream.range(0, validators.size())
              .filter(index -> pubkey.equals(validators.get(index).getPubkey()))
              .findFirst();
    }

    if (existingIndex.isEmpty()) {

      // Verify the deposit signature (proof of possession) which is not checked by the deposit
      // contract
      if (BLS_VERIFY_DEPOSIT) {
        final DepositMessage deposit_message =
            new DepositMessage(pubkey, deposit.getData().getWithdrawal_credentials(), amount);
        final Bytes domain = compute_domain(DOMAIN_DEPOSIT);
        final Bytes signing_root = compute_signing_root(deposit_message, domain);
        boolean proof_is_valid =
            !BLS_VERIFY_DEPOSIT
                || BLS.verify(pubkey, signing_root, deposit.getData().getSignature());
        if (!proof_is_valid) {
          STDOUT.log(Level.DEBUG, "Skipping invalid deposit");
          if (pubKeyToIndexMap != null) {
            // The validator won't be created so the calculated index won't be correct
            pubKeyToIndexMap.remove(pubkey);
          }
          return;
        }
      }

      if (pubKeyToIndexMap == null) {
        STDOUT.log(Level.DEBUG, "Adding new validator to state: " + state.getValidators().size());
      }
      state
          .getValidators()
          .add(
              new Validator(
                  pubkey,
                  deposit.getData().getWithdrawal_credentials(),
                  min(
                      amount.minus(
                          amount.mod(UnsignedLong.valueOf(Constants.EFFECTIVE_BALANCE_INCREMENT))),
                      UnsignedLong.valueOf(MAX_EFFECTIVE_BALANCE)),
                  false,
                  FAR_FUTURE_EPOCH,
                  FAR_FUTURE_EPOCH,
                  FAR_FUTURE_EPOCH,
                  FAR_FUTURE_EPOCH));
      state.getBalances().add(amount);
    } else {
      increase_balance(state, existingIndex.getAsInt(), amount);
    }
  }

  public static boolean is_valid_genesis_state(BeaconState state) {
    return !(state.getGenesis_time().compareTo(MIN_GENESIS_TIME) < 0)
        && !(get_active_validator_indices(state, UnsignedLong.valueOf(GENESIS_EPOCH)).size()
            < MIN_GENESIS_ACTIVE_VALIDATOR_COUNT);
  }

  public static boolean is_valid_genesis_stateSim(BeaconState state) {
    return !(get_active_validator_indices(state, UnsignedLong.valueOf(GENESIS_EPOCH)).size()
        < MIN_GENESIS_ACTIVE_VALIDATOR_COUNT);
  }

  /**
   * Verify that the given ``leaf`` is on the merkle branch ``branch`` starting with the given
   * ``root``.
   *
   * @param leaf
   * @param branch
   * @param depth
   * @param index
   * @param root
   * @return A boolean depending on the merkle branch being valid
   * @see
   *     <a>https://github.com/ethereum/eth2.0-specs/blob/v0.8.0/specs/core/0_beacon-chain.md#is_valid_merkle_branch</a>
   */
  public static boolean is_valid_merkle_branch(
      Bytes32 leaf, List<Bytes32> branch, int depth, int index, Bytes32 root) {
    Bytes32 value = leaf;
    for (int i = 0; i < depth; i++) {
      if (Math.floor(index / Math.pow(2, i)) % 2 == 1) {
        value = Hash.sha2_256(Bytes.concatenate(branch.get(i), value));
      } else {
        value = Hash.sha2_256(Bytes.concatenate(value, branch.get(i)));
      }
    }
    return value.equals(root);
  }

  /**
   * Generate a seed for the given ``epoch``.
   *
   * @param state - The BeaconState under consideration.
   * @param epoch - The epoch to generate a seed for.
   * @return A generated seed for the given epoch.
   * @throws IllegalArgumentException
   * @see
   *     <a>https://github.com/ethereum/eth2.0-specs/blob/v0.8.0/specs/core/0_beacon-chain.md#get_seed</a>
   */
  public static Bytes32 get_seed(BeaconState state, UnsignedLong epoch, Bytes4 domain_type)
      throws IllegalArgumentException {
    UnsignedLong randaoIndex =
        epoch.plus(UnsignedLong.valueOf(EPOCHS_PER_HISTORICAL_VECTOR - MIN_SEED_LOOKAHEAD - 1));
    Bytes32 mix = get_randao_mix(state, randaoIndex);
    Bytes epochBytes = int_to_bytes(epoch.longValue(), 8);
    return Hash.sha2_256(Bytes.concatenate(domain_type.getWrappedBytes(), epochBytes, mix));
  }

  /**
   * Return the combined effective balance of the ``indices``. (1 Gwei minimum to avoid divisions by
   * zero.)
   *
   * @param state
   * @param indices
   * @return
   * @see
   *     <a>https://github.com/ethereum/eth2.0-specs/blob/v0.8.0/specs/core/0_beacon-chain.md#get_total_balance</a>
   */
  public static UnsignedLong get_total_balance(BeaconState state, Collection<Integer> indices) {
    UnsignedLong sum = UnsignedLong.ZERO;
    List<Validator> validator_registry = state.getValidators();
    for (Integer index : indices) {
      sum = sum.plus(validator_registry.get(index).getEffective_balance());
    }
    return max(sum, UnsignedLong.ONE);
  }

  /**
   * Return the combined effective balance of the active validators.
   *
   * @param state - Current BeaconState
   * @return
   * @see
   *     <a>https://github.com/ethereum/eth2.0-specs/blob/v0.8.0/specs/core/0_beacon-chain.md#get_total_active_balance</a>
   */
  public static UnsignedLong get_total_active_balance(BeaconState state) {
    return BeaconStateWithCache.getTransitionCaches(state)
        .getTotalActiveBalance()
        .get(
            get_current_epoch(state),
            epoch -> get_total_balance(state, get_active_validator_indices(state, epoch)));
  }

  /**
   * Return the domain for the ``domain_type`` and ``fork_version``.
   *
   * @param domain_type
   * @param fork_version
   * @return domain
   * @see
   *     <a>https://github.com/ethereum/eth2.0-specs/blob/v0.8.0/specs/core/0_beacon-chain.md#compute_domain</a>
   */
  public static Bytes compute_domain(Bytes4 domain_type, Bytes4 fork_version) {
    Bytes domain = Bytes.concatenate(domain_type.getWrappedBytes(), fork_version.getWrappedBytes());
    checkArgument(domain.size() == 8, "domain must be of type Bytes8");
    return domain;
  }

  /**
   * Return the domain for the ``domain_type``.
   *
   * @param domain_type
   * @return domain
   * @see
   *     <a>https://github.com/ethereum/eth2.0-specs/blob/v0.8.0/specs/core/0_beacon-chain.md#compute_domain</a>
   */
  public static Bytes compute_domain(Bytes4 domain_type) {
    return compute_domain(domain_type, GENESIS_FORK_VERSION);
  }

  /**
   * Return the signing root of an object by calculating the root of the object-domain tree.
   *
   * @param object An object implementing the Merkleizable interface
   * @param domain
   * @return the signing root
   * @see
   *     <a>https://github.com/ethereum/eth2.0-specs/blob/v0.10.0/specs/phase0/beacon-chain.md#compute_signing_root</a>
   */
  public static Bytes compute_signing_root(Merkleizable object, Bytes domain) {
    SigningRoot domain_wrapped_object = new SigningRoot(object.hash_tree_root(), domain);
    return domain_wrapped_object.hash_tree_root();
  }

  /**
   * Return the signing root of a 64-bit integer by calculating the root of the object-domain tree.
   *
   * @param number A long value
   * @param domain
   * @return the signing root
   * @see
   *     <a>https://github.com/ethereum/eth2.0-specs/blob/v0.10.0/specs/phase0/beacon-chain.md#compute_signing_root</a>
   */
  public static Bytes compute_signing_root(long number, Bytes domain) {
    SigningRoot domain_wrapped_object =
        new SigningRoot(
            HashTreeUtil.hash_tree_root(HashTreeUtil.SSZTypes.BASIC, SSZ.encodeUInt64(number)),
            domain);
    return domain_wrapped_object.hash_tree_root();
  }

  /**
   * Return the signing root of a Bytes object by calculating the root of the object-domain tree.
   *
   * @param bytes Bytes string
   * @param domain
   * @return the signing root
   * @see
   *     <a>https://github.com/ethereum/eth2.0-specs/blob/v0.10.0/specs/phase0/beacon-chain.md#compute_signing_root</a>
   */
  public static Bytes compute_signing_root(Bytes bytes, Bytes domain) {
    SigningRoot domain_wrapped_object =
        new SigningRoot(
            HashTreeUtil.hash_tree_root(HashTreeUtil.SSZTypes.VECTOR_OF_BASIC, bytes), domain);
    return domain_wrapped_object.hash_tree_root();
  }

  /**
   * Returns the epoch number of the given slot.
   *
   * @param slot - The slot number under consideration.
   * @return The epoch associated with the given slot number.
   * @see <a>
   *     https://github.com/ethereum/eth2.0-specs/blob/v0.8.0/specs/core/0_beacon-chain.md#compute_epoch_of_slot</a>
   */
  public static UnsignedLong compute_epoch_at_slot(UnsignedLong slot) {
    return slot.dividedBy(UnsignedLong.valueOf(Constants.SLOTS_PER_EPOCH));
  }

  /**
   * Return the previous epoch of the given ``state``. Return the current epoch if it's genesis
   * epoch.
   *
   * @param state
   * @return
   * @see
   *     <a>https://github.com/ethereum/eth2.0-specs/blob/v0.8.0/specs/core/0_beacon-chain.md#get_previous_epoch</a>
   */
  public static UnsignedLong get_previous_epoch(BeaconState state) {
    UnsignedLong current_epoch = get_current_epoch(state);
    return current_epoch.equals(UnsignedLong.valueOf(GENESIS_EPOCH))
        ? UnsignedLong.valueOf(GENESIS_EPOCH)
        : current_epoch.minus(UnsignedLong.ONE);
  }

  /**
   * Return the current epoch of the given state.
   *
   * @param state The beacon state under consideration.
   * @return The current epoch number for the given state.
   * @see <a>
   *     https://github.com/ethereum/eth2.0-specs/blob/v0.8.0/specs/core/0_beacon-chain.md#get_current_epoch</a>
   */
  public static UnsignedLong get_current_epoch(BeaconState state) {
    return compute_epoch_at_slot(state.getSlot());
  }

  /**
   * Return the next epoch of the given state.
   *
   * <p><b>This method is no longer in the spec as of v0.4, but is retained here for
   * convenience.</b>
   *
   * @param state The beacon state under consideration.
   * @return The next epoch number.
   */
  public static UnsignedLong get_next_epoch(BeaconState state) {
    return get_current_epoch(state).plus(UnsignedLong.ONE);
  }

  /**
   * Return the starting slot of the given epoch.
   *
   * @param epoch - The epoch under consideration.
   * @return The slot that the given epoch starts at.
   * @see
   *     <a>https://github.com/ethereum/eth2.0-specs/blob/v0.8.0/specs/core/0_beacon-chain.md#compute_epoch_of_slot</a>
   */
  public static UnsignedLong compute_start_slot_at_epoch(UnsignedLong epoch) {
    return epoch.times(UnsignedLong.valueOf(SLOTS_PER_EPOCH));
  }

  /**
   * Initiate the exit of the validator with index ``index``.
   *
   * @param state
   * @param index
   * @return
   * @see
   *     <a>https://github.com/ethereum/eth2.0-specs/blob/v0.8.0/specs/core/0_beacon-chain.md#initiate_validator_exit</a>
   */
  public static void initiate_validator_exit(BeaconState state, int index) {
    Validator validator = state.getValidators().get(index);
    // Return if validator already initiated exit
    if (!validator.getExit_epoch().equals(FAR_FUTURE_EPOCH)) {
      return;
    }

    // Compute exit queue epoch
    List<UnsignedLong> exit_epochs =
        state.getValidators().stream()
            .filter(v -> !v.getExit_epoch().equals(FAR_FUTURE_EPOCH))
            .map(Validator::getExit_epoch)
            .collect(Collectors.toList());
    exit_epochs.add(compute_activation_exit_epoch(get_current_epoch(state)));
    UnsignedLong exit_queue_epoch = Collections.max(exit_epochs);
    final UnsignedLong final_exit_queue_epoch = exit_queue_epoch;
    UnsignedLong exit_queue_churn =
        UnsignedLong.valueOf(
            state.getValidators().stream()
                .filter(v -> v.getExit_epoch().equals(final_exit_queue_epoch))
                .collect(Collectors.toList())
                .size());

    if (exit_queue_churn.compareTo(get_validator_churn_limit(state)) >= 0) {
      exit_queue_epoch = exit_queue_epoch.plus(UnsignedLong.ONE);
    }

    // Set validator exit epoch and withdrawable epoch
    validator.setExit_epoch(exit_queue_epoch);
    validator.setWithdrawable_epoch(
        validator.getExit_epoch().plus(UnsignedLong.valueOf(MIN_VALIDATOR_WITHDRAWABILITY_DELAY)));
  }

  /**
   * Slash the validator with index ``slashed_index``.
   *
   * @param state
   * @param slashed_index
   * @param whistleblower_index
   * @return
   * @see
   *     <a>https://github.com/ethereum/eth2.0-specs/blob/v0.8.0/specs/core/0_beacon-chain.md#slash_validator/a>
   */
  public static void slash_validator(
      BeaconState state, int slashed_index, int whistleblower_index) {
    UnsignedLong epoch = get_current_epoch(state);
    initiate_validator_exit(state, slashed_index);
    Validator validator = state.getValidators().get(slashed_index);
    validator.setSlashed(true);
    validator.setWithdrawable_epoch(
        max(
            validator.getWithdrawable_epoch(),
            epoch.plus(UnsignedLong.valueOf(EPOCHS_PER_SLASHINGS_VECTOR))));
    int index = epoch.mod(UnsignedLong.valueOf(EPOCHS_PER_SLASHINGS_VECTOR)).intValue();
    state
        .getSlashings()
        .set(index, state.getSlashings().get(index).plus(validator.getEffective_balance()));
    decrease_balance(
        state,
        slashed_index,
        validator
            .getEffective_balance()
            .dividedBy(UnsignedLong.valueOf(MIN_SLASHING_PENALTY_QUOTIENT)));

    // Apply proposer and whistleblower rewards
    int proposer_index = get_beacon_proposer_index(state);
    if (whistleblower_index == -1) {
      whistleblower_index = proposer_index;
    }

    UnsignedLong whistleblower_reward =
        validator
            .getEffective_balance()
            .dividedBy(UnsignedLong.valueOf(WHISTLEBLOWER_REWARD_QUOTIENT));
    UnsignedLong proposer_reward =
        whistleblower_reward.dividedBy(UnsignedLong.valueOf(PROPOSER_REWARD_QUOTIENT));
    increase_balance(state, proposer_index, proposer_reward);
    increase_balance(state, whistleblower_index, whistleblower_reward.minus(proposer_reward));
  }

  public static void slash_validator(BeaconState state, int slashed_index) {
    slash_validator(state, slashed_index, -1);
  }

  /**
   * Return the block root at a recent ``epoch``.
   *
   * @param state - The BeaconState under consideration.
   * @param epoch
   * @return
   * @see
   *     <a>https://github.com/ethereum/eth2.0-specs/blob/v0.8.0/specs/core/0_beacon-chain.md#get_block_root</a>
   */
  public static Bytes32 get_block_root(BeaconState state, UnsignedLong epoch)
      throws IllegalArgumentException {
    return get_block_root_at_slot(state, compute_start_slot_at_epoch(epoch));
  }

  /**
   * return the number of committees at ``slot``.
   *
   * @param state
   * @param slot
   * @return
   */
  public static UnsignedLong get_committee_count_at_slot(BeaconState state, UnsignedLong slot) {
    UnsignedLong epoch = compute_epoch_at_slot(slot);
    List<Integer> active_validator_indices = get_active_validator_indices(state, epoch);
    return UnsignedLong.valueOf(
        Math.max(
            1,
            Math.min(
                MAX_COMMITTEES_PER_SLOT,
                Math.floorDiv(
                    Math.floorDiv(active_validator_indices.size(), SLOTS_PER_EPOCH),
                    TARGET_COMMITTEE_SIZE))));
  }

  /**
   * Return the randao mix at a recent ``epoch``.
   *
   * @param state
   * @param epoch
   * @return
   * @see
   *     <a>https://github.com/ethereum/eth2.0-specs/blob/v0.8.0/specs/core/0_beacon-chain.md#get_randao_mix</a>
   */
  public static Bytes32 get_randao_mix(BeaconState state, UnsignedLong epoch) {
    int index = epoch.mod(UnsignedLong.valueOf(EPOCHS_PER_HISTORICAL_VECTOR)).intValue();
    return state.getRandao_mixes().get(index);
  }

  /**
   * Return shuffled indices in a pseudorandom permutation `0...list_size-1` with ``seed`` as
   * entropy.
   *
   * <p>Utilizes 'swap or not' shuffling found in
   * https://link.springer.com/content/pdf/10.1007%2F978-3-642-32009-5_1.pdf See the 'generalized
   * domain' algorithm on page 3.
   *
   * <p>The result of this should be the same as calling get_permuted_index() for each index in the
   * list
   *
   * @param list_size The size of the list from which the element is taken. Must not exceed 2^31.
   * @param seed Initial seed value used for randomization.
   * @return The permuted arrays of indices
   */
  public static int[] shuffle(int list_size, Bytes32 seed) {

    if (list_size == 0) {
      return new int[0];
    }

    //  In the following, great care is needed around signed and unsigned values.
    //  Note that the % (modulo) operator in Java behaves differently from the
    //  modulo operator in python:
    //    Python -1 % 13 = 12
    //    Java   -1 % 13 = -1

    //  Using UnsignedLong doesn't help us as some quantities can legitimately be negative.

    // Note: this should be faster than manually creating the list in a for loop
    // https://stackoverflow.com/questions/10242380/how-can-i-generate-a-list-or-array-of-sequential-integers-in-java
    int[] indices = IntStream.rangeClosed(0, list_size - 1).toArray();

    // int[] indices = new int[list_size];
    // for (int i = 0; i < list_size; i++) {
    //   indices[i] = i;
    // }

    byte[] powerOfTwoNumbers = {1, 2, 4, 8, 16, 32, 64, (byte) 128};

    for (int round = 0; round < SHUFFLE_ROUND_COUNT; round++) {

      Bytes roundAsByte = Bytes.of((byte) round);

      Bytes hashBytes = Bytes.EMPTY;
      for (int i = 0; i < (list_size + 255) / 256; i++) {
        Bytes iAsBytes4 = int_to_bytes(i, 4);
        hashBytes = Bytes.wrap(hashBytes, Hash.sha2_256(Bytes.wrap(seed, roundAsByte, iAsBytes4)));
      }

      // This needs to be unsigned modulo.
      int pivot =
          toIntExact(
              Long.remainderUnsigned(
                  bytes_to_int(Hash.sha2_256(Bytes.wrap(seed, roundAsByte)).slice(0, 8)),
                  list_size));

      for (int i = 0; i < list_size; i++) {

        int flip = (pivot - indices[i]) % list_size;
        if (flip < 0) {
          // Account for flip being negative
          flip += list_size;
        }

        int hashPosition = (indices[i] < flip) ? flip : indices[i];
        byte theByte = hashBytes.get(hashPosition / 8);
        byte theMask = powerOfTwoNumbers[hashPosition % 8];
        if ((theByte & theMask) != 0) {
          indices[i] = flip;
        }
      }
    }

    return indices;
  }

  /**
   * Converts byte[] (wrapped by BytesValue) to int.
   *
   * @param src byte[] (wrapped by BytesValue)
   * @param pos Index in Byte[] array
   * @return converted int
   * @throws IllegalArgumentException if pos is a negative value.
   */
  @VisibleForTesting
  public static int bytes3ToInt(Bytes src, int pos) {
    checkArgument(pos >= 0, "Expected positive pos but got %s", pos);
    return ((src.get(pos) & 0xFF) << 16)
        | ((src.get(pos + 1) & 0xFF) << 8)
        | (src.get(pos + 2) & 0xFF);
  }

  /**
   * Return the beacon proposer index at the current slot.
   *
   * @param state
   * @return
   * @see
   *     <a>https://github.com/ethereum/eth2.0-specs/blob/v0.8.0/specs/core/0_beacon-chain.md#get_beacon_proposer_index</a>
   */
  public static int get_beacon_proposer_index(BeaconState state) {
    return BeaconStateWithCache.getTransitionCaches(state)
        .getBeaconProposerIndex()
        .get(
            state.getSlot(),
            slot -> {
              UnsignedLong epoch = get_current_epoch(state);
              Bytes32 seed =
                  Hash.sha2_256(
                      Bytes.concatenate(
                          get_seed(state, epoch, DOMAIN_BEACON_PROPOSER),
                          int_to_bytes(state.getSlot().longValue(), 8)));
              List<Integer> indices = get_active_validator_indices(state, epoch);
              return compute_proposer_index(state, indices, seed);
            });
  }

  /**
   * Return the min of two UnsignedLong values
   *
   * @param value1
   * @param value2
   * @return
   */
  public static UnsignedLong min(UnsignedLong value1, UnsignedLong value2) {
    if (value1.compareTo(value2) <= 0) {
      return value1;
    } else {
      return value2;
    }
  }

  /**
   * Return the max of two UnsignedLong values
   *
   * @param value1
   * @param value2
   * @return
   */
  public static UnsignedLong max(UnsignedLong value1, UnsignedLong value2) {
    if (value1.compareTo(value2) >= 0) {
      return value1;
    } else {
      return value2;
    }
  }

  /**
   * Return the signature domain (fork version concatenated with domain type) of a message.
   *
   * @param state
   * @param domain_type
   * @param message_epoch
   * @return The fork version and signature domain. This format ((fork version << 32) +
   *     SignatureDomain) is used to partition BLS signatures.
   * @see
   *     <a>https://github.com/ethereum/eth2.0-specs/blob/v0.8.0/specs/core/0_beacon-chain.md#get_domain</a>
   */
  public static Bytes get_domain(
      BeaconState state, Bytes4 domain_type, UnsignedLong message_epoch) {
    UnsignedLong epoch = (message_epoch == null) ? get_current_epoch(state) : message_epoch;
    Bytes4 fork_version =
        (epoch.compareTo(state.getFork().getEpoch()) < 0)
            ? state.getFork().getPrevious_version()
            : state.getFork().getCurrent_version();
    return compute_domain(domain_type, fork_version);
  }

  /**
   * Return the signature domain (fork version concatenated with domain type) of a message.
   *
   * @param state
   * @param domain_type
   * @return The fork version and signature domain. This format ((fork version << 32) +
   *     SignatureDomain) is used to partition BLS signatures.
   * @see
   *     <a>https://github.com/ethereum/eth2.0-specs/blob/v0.8.0/specs/core/0_beacon-chain.md#get_domain</a>
   */
  public static Bytes get_domain(BeaconState state, Bytes4 domain_type) {
    return get_domain(state, domain_type, null);
  }

  /**
   * Return the bls domain given by the ``domain_type`` and optional 4 byte ``fork_version``
   * (defaults to zero).
   *
   * @param domain_type
   * @param fork_version
   * @return
   * @see
   *     <a>https://github.com/ethereum/eth2.0-specs/blob/v0.7.1/specs/core/0_beacon-chain.md#bls_domain</a>
   */
  public static int bls_domain(int domain_type, Bytes fork_version) {
    return (int) bytes_to_int(Bytes.concatenate(int_to_bytes(domain_type, 4), fork_version));
  }

  /**
   * Return the bls domain given by the ``domain_type`` and optional 4 byte ``fork_version``
   * (defaults to zero).
   *
   * @param domain_type
   * @return
   * @see
   *     <a>https://github.com/ethereum/eth2.0-specs/blob/v0.7.1/specs/core/0_beacon-chain.md#bls_domain</a>
   */
  public static int bls_domain(int domain_type) {
    return bls_domain(domain_type, Bytes.wrap(new byte[0]));
  }

  /**
   * Return the churn limit based on the active validator count.
   *
   * @param state
   * @return
   * @see
   *     <a>https://github.com/ethereum/eth2.0-specs/blob/v0.8.0/specs/core/0_beacon-chain.md#get_validator_churn_limit</a>
   */
  public static UnsignedLong get_validator_churn_limit(BeaconState state) {
    List<Integer> active_validator_indices =
        get_active_validator_indices(state, get_current_epoch(state));
    return max(
        UnsignedLong.valueOf(MIN_PER_EPOCH_CHURN_LIMIT),
        UnsignedLong.valueOf(active_validator_indices.size() / CHURN_LIMIT_QUOTIENT));
  }

  /**
   * Return the epoch at which an activation or exit triggered in `epoch` takes effect. g
   *
   * @param epoch - The epoch under consideration.
   * @return The epoch at which an activation or exit in the given `epoch` will take effect.
   * @see <a>
   *     https://github.com/ethereum/eth2.0-specs/blob/v0.8.0/specs/core/0_beacon-chain.md#compute_activation_exit_epoch</a>
   */
  public static UnsignedLong compute_activation_exit_epoch(UnsignedLong epoch) {
    return epoch.plus(UnsignedLong.ONE).plus(UnsignedLong.valueOf(MAX_SEED_LOOKAHEAD));
  }

  public static boolean all(Bitvector bitvector, int start, int end) {
    for (int i = start; i < end; i++) {
      if (bitvector.getBit(i) == 0) {
        return false;
      }
    }
    return true;
  }

  /**
   * The largest integer 'x' such that 'x**2' is less than 'n'.
   *
   * @param n - The highest bound of x.
   * @return The largest integer 'x' such that 'x**2' is less than 'n'.
   * @see <a>
   *     https://github.com/ethereum/eth2.0-specs/blob/v0.8.0/specs/core/0_beacon-chain.md#integer_squareroot</a>
   */
  public static UnsignedLong integer_squareroot(UnsignedLong n) {
    checkArgument(
        n.compareTo(UnsignedLong.ZERO) >= 0,
        "checkArgument threw and exception in integer_squareroot()");
    UnsignedLong TWO = UnsignedLong.valueOf(2L);
    UnsignedLong x = n;
    UnsignedLong y = x.plus(UnsignedLong.ONE).dividedBy(TWO);
    while (y.compareTo(x) < 0) {
      x = y;
      y = x.plus(n.dividedBy(x)).dividedBy(TWO);
    }
    return x;
  }

  /**
   * Convert a long value into a number of bytes, little endian.
   *
   * <p>If numBytes is more than the size of a long then the returned value is right-padded with
   * zero bytes. If numBytes is less than the size of a long then the value is truncated.
   *
   * @param value - The value to be converted to bytes.
   * @param numBytes - The number of bytes to be returned.
   * @return The value represented as the requested number of bytes.
   */
  public static Bytes int_to_bytes(long value, int numBytes) {
    int longBytes = Long.SIZE / 8;
    Bytes valueBytes = Bytes.ofUnsignedLong(value, ByteOrder.LITTLE_ENDIAN);
    if (numBytes <= longBytes) {
      return valueBytes.slice(0, numBytes);
    } else {
      return Bytes.wrap(valueBytes, Bytes.wrap(new byte[numBytes - longBytes]));
    }
  }

  public static Bytes32 int_to_bytes32(long value) {
    return Bytes32.wrap(int_to_bytes(value, 32));
  }

  public static Bytes32 int_to_bytes32(UnsignedLong value) {
    return int_to_bytes32(value.longValue());
  }

  /**
   * @param data - The value to be converted to int.
   * @return An integer representation of the bytes value given.
   * @see
   *     <a>https://github.com/ethereum/eth2.0-specs/blob/v0.8.0/specs/core/0_beacon-chain.md#bytes_to_int</a>
   */
  public static long bytes_to_int(Bytes data) {
    return data.toLong(ByteOrder.LITTLE_ENDIAN);
  }

  /**
   * Return the block root at a recent ``slot``.
   *
   * @param state
   * @param slot
   * @return
   * @see
   *     <a>https://github.com/ethereum/eth2.0-specs/blob/v0.8.0/specs/core/0_beacon-chain.md#get_block_root_at_slot</a>
   */
  public static Bytes32 get_block_root_at_slot(BeaconState state, UnsignedLong slot)
      throws IllegalArgumentException {
    checkArgument(
        isBlockRootAvailableFromState(state, slot), "BeaconStateUtil.get_block_root_at_slot");
    int latestBlockRootIndex = slot.mod(UnsignedLong.valueOf(SLOTS_PER_HISTORICAL_ROOT)).intValue();
    return state.getBlock_roots().get(latestBlockRootIndex);
  }

  public static boolean isBlockRootAvailableFromState(BeaconState state, UnsignedLong slot) {
    UnsignedLong slotPlusHistoricalRoot =
        slot.plus(UnsignedLong.valueOf(SLOTS_PER_HISTORICAL_ROOT));
    return slot.compareTo(state.getSlot()) < 0
        && state.getSlot().compareTo(slotPlusHistoricalRoot) <= 0;
  }

  /**
   * @param m
   * @param n
   * @return
   */
  public static int safeMod(int m, int n) {
    return ((n % m) + m) % m;
  }

  /**
   * @param m
   * @param n
   * @return
   */
  public static long safeMod(long m, long n) {
    return ((n % m) + m) % m;
  }
}<|MERGE_RESOLUTION|>--- conflicted
+++ resolved
@@ -32,7 +32,6 @@
 import static tech.pegasys.artemis.util.config.Constants.MAX_EFFECTIVE_BALANCE;
 import static tech.pegasys.artemis.util.config.Constants.MAX_SEED_LOOKAHEAD;
 import static tech.pegasys.artemis.util.config.Constants.MIN_GENESIS_ACTIVE_VALIDATOR_COUNT;
-import static tech.pegasys.artemis.util.config.Constants.MIN_GENESIS_DELAY;
 import static tech.pegasys.artemis.util.config.Constants.MIN_GENESIS_TIME;
 import static tech.pegasys.artemis.util.config.Constants.MIN_PER_EPOCH_CHURN_LIMIT;
 import static tech.pegasys.artemis.util.config.Constants.MIN_SEED_LOOKAHEAD;
@@ -59,19 +58,12 @@
 import org.apache.tuweni.bytes.Bytes;
 import org.apache.tuweni.bytes.Bytes32;
 import org.apache.tuweni.crypto.Hash;
-<<<<<<< HEAD
 import org.apache.tuweni.ssz.SSZ;
-import tech.pegasys.artemis.datastructures.blocks.BeaconBlockBody;
-import tech.pegasys.artemis.datastructures.blocks.BeaconBlockHeader;
-import tech.pegasys.artemis.datastructures.blocks.Eth1Data;
-=======
->>>>>>> 93d6d1ca
 import tech.pegasys.artemis.datastructures.operations.Deposit;
 import tech.pegasys.artemis.datastructures.operations.DepositData;
 import tech.pegasys.artemis.datastructures.operations.DepositMessage;
 import tech.pegasys.artemis.datastructures.state.BeaconState;
 import tech.pegasys.artemis.datastructures.state.BeaconStateWithCache;
-import tech.pegasys.artemis.datastructures.state.Fork;
 import tech.pegasys.artemis.datastructures.state.SigningRoot;
 import tech.pegasys.artemis.datastructures.state.Validator;
 import tech.pegasys.artemis.util.SSZTypes.Bitvector;
@@ -80,11 +72,8 @@
 import tech.pegasys.artemis.util.bls.BLS;
 import tech.pegasys.artemis.util.bls.BLSPublicKey;
 import tech.pegasys.artemis.util.config.Constants;
-<<<<<<< HEAD
 import tech.pegasys.artemis.util.hashtree.HashTreeUtil;
 import tech.pegasys.artemis.util.hashtree.Merkleizable;
-=======
->>>>>>> 93d6d1ca
 
 public class BeaconStateUtil {
 
@@ -102,78 +91,9 @@
 
   public static BeaconStateWithCache initialize_beacon_state_from_eth1(
       Bytes32 eth1_block_hash, UnsignedLong eth1_timestamp, List<? extends Deposit> deposits) {
-<<<<<<< HEAD
-    UnsignedLong genesis_time =
-        eth1_timestamp
-            .minus(eth1_timestamp.mod(UnsignedLong.valueOf(MIN_GENESIS_DELAY)))
-            .plus(UnsignedLong.valueOf(2).times(UnsignedLong.valueOf(MIN_GENESIS_DELAY)));
-
-    Eth1Data eth1_data = new Eth1Data();
-    eth1_data.setBlock_hash(eth1_block_hash);
-    eth1_data.setDeposit_count(UnsignedLong.valueOf(deposits.size()));
-    BeaconBlockHeader beaconBlockHeader = new BeaconBlockHeader();
-    Bytes32 latestBlockRoot = new BeaconBlockBody().hash_tree_root();
-    beaconBlockHeader.setBody_root(latestBlockRoot);
-
-    BeaconStateWithCache state = new BeaconStateWithCache();
-    state.setGenesis_time(genesis_time);
-    state.setFork(
-        new Fork(GENESIS_FORK_VERSION, GENESIS_FORK_VERSION, UnsignedLong.valueOf(GENESIS_EPOCH)));
-    state.setEth1_data(eth1_data);
-    state.setLatest_block_header(beaconBlockHeader);
-    for (int i = 0; i < state.getRandao_mixes().size(); i++) {
-      state.getRandao_mixes().set(i, eth1_block_hash);
-    }
-
-    // Process deposits
-    Map<BLSPublicKey, Integer> keyCache = new HashMap<>();
-    if (DEPOSIT_PROOFS_ENABLED) {
-      DepositUtil.calcDepositProofs(deposits);
-      long depositListLength = ((long) 1) << DEPOSIT_CONTRACT_TREE_DEPTH;
-      List<DepositData> leaves =
-          deposits.stream().map(Deposit::getData).collect(Collectors.toList());
-      for (int i = 0; i < deposits.size(); i++) {
-        SSZList<DepositData> deposit_data_list =
-            new SSZList<>(leaves.subList(0, i + 1), depositListLength, DepositData.class);
-        state
-            .getEth1_data()
-            .setDeposit_root(
-                HashTreeUtil.hash_tree_root(
-                    HashTreeUtil.SSZTypes.LIST_OF_COMPOSITE, depositListLength, deposit_data_list));
-        STDOUT.log(Level.DEBUG, "About to process deposit: " + i);
-        process_deposit(state, deposits.get(i), keyCache);
-      }
-    } else {
-      STDOUT.log(Level.WARN, "About to process " + deposits.size() + " deposits without proofs.");
-      deposits.forEach(deposit -> process_deposit(state, deposit, keyCache));
-    }
-
-    // Process activations
-    IntStream.range(0, state.getValidators().size())
-        .forEach(
-            index -> {
-              Validator validator = state.getValidators().get(index);
-              UnsignedLong balance = state.getBalances().get(index);
-              UnsignedLong effective_balance =
-                  min(
-                      balance.minus(balance.mod(UnsignedLong.valueOf(EFFECTIVE_BALANCE_INCREMENT))),
-                      UnsignedLong.valueOf(MAX_EFFECTIVE_BALANCE));
-              validator.setEffective_balance(effective_balance);
-
-              if (validator
-                  .getEffective_balance()
-                  .equals(UnsignedLong.valueOf(MAX_EFFECTIVE_BALANCE))) {
-                validator.setActivation_eligibility_epoch(UnsignedLong.valueOf(GENESIS_EPOCH));
-                validator.setActivation_epoch(UnsignedLong.valueOf(GENESIS_EPOCH));
-              }
-            });
-
-    return state;
-=======
     final GenesisGenerator genesisGenerator = new GenesisGenerator();
     genesisGenerator.addDepositsFromBlock(eth1_block_hash, eth1_timestamp, deposits);
     return genesisGenerator.getGenesisState();
->>>>>>> 93d6d1ca
   }
 
   /**
