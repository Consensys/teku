/*
 * Copyright 2019 ConsenSys AG.
 *
 * Licensed under the Apache License, Version 2.0 (the "License"); you may not use this file except in compliance with
 * the License. You may obtain a copy of the License at
 *
 * http://www.apache.org/licenses/LICENSE-2.0
 *
 * Unless required by applicable law or agreed to in writing, software distributed under the License is distributed on
 * an "AS IS" BASIS, WITHOUT WARRANTIES OR CONDITIONS OF ANY KIND, either express or implied. See the License for the
 * specific language governing permissions and limitations under the License.
 */

package tech.pegasys.artemis.datastructures.operations;

import com.google.common.primitives.UnsignedLong;
import java.util.ArrayList;
import java.util.Arrays;
import java.util.Collections;
import java.util.List;
import java.util.Objects;
import java.util.stream.Collectors;
import org.apache.tuweni.bytes.Bytes;
import org.apache.tuweni.bytes.Bytes32;
import org.apache.tuweni.ssz.SSZ;
import tech.pegasys.artemis.datastructures.Constants;
import tech.pegasys.artemis.util.hashtree.HashTreeUtil;
import tech.pegasys.artemis.util.hashtree.HashTreeUtil.SSZTypes;
import tech.pegasys.artemis.util.hashtree.Merkleizable;

public class Deposit implements Merkleizable {

  private List<Bytes32> proof; // Bounded by DEPOSIT_CONTRACT_TREE_DEPTH
  private DepositData data;

  public Deposit(List<Bytes32> proof, DepositData data) {
    this.proof = proof;
    this.data = data;
  }

  public static Deposit fromBytes(Bytes bytes) {
    return SSZ.decode(
        bytes,
        reader ->
            new Deposit(
                reader.readFixedBytesVector(Constants.DEPOSIT_CONTRACT_TREE_DEPTH, 32).stream()
                    .map(Bytes32::wrap)
                    .collect(Collectors.toList()),
                DepositData.fromBytes(reader.readBytes())));
  }

  public Bytes toBytes() {
    List<Bytes32> filledProofList = new ArrayList<>();
    filledProofList.addAll(proof);

    if (proof.size() < Constants.DEPOSIT_CONTRACT_TREE_DEPTH) {

      int elementsToFill = Constants.DEPOSIT_CONTRACT_TREE_DEPTH - proof.size();
      List<Bytes32> fillElements = Collections.nCopies(elementsToFill, Bytes32.ZERO);

      filledProofList.addAll(fillElements);
    }

    return SSZ.encode(
        writer -> {
<<<<<<< HEAD
          writer.writeFixedBytesVector(filledProofList);
          writer.writeBytes(deposit_data.toBytes());
=======
          writer.writeFixedBytesList(
              (long) Constants.DEPOSIT_CONTRACT_TREE_DEPTH, 32, filledProofList);
          writer.writeBytes(data.toBytes());
>>>>>>> c2d9e6b7
        });
  }

  @Override
  public int hashCode() {
    return Objects.hash(proof, data);
  }

  @Override
  public boolean equals(Object obj) {
    if (Objects.isNull(obj)) {
      return false;
    }

    if (this == obj) {
      return true;
    }

    if (!(obj instanceof Deposit)) {
      return false;
    }

    Deposit other = (Deposit) obj;
    return Objects.equals(this.getProof(), other.getProof())
        && Objects.equals(this.getData(), other.getData());
  }

  /** ******************* * GETTERS & SETTERS * * ******************* */
  public List<Bytes32> getProof() {
    return proof;
  }

  public void setProof(List<Bytes32> branch) {
    this.proof = branch;
  }

  public DepositData getData() {
    return data;
  }

  public void setData(DepositData data) {
    this.data = data;
  }

  @Override
  public Bytes32 hash_tree_root() {
    return HashTreeUtil.merkleize(
        Arrays.asList(
            // TODO Look at this - is this a TUPLE_OF_COMPOSITE
            HashTreeUtil.hash_tree_root(SSZTypes.BASIC, proof.toArray(new Bytes32[0])),
            data.hash_tree_root()));
  }
}<|MERGE_RESOLUTION|>--- conflicted
+++ resolved
@@ -63,14 +63,8 @@
 
     return SSZ.encode(
         writer -> {
-<<<<<<< HEAD
           writer.writeFixedBytesVector(filledProofList);
           writer.writeBytes(deposit_data.toBytes());
-=======
-          writer.writeFixedBytesList(
-              (long) Constants.DEPOSIT_CONTRACT_TREE_DEPTH, 32, filledProofList);
-          writer.writeBytes(data.toBytes());
->>>>>>> c2d9e6b7
         });
   }
 
