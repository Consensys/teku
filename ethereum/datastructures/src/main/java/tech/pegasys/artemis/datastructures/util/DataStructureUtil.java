/*
 * Copyright 2019 ConsenSys AG.
 *
 * Licensed under the Apache License, Version 2.0 (the "License"); you may not use this file except in compliance with
 * the License. You may obtain a copy of the License at
 *
 * http://www.apache.org/licenses/LICENSE-2.0
 *
 * Unless required by applicable law or agreed to in writing, software distributed under the License is distributed on
 * an "AS IS" BASIS, WITHOUT WARRANTIES OR CONDITIONS OF ANY KIND, either express or implied. See the License for the
 * specific language governing permissions and limitations under the License.
 */

package tech.pegasys.artemis.datastructures.util;

import static tech.pegasys.artemis.datastructures.Constants.DEPOSIT_CONTRACT_TREE_DEPTH;
import static tech.pegasys.artemis.datastructures.Constants.MAX_DEPOSIT_AMOUNT;
import static tech.pegasys.artemis.datastructures.Constants.ZERO_HASH;

import java.nio.ByteBuffer;
import java.security.SecureRandom;
import java.util.ArrayList;
import java.util.Arrays;
import java.util.Collections;
import java.util.List;
import java.util.Random;
import org.apache.tuweni.bytes.Bytes32;
import tech.pegasys.artemis.datastructures.Constants;
import tech.pegasys.artemis.datastructures.blocks.BeaconBlock;
import tech.pegasys.artemis.datastructures.blocks.BeaconBlockBody;
import tech.pegasys.artemis.datastructures.blocks.BeaconBlockHeader;
import tech.pegasys.artemis.datastructures.blocks.Eth1Data;
import tech.pegasys.artemis.datastructures.operations.Attestation;
import tech.pegasys.artemis.datastructures.operations.AttestationData;
import tech.pegasys.artemis.datastructures.operations.AttesterSlashing;
import tech.pegasys.artemis.datastructures.operations.Deposit;
import tech.pegasys.artemis.datastructures.operations.DepositData;
import tech.pegasys.artemis.datastructures.operations.DepositInput;
import tech.pegasys.artemis.datastructures.operations.ProposerSlashing;
import tech.pegasys.artemis.datastructures.operations.SlashableAttestation;
import tech.pegasys.artemis.datastructures.operations.Transfer;
import tech.pegasys.artemis.datastructures.operations.VoluntaryExit;
import tech.pegasys.artemis.datastructures.state.BeaconStateWithCache;
import tech.pegasys.artemis.datastructures.state.Crosslink;
import tech.pegasys.artemis.datastructures.state.Validator;
import tech.pegasys.artemis.util.alogger.ALogger;
import tech.pegasys.artemis.util.bls.BLSKeyPair;
import tech.pegasys.artemis.util.bls.BLSPublicKey;
import tech.pegasys.artemis.util.bls.BLSSignature;

public final class DataStructureUtil {

  private static final ALogger LOG = new ALogger(DataStructureUtil.class.getName());

  public static long randomInt() {
    return Math.round(Math.random() * 1000000);
  }

  public static int randomInt(int seed) {
    return new Random(seed).nextInt();
  }

  public static long randomLong() {
    return Math.round(Math.random() * 1000000);
  }

  public static long randomLong(long seed) {
    return new Random(seed).nextLong();
  }

  public static Bytes32 randomBytes32(long seed) {
    ByteBuffer buffer = ByteBuffer.allocate(Long.BYTES);
    buffer.putLong(seed);
    return Bytes32.random(new SecureRandom(buffer.array()));
  }

  public static Bytes32 randomBytes32() {
    return Bytes32.random();
  }

  public static BLSPublicKey randomPublicKey() {
    return BLSPublicKey.random();
  }

  public static BLSPublicKey randomPublicKey(int seed) {
    return BLSPublicKey.random(seed);
  }

  public static Eth1Data randomEth1Data() {
    return new Eth1Data(randomBytes32(), randomBytes32());
  }

  public static Eth1Data randomEth1Data(int seed) {
    return new Eth1Data(randomBytes32(seed), randomBytes32(seed + 1));
  }

  public static Crosslink randomCrosslink() {
    return new Crosslink(randomLong(), randomBytes32());
  }

  public static Crosslink randomCrosslink(int seed) {
    return new Crosslink(randomLong(seed), randomBytes32(seed + 1));
  }

  public static AttestationData randomAttestationData(long slotNum) {
    return new AttestationData(
<<<<<<< HEAD
        slotNum,
        randomLong(),
=======
        UnsignedLong.valueOf(slotNum),
>>>>>>> 9f188000
        randomBytes32(),
        randomUnsignedLong(),
        randomBytes32(),
        randomBytes32(),
<<<<<<< HEAD
        randomCrosslink(),
        randomLong(),
=======
        randomUnsignedLong(),
        randomCrosslink(),
>>>>>>> 9f188000
        randomBytes32());
  }

  public static AttestationData randomAttestationData(long slotNum, int seed) {
    return new AttestationData(
<<<<<<< HEAD
        slotNum,
        randomLong(seed),
=======
        UnsignedLong.valueOf(slotNum),
>>>>>>> 9f188000
        randomBytes32(seed++),
        randomUnsignedLong(seed),
        randomBytes32(seed++),
        randomBytes32(seed++),
<<<<<<< HEAD
        randomCrosslink(seed++),
        randomLong(seed++),
=======
        randomUnsignedLong(seed++),
        randomCrosslink(seed++),
>>>>>>> 9f188000
        randomBytes32(seed++));
  }

  public static AttestationData randomAttestationData() {
    return randomAttestationData(randomLong());
  }

  public static Attestation randomAttestation(long slotNum) {
    return new Attestation(
        randomBytes32(), randomAttestationData(), randomBytes32(), BLSSignature.random());
  }

  public static Attestation randomAttestation() {
    return randomAttestation(randomLong());
  }

  public static AttesterSlashing randomAttesterSlashing() {
    return new AttesterSlashing(randomSlashableAttestation(), randomSlashableAttestation());
  }

  public static AttesterSlashing randomAttesterSlashing(int seed) {
    return new AttesterSlashing(
        randomSlashableAttestation(seed), randomSlashableAttestation(seed++));
  }

<<<<<<< HEAD
  public static Proposal randomProposal() {
    return new Proposal(randomLong(), randomLong(), randomBytes32(), BLSSignature.random());
  }

  public static Proposal randomProposal(int seed) {
    return new Proposal(
        randomLong(seed++), randomLong(seed++), randomBytes32(seed++), BLSSignature.random(seed));
=======
  public static BeaconBlockHeader randomBeaconBlockHeader() {
    return new BeaconBlockHeader(
        randomUnsignedLong(),
        randomBytes32(),
        randomBytes32(),
        randomBytes32(),
        BLSSignature.random());
  }

  public static BeaconBlockHeader randomBeaconBlockHeader(int seed) {
    return new BeaconBlockHeader(
        randomUnsignedLong(seed++),
        randomBytes32(seed++),
        randomBytes32(seed++),
        randomBytes32(seed++),
        BLSSignature.random(seed));
>>>>>>> 9f188000
  }

  public static BeaconBlockBody randomBeaconBlockBody() {
    return new BeaconBlockBody(
        BLSSignature.random(),
        randomEth1Data(),
        Arrays.asList(randomProposerSlashing(), randomProposerSlashing(), randomProposerSlashing()),
        Arrays.asList(randomAttesterSlashing(), randomAttesterSlashing(), randomAttesterSlashing()),
        Arrays.asList(randomAttestation(), randomAttestation(), randomAttestation()),
        randomDeposits(100),
        Arrays.asList(randomVoluntaryExit(), randomVoluntaryExit(), randomVoluntaryExit()),
        Arrays.asList(randomTransfer()));
  }

  public static ProposerSlashing randomProposerSlashing() {
<<<<<<< HEAD
    return new ProposerSlashing(randomLong(), randomProposal(), randomProposal());
  }

  public static ProposerSlashing randomProposerSlashing(int seed) {
    return new ProposerSlashing(randomLong(seed++), randomProposal(seed++), randomProposal(seed));
=======
    return new ProposerSlashing(
        randomUnsignedLong(), randomBeaconBlockHeader(), randomBeaconBlockHeader());
  }

  public static ProposerSlashing randomProposerSlashing(int seed) {
    return new ProposerSlashing(
        randomUnsignedLong(seed++), randomBeaconBlockHeader(seed++), randomBeaconBlockHeader(seed));
>>>>>>> 9f188000
  }

  public static SlashableAttestation randomSlashableAttestation() {
    return new SlashableAttestation(
        Arrays.asList(randomLong(), randomLong(), randomLong()),
        randomAttestationData(),
        randomBytes32(),
        BLSSignature.random());
  }

  public static SlashableAttestation randomSlashableAttestation(int seed) {
    return new SlashableAttestation(
        Arrays.asList(randomLong(seed), randomLong(seed++), randomLong(seed++)),
        randomAttestationData(seed++),
        randomBytes32(seed++),
        BLSSignature.random(seed));
  }

  public static DepositInput randomDepositInput() {
    BLSKeyPair keyPair = BLSKeyPair.random();
    BLSPublicKey pubkey = keyPair.getPublicKey();
    Bytes32 withdrawal_credentials = Bytes32.random();

    DepositInput proof_of_possession_data =
        new DepositInput(pubkey, withdrawal_credentials, Constants.EMPTY_SIGNATURE);

    BLSSignature proof_of_possession =
        BLSSignature.sign(
            keyPair,
            proof_of_possession_data.signed_root("proof_of_possession"),
            Constants.DOMAIN_DEPOSIT);

    return new DepositInput(keyPair.getPublicKey(), withdrawal_credentials, proof_of_possession);
  }

  public static DepositInput randomDepositInput(int seed) {
    return new DepositInput(
        randomPublicKey(seed), randomBytes32(seed++), BLSSignature.random(seed));
  }

  public static DepositData randomDepositData() {
    return new DepositData(MAX_DEPOSIT_AMOUNT, randomLong(), randomDepositInput());
  }

  public static DepositData randomDepositData(int seed) {
    return new DepositData(MAX_DEPOSIT_AMOUNT, randomLong(seed++), randomDepositInput(seed++));
  }

  public static Deposit randomDeposit() {
    return new Deposit(
        Arrays.asList(randomBytes32(), randomBytes32(), randomBytes32()),
        randomLong(),
        randomDepositData());
  }

  public static Deposit randomDeposit(int seed) {
    return new Deposit(
        Arrays.asList(randomBytes32(seed), randomBytes32(seed++), randomBytes32(seed++)),
        randomLong(seed++),
        randomDepositData(seed++));
  }

  public static ArrayList<Deposit> randomDeposits(int num) {
    ArrayList<Deposit> deposits = new ArrayList<>();

    for (int i = 0; i < num; i++) {
      deposits.add(randomDeposit());
    }

    return deposits;
  }

  public static ArrayList<Deposit> randomDeposits(int num, int seed) {
    ArrayList<Deposit> deposits = new ArrayList<>();

    for (int i = 0; i < num; i++) {
      deposits.add(randomDeposit(i + seed));
    }

    return deposits;
  }

  public static VoluntaryExit randomVoluntaryExit() {
    return new VoluntaryExit(randomLong(), randomLong(), BLSSignature.random());
  }

  public static VoluntaryExit randomVoluntaryExit(int seed) {
    return new VoluntaryExit(randomLong(seed), randomLong(seed++), BLSSignature.random());
  }

  public static Transfer randomTransfer() {
    return new Transfer(
        randomLong(),
        randomLong(),
        randomLong(),
        randomLong(),
        randomLong(),
        BLSPublicKey.random(),
        BLSSignature.random());
  }

  public static Transfer randomTransfer(int seed) {
    return new Transfer(
        randomLong(seed),
        randomLong(seed + 1),
        randomLong(seed + 2),
        randomLong(seed + 3),
        randomLong(seed + 4),
        BLSPublicKey.random(seed + 5),
        BLSSignature.random(seed + 6));
  }

<<<<<<< HEAD
  public static BeaconBlockBody randomBeaconBlockBody() {
    return new BeaconBlockBody(
        Arrays.asList(randomProposerSlashing(), randomProposerSlashing(), randomProposerSlashing()),
        Arrays.asList(randomAttesterSlashing(), randomAttesterSlashing(), randomAttesterSlashing()),
        Arrays.asList(randomAttestation(), randomAttestation(), randomAttestation()),
        randomDeposits(100),
        Arrays.asList(randomVoluntaryExit(), randomVoluntaryExit(), randomVoluntaryExit()),
        Collections.singletonList(randomTransfer()));
  }

  public static BeaconBlockBody randomBeaconBlockBody(int seed) {
    return new BeaconBlockBody(
        Arrays.asList(
            randomProposerSlashing(seed),
            randomProposerSlashing(seed++),
            randomProposerSlashing(seed++)),
        Arrays.asList(
            randomAttesterSlashing(seed++),
            randomAttesterSlashing(seed++),
            randomAttesterSlashing(seed++)),
        Arrays.asList(randomAttestation(), randomAttestation(), randomAttestation()),
        randomDeposits(100, seed++),
        Arrays.asList(
            randomVoluntaryExit(seed++), randomVoluntaryExit(seed++), randomVoluntaryExit(seed++)),
        Collections.singletonList(randomTransfer(seed++)));
  }

  public static BeaconBlock randomBeaconBlock(long slotNum) {
    return new BeaconBlock(
        slotNum,
        randomBytes32(),
        randomBytes32(),
        BLSSignature.random(),
        randomEth1Data(),
        randomBeaconBlockBody(),
        BLSSignature.random());
  }

=======
>>>>>>> 9f188000
  public static ArrayList<Deposit> newDeposits(int numDeposits) {
    ArrayList<Deposit> deposits = new ArrayList<>();

    for (int i = 0; i < numDeposits; i++) {
      // https://github.com/ethereum/eth2.0-specs/blob/0.4.0/specs/validator/0_beacon-chain-validator.md#submit-deposit
      BLSKeyPair keypair = BLSKeyPair.random(i);
      DepositInput deposit_input =
          new DepositInput(keypair.getPublicKey(), Bytes32.ZERO, BLSSignature.empty());
      BLSSignature proof_of_possession =
          BLSSignature.sign(
              keypair, deposit_input.signed_root("proof_of_possession"), Constants.DOMAIN_DEPOSIT);
      deposit_input.setProof_of_possession(proof_of_possession);

<<<<<<< HEAD
      // TODO should this equal something else?
      long timestamp = i;
      DepositData deposit_data = new DepositData(MAX_DEPOSIT_AMOUNT, timestamp, deposit_input);
      // TODO should this value equal something else?
      long index = i;
      List<Bytes32> branch = Arrays.asList(Bytes32.ZERO, Bytes32.ZERO, Bytes32.ZERO);
=======
      UnsignedLong timestamp = UnsignedLong.valueOf(i);
      DepositData deposit_data =
          new DepositData(UnsignedLong.valueOf(MAX_DEPOSIT_AMOUNT), timestamp, deposit_input);
      UnsignedLong index = UnsignedLong.valueOf(i);
      List<Bytes32> branch =
          new ArrayList<>(Collections.nCopies(DEPOSIT_CONTRACT_TREE_DEPTH, Bytes32.ZERO));
>>>>>>> 9f188000
      Deposit deposit = new Deposit(branch, index, deposit_data);
      deposits.add(deposit);
    }
    return deposits;
  }

  public static BeaconBlock newBeaconBlock(
<<<<<<< HEAD
      long slotNum,
      Bytes32 parent_root,
=======
      UnsignedLong slotNum,
      Bytes32 previous_block_root,
>>>>>>> 9f188000
      Bytes32 state_root,
      ArrayList<Deposit> deposits,
      List<Attestation> attestations) {
    return new BeaconBlock(
<<<<<<< HEAD
        slotNum,
        parent_root,
        state_root,
        BLSSignature.random(Math.toIntExact(slotNum - Constants.GENESIS_SLOT)),
        new Eth1Data(Bytes32.ZERO, Bytes32.ZERO),
        new BeaconBlockBody(
=======
        slotNum.longValue(),
        previous_block_root,
        state_root,
        new BeaconBlockBody(
            Constants.EMPTY_SIGNATURE,
            new Eth1Data(ZERO_HASH, ZERO_HASH),
>>>>>>> 9f188000
            new ArrayList<>(),
            new ArrayList<>(),
            attestations,
            deposits,
            new ArrayList<>(),
            new ArrayList<>()),
        BLSSignature.empty());
  }

  public static BeaconStateWithCache createInitialBeaconState(int numValidators) {
    BeaconStateWithCache state = new BeaconStateWithCache();
    return BeaconStateUtil.get_genesis_beacon_state(
        state,
        newDeposits(numValidators),
        Constants.GENESIS_SLOT,
        new Eth1Data(Bytes32.ZERO, Bytes32.ZERO));
  }

  public static Validator randomValidator() {
    return new Validator(
        randomPublicKey(),
        randomBytes32(),
        Constants.FAR_FUTURE_EPOCH,
        Constants.FAR_FUTURE_EPOCH,
        Constants.FAR_FUTURE_EPOCH,
        false,
        false);
  }

  public static Validator randomValidator(int seed) {
    return new Validator(
        randomPublicKey(seed),
        randomBytes32(seed++),
        Constants.FAR_FUTURE_EPOCH,
        Constants.FAR_FUTURE_EPOCH,
        Constants.FAR_FUTURE_EPOCH,
        false,
        false);
  }
}<|MERGE_RESOLUTION|>--- conflicted
+++ resolved
@@ -104,45 +104,25 @@
 
   public static AttestationData randomAttestationData(long slotNum) {
     return new AttestationData(
-<<<<<<< HEAD
-        slotNum,
-        randomLong(),
-=======
         UnsignedLong.valueOf(slotNum),
->>>>>>> 9f188000
         randomBytes32(),
         randomUnsignedLong(),
         randomBytes32(),
         randomBytes32(),
-<<<<<<< HEAD
-        randomCrosslink(),
-        randomLong(),
-=======
         randomUnsignedLong(),
         randomCrosslink(),
->>>>>>> 9f188000
         randomBytes32());
   }
 
   public static AttestationData randomAttestationData(long slotNum, int seed) {
     return new AttestationData(
-<<<<<<< HEAD
-        slotNum,
-        randomLong(seed),
-=======
         UnsignedLong.valueOf(slotNum),
->>>>>>> 9f188000
         randomBytes32(seed++),
         randomUnsignedLong(seed),
         randomBytes32(seed++),
         randomBytes32(seed++),
-<<<<<<< HEAD
-        randomCrosslink(seed++),
-        randomLong(seed++),
-=======
         randomUnsignedLong(seed++),
         randomCrosslink(seed++),
->>>>>>> 9f188000
         randomBytes32(seed++));
   }
 
@@ -168,15 +148,6 @@
         randomSlashableAttestation(seed), randomSlashableAttestation(seed++));
   }
 
-<<<<<<< HEAD
-  public static Proposal randomProposal() {
-    return new Proposal(randomLong(), randomLong(), randomBytes32(), BLSSignature.random());
-  }
-
-  public static Proposal randomProposal(int seed) {
-    return new Proposal(
-        randomLong(seed++), randomLong(seed++), randomBytes32(seed++), BLSSignature.random(seed));
-=======
   public static BeaconBlockHeader randomBeaconBlockHeader() {
     return new BeaconBlockHeader(
         randomUnsignedLong(),
@@ -193,7 +164,6 @@
         randomBytes32(seed++),
         randomBytes32(seed++),
         BLSSignature.random(seed));
->>>>>>> 9f188000
   }
 
   public static BeaconBlockBody randomBeaconBlockBody() {
@@ -209,13 +179,6 @@
   }
 
   public static ProposerSlashing randomProposerSlashing() {
-<<<<<<< HEAD
-    return new ProposerSlashing(randomLong(), randomProposal(), randomProposal());
-  }
-
-  public static ProposerSlashing randomProposerSlashing(int seed) {
-    return new ProposerSlashing(randomLong(seed++), randomProposal(seed++), randomProposal(seed));
-=======
     return new ProposerSlashing(
         randomUnsignedLong(), randomBeaconBlockHeader(), randomBeaconBlockHeader());
   }
@@ -223,7 +186,6 @@
   public static ProposerSlashing randomProposerSlashing(int seed) {
     return new ProposerSlashing(
         randomUnsignedLong(seed++), randomBeaconBlockHeader(seed++), randomBeaconBlockHeader(seed));
->>>>>>> 9f188000
   }
 
   public static SlashableAttestation randomSlashableAttestation() {
@@ -336,47 +298,6 @@
         BLSSignature.random(seed + 6));
   }
 
-<<<<<<< HEAD
-  public static BeaconBlockBody randomBeaconBlockBody() {
-    return new BeaconBlockBody(
-        Arrays.asList(randomProposerSlashing(), randomProposerSlashing(), randomProposerSlashing()),
-        Arrays.asList(randomAttesterSlashing(), randomAttesterSlashing(), randomAttesterSlashing()),
-        Arrays.asList(randomAttestation(), randomAttestation(), randomAttestation()),
-        randomDeposits(100),
-        Arrays.asList(randomVoluntaryExit(), randomVoluntaryExit(), randomVoluntaryExit()),
-        Collections.singletonList(randomTransfer()));
-  }
-
-  public static BeaconBlockBody randomBeaconBlockBody(int seed) {
-    return new BeaconBlockBody(
-        Arrays.asList(
-            randomProposerSlashing(seed),
-            randomProposerSlashing(seed++),
-            randomProposerSlashing(seed++)),
-        Arrays.asList(
-            randomAttesterSlashing(seed++),
-            randomAttesterSlashing(seed++),
-            randomAttesterSlashing(seed++)),
-        Arrays.asList(randomAttestation(), randomAttestation(), randomAttestation()),
-        randomDeposits(100, seed++),
-        Arrays.asList(
-            randomVoluntaryExit(seed++), randomVoluntaryExit(seed++), randomVoluntaryExit(seed++)),
-        Collections.singletonList(randomTransfer(seed++)));
-  }
-
-  public static BeaconBlock randomBeaconBlock(long slotNum) {
-    return new BeaconBlock(
-        slotNum,
-        randomBytes32(),
-        randomBytes32(),
-        BLSSignature.random(),
-        randomEth1Data(),
-        randomBeaconBlockBody(),
-        BLSSignature.random());
-  }
-
-=======
->>>>>>> 9f188000
   public static ArrayList<Deposit> newDeposits(int numDeposits) {
     ArrayList<Deposit> deposits = new ArrayList<>();
 
@@ -390,21 +311,12 @@
               keypair, deposit_input.signed_root("proof_of_possession"), Constants.DOMAIN_DEPOSIT);
       deposit_input.setProof_of_possession(proof_of_possession);
 
-<<<<<<< HEAD
-      // TODO should this equal something else?
-      long timestamp = i;
-      DepositData deposit_data = new DepositData(MAX_DEPOSIT_AMOUNT, timestamp, deposit_input);
-      // TODO should this value equal something else?
-      long index = i;
-      List<Bytes32> branch = Arrays.asList(Bytes32.ZERO, Bytes32.ZERO, Bytes32.ZERO);
-=======
       UnsignedLong timestamp = UnsignedLong.valueOf(i);
       DepositData deposit_data =
           new DepositData(UnsignedLong.valueOf(MAX_DEPOSIT_AMOUNT), timestamp, deposit_input);
       UnsignedLong index = UnsignedLong.valueOf(i);
       List<Bytes32> branch =
           new ArrayList<>(Collections.nCopies(DEPOSIT_CONTRACT_TREE_DEPTH, Bytes32.ZERO));
->>>>>>> 9f188000
       Deposit deposit = new Deposit(branch, index, deposit_data);
       deposits.add(deposit);
     }
@@ -412,32 +324,18 @@
   }
 
   public static BeaconBlock newBeaconBlock(
-<<<<<<< HEAD
-      long slotNum,
-      Bytes32 parent_root,
-=======
       UnsignedLong slotNum,
       Bytes32 previous_block_root,
->>>>>>> 9f188000
       Bytes32 state_root,
       ArrayList<Deposit> deposits,
       List<Attestation> attestations) {
     return new BeaconBlock(
-<<<<<<< HEAD
-        slotNum,
-        parent_root,
-        state_root,
-        BLSSignature.random(Math.toIntExact(slotNum - Constants.GENESIS_SLOT)),
-        new Eth1Data(Bytes32.ZERO, Bytes32.ZERO),
-        new BeaconBlockBody(
-=======
         slotNum.longValue(),
         previous_block_root,
         state_root,
         new BeaconBlockBody(
             Constants.EMPTY_SIGNATURE,
             new Eth1Data(ZERO_HASH, ZERO_HASH),
->>>>>>> 9f188000
             new ArrayList<>(),
             new ArrayList<>(),
             attestations,
