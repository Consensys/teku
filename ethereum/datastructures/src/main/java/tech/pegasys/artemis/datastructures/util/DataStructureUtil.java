--- conflicted
+++ resolved
@@ -505,39 +505,7 @@
 
   public static BeaconStateWithCache createInitialBeaconState(ArtemisConfiguration config) {
     if (config.getInteropActive()) {
-<<<<<<< HEAD
-      /*
-      Path path = Paths.get("interopDepositsAndKeys.json");
-      String read = Files.readAllLines(path).get(0);
-      JSONParser parser = new JSONParser();
-      Object obj = parser.parse(read);
-      JSONObject array = (JSONObject) obj;
-      JSONArray privateKeyStrings = (JSONArray) array.get("deposits");
-      IntStream.range(0, config.getNumValidators())
-          .forEach(
-              i ->
-                  deposits.add(
-                      Deposit.fromBytes(Bytes.fromHexString(privateKeyStrings.get(i).toString()))));
-                */
-    } else {
-      deposits.addAll(newDeposits(config.getNumValidators()));
-    }
-    return BeaconStateUtil.initialize_beacon_state_from_eth1_new(
-        Bytes32.ZERO, UnsignedLong.valueOf(Constants.GENESIS_SLOT), deposits);
-  }
-
-  public static BeaconStateWithCache createInitialBeaconState2(ArtemisConfiguration config)
-      throws IOException, ParseException {
-    if (config.getInteropActive()) {
-      switch (config.getInteropMode()) {
-        case Constants.FILE_INTEROP:
-          return createFileInteropInitialBeaconState();
-        case Constants.MOCKED_START_INTEROP:
-          return createMockedStartInitialBeaconState(config);
-      }
-=======
       return createMockedStartInitialBeaconState(config);
->>>>>>> c2e2765e
     }
     return BeaconStateUtil.initialize_beacon_state_from_eth1_new(
         Bytes32.ZERO,
@@ -545,42 +513,6 @@
         newDeposits(config.getNumValidators()));
   }
 
-<<<<<<< HEAD
-  @SuppressWarnings("rawtypes")
-  private static BeaconStateWithCache createFileInteropInitialBeaconState() throws IOException {
-    final List<DepositWithIndex> deposits = new ArrayList<>();
-    Path path = Paths.get("depositsAndKeys.yaml");
-    String yaml = Files.readString(path.toAbsolutePath(), StandardCharsets.US_ASCII);
-    ObjectMapper mapper = new ObjectMapper(new YAMLFactory());
-    Map<String, List<Map>> fileMap =
-        mapper.readValue(yaml, new TypeReference<Map<String, List<Map>>>() {});
-    List<Map> depositdatakeys = fileMap.get("DepositDataKeys");
-    depositdatakeys.forEach(
-        item -> {
-          Map depositDataMap = (Map) item.get("DepositData");
-          BLSPublicKey pubkey =
-              BLSPublicKey.fromBytes(
-                  Bytes.fromBase64String(depositDataMap.get("Pubkey").toString()));
-          Bytes32 withdrawalCreds =
-              Bytes32.wrap(
-                  Bytes.fromBase64String(depositDataMap.get("WithdrawalCredentials").toString()));
-          UnsignedLong amount = UnsignedLong.valueOf(depositDataMap.get("amount").toString());
-          BLSSignature signature =
-              BLSSignature.fromBytes(
-                  Bytes.fromBase64String(depositDataMap.get("Signature").toString()));
-          DepositData depositData = new DepositData(pubkey, withdrawalCreds, amount, signature);
-          deposits.add(
-              new DepositWithIndex(
-                  new SSZVector<Bytes32>(),
-                  depositData,
-                  UnsignedLong.valueOf(item.get("Index").toString())));
-        });
-    return BeaconStateUtil.initialize_beacon_state_from_eth1_new(
-        Bytes32.ZERO, UnsignedLong.valueOf(Constants.GENESIS_SLOT), deposits);
-  }
-
-=======
->>>>>>> c2e2765e
   private static BeaconStateWithCache createMockedStartInitialBeaconState(
       final ArtemisConfiguration config) {
     final UnsignedLong genesisTime = UnsignedLong.valueOf(config.getInteropGenesisTime());
