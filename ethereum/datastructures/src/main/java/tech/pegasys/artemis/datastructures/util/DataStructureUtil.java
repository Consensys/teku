--- conflicted
+++ resolved
@@ -12,30 +12,6 @@
  */
 
 package tech.pegasys.artemis.datastructures.util;
-
-import static java.lang.Math.random;
-import static java.lang.Math.toIntExact;
-import static tech.pegasys.artemis.datastructures.Constants.DEPOSIT_CONTRACT_TREE_DEPTH;
-import static tech.pegasys.artemis.datastructures.Constants.DOMAIN_DEPOSIT;
-<<<<<<< HEAD
-import static tech.pegasys.artemis.datastructures.Constants.EPOCHS_PER_HISTORICAL_VECTOR;
-import static tech.pegasys.artemis.datastructures.Constants.EPOCHS_PER_SLASHINGS_VECTOR;
-import static tech.pegasys.artemis.datastructures.Constants.JUSTIFICATION_BITS_LENGTH;
-import static tech.pegasys.artemis.datastructures.Constants.MAX_ATTESTATIONS;
-import static tech.pegasys.artemis.datastructures.Constants.MAX_ATTESTER_SLASHINGS;
-import static tech.pegasys.artemis.datastructures.Constants.MAX_DEPOSITS;
-import static tech.pegasys.artemis.datastructures.Constants.MAX_PROPOSER_SLASHINGS;
-import static tech.pegasys.artemis.datastructures.Constants.MAX_TRANSFERS;
-import static tech.pegasys.artemis.datastructures.Constants.MAX_VALIDATORS_PER_COMMITTEE;
-import static tech.pegasys.artemis.datastructures.Constants.MAX_VOLUNTARY_EXITS;
-import static tech.pegasys.artemis.datastructures.Constants.SHARD_COUNT;
-import static tech.pegasys.artemis.datastructures.Constants.SLOTS_PER_ETH1_VOTING_PERIOD;
-import static tech.pegasys.artemis.datastructures.Constants.SLOTS_PER_HISTORICAL_ROOT;
-=======
-import static tech.pegasys.artemis.datastructures.Constants.MOCKED_START_INTEROP;
->>>>>>> 00cf37c4
-import static tech.pegasys.artemis.datastructures.Constants.ZERO_HASH;
-import static tech.pegasys.artemis.datastructures.util.BeaconStateUtil.compute_domain;
 
 import com.fasterxml.jackson.core.type.TypeReference;
 import com.fasterxml.jackson.databind.ObjectMapper;
@@ -52,13 +28,9 @@
 import java.util.List;
 import java.util.Map;
 import java.util.Random;
-<<<<<<< HEAD
 import java.util.function.Supplier;
 import java.util.stream.LongStream;
-=======
-import java.util.stream.IntStream;
 import org.apache.logging.log4j.Level;
->>>>>>> 00cf37c4
 import org.apache.tuweni.bytes.Bytes;
 import org.apache.tuweni.bytes.Bytes32;
 import org.json.simple.parser.ParseException;
@@ -146,14 +118,14 @@
   @SuppressWarnings({"rawtypes", "unchecked"})
   public static <T> SSZVector<T> randomSSZVector(
       T defaultClassObject, long maxSize, Supplier randomFunction) {
-    SSZVector<T> sszvector = new SSZVector<>(toIntExact(maxSize), defaultClassObject);
+    SSZVector<T> sszvector = new SSZVector<>(Math.toIntExact(maxSize), defaultClassObject);
     long numItems = (long) (Math.random() * maxSize);
     LongStream.range(0, numItems).forEach(i -> sszvector.add((T) randomFunction.get()));
     return sszvector;
   }
 
   public static Bitlist randomBitlist() {
-    return randomBitlist(MAX_VALIDATORS_PER_COMMITTEE);
+    return randomBitlist(Constants.MAX_VALIDATORS_PER_COMMITTEE);
   }
 
   public static Bitlist randomBitlist(int n) {
@@ -167,7 +139,7 @@
   }
 
   public static Bitvector randomBitvector() {
-    return randomBitvector(JUSTIFICATION_BITS_LENGTH);
+    return randomBitvector(Constants.JUSTIFICATION_BITS_LENGTH);
   }
 
   public static Bitvector randomBitvector(int n) {
@@ -293,17 +265,21 @@
         Bytes32.ZERO,
         randomSSZList(
             ProposerSlashing.class,
-            MAX_PROPOSER_SLASHINGS,
+            Constants.MAX_PROPOSER_SLASHINGS,
             DataStructureUtil::randomProposerSlashing),
         randomSSZList(
             AttesterSlashing.class,
-            MAX_ATTESTER_SLASHINGS,
+            Constants.MAX_ATTESTER_SLASHINGS,
             DataStructureUtil::randomAttesterSlashing),
-        randomSSZList(Attestation.class, MAX_ATTESTATIONS, DataStructureUtil::randomAttestation),
-        randomSSZList(Deposit.class, MAX_DEPOSITS, DataStructureUtil::randomDepositWithoutIndex),
         randomSSZList(
-            VoluntaryExit.class, MAX_VOLUNTARY_EXITS, DataStructureUtil::randomVoluntaryExit),
-        randomSSZList(Transfer.class, MAX_TRANSFERS, DataStructureUtil::randomTransfer));
+            Attestation.class, Constants.MAX_ATTESTATIONS, DataStructureUtil::randomAttestation),
+        randomSSZList(
+            Deposit.class, Constants.MAX_DEPOSITS, DataStructureUtil::randomDepositWithoutIndex),
+        randomSSZList(
+            VoluntaryExit.class,
+            Constants.MAX_VOLUNTARY_EXITS,
+            DataStructureUtil::randomVoluntaryExit),
+        randomSSZList(Transfer.class, Constants.MAX_TRANSFERS, DataStructureUtil::randomTransfer));
   }
 
   public static ProposerSlashing randomProposerSlashing() {
@@ -318,9 +294,9 @@
 
   public static IndexedAttestation randomIndexedAttestation() {
     SSZList<UnsignedLong> custody_0_bit_indices =
-        new SSZList<>(UnsignedLong.class, MAX_VALIDATORS_PER_COMMITTEE);
+        new SSZList<>(UnsignedLong.class, Constants.MAX_VALIDATORS_PER_COMMITTEE);
     SSZList<UnsignedLong> custody_1_bit_indices =
-        new SSZList<>(UnsignedLong.class, MAX_VALIDATORS_PER_COMMITTEE);
+        new SSZList<>(UnsignedLong.class, Constants.MAX_VALIDATORS_PER_COMMITTEE);
     custody_0_bit_indices.add(randomUnsignedLong());
     custody_0_bit_indices.add(randomUnsignedLong());
     custody_0_bit_indices.add(randomUnsignedLong());
@@ -336,9 +312,9 @@
 
   public static IndexedAttestation randomIndexedAttestation(int seed) {
     SSZList<UnsignedLong> custody_0_bit_indices =
-        new SSZList<>(UnsignedLong.class, MAX_VALIDATORS_PER_COMMITTEE);
+        new SSZList<>(UnsignedLong.class, Constants.MAX_VALIDATORS_PER_COMMITTEE);
     SSZList<UnsignedLong> custody_1_bit_indices =
-        new SSZList<>(UnsignedLong.class, MAX_VALIDATORS_PER_COMMITTEE);
+        new SSZList<>(UnsignedLong.class, Constants.MAX_VALIDATORS_PER_COMMITTEE);
     custody_0_bit_indices.add(randomUnsignedLong(seed));
     custody_0_bit_indices.add(randomUnsignedLong(seed));
     custody_0_bit_indices.add(randomUnsignedLong(seed));
@@ -368,7 +344,7 @@
         BLSSignature.sign(
             keyPair,
             proof_of_possession_data.signing_root("signature"),
-            compute_domain(DOMAIN_DEPOSIT));
+            BeaconStateUtil.compute_domain(Constants.DOMAIN_DEPOSIT));
 
     return new DepositData(
         keyPair.getPublicKey(),
@@ -393,7 +369,7 @@
         BLSSignature.sign(
             keyPair,
             proof_of_possession_data.signing_root("signature"),
-            compute_domain(DOMAIN_DEPOSIT));
+            BeaconStateUtil.compute_domain(Constants.DOMAIN_DEPOSIT));
 
     return new DepositData(
         keyPair.getPublicKey(),
@@ -409,7 +385,8 @@
 
   public static Deposit randomDepositWithoutIndex() {
     return new Deposit(
-        new SSZVector<>(DEPOSIT_CONTRACT_TREE_DEPTH + 1, randomBytes32()), randomDepositData());
+        new SSZVector<>(Constants.DEPOSIT_CONTRACT_TREE_DEPTH + 1, randomBytes32()),
+        randomDepositData());
   }
 
   public static Deposit randomDeposit(int seed) {
@@ -485,10 +462,11 @@
           BLSSignature.sign(
               keypair,
               depositData.signing_root("signature"),
-              compute_domain(Constants.DOMAIN_DEPOSIT));
+              BeaconStateUtil.compute_domain(Constants.DOMAIN_DEPOSIT));
       depositData.setSignature(proof_of_possession);
 
-      SSZVector<Bytes32> proof = new SSZVector<>(DEPOSIT_CONTRACT_TREE_DEPTH + 1, Bytes32.ZERO);
+      SSZVector<Bytes32> proof =
+          new SSZVector<>(Constants.DEPOSIT_CONTRACT_TREE_DEPTH + 1, Bytes32.ZERO);
       DepositWithIndex deposit = new DepositWithIndex(proof, depositData, UnsignedLong.valueOf(i));
       deposits.add(deposit);
     }
@@ -504,7 +482,8 @@
       int numValidators) {
     BeaconBlockBody beaconBlockBody = new BeaconBlockBody();
     beaconBlockBody.setEth1_data(
-        new Eth1Data(ZERO_HASH, UnsignedLong.valueOf(numValidators), ZERO_HASH));
+        new Eth1Data(
+            Constants.ZERO_HASH, UnsignedLong.valueOf(numValidators), Constants.ZERO_HASH));
     beaconBlockBody.setDeposits(deposits);
     beaconBlockBody.setAttestations(attestations);
     return new BeaconBlock(
@@ -538,46 +517,13 @@
 
   public static BeaconStateWithCache createInitialBeaconState2(ArtemisConfiguration config)
       throws IOException, ParseException {
-<<<<<<< HEAD
-    final List<DepositWithIndex> deposits = new ArrayList<>();
-    if (config.getInteropActive()) {
-      Path path = Paths.get("depositsAndKeys.yaml");
-      String yaml = Files.readString(path.toAbsolutePath(), StandardCharsets.US_ASCII);
-      ObjectMapper mapper = new ObjectMapper(new YAMLFactory());
-      Map<String, List<Map>> fileMap =
-          mapper.readValue(yaml, new TypeReference<Map<String, List<Map>>>() {});
-      List<Map> depositdatakeys = fileMap.get("DepositDataKeys");
-      depositdatakeys.forEach(
-          item -> {
-            Map depositDataMap = (Map) item.get("DepositData");
-            BLSPublicKey pubkey =
-                BLSPublicKey.fromBytes(
-                    Bytes.fromBase64String(depositDataMap.get("Pubkey").toString()));
-            Bytes32 withdrawalCreds =
-                Bytes32.wrap(
-                    Bytes.fromBase64String(depositDataMap.get("WithdrawalCredentials").toString()));
-            UnsignedLong amount = UnsignedLong.valueOf(depositDataMap.get("amount").toString());
-            BLSSignature signature =
-                BLSSignature.fromBytes(
-                    Bytes.fromBase64String(depositDataMap.get("Signature").toString()));
-            DepositData depositData = new DepositData(pubkey, withdrawalCreds, amount, signature);
-            deposits.add(
-                new DepositWithIndex(
-                    new SSZVector<>(DEPOSIT_CONTRACT_TREE_DEPTH + 1, Bytes32.ZERO),
-                    depositData,
-                    UnsignedLong.valueOf(item.get("Index").toString())));
-          });
-    } else {
-      deposits.addAll(newDeposits(config.getNumValidators()));
-=======
     if (config.getInteropActive()) {
       switch (config.getInteropMode()) {
         case Constants.FILE_INTEROP:
           return createFileInteropInitialBeaconState();
-        case MOCKED_START_INTEROP:
+        case Constants.MOCKED_START_INTEROP:
           return createMockedStartInitialBeaconState(config);
       }
->>>>>>> 00cf37c4
     }
     return BeaconStateUtil.initialize_beacon_state_from_eth1(
         Bytes32.ZERO,
@@ -587,7 +533,7 @@
 
   @SuppressWarnings("rawtypes")
   private static BeaconStateWithCache createFileInteropInitialBeaconState() throws IOException {
-    final List<Deposit> deposits = new ArrayList<>();
+    final List<DepositWithIndex> deposits = new ArrayList<>();
     Path path = Paths.get("depositsAndKeys.yaml");
     String yaml = Files.readString(path.toAbsolutePath(), StandardCharsets.US_ASCII);
     ObjectMapper mapper = new ObjectMapper(new YAMLFactory());
@@ -609,8 +555,8 @@
                   Bytes.fromBase64String(depositDataMap.get("Signature").toString()));
           DepositData depositData = new DepositData(pubkey, withdrawalCreds, amount, signature);
           deposits.add(
-              new Deposit(
-                  new ArrayList<>(),
+              new DepositWithIndex(
+                  new SSZVector<Bytes32>(),
                   depositData,
                   UnsignedLong.valueOf(item.get("Index").toString())));
         });
@@ -675,12 +621,16 @@
         randomUnsignedLong(),
         randomFork(),
         randomBeaconBlockHeader(),
-        randomSSZVector(Bytes32.ZERO, SLOTS_PER_HISTORICAL_ROOT, DataStructureUtil::randomBytes32),
-        randomSSZVector(Bytes32.ZERO, SLOTS_PER_HISTORICAL_ROOT, DataStructureUtil::randomBytes32),
+        randomSSZVector(
+            Bytes32.ZERO, Constants.SLOTS_PER_HISTORICAL_ROOT, DataStructureUtil::randomBytes32),
+        randomSSZVector(
+            Bytes32.ZERO, Constants.SLOTS_PER_HISTORICAL_ROOT, DataStructureUtil::randomBytes32),
         randomSSZList(Bytes32.class, 1000, DataStructureUtil::randomBytes32),
         randomEth1Data(),
         randomSSZList(
-            Eth1Data.class, SLOTS_PER_ETH1_VOTING_PERIOD, DataStructureUtil::randomEth1Data),
+            Eth1Data.class,
+            Constants.SLOTS_PER_ETH1_VOTING_PERIOD,
+            DataStructureUtil::randomEth1Data),
         randomUnsignedLong(),
 
         // Can't use the actual maxSize cause it is too big
@@ -688,17 +638,19 @@
         randomSSZList(UnsignedLong.class, 1000, DataStructureUtil::randomUnsignedLong),
         randomUnsignedLong(),
         randomSSZVector(
-            Bytes32.ZERO, EPOCHS_PER_HISTORICAL_VECTOR, DataStructureUtil::randomBytes32),
+            Bytes32.ZERO, Constants.EPOCHS_PER_HISTORICAL_VECTOR, DataStructureUtil::randomBytes32),
         randomSSZVector(
-            Bytes32.ZERO, EPOCHS_PER_HISTORICAL_VECTOR, DataStructureUtil::randomBytes32),
+            Bytes32.ZERO, Constants.EPOCHS_PER_HISTORICAL_VECTOR, DataStructureUtil::randomBytes32),
         randomSSZVector(
-            Bytes32.ZERO, EPOCHS_PER_HISTORICAL_VECTOR, DataStructureUtil::randomBytes32),
+            Bytes32.ZERO, Constants.EPOCHS_PER_HISTORICAL_VECTOR, DataStructureUtil::randomBytes32),
         randomSSZVector(
-            UnsignedLong.ZERO, EPOCHS_PER_SLASHINGS_VECTOR, DataStructureUtil::randomUnsignedLong),
+            UnsignedLong.ZERO,
+            Constants.EPOCHS_PER_SLASHINGS_VECTOR,
+            DataStructureUtil::randomUnsignedLong),
         randomSSZList(PendingAttestation.class, 1000, DataStructureUtil::randomPendingAttestation),
         randomSSZList(PendingAttestation.class, 1000, DataStructureUtil::randomPendingAttestation),
-        randomSSZVector(new Crosslink(), SHARD_COUNT, DataStructureUtil::randomCrosslink),
-        randomSSZVector(new Crosslink(), SHARD_COUNT, DataStructureUtil::randomCrosslink),
+        randomSSZVector(new Crosslink(), Constants.SHARD_COUNT, DataStructureUtil::randomCrosslink),
+        randomSSZVector(new Crosslink(), Constants.SHARD_COUNT, DataStructureUtil::randomCrosslink),
         randomBitvector(),
         randomCheckpoint(),
         randomCheckpoint(),
