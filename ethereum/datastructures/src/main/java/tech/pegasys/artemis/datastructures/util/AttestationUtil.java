--- conflicted
+++ resolved
@@ -14,11 +14,8 @@
 package tech.pegasys.artemis.datastructures.util;
 
 import static com.google.common.base.Preconditions.checkArgument;
-<<<<<<< HEAD
 import static java.lang.Math.toIntExact;
-=======
 import static tech.pegasys.artemis.datastructures.util.BeaconStateUtil.get_attestation_participants;
->>>>>>> 17819699
 
 import java.nio.ByteOrder;
 import java.util.ArrayList;
@@ -416,13 +413,8 @@
     combined_attestations.addAll(get_epoch_attestations(state, previous_epoch));
     List<ArrayList<Integer>> validator_index_sets = new ArrayList<>();
     for (PendingAttestation attestation : combined_attestations) {
-<<<<<<< HEAD
       if (attestation.getData().getShard() == crosslink_committee.getShard()
           && attestation.getData().getCrosslink_data_root() == shard_block_root) {
-=======
-      if (attestation.getData().getShard().compareTo(crosslink_committee.getShard()) == 0
-          && attestation.getData().getCrosslink_data_root().equals(shard_block_root)) {
->>>>>>> 17819699
         validator_index_sets.add(
             get_attestation_participants(
                 state, attestation.getData(), attestation.getAggregation_bitfield().toArray()));
