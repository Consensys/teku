--- conflicted
+++ resolved
@@ -51,72 +51,6 @@
 
 public class AttestationUtil {
 
-<<<<<<< HEAD
-  private static final ALogger STDOUT = new ALogger("stdout");
-=======
-  /**
-   * Returns true if the attestation is verified
-   *
-   * @param state
-   * @param attestation
-   * @return boolean
-   */
-  public static boolean verifyAttestation(BeaconState state, Attestation attestation) {
-    return true;
-  }
-
-  public static List<Triple<BLSPublicKey, Integer, Committee>> getAttesterInformation(
-      BeaconState headState,
-      HashMap<UnsignedLong, List<Triple<List<Integer>, UnsignedLong, Integer>>>
-          committeeAssignments) {
-    UnsignedLong slot = headState.getSlot();
-    return getAttesterInformation(headState, committeeAssignments, slot);
-  }
-
-  public static List<Triple<BLSPublicKey, Integer, Committee>> getAttesterInformation(
-      BeaconState state,
-      HashMap<UnsignedLong, List<Triple<List<Integer>, UnsignedLong, Integer>>>
-          committeeAssignments,
-      final UnsignedLong slot) {
-    List<Triple<List<Integer>, UnsignedLong, Integer>> committeeAssignmentsForSlot =
-        committeeAssignments.get(slot);
-    List<Triple<BLSPublicKey, Integer, Committee>> attesters = new ArrayList<>();
-    if (committeeAssignmentsForSlot != null) {
-      for (int i = 0; i < committeeAssignmentsForSlot.size(); i++) {
-        int validatorIndex = committeeAssignmentsForSlot.get(i).getRight();
-        List<Integer> committee = committeeAssignmentsForSlot.get(i).getLeft();
-        UnsignedLong index = committeeAssignmentsForSlot.get(i).getMiddle();
-        int indexIntoCommittee = committee.indexOf(validatorIndex);
-
-        Committee beaconCommittee = new Committee(index, committee);
-        attesters.add(
-            new MutableTriple<>(
-                state.getValidators().get(validatorIndex).getPubkey(),
-                indexIntoCommittee,
-                beaconCommittee));
-      }
-    }
-    return attesters;
-  }
-
-  // Get attestation data that does not include attester specific committee index information
-  public static AttestationData getGenericAttestationData(BeaconState state, BeaconBlock block) {
-    UnsignedLong slot = state.getSlot();
-    // Get variables necessary that can be shared among Attestations of all validators
-    Bytes32 beacon_block_root = block.signing_root("signature");
-    UnsignedLong start_slot = compute_start_slot_at_epoch(get_current_epoch(state));
-    Bytes32 epoch_boundary_block_root =
-        start_slot.compareTo(slot) == 0
-            ? block.signing_root("signature")
-            : get_block_root_at_slot(state, start_slot);
-    Checkpoint source = state.getCurrent_justified_checkpoint();
-    Checkpoint target = new Checkpoint(get_current_epoch(state), epoch_boundary_block_root);
-
-    // Set attestation data
-    return new AttestationData(slot, UnsignedLong.ZERO, beacon_block_root, source, target);
-  }
->>>>>>> 94ba70de
-
   public static Bitlist getAggregationBits(int committeeSize, int indexIntoCommittee) {
     // Create aggregation bitfield
     Bitlist aggregationBits = new Bitlist(committeeSize, MAX_VALIDATORS_PER_COMMITTEE);
