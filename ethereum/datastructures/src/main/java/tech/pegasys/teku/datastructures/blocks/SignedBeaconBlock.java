--- conflicted
+++ resolved
@@ -134,17 +134,4 @@
   public Bytes32 getRoot() {
     return getMessage().hashTreeRoot();
   }
-
-  @Override
-<<<<<<< HEAD
-  public String toString() {
-    return MoreObjects.toStringHelper(this)
-        .add("message", getMessage())
-        .add("signature", getSignature())
-        .toString();
-=======
-  public Bytes32 hash_tree_root() {
-    return hashTreeRoot();
->>>>>>> 0aa17177
-  }
 }