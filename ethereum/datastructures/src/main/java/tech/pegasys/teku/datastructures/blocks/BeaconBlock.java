/*
 * Copyright 2019 ConsenSys AG.
 *
 * Licensed under the Apache License, Version 2.0 (the "License"); you may not use this file except in compliance with
 * the License. You may obtain a copy of the License at
 *
 * http://www.apache.org/licenses/LICENSE-2.0
 *
 * Unless required by applicable law or agreed to in writing, software distributed under the License is distributed on
 * an "AS IS" BASIS, WITHOUT WARRANTIES OR CONDITIONS OF ANY KIND, either express or implied. See the License for the
 * specific language governing permissions and limitations under the License.
 */

package tech.pegasys.teku.datastructures.blocks;

import java.util.Optional;
import org.apache.tuweni.bytes.Bytes32;
import tech.pegasys.teku.datastructures.state.BeaconState;
import tech.pegasys.teku.datastructures.util.SpecDependent;
import tech.pegasys.teku.infrastructure.unsigned.UInt64;
import tech.pegasys.teku.ssz.SSZTypes.SSZContainer;
import tech.pegasys.teku.ssz.backing.containers.Container5;
import tech.pegasys.teku.ssz.backing.containers.ContainerType5;
import tech.pegasys.teku.ssz.backing.tree.TreeNode;
import tech.pegasys.teku.ssz.backing.type.BasicViewTypes;
import tech.pegasys.teku.ssz.backing.view.BasicViews.Bytes32View;
import tech.pegasys.teku.ssz.backing.view.BasicViews.UInt64View;
import tech.pegasys.teku.ssz.sos.SimpleOffsetSerializable;
import tech.pegasys.teku.ssz.sos.SszTypeDescriptor;

public final class BeaconBlock
    extends Container5<
        BeaconBlock, UInt64View, UInt64View, Bytes32View, Bytes32View, BeaconBlockBody>
    implements BeaconBlockSummary, SimpleOffsetSerializable, SSZContainer {

  public static class BeaconBlockType
      extends ContainerType5<
          BeaconBlock, UInt64View, UInt64View, Bytes32View, Bytes32View, BeaconBlockBody> {

    public BeaconBlockType() {
      super(
          "BeaconBlock",
          namedType("slot", BasicViewTypes.UINT64_TYPE),
          namedType("proposer_index", BasicViewTypes.UINT64_TYPE),
          namedType("parent_root", BasicViewTypes.BYTES32_TYPE),
          namedType("state_root", BasicViewTypes.BYTES32_TYPE),
          namedType("body", BeaconBlockBody.TYPE.get()));
    }

    @Override
    public BeaconBlock createFromBackingNode(TreeNode node) {
      return new BeaconBlock(this, node);
    }

    public BeaconBlock fromGenesisState(final BeaconState genesisState) {
      return new BeaconBlock(
          this,
          UInt64.ZERO,
          UInt64.ZERO,
          Bytes32.ZERO,
          genesisState.hashTreeRoot(),
          new BeaconBlockBody());
    }
  }

  @SszTypeDescriptor
  public static BeaconBlockType getSszType() {
    return TYPE.get();
  }

  public static final SpecDependent<BeaconBlockType> TYPE = SpecDependent.of(BeaconBlockType::new);

  private BeaconBlock(BeaconBlockType type, TreeNode backingNode) {
    super(type, backingNode);
  }

  @Deprecated
  public BeaconBlock(
      UInt64 slot,
      UInt64 proposer_index,
      Bytes32 parent_root,
      Bytes32 state_root,
      BeaconBlockBody body) {
    this(TYPE.get(), slot, proposer_index, parent_root, state_root, body);
  }

  public BeaconBlock(
      BeaconBlockType type,
      UInt64 slot,
      UInt64 proposer_index,
      Bytes32 parent_root,
      Bytes32 state_root,
      BeaconBlockBody body) {
    super(
        type,
        new UInt64View(slot),
        new UInt64View(proposer_index),
        new Bytes32View(parent_root),
        new Bytes32View(state_root),
        body);
  }

  @Deprecated
  public static BeaconBlock fromGenesisState(final BeaconState genesisState) {
    return new BeaconBlock(
        TYPE.get(),
        UInt64.ZERO,
        UInt64.ZERO,
        Bytes32.ZERO,
        genesisState.hashTreeRoot(),
        new BeaconBlockBody());
  }

  public BeaconBlock withStateRoot(Bytes32 stateRoot) {
    return new BeaconBlock(
        getType(), getSlot(), getProposerIndex(), getParentRoot(), stateRoot, getBody());
  }

  @Override
  public BeaconBlockType getType() {
    return (BeaconBlockType) super.getType();
  }

  @Override
  public UInt64 getSlot() {
    return getField0().get();
  }

  @Override
  public UInt64 getProposerIndex() {
    return getField1().get();
  }

  @Override
  public Bytes32 getParentRoot() {
    return getField2().get();
  }

  @Override
  public Bytes32 getStateRoot() {
    return getField3().get();
  }

  public BeaconBlockBody getBody() {
    return getField4();
  }

  @Override
  public Bytes32 getBodyRoot() {
    return getBody().hashTreeRoot();
  }

  @Override
  public Bytes32 getRoot() {
    return hashTreeRoot();
  }

  @Override
  public Optional<BeaconBlock> getBeaconBlock() {
    return Optional.of(this);
  }
<<<<<<< HEAD

  @Override
  public String toString() {
    return MoreObjects.toStringHelper(this)
        .add("root", hashTreeRoot())
        .add("slot", getSlot())
        .add("proposer_index", getProposerIndex())
        .add("parent_root", getParentRoot())
        .add("state_root", getStateRoot())
        .add("body", getBody().hashTreeRoot())
        .toString();
  }
=======
>>>>>>> 0aa17177
}<|MERGE_RESOLUTION|>--- conflicted
+++ resolved
@@ -159,19 +159,4 @@
   public Optional<BeaconBlock> getBeaconBlock() {
     return Optional.of(this);
   }
-<<<<<<< HEAD
-
-  @Override
-  public String toString() {
-    return MoreObjects.toStringHelper(this)
-        .add("root", hashTreeRoot())
-        .add("slot", getSlot())
-        .add("proposer_index", getProposerIndex())
-        .add("parent_root", getParentRoot())
-        .add("state_root", getStateRoot())
-        .add("body", getBody().hashTreeRoot())
-        .toString();
-  }
-=======
->>>>>>> 0aa17177
 }