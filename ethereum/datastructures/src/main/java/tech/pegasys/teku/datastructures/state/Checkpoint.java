--- conflicted
+++ resolved
@@ -71,17 +71,4 @@
   public SlotAndBlockRoot toSlotAndBlockRoot() {
     return new SlotAndBlockRoot(getEpochStartSlot(), getRoot());
   }
-
-  @Override
-<<<<<<< HEAD
-  public String toString() {
-    return MoreObjects.toStringHelper(this)
-        .add("epoch", getEpoch())
-        .add("root", getRoot())
-        .toString();
-=======
-  public Bytes32 hash_tree_root() {
-    return hashTreeRoot();
->>>>>>> 0aa17177
-  }
 }