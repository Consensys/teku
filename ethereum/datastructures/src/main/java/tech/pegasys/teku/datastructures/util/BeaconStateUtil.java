--- conflicted
+++ resolved
@@ -614,86 +614,6 @@
   }
 
   /**
-<<<<<<< HEAD
-=======
-   * Return shuffled indices in a pseudorandom permutation `0...list_size-1` with ``seed`` as
-   * entropy.
-   *
-   * <p>Utilizes 'swap or not' shuffling found in
-   * https://link.springer.com/content/pdf/10.1007%2F978-3-642-32009-5_1.pdf See the 'generalized
-   * domain' algorithm on page 3.
-   *
-   * <p>The result of this should be the same as calling get_permuted_index() for each index in the
-   * list
-   *
-   * @param list_size The size of the list from which the element is taken. Must not exceed 2^31.
-   * @param seed Initial seed value used for randomization.
-   * @return The permuted arrays of indices
-   */
-  public static int[] shuffle(int list_size, Bytes32 seed) {
-
-    if (list_size == 0) {
-      return new int[0];
-    }
-
-    //  In the following, great care is needed around signed and unsigned values.
-    //  Note that the % (modulo) operator in Java behaves differently from the
-    //  modulo operator in python:
-    //    Python -1 % 13 = 12
-    //    Java   -1 % 13 = -1
-
-    //  Using UInt64 doesn't help us as some quantities can legitimately be negative.
-
-    // Note: this should be faster than manually creating the list in a for loop
-    // https://stackoverflow.com/questions/10242380/how-can-i-generate-a-list-or-array-of-sequential-integers-in-java
-    int[] indices = IntStream.rangeClosed(0, list_size - 1).toArray();
-
-    // int[] indices = new int[list_size];
-    // for (int i = 0; i < list_size; i++) {
-    //   indices[i] = i;
-    // }
-
-    byte[] powerOfTwoNumbers = {1, 2, 4, 8, 16, 32, 64, (byte) 128};
-
-    for (int round = 0; round < SHUFFLE_ROUND_COUNT; round++) {
-
-      Bytes roundAsByte = Bytes.of((byte) round);
-
-      Bytes hashBytes = Bytes.EMPTY;
-      for (int i = 0; i < (list_size + 255) / 256; i++) {
-        Bytes iAsBytes4 = uint_to_bytes(i, 4);
-        hashBytes = Bytes.wrap(hashBytes, Hash.sha2_256(Bytes.wrap(seed, roundAsByte, iAsBytes4)));
-      }
-
-      // This needs to be unsigned modulo.
-      int pivot =
-          toIntExact(
-              Long.remainderUnsigned(
-                  bytes_to_int64(Hash.sha2_256(Bytes.wrap(seed, roundAsByte)).slice(0, 8)),
-                  list_size));
-
-      for (int i = 0; i < list_size; i++) {
-
-        int flip = (pivot - indices[i]) % list_size;
-        if (flip < 0) {
-          // Account for flip being negative
-          flip += list_size;
-        }
-
-        int hashPosition = Math.max(indices[i], flip);
-        byte theByte = hashBytes.get(hashPosition / 8);
-        byte theMask = powerOfTwoNumbers[hashPosition % 8];
-        if ((theByte & theMask) != 0) {
-          indices[i] = flip;
-        }
-      }
-    }
-
-    return indices;
-  }
-
-  /**
->>>>>>> 8b2d8fa7
    * Return the beacon proposer index at the current slot.
    *
    * @param state
