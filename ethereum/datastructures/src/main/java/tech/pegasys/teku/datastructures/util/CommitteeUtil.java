--- conflicted
+++ resolved
@@ -242,15 +242,10 @@
    * @param index
    * @return
    */
-<<<<<<< HEAD
-  public static List<Integer> get_beacon_committee(
-      BeaconState state, UnsignedLong slot, UnsignedLong index) {
+  public static List<Integer> get_beacon_committee(BeaconState state, UInt64 slot, UInt64 index) {
     // Make sure state is within range of the slot being queried
     validateStateForCommitteeQuery(state, slot);
 
-=======
-  public static List<Integer> get_beacon_committee(BeaconState state, UInt64 slot, UInt64 index) {
->>>>>>> 8b2d8fa7
     return BeaconStateCache.getTransitionCaches(state)
         .getBeaconCommittee()
         .get(
@@ -276,8 +271,8 @@
             });
   }
 
-  private static void validateStateForCommitteeQuery(BeaconState state, UnsignedLong slot) {
-    final UnsignedLong oldestQueryableSlot = getEarliestQueryableSlotForTargetSlot(slot);
+  private static void validateStateForCommitteeQuery(BeaconState state, UInt64 slot) {
+    final UInt64 oldestQueryableSlot = getEarliestQueryableSlotForTargetSlot(slot);
     checkArgument(
         state.getSlot().compareTo(oldestQueryableSlot) >= 0,
         "Committee information must be derived from a state no older than the previous epoch. State at slot %s is older than cutoff slot %s",
@@ -291,8 +286,8 @@
    * @param slot The slot for which we want to retrieve committee information
    * @return The earliest slot from which we can query committee assignments
    */
-  public static UnsignedLong getEarliestQueryableSlotForTargetSlot(final UnsignedLong slot) {
-    final UnsignedLong epoch = compute_epoch_at_slot(slot);
+  public static UInt64 getEarliestQueryableSlotForTargetSlot(final UInt64 slot) {
+    final UInt64 epoch = compute_epoch_at_slot(slot);
     return getEarliestQueryableSlotForTargetEpoch(epoch);
   }
 
@@ -302,9 +297,8 @@
    * @param epoch The epoch for which we want to retrieve committee information
    * @return The earliest slot from which we can query committee assignments
    */
-  public static UnsignedLong getEarliestQueryableSlotForTargetEpoch(final UnsignedLong epoch) {
-    final UnsignedLong previousEpoch =
-        epoch.compareTo(UnsignedLong.ZERO) > 0 ? epoch.minus(UnsignedLong.ONE) : epoch;
+  public static UInt64 getEarliestQueryableSlotForTargetEpoch(final UInt64 epoch) {
+    final UInt64 previousEpoch = epoch.compareTo(UInt64.ZERO) > 0 ? epoch.minus(UInt64.ONE) : epoch;
     return compute_start_slot_at_epoch(previousEpoch);
   }
 
