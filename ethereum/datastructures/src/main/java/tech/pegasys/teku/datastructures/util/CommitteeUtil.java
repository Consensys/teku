--- conflicted
+++ resolved
@@ -278,11 +278,7 @@
   }
 
   public static boolean isAggregator(final BLSSignature slot_signature, final int modulo) {
-<<<<<<< HEAD
-    return (bytes_to_int64(Hash.sha2_256(slot_signature.toBytes()).slice(0, 8)) % modulo) == 0;
-=======
-    return (bytes_to_int(Hash.sha2_256(slot_signature.toSSZBytes()).slice(0, 8)) % modulo) == 0;
->>>>>>> b3d2e07f
+    return (bytes_to_int64(Hash.sha2_256(slot_signature.toSSZBytes()).slice(0, 8)) % modulo) == 0;
   }
 
   /**
