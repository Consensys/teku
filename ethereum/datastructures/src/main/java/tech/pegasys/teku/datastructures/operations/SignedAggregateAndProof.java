/*
 * Copyright 2020 ConsenSys AG.
 *
 * Licensed under the Apache License, Version 2.0 (the "License"); you may not use this file except in compliance with
 * the License. You may obtain a copy of the License at
 *
 * http://www.apache.org/licenses/LICENSE-2.0
 *
 * Unless required by applicable law or agreed to in writing, software distributed under the License is distributed on
 * an "AS IS" BASIS, WITHOUT WARRANTIES OR CONDITIONS OF ANY KIND, either express or implied. See the License for the
 * specific language governing permissions and limitations under the License.
 */

package tech.pegasys.teku.datastructures.operations;

<<<<<<< HEAD
import com.google.common.base.MoreObjects;
=======
import org.apache.tuweni.bytes.Bytes32;
>>>>>>> 0aa17177
import tech.pegasys.teku.bls.BLSSignature;
import tech.pegasys.teku.ssz.SSZTypes.SSZContainer;
import tech.pegasys.teku.ssz.backing.VectorViewRead;
import tech.pegasys.teku.ssz.backing.containers.Container2;
import tech.pegasys.teku.ssz.backing.containers.ContainerType2;
import tech.pegasys.teku.ssz.backing.tree.TreeNode;
import tech.pegasys.teku.ssz.backing.type.ComplexViewTypes;
import tech.pegasys.teku.ssz.backing.view.BasicViews.ByteView;
import tech.pegasys.teku.ssz.backing.view.ViewUtils;
import tech.pegasys.teku.ssz.sos.SimpleOffsetSerializable;
import tech.pegasys.teku.ssz.sos.SszTypeDescriptor;

public class SignedAggregateAndProof
    extends Container2<SignedAggregateAndProof, AggregateAndProof, VectorViewRead<ByteView>>
    implements SimpleOffsetSerializable, SSZContainer {

  static class SignedAggregateAndProofType
      extends ContainerType2<SignedAggregateAndProof, AggregateAndProof, VectorViewRead<ByteView>> {

    public SignedAggregateAndProofType() {
      super(
          "SignedAggregateAndProof",
          namedType("message", AggregateAndProof.TYPE),
          namedType("signature", ComplexViewTypes.BYTES_96_TYPE));
    }

    @Override
    public SignedAggregateAndProof createFromBackingNode(TreeNode node) {
      return new SignedAggregateAndProof(this, node);
    }
  }

  @SszTypeDescriptor
  public static final SignedAggregateAndProofType TYPE = new SignedAggregateAndProofType();

  private BLSSignature signatureCache;

  private SignedAggregateAndProof(SignedAggregateAndProofType type, TreeNode backingNode) {
    super(type, backingNode);
  }

  public SignedAggregateAndProof(final AggregateAndProof message, final BLSSignature signature) {
    super(TYPE, message, ViewUtils.createVectorFromBytes(signature.toBytesCompressed()));
    signatureCache = signature;
  }

  public AggregateAndProof getMessage() {
    return getField0();
  }

  public BLSSignature getSignature() {
    if (signatureCache == null) {
      signatureCache = BLSSignature.fromBytesCompressed(ViewUtils.getAllBytes(getField1()));
    }
    return signatureCache;
  }

  @Override
<<<<<<< HEAD
  public String toString() {
    return MoreObjects.toStringHelper(this)
        .add("message", getMessage())
        .add("signature", getSignature())
        .toString();
=======
  public Bytes32 hash_tree_root() {
    return hashTreeRoot();
>>>>>>> 0aa17177
  }
}<|MERGE_RESOLUTION|>--- conflicted
+++ resolved
@@ -13,11 +13,7 @@
 
 package tech.pegasys.teku.datastructures.operations;
 
-<<<<<<< HEAD
-import com.google.common.base.MoreObjects;
-=======
 import org.apache.tuweni.bytes.Bytes32;
->>>>>>> 0aa17177
 import tech.pegasys.teku.bls.BLSSignature;
 import tech.pegasys.teku.ssz.SSZTypes.SSZContainer;
 import tech.pegasys.teku.ssz.backing.VectorViewRead;
@@ -74,17 +70,4 @@
     }
     return signatureCache;
   }
-
-  @Override
-<<<<<<< HEAD
-  public String toString() {
-    return MoreObjects.toStringHelper(this)
-        .add("message", getMessage())
-        .add("signature", getSignature())
-        .toString();
-=======
-  public Bytes32 hash_tree_root() {
-    return hashTreeRoot();
->>>>>>> 0aa17177
-  }
 }