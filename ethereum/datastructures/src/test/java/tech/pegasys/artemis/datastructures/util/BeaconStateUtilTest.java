--- conflicted
+++ resolved
@@ -63,13 +63,9 @@
 
   @Test
   void sqrtOfANegativeNumber() {
-<<<<<<< HEAD
-    assertThrows(IllegalArgumentException.class, () -> BeaconStateUtil.integer_squareroot(-1L));
-=======
     assertThrows(
         IllegalArgumentException.class,
         () -> BeaconStateUtil.integer_squareroot(UnsignedLong.valueOf(-1L)));
->>>>>>> 9f188000
   }
 
   // TODO It may make sense to move these tests to a Fork specific test class in the future.
@@ -79,13 +75,8 @@
     // Setup Fork Versions
     // The values of these don't really matter, it just makes sense that
     // previous version is less than current version.
-<<<<<<< HEAD
-    long previousVersion = 0;
-    long currentVersion = previousVersion + 1L;
-=======
     Bytes previousVersion = Bytes.ofUnsignedInt(0);
     Bytes currentVersion = previousVersion.and(Bytes.ofUnsignedInt(1));
->>>>>>> 9f188000
 
     // Setup Epochs
     // It is necessary for this test that givenEpoch is less than forkEpoch.
@@ -103,13 +94,8 @@
     // Setup Fork Versions
     // The values of these don't really matter, it just makes sense that
     // previous version is less than current version.
-<<<<<<< HEAD
-    long previousVersion = 0;
-    long currentVersion = previousVersion + 1L;
-=======
     Bytes previousVersion = Bytes.ofUnsignedInt(0);
     Bytes currentVersion = previousVersion.and(Bytes.ofUnsignedInt(1));
->>>>>>> 9f188000
 
     // Setup Epochs
     // It is necessary for this test that givenEpoch is greater than forkEpoch.
@@ -127,13 +113,8 @@
     // Setup Fork Versions
     // The values of these don't really matter, it just makes sense that
     // previous version is less than current version.
-<<<<<<< HEAD
-    long previousVersion = 0;
-    long currentVersion = previousVersion + 1L;
-=======
     Bytes previousVersion = Bytes.ofUnsignedInt(0);
     Bytes currentVersion = previousVersion.and(Bytes.ofUnsignedInt(1));
->>>>>>> 9f188000
 
     // Setup Epochs
     long givenEpoch = 100L;
@@ -151,12 +132,8 @@
     for (int domain = 0; domain <= 4; ++domain) {
       assertEquals(
           BeaconStateUtil.get_domain(fork, givenEpoch, domain),
-<<<<<<< HEAD
-          (BeaconStateUtil.get_fork_version(fork, givenEpoch) << 32) + domain);
-=======
           UnsignedLong.valueOf(
               (BeaconStateUtil.get_fork_version(fork, givenEpoch).toLong() << 32) + domain));
->>>>>>> 9f188000
     }
   }
 
@@ -165,13 +142,8 @@
     // Setup Fork Versions
     // The values of these don't really matter, it just makes sense that
     // previous version is less than current version.
-<<<<<<< HEAD
-    long previousVersion = 0;
-    long currentVersion = previousVersion + 1L;
-=======
     Bytes previousVersion = Bytes.ofUnsignedInt(0);
     Bytes currentVersion = previousVersion.and(Bytes.ofUnsignedInt(1));
->>>>>>> 9f188000
 
     // Setup Epochs
     long forkEpoch = 100L;
@@ -189,12 +161,8 @@
     for (int domain = 0; domain <= 4; ++domain) {
       assertEquals(
           BeaconStateUtil.get_domain(fork, givenEpoch, domain),
-<<<<<<< HEAD
-          (BeaconStateUtil.get_fork_version(fork, givenEpoch) << 32) + domain);
-=======
           UnsignedLong.valueOf(
               (BeaconStateUtil.get_fork_version(fork, givenEpoch).toLong() << 32) + domain));
->>>>>>> 9f188000
     }
   }
   // *************** END Fork Tests ***************
@@ -208,17 +176,10 @@
     long domain =
         BeaconStateUtil.get_domain(
             new Fork(
-<<<<<<< HEAD
-                Constants.GENESIS_FORK_VERSION,
-                Constants.GENESIS_FORK_VERSION,
-                Constants.GENESIS_EPOCH),
-            Constants.GENESIS_EPOCH,
-=======
                 Bytes.ofUnsignedInt(Constants.GENESIS_FORK_VERSION),
                 Bytes.ofUnsignedInt(Constants.GENESIS_FORK_VERSION),
                 UnsignedLong.valueOf(Constants.GENESIS_EPOCH)),
             UnsignedLong.fromLongBits(Constants.GENESIS_EPOCH),
->>>>>>> 9f188000
             Constants.DOMAIN_DEPOSIT);
 
     assertTrue(
@@ -238,17 +199,10 @@
     long domain =
         BeaconStateUtil.get_domain(
             new Fork(
-<<<<<<< HEAD
-                Constants.GENESIS_FORK_VERSION,
-                Constants.GENESIS_FORK_VERSION,
-                Constants.GENESIS_EPOCH),
-            Constants.GENESIS_EPOCH,
-=======
                 Bytes.ofUnsignedInt(Constants.GENESIS_FORK_VERSION),
                 Bytes.ofUnsignedInt(Constants.GENESIS_FORK_VERSION),
                 UnsignedLong.valueOf(Constants.GENESIS_EPOCH)),
             UnsignedLong.fromLongBits(Constants.GENESIS_EPOCH),
->>>>>>> 9f188000
             Constants.DOMAIN_DEPOSIT);
 
     assertFalse(
@@ -500,17 +454,9 @@
     beaconState.setSlot(randomLong());
     beaconState.setFork(
         new Fork(
-<<<<<<< HEAD
-            Constants.GENESIS_FORK_VERSION,
-            Constants.GENESIS_FORK_VERSION,
-            Constants.GENESIS_EPOCH));
-
-    List<Validator> validatorList = new ArrayList<>(Collections.nCopies(16, randomValidator()));
-=======
             Bytes.ofUnsignedInt(Constants.GENESIS_FORK_VERSION),
             Bytes.ofUnsignedInt(Constants.GENESIS_FORK_VERSION),
             UnsignedLong.valueOf(Constants.GENESIS_EPOCH)));
->>>>>>> 9f188000
 
     List<Long> balanceList = new ArrayList<>(Collections.nCopies(16, randomLong()));
 
