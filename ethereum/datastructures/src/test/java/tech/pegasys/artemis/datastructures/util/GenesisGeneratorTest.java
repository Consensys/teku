/*
 * Copyright 2020 ConsenSys AG.
 *
 * Licensed under the Apache License, Version 2.0 (the "License"); you may not use this file except in compliance with
 * the License. You may obtain a copy of the License at
 *
 * http://www.apache.org/licenses/LICENSE-2.0
 *
 * Unless required by applicable law or agreed to in writing, software distributed under the License is distributed on
 * an "AS IS" BASIS, WITHOUT WARRANTIES OR CONDITIONS OF ANY KIND, either express or implied. See the License for the
 * specific language governing permissions and limitations under the License.
 */

package tech.pegasys.artemis.datastructures.util;

import static java.util.stream.Collectors.toList;
import static org.assertj.core.api.Assertions.assertThat;
import static tech.pegasys.artemis.datastructures.util.ValidatorsUtil.get_active_validator_indices;
import static tech.pegasys.artemis.datastructures.util.ValidatorsUtil.is_active_validator;

import com.google.common.primitives.UnsignedLong;
import java.util.ArrayList;
import java.util.Collections;
import java.util.List;
import java.util.Optional;
import java.util.function.Predicate;
import java.util.stream.IntStream;
import org.apache.tuweni.bytes.Bytes32;
import org.junit.jupiter.api.Test;
import tech.pegasys.artemis.datastructures.operations.Deposit;
import tech.pegasys.artemis.datastructures.operations.DepositData;
import tech.pegasys.artemis.datastructures.operations.DepositWithIndex;
import tech.pegasys.artemis.datastructures.state.BeaconState;
import tech.pegasys.artemis.datastructures.state.BeaconStateCache;
import tech.pegasys.artemis.datastructures.state.MutableBeaconState;
import tech.pegasys.artemis.datastructures.state.TransitionCaches;
import tech.pegasys.artemis.datastructures.state.Validator;
import tech.pegasys.artemis.util.bls.BLSKeyGenerator;
import tech.pegasys.artemis.util.bls.BLSKeyPair;
import tech.pegasys.artemis.util.bls.BLSSignature;
import tech.pegasys.artemis.util.config.Constants;

// Note that genesis generation is also covered by the initialization acceptance test
class GenesisGeneratorTest {

  private static final List<BLSKeyPair> VALIDATOR_KEYS = BLSKeyGenerator.generateKeyPairs(16);
  private static final List<DepositData> INITIAL_DEPOSIT_DATA =
      new MockStartDepositGenerator(new DepositGenerator(true)).createDeposits(VALIDATOR_KEYS);
  private static final List<Deposit> INITIAL_DEPOSITS =
      IntStream.range(0, INITIAL_DEPOSIT_DATA.size())
          .mapToObj(
              index -> {
                final DepositData data = INITIAL_DEPOSIT_DATA.get(index);
                return new DepositWithIndex(data, UnsignedLong.valueOf(index));
              })
          .collect(toList());
  public static final UnsignedLong GENESIS_EPOCH = UnsignedLong.valueOf(Constants.GENESIS_EPOCH);

  private int seed = 2489232;
  private final GenesisGenerator genesisGenerator = new GenesisGenerator();

  @Test
  public void shouldGenerateSameGenesisAsSpecMethodForSingleDeposit() {
    final Bytes32 eth1BlockHash1 = DataStructureUtil.randomBytes32(seed++);
    final Bytes32 eth1BlockHash2 = DataStructureUtil.randomBytes32(seed++);

    final UnsignedLong genesisTime = UnsignedLong.valueOf(982928293223232L);

    final BeaconState expectedState =
        BeaconStateUtil.initialize_beacon_state_from_eth1(
            eth1BlockHash2, genesisTime, INITIAL_DEPOSITS);

    genesisGenerator.updateCandidateState(
        eth1BlockHash1, genesisTime.minus(UnsignedLong.ONE), INITIAL_DEPOSITS.subList(0, 8));

    genesisGenerator.updateCandidateState(
        eth1BlockHash2, genesisTime, INITIAL_DEPOSITS.subList(8, INITIAL_DEPOSITS.size()));

    final BeaconState actualState = genesisGenerator.getGenesisState();
    assertThat(actualState).isEqualTo(expectedState);
    assertThat(get_active_validator_indices(expectedState, GENESIS_EPOCH))
        .hasSize(VALIDATOR_KEYS.size());
  }

  @Test
  public void shouldIncrementallyAddValidators() {
    for (int i = 0; i < INITIAL_DEPOSITS.size(); i++) {
      genesisGenerator.updateCandidateState(
          Bytes32.ZERO, UnsignedLong.ZERO, Collections.singletonList(INITIAL_DEPOSITS.get(i)));

      final BeaconState state = genesisGenerator.getGenesisState();
      assertThat(get_active_validator_indices(state, GENESIS_EPOCH)).hasSize(i + 1);
    }
  }

  @Test
  public void shouldNotCacheActiveValidators() {
    // get_active_validator_indices caches the results based on the epoch. Since we keep adding
    // validators to the genesis epoch we must ensure they aren't cached.
    final Predicate<BeaconState> validityCriteria =
        candidate -> get_active_validator_indices(candidate, GENESIS_EPOCH).size() == 2;

    genesisGenerator.updateCandidateState(
        Bytes32.ZERO, UnsignedLong.ZERO, Collections.singletonList(INITIAL_DEPOSITS.get(0)));
    assertThat(genesisGenerator.getGenesisStateIfValid(validityCriteria)).isEmpty();

    // Now we should have two validators, not the 1 that would have been cached before.
    genesisGenerator.updateCandidateState(
        Bytes32.ZERO, UnsignedLong.ZERO, Collections.singletonList(INITIAL_DEPOSITS.get(1)));
    final Optional<MutableBeaconState> state =
        genesisGenerator.getGenesisStateIfValid(validityCriteria);
    assertThat(state).isNotEmpty();

    // And caching should be enabled on the final generated state.
    assertThat(BeaconStateCache.getTransitionCaches(state.get()))
        .isNotSameAs(TransitionCaches.getNoOp());
  }

  @Test
  public void shouldIgnoreInvalidDeposits() {
    List<Deposit> deposits = new ArrayList<>(INITIAL_DEPOSITS);
    // Add an invalid deposit at the start with the same key as a later, valid deposit
    final int expectedIndex = 3;
    final DepositData validData = deposits.get(expectedIndex).getData();
    final DepositData invalidData =
        new DepositData(
            validData.getPubkey(),
            validData.getWithdrawal_credentials(),
            validData.getAmount(),
            BLSSignature.empty());
    deposits.add(0, new Deposit(invalidData));

<<<<<<< HEAD
    genesisGenerator.updateCandidateState(Bytes32.ZERO, UnsignedLong.ZERO, deposits);
    final BeaconStateWithCache state = genesisGenerator.getGenesisState();
=======
    genesisGenerator.addDepositsFromBlock(Bytes32.ZERO, UnsignedLong.ZERO, deposits);
    final BeaconState state = genesisGenerator.getGenesisState();
>>>>>>> 56c49124
    // All deposits were processed
    assertThat(state.getEth1_deposit_index()).isEqualTo(UnsignedLong.valueOf(deposits.size()));
    // But one didn't result in a new validator
    assertThat(state.getValidators()).hasSize(deposits.size() - 1);
    // And the validator with an invalid deposit should wind up at index 3, not 0 because their
    // first deposit was completely ignored
    final Validator validator = state.getValidators().get(expectedIndex);
    assertThat(validator.getPubkey()).isEqualTo(validData.getPubkey());
    assertThat(is_active_validator(validator, GENESIS_EPOCH)).isTrue();
  }

  @Test
  public void shouldReturnEmptyWhenValidityCriteriaAreNotMet() {
    assertThat(genesisGenerator.getGenesisStateIfValid(state -> false)).isEmpty();
  }

  @Test
  public void shouldReturnStateWhenValidityCriteriaAreMet() {
    assertThat(genesisGenerator.getGenesisStateIfValid(state -> true)).isNotEmpty();
  }
}<|MERGE_RESOLUTION|>--- conflicted
+++ resolved
@@ -130,13 +130,8 @@
             BLSSignature.empty());
     deposits.add(0, new Deposit(invalidData));
 
-<<<<<<< HEAD
     genesisGenerator.updateCandidateState(Bytes32.ZERO, UnsignedLong.ZERO, deposits);
-    final BeaconStateWithCache state = genesisGenerator.getGenesisState();
-=======
-    genesisGenerator.addDepositsFromBlock(Bytes32.ZERO, UnsignedLong.ZERO, deposits);
     final BeaconState state = genesisGenerator.getGenesisState();
->>>>>>> 56c49124
     // All deposits were processed
     assertThat(state.getEth1_deposit_index()).isEqualTo(UnsignedLong.valueOf(deposits.size()));
     // But one didn't result in a new validator
