/*
 * Copyright 2019 ConsenSys AG.
 *
 * Licensed under the Apache License, Version 2.0 (the "License"); you may not use this file except in compliance with
 * the License. You may obtain a copy of the License at
 *
 * http://www.apache.org/licenses/LICENSE-2.0
 *
 * Unless required by applicable law or agreed to in writing, software distributed under the License is distributed on
 * an "AS IS" BASIS, WITHOUT WARRANTIES OR CONDITIONS OF ANY KIND, either express or implied. See the License for the
 * specific language governing permissions and limitations under the License.
 */

package tech.pegasys.teku.datastructures.util;

import static org.assertj.core.api.Assertions.assertThat;
import static org.junit.jupiter.api.Assertions.assertEquals;
import static org.junit.jupiter.api.Assertions.assertFalse;
import static org.junit.jupiter.api.Assertions.assertThrows;
import static org.junit.jupiter.api.Assertions.assertTrue;
import static tech.pegasys.teku.datastructures.util.BeaconStateUtil.compute_signing_root;
import static tech.pegasys.teku.datastructures.util.BeaconStateUtil.initialize_beacon_state_from_eth1;

import com.google.common.primitives.UnsignedLong;
import java.util.ArrayList;
import java.util.Arrays;
import java.util.Collections;
import java.util.List;
import org.apache.tuweni.bytes.Bytes;
import org.apache.tuweni.bytes.Bytes32;
import org.apache.tuweni.junit.BouncyCastleExtension;
import org.junit.jupiter.api.Test;
import org.junit.jupiter.api.extension.ExtendWith;
import tech.pegasys.teku.bls.BLS;
import tech.pegasys.teku.bls.BLSPublicKey;
import tech.pegasys.teku.bls.BLSSignature;
import tech.pegasys.teku.datastructures.operations.Deposit;
import tech.pegasys.teku.datastructures.operations.DepositData;
import tech.pegasys.teku.datastructures.operations.DepositMessage;
import tech.pegasys.teku.datastructures.operations.DepositWithIndex;
import tech.pegasys.teku.datastructures.state.BeaconState;
import tech.pegasys.teku.datastructures.state.Committee;
import tech.pegasys.teku.datastructures.state.Fork;
import tech.pegasys.teku.datastructures.state.Validator;
import tech.pegasys.teku.ssz.SSZTypes.SSZList;
import tech.pegasys.teku.util.config.Constants;

@ExtendWith(BouncyCastleExtension.class)
class BeaconStateUtilTest {
  private final DataStructureUtil dataStructureUtil = new DataStructureUtil();

  @Test
  void minReturnsMin() {
    UnsignedLong actual = BeaconStateUtil.min(UnsignedLong.valueOf(13L), UnsignedLong.valueOf(12L));
    UnsignedLong expected = UnsignedLong.valueOf(12L);
    assertEquals(expected, actual);
  }

  @Test
  void minReturnsMinWhenEqual() {
    UnsignedLong actual = BeaconStateUtil.min(UnsignedLong.valueOf(12L), UnsignedLong.valueOf(12L));
    UnsignedLong expected = UnsignedLong.valueOf(12L);
    assertEquals(expected, actual);
  }

  @Test
  void maxReturnsMax() {
    UnsignedLong actual = BeaconStateUtil.max(UnsignedLong.valueOf(13L), UnsignedLong.valueOf(12L));
    UnsignedLong expected = UnsignedLong.valueOf(13L);
    assertEquals(expected, actual);
  }

  @Test
  void maxReturnsMaxWhenEqual() {
    UnsignedLong actual = BeaconStateUtil.max(UnsignedLong.valueOf(13L), UnsignedLong.valueOf(13L));
    UnsignedLong expected = UnsignedLong.valueOf(13L);
    assertEquals(expected, actual);
  }

  @Test
  void sqrtOfSquareNumber() {
    UnsignedLong actual = BeaconStateUtil.integer_squareroot(UnsignedLong.valueOf(3481L));
    UnsignedLong expected = UnsignedLong.valueOf(59L);
    assertEquals(expected, actual);
  }

  @Test
  void sqrtOfANonSquareNumber() {
    UnsignedLong actual = BeaconStateUtil.integer_squareroot(UnsignedLong.valueOf(27L));
    UnsignedLong expected = UnsignedLong.valueOf(5L);
    assertEquals(expected, actual);
  }

  @Test
  void sqrtOfANegativeNumber() {
    assertThrows(
        IllegalArgumentException.class,
        () -> BeaconStateUtil.integer_squareroot(UnsignedLong.valueOf(-1L)));
  }

  @Test
  void validateProofOfPossessionReturnsTrueIfTheBLSSignatureIsValidForGivenDepositInputData() {
    Deposit deposit = dataStructureUtil.newDeposits(1).get(0);
    BLSPublicKey pubkey = deposit.getData().getPubkey();
    DepositData depositData = deposit.getData();
    DepositMessage depositMessage =
        new DepositMessage(
            depositData.getPubkey(),
            depositData.getWithdrawal_credentials(),
            depositData.getAmount());
    Bytes domain =
        BeaconStateUtil.get_domain(
            createBeaconState(),
            Constants.DOMAIN_DEPOSIT,
            UnsignedLong.fromLongBits(Constants.GENESIS_EPOCH));
    Bytes signing_root = compute_signing_root(depositMessage, domain);

    assertTrue(BLS.verify(pubkey, signing_root, depositData.getSignature()));
  }

  @Test
  void validateProofOfPossessionReturnsFalseIfTheBLSSignatureIsNotValidForGivenDepositInputData() {
    Deposit deposit = dataStructureUtil.newDeposits(1).get(0);
    BLSPublicKey pubkey = BLSPublicKey.random(42);
    DepositData depositData = deposit.getData();
    DepositMessage depositMessage =
        new DepositMessage(
            depositData.getPubkey(),
            depositData.getWithdrawal_credentials(),
            depositData.getAmount());
    Bytes domain =
        BeaconStateUtil.get_domain(
            createBeaconState(),
            Constants.DOMAIN_DEPOSIT,
            UnsignedLong.fromLongBits(Constants.GENESIS_EPOCH));
    Bytes signing_root = compute_signing_root(depositMessage, domain);

    assertFalse(BLS.verify(pubkey, signing_root, depositData.getSignature()));
  }

  @Test
  void getTotalBalanceAddsAndReturnsEffectiveTotalBalancesCorrectly() {
    // Data Setup
    BeaconState state = createBeaconState();
    Committee committee = new Committee(UnsignedLong.ONE, Arrays.asList(0, 1, 2));

    // Calculate Expected Results
    UnsignedLong expectedBalance = UnsignedLong.ZERO;
    for (UnsignedLong balance : state.getBalances()) {
      if (balance.compareTo(UnsignedLong.valueOf(Constants.MAX_EFFECTIVE_BALANCE)) < 0) {
        expectedBalance = expectedBalance.plus(balance);
      } else {
        expectedBalance =
            expectedBalance.plus(UnsignedLong.valueOf(Constants.MAX_EFFECTIVE_BALANCE));
      }
    }

    UnsignedLong totalBalance = BeaconStateUtil.get_total_balance(state, committee.getCommittee());
    assertEquals(expectedBalance, totalBalance);
  }

  @Test
  void succeedsWhenGetPreviousSlotReturnsGenesisSlot1() {
    BeaconState beaconState =
        createBeaconState()
            .updated(state -> state.setSlot(UnsignedLong.valueOf(Constants.GENESIS_SLOT)));
    assertEquals(
        UnsignedLong.valueOf(Constants.GENESIS_EPOCH),
        BeaconStateUtil.get_previous_epoch(beaconState));
  }

  @Test
  void succeedsWhenGetPreviousSlotReturnsGenesisSlot2() {
    BeaconState beaconState =
        createBeaconState()
            .updated(
                state ->
                    state.setSlot(
                        UnsignedLong.valueOf(Constants.GENESIS_SLOT + Constants.SLOTS_PER_EPOCH)));
    assertEquals(
        UnsignedLong.valueOf(Constants.GENESIS_EPOCH),
        BeaconStateUtil.get_previous_epoch(beaconState));
  }

  @Test
  void succeedsWhenGetPreviousSlotReturnsGenesisSlotPlusOne() {
    BeaconState beaconState =
        createBeaconState()
            .updated(
                state ->
                    state.setSlot(
                        UnsignedLong.valueOf(
                            Constants.GENESIS_SLOT + 2 * Constants.SLOTS_PER_EPOCH)));
    assertEquals(
        UnsignedLong.valueOf(Constants.GENESIS_EPOCH + 1),
        BeaconStateUtil.get_previous_epoch(beaconState));
  }

  @Test
  void succeedsWhenGetNextEpochReturnsTheEpochPlusOne() {
    BeaconState beaconState =
        createBeaconState()
            .updated(state -> state.setSlot(UnsignedLong.valueOf(Constants.GENESIS_SLOT)));
    assertEquals(
        UnsignedLong.valueOf(Constants.GENESIS_EPOCH + 1),
        BeaconStateUtil.get_next_epoch(beaconState));
  }

  @Test
  void intToBytes() {
    long value = 0x0123456789abcdefL;
    assertEquals(Bytes.EMPTY, BeaconStateUtil.int_to_bytes(value, 0));
    assertEquals(Bytes.fromHexString("0xef"), BeaconStateUtil.int_to_bytes(value, 1));
    assertEquals(Bytes.fromHexString("0xefcd"), BeaconStateUtil.int_to_bytes(value, 2));
    assertEquals(Bytes.fromHexString("0xefcdab89"), BeaconStateUtil.int_to_bytes(value, 4));
    assertEquals(Bytes.fromHexString("0xefcdab8967452301"), BeaconStateUtil.int_to_bytes(value, 8));
    assertEquals(
        Bytes.fromHexString("0xefcdab89674523010000000000000000"),
        BeaconStateUtil.int_to_bytes(value, 16));
    assertEquals(
        Bytes.fromHexString("0xefcdab8967452301000000000000000000000000000000000000000000000000"),
        BeaconStateUtil.int_to_bytes(value, 32));
  }

  @Test
  void intToBytes32Long() {
    assertEquals(
        Bytes32.fromHexString("0x0000000000000000000000000000000000000000000000000000000000000000"),
        BeaconStateUtil.int_to_bytes32(0L));
    assertEquals(
        Bytes32.fromHexString("0x0100000000000000000000000000000000000000000000000000000000000000"),
        BeaconStateUtil.int_to_bytes32(1L));
    assertEquals(
        Bytes32.fromHexString("0xffffffffffffffff000000000000000000000000000000000000000000000000"),
        BeaconStateUtil.int_to_bytes32(-1L));
    assertEquals(
        Bytes32.fromHexString("0xefcdab8967452301000000000000000000000000000000000000000000000000"),
        BeaconStateUtil.int_to_bytes32(0x0123456789abcdefL));
  }

  @Test
  void intToBytes32UnsignedLong() {
    assertEquals(
        Bytes32.fromHexString("0x0000000000000000000000000000000000000000000000000000000000000000"),
        BeaconStateUtil.int_to_bytes32(UnsignedLong.ZERO));
    assertEquals(
        Bytes32.fromHexString("0x0100000000000000000000000000000000000000000000000000000000000000"),
        BeaconStateUtil.int_to_bytes32(UnsignedLong.ONE));
    assertEquals(
        Bytes32.fromHexString("0xffffffffffffffff000000000000000000000000000000000000000000000000"),
        BeaconStateUtil.int_to_bytes32(UnsignedLong.MAX_VALUE));
    assertEquals(
        Bytes32.fromHexString("0xefcdab8967452301000000000000000000000000000000000000000000000000"),
        BeaconStateUtil.int_to_bytes32(UnsignedLong.valueOf(0x0123456789abcdefL)));
  }

  @Test
  void bytesToInt() {
    assertEquals(0L, BeaconStateUtil.bytes_to_int(Bytes.fromHexString("0x00")));
    assertEquals(1L, BeaconStateUtil.bytes_to_int(Bytes.fromHexString("0x01")));
    assertEquals(1L, BeaconStateUtil.bytes_to_int(Bytes.fromHexString("0x0100000000000000")));
    assertEquals(
        0x123456789abcdef0L,
        BeaconStateUtil.bytes_to_int(Bytes.fromHexString("0xf0debc9a78563412")));
  }

<<<<<<< HEAD
=======
  @Test
  void isPowerOfTwo() {
    // TODO (#2406): Only works with values that fit into an int, need to find out if that matters
    // Not powers of two:
    assertThat(is_power_of_two(UnsignedLong.ZERO)).isEqualTo(false);
    assertThat(is_power_of_two(UnsignedLong.valueOf(42L))).isEqualTo(false);
    //    assertThat(is_power_of_two(UnsignedLong.valueOf(Long.MAX_VALUE))).isEqualTo(false);
    // Powers of two:
    assertThat(is_power_of_two(UnsignedLong.ONE)).isEqualTo(true);
    assertThat(is_power_of_two(UnsignedLong.ONE.plus(UnsignedLong.ONE))).isEqualTo(true);
    assertThat(is_power_of_two(UnsignedLong.valueOf(0x040000L))).isEqualTo(true);
    //    assertThat(is_power_of_two(UnsignedLong.valueOf(0x0100000000L))).isEqualTo(true);
    //
    // assertThat(is_power_of_two(UnsignedLong.fromLongBits(0x8000000000000000L))).isEqualTo(true);
  }

>>>>>>> 0ceb6738
  private BeaconState createBeaconState() {
    return createBeaconState(false, null, null);
  }

  private BeaconState createBeaconState(
      boolean addToList, UnsignedLong amount, Validator knownValidator) {
    return BeaconState.createEmpty()
        .updated(
            beaconState -> {
              beaconState.setSlot(dataStructureUtil.randomUnsignedLong());
              beaconState.setFork(
                  new Fork(
                      Constants.GENESIS_FORK_VERSION,
                      Constants.GENESIS_FORK_VERSION,
                      UnsignedLong.valueOf(Constants.GENESIS_EPOCH)));

              List<Validator> validatorList =
                  new ArrayList<>(
                      Arrays.asList(
                          dataStructureUtil.randomValidator(),
                          dataStructureUtil.randomValidator(),
                          dataStructureUtil.randomValidator()));
              List<UnsignedLong> balanceList =
                  new ArrayList<>(
                      Collections.nCopies(
                          3, UnsignedLong.valueOf(Constants.MAX_EFFECTIVE_BALANCE)));

              if (addToList) {
                validatorList.add(knownValidator);
                balanceList.add(amount);
              }

              beaconState
                  .getValidators()
                  .addAll(
                      SSZList.createMutable(
                          validatorList, Constants.VALIDATOR_REGISTRY_LIMIT, Validator.class));
              beaconState
                  .getBalances()
                  .addAll(
                      SSZList.createMutable(
                          balanceList, Constants.VALIDATOR_REGISTRY_LIMIT, UnsignedLong.class));
            });
  }

  // *************** START Shuffling Tests ***************

  // The following are just sanity checks. The real testing is against the official test vectors,
  // elsewhere.

  @Test
  void succeedsWhenGetPermutedIndexReturnsAPermutation() {
    Bytes32 seed = Bytes32.random();
    int listSize = 1000;
    boolean[] done = new boolean[listSize]; // Initialized to false
    for (int i = 0; i < listSize; i++) {
      int idx = CommitteeUtil.compute_shuffled_index(i, listSize, seed);
      assertFalse(done[idx]);
      done[idx] = true;
    }
  }

  @Test
  void succeedsWhenGetPermutedIndexAndShuffleGiveTheSameResults() {
    Bytes32 seed = Bytes32.leftPad(Bytes.ofUnsignedInt(100));
    int listSize = 100;
    int[] shuffling = BeaconStateUtil.shuffle(listSize, seed);
    for (int i = 0; i < listSize; i++) {
      int idx = CommitteeUtil.compute_shuffled_index(i, listSize, seed);
      assertEquals(shuffling[i], idx);
    }
  }

  // *************** END Shuffling Tests *****************

  @Test
  void processDepositsShouldIgnoreInvalidSignedDeposits() {
    ArrayList<DepositWithIndex> deposits = dataStructureUtil.randomDeposits(3);
    deposits.get(1).getData().setSignature(BLSSignature.empty());
    BeaconState state =
        initialize_beacon_state_from_eth1(Bytes32.ZERO, UnsignedLong.ZERO, deposits);
    assertEquals(2, state.getValidators().size());
    assertEquals(deposits.get(0).getData().getPubkey(), state.getValidators().get(0).getPubkey());
    assertEquals(deposits.get(2).getData().getPubkey(), state.getValidators().get(1).getPubkey());
  }

  @Test
  void ensureVerifyDepositDefaultsToTrue() {
    assertThat(BeaconStateUtil.BLS_VERIFY_DEPOSIT).isTrue();
  }
}<|MERGE_RESOLUTION|>--- conflicted
+++ resolved
@@ -264,25 +264,6 @@
         BeaconStateUtil.bytes_to_int(Bytes.fromHexString("0xf0debc9a78563412")));
   }
 
-<<<<<<< HEAD
-=======
-  @Test
-  void isPowerOfTwo() {
-    // TODO (#2406): Only works with values that fit into an int, need to find out if that matters
-    // Not powers of two:
-    assertThat(is_power_of_two(UnsignedLong.ZERO)).isEqualTo(false);
-    assertThat(is_power_of_two(UnsignedLong.valueOf(42L))).isEqualTo(false);
-    //    assertThat(is_power_of_two(UnsignedLong.valueOf(Long.MAX_VALUE))).isEqualTo(false);
-    // Powers of two:
-    assertThat(is_power_of_two(UnsignedLong.ONE)).isEqualTo(true);
-    assertThat(is_power_of_two(UnsignedLong.ONE.plus(UnsignedLong.ONE))).isEqualTo(true);
-    assertThat(is_power_of_two(UnsignedLong.valueOf(0x040000L))).isEqualTo(true);
-    //    assertThat(is_power_of_two(UnsignedLong.valueOf(0x0100000000L))).isEqualTo(true);
-    //
-    // assertThat(is_power_of_two(UnsignedLong.fromLongBits(0x8000000000000000L))).isEqualTo(true);
-  }
-
->>>>>>> 0ceb6738
   private BeaconState createBeaconState() {
     return createBeaconState(false, null, null);
   }
