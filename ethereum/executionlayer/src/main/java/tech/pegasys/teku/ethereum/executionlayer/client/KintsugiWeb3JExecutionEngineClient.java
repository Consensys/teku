--- conflicted
+++ resolved
@@ -71,13 +71,8 @@
         new Request<>(
             "engine_executePayloadV1",
             Collections.singletonList(
-<<<<<<< HEAD
-                KilnV1ExecutionPayloadV1.fromExecutionPayloadV1(executionPayload)),
+                KintsugiExecutionPayloadV1.fromExecutionPayloadV1(executionPayload)),
             getWeb3JClient().getWeb3jService(),
-=======
-                KintsugiExecutionPayloadV1.fromExecutionPayloadV1(executionPayload)),
-            eeWeb3jService,
->>>>>>> dfb8f82d
             NewPayloadWeb3jResponse.class);
     return getWeb3JClient().doRequest(web3jRequest);
   }
@@ -88,7 +83,7 @@
         new Request<>(
             "engine_getPayloadV1",
             Collections.singletonList(payloadId.toHexString()),
-            eeWeb3jService,
+            getWeb3JClient().getWeb3jService(),
             KilnV1GetPayloadWeb3jResponse.class);
     return doRequest(web3jRequest).thenApply(this::fromKilnV1GetPayloadResponse);
   }
@@ -115,9 +110,7 @@
                     .orElse(null)),
             getWeb3JClient().getWeb3jService(),
             KintsugiForkChoiceUpdatedWeb3jResponse.class);
-    return getWeb3JClient()
-        .doRequest(web3jRequest)
-        .thenApply(this::fromKintsugiForkChoiceUpdatedResultResponse);
+    return getWeb3JClient().doRequest(web3jRequest).thenApply(this::fromKintsugiForkChoiceUpdatedResultResponse);
   }
 
   private Response<ForkChoiceUpdatedResult> fromKintsugiForkChoiceUpdatedResultResponse(
