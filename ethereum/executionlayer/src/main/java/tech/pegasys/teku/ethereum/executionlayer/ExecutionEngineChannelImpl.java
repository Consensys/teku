--- conflicted
+++ resolved
@@ -49,7 +49,6 @@
 import tech.pegasys.teku.spec.schemas.SchemaDefinitionsBellatrix;
 
 public class ExecutionEngineChannelImpl implements ExecutionEngineChannel {
-
   private static final Logger LOG = LogManager.getLogger();
 
   private final ExecutionEngineClient executionEngineClient;
@@ -78,20 +77,14 @@
     LOG.info("Execution Engine version: {}", version);
     final JwtSecretKeyLoader keyLoader = new JwtSecretKeyLoader(jwtSecretFile, beaconDataDirectory);
     switch (version) {
-<<<<<<< HEAD
-      case KILN:
+      case KILNV2:
         return new Web3JExecutionEngineClient(
-            eeEndpoint, timeProvider, new JwtConfig(keyLoader.getSecretKey()));
-=======
-      case KILNV2:
-        return new Web3JExecutionEngineClient(eeEndpoint, timeProvider);
+            eeEndpoint, timeProvider, Optional.of(new JwtConfig(keyLoader.getSecretKey())));
       case KILN:
         return new KilnV1Web3JExecutionEngineClient(eeEndpoint, timeProvider);
->>>>>>> 5b5e773f
       case KINTSUGI:
       default:
-        return new KintsugiWeb3JExecutionEngineClient(
-            eeEndpoint, timeProvider, new JwtConfig(keyLoader.getSecretKey()));
+        return new KintsugiWeb3JExecutionEngineClient(eeEndpoint, timeProvider);
     }
   }
 
