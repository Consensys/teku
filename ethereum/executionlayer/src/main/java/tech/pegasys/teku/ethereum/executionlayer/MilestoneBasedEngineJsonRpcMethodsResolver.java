--- conflicted
+++ resolved
@@ -72,12 +72,8 @@
                 case CAPELLA -> methodsByMilestone.put(milestone, capellaSupportedMethods());
                 case DENEB -> methodsByMilestone.put(milestone, denebSupportedMethods());
                 case ELECTRA -> methodsByMilestone.put(milestone, electraSupportedMethods());
-<<<<<<< HEAD
-                case FULU -> methodsByMilestone.put(milestone, fuluSupportedMethods());
+                case FULU, GLOAS -> methodsByMilestone.put(milestone, fuluSupportedMethods());
                 case EIP7805 -> methodsByMilestone.put(milestone, eip7805SupportedMethods());
-=======
-                case FULU, GLOAS -> methodsByMilestone.put(milestone, fuluSupportedMethods());
->>>>>>> 9d873b1c
               }
             });
   }
