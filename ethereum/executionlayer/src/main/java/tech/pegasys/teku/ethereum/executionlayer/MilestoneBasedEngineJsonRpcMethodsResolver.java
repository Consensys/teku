/*
 * Copyright Consensys Software Inc., 2025
 *
 * Licensed under the Apache License, Version 2.0 (the "License"); you may not use this file except in compliance with
 * the License. You may obtain a copy of the License at
 *
 * http://www.apache.org/licenses/LICENSE-2.0
 *
 * Unless required by applicable law or agreed to in writing, software distributed under the License is distributed on
 * an "AS IS" BASIS, WITHOUT WARRANTIES OR CONDITIONS OF ANY KIND, either express or implied. See the License for the
 * specific language governing permissions and limitations under the License.
 */

package tech.pegasys.teku.ethereum.executionlayer;

import static tech.pegasys.teku.ethereum.executionclient.methods.EngineApiMethod.ENGINE_FORK_CHOICE_UPDATED;
import static tech.pegasys.teku.ethereum.executionclient.methods.EngineApiMethod.ENGINE_GET_PAYLOAD;
import static tech.pegasys.teku.ethereum.executionclient.methods.EngineApiMethod.ENGINE_NEW_PAYLOAD;

import java.util.Collections;
import java.util.EnumMap;
import java.util.HashMap;
import java.util.Map;
import java.util.Set;
import java.util.function.Supplier;
import java.util.stream.Collectors;
import tech.pegasys.teku.ethereum.executionclient.ExecutionEngineClient;
import tech.pegasys.teku.ethereum.executionclient.methods.EngineApiMethod;
import tech.pegasys.teku.ethereum.executionclient.methods.EngineForkChoiceUpdatedV1;
import tech.pegasys.teku.ethereum.executionclient.methods.EngineForkChoiceUpdatedV2;
import tech.pegasys.teku.ethereum.executionclient.methods.EngineForkChoiceUpdatedV3;
import tech.pegasys.teku.ethereum.executionclient.methods.EngineGetPayloadV1;
import tech.pegasys.teku.ethereum.executionclient.methods.EngineGetPayloadV2;
import tech.pegasys.teku.ethereum.executionclient.methods.EngineGetPayloadV3;
import tech.pegasys.teku.ethereum.executionclient.methods.EngineGetPayloadV4;
import tech.pegasys.teku.ethereum.executionclient.methods.EngineGetPayloadV5;
import tech.pegasys.teku.ethereum.executionclient.methods.EngineJsonRpcMethod;
import tech.pegasys.teku.ethereum.executionclient.methods.EngineNewPayloadV1;
import tech.pegasys.teku.ethereum.executionclient.methods.EngineNewPayloadV2;
import tech.pegasys.teku.ethereum.executionclient.methods.EngineNewPayloadV3;
import tech.pegasys.teku.ethereum.executionclient.methods.EngineNewPayloadV4;
import tech.pegasys.teku.spec.Spec;
import tech.pegasys.teku.spec.SpecMilestone;
import tech.pegasys.teku.spec.datastructures.util.ForkAndSpecMilestone;

public class MilestoneBasedEngineJsonRpcMethodsResolver implements EngineJsonRpcMethodsResolver {

  private final EnumMap<SpecMilestone, Map<EngineApiMethod, EngineJsonRpcMethod<?>>>
      methodsByMilestone = new EnumMap<>(SpecMilestone.class);

  private final Spec spec;
  private final ExecutionEngineClient executionEngineClient;

  public MilestoneBasedEngineJsonRpcMethodsResolver(
      final Spec spec, final ExecutionEngineClient executionEngineClient) {
    this.spec = spec;
    this.executionEngineClient = executionEngineClient;

    // Milestone specific methods
    spec.getEnabledMilestones().stream()
        .map(ForkAndSpecMilestone::getSpecMilestone)
        .forEach(
            milestone -> {
              switch (milestone) {
                case PHASE0:
                case ALTAIR:
                  break;
                case BELLATRIX:
                  methodsByMilestone.put(milestone, bellatrixSupportedMethods());
                  break;
                case CAPELLA:
                  methodsByMilestone.put(milestone, capellaSupportedMethods());
                  break;
                case DENEB:
                  methodsByMilestone.put(milestone, denebSupportedMethods());
                  break;
                case ELECTRA:
                  methodsByMilestone.put(milestone, electraSupportedMethods());
                  break;
                case FULU:
                  methodsByMilestone.put(milestone, fuluSupportedMethods());
                  break;
              }
            });
  }

  private Map<EngineApiMethod, EngineJsonRpcMethod<?>> bellatrixSupportedMethods() {
    final Map<EngineApiMethod, EngineJsonRpcMethod<?>> methods = new HashMap<>();

    methods.put(ENGINE_NEW_PAYLOAD, new EngineNewPayloadV1(executionEngineClient));
    methods.put(ENGINE_GET_PAYLOAD, new EngineGetPayloadV1(executionEngineClient, spec));
    methods.put(ENGINE_FORK_CHOICE_UPDATED, new EngineForkChoiceUpdatedV1(executionEngineClient));

    return methods;
  }

  private Map<EngineApiMethod, EngineJsonRpcMethod<?>> capellaSupportedMethods() {
    final Map<EngineApiMethod, EngineJsonRpcMethod<?>> methods = new HashMap<>();

    methods.put(ENGINE_NEW_PAYLOAD, new EngineNewPayloadV2(executionEngineClient));
    methods.put(ENGINE_GET_PAYLOAD, new EngineGetPayloadV2(executionEngineClient, spec));
    methods.put(ENGINE_FORK_CHOICE_UPDATED, new EngineForkChoiceUpdatedV2(executionEngineClient));

    return methods;
  }

  private Map<EngineApiMethod, EngineJsonRpcMethod<?>> denebSupportedMethods() {
    final Map<EngineApiMethod, EngineJsonRpcMethod<?>> methods = new HashMap<>();

    methods.put(ENGINE_NEW_PAYLOAD, new EngineNewPayloadV3(executionEngineClient));
    methods.put(ENGINE_GET_PAYLOAD, new EngineGetPayloadV3(executionEngineClient, spec));
    methods.put(ENGINE_FORK_CHOICE_UPDATED, new EngineForkChoiceUpdatedV3(executionEngineClient));

    return methods;
  }

  private Map<EngineApiMethod, EngineJsonRpcMethod<?>> electraSupportedMethods() {
    final Map<EngineApiMethod, EngineJsonRpcMethod<?>> methods = new HashMap<>();

    methods.put(ENGINE_NEW_PAYLOAD, new EngineNewPayloadV4(executionEngineClient));
    methods.put(ENGINE_GET_PAYLOAD, new EngineGetPayloadV4(executionEngineClient, spec));
    methods.put(ENGINE_FORK_CHOICE_UPDATED, new EngineForkChoiceUpdatedV3(executionEngineClient));

    return methods;
  }

  private Map<EngineApiMethod, EngineJsonRpcMethod<?>> fuluSupportedMethods() {
    final Map<EngineApiMethod, EngineJsonRpcMethod<?>> methods = new HashMap<>();

    methods.put(ENGINE_NEW_PAYLOAD, new EngineNewPayloadV4(executionEngineClient));
<<<<<<< HEAD
    methods.put(ENGINE_GET_PAYLOAD, new EngineGetPayloadV4(executionEngineClient, spec));
=======
    methods.put(ENGINE_GET_PAYLOAD, new EngineGetPayloadV5(executionEngineClient, spec));
>>>>>>> aaf23c44
    methods.put(ENGINE_FORK_CHOICE_UPDATED, new EngineForkChoiceUpdatedV3(executionEngineClient));

    return methods;
  }

  @Override
  @SuppressWarnings({"unchecked", "unused"})
  public <T> EngineJsonRpcMethod<T> getMethod(
      final EngineApiMethod method,
      final Supplier<SpecMilestone> milestoneSupplier,
      final Class<T> resultType) {
    final SpecMilestone milestone = milestoneSupplier.get();
    final Map<EngineApiMethod, EngineJsonRpcMethod<?>> milestoneMethods =
        methodsByMilestone.getOrDefault(milestone, Collections.emptyMap());
    final EngineJsonRpcMethod<T> foundMethod =
        (EngineJsonRpcMethod<T>) milestoneMethods.get(method);
    if (foundMethod == null) {
      throw new IllegalArgumentException(
          "Can't find method with name " + method.getName() + " for milestone " + milestone);
    }
    return foundMethod;
  }

  @Override
  public Set<String> getCapabilities() {
    return methodsByMilestone.values().stream()
        .flatMap(methods -> methods.values().stream())
        .filter(method -> !method.isDeprecated())
        .map(EngineJsonRpcMethod::getVersionedName)
        .collect(Collectors.toSet());
  }
}<|MERGE_RESOLUTION|>--- conflicted
+++ resolved
@@ -128,11 +128,7 @@
     final Map<EngineApiMethod, EngineJsonRpcMethod<?>> methods = new HashMap<>();
 
     methods.put(ENGINE_NEW_PAYLOAD, new EngineNewPayloadV4(executionEngineClient));
-<<<<<<< HEAD
-    methods.put(ENGINE_GET_PAYLOAD, new EngineGetPayloadV4(executionEngineClient, spec));
-=======
     methods.put(ENGINE_GET_PAYLOAD, new EngineGetPayloadV5(executionEngineClient, spec));
->>>>>>> aaf23c44
     methods.put(ENGINE_FORK_CHOICE_UPDATED, new EngineForkChoiceUpdatedV3(executionEngineClient));
 
     return methods;
