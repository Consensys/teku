--- conflicted
+++ resolved
@@ -15,11 +15,6 @@
 
 import static org.assertj.core.api.Assertions.assertThat;
 import static tech.pegasys.teku.infrastructure.ssz.SszDataAssert.assertThatSszData;
-<<<<<<< HEAD
-import static tech.pegasys.teku.spec.config.Constants.MAX_REQUEST_BLOCKS;
-=======
-import static tech.pegasys.teku.spec.config.Constants.MAX_REQUEST_BLOCKS_DENEB;
->>>>>>> 0e50d2ec
 
 import java.util.List;
 import org.apache.tuweni.bytes.Bytes;
@@ -30,13 +25,9 @@
 
 class BeaconBlocksByRootRequestMessageTest {
 
-<<<<<<< HEAD
-  private final Spec spec = TestSpecFactory.createMinimalDeneb();
-=======
-  final Spec spec = TestSpecFactory.createDefault();
+  final Spec spec = TestSpecFactory.createMinimalDeneb();
   final BeaconBlocksByRootRequestMessage.BeaconBlocksByRootRequestMessageSchema schema =
       spec.getGenesisSchemaDefinitions().getBeaconBlocksByRootRequestMessageSchema();
->>>>>>> 0e50d2ec
 
   @Test
   public void shouldRoundTripViaSsz() {
@@ -55,15 +46,9 @@
 
   @Test
   public void verifyMaxLengthOfContainerIsGreaterOrEqualToMaxRequestBlocks() {
-<<<<<<< HEAD
-    assertThat(BeaconBlocksByRootRequestMessage.SSZ_SCHEMA.getMaxLength())
-        .isGreaterThanOrEqualTo(MAX_REQUEST_BLOCKS.longValue())
+    assertThat(schema.getMaxLength())
+        .isGreaterThanOrEqualTo(spec.getNetworkingConfig().getMaxRequestBlocks())
         .isGreaterThanOrEqualTo(
             spec.getNetworkingConfigDeneb().orElseThrow().getMaxRequestBlocksDeneb().longValue());
-=======
-    assertThat(schema.getMaxLength())
-        .isGreaterThanOrEqualTo(spec.getNetworkingConfig().getMaxRequestBlocks())
-        .isGreaterThanOrEqualTo(MAX_REQUEST_BLOCKS_DENEB.longValue());
->>>>>>> 0e50d2ec
   }
 }