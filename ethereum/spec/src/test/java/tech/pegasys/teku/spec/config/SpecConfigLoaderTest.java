/*
 * Copyright 2021 ConsenSys AG.
 *
 * Licensed under the Apache License, Version 2.0 (the "License"); you may not use this file except in compliance with
 * the License. You may obtain a copy of the License at
 *
 * http://www.apache.org/licenses/LICENSE-2.0
 *
 * Unless required by applicable law or agreed to in writing, software distributed under the License is distributed on
 * an "AS IS" BASIS, WITHOUT WARRANTIES OR CONDITIONS OF ANY KIND, either express or implied. See the License for the
 * specific language governing permissions and limitations under the License.
 */

package tech.pegasys.teku.spec.config;

import static org.assertj.core.api.AssertionsForClassTypes.assertThat;
import static org.assertj.core.api.AssertionsForClassTypes.assertThatThrownBy;
import static tech.pegasys.teku.spec.config.SpecConfigAssertions.assertAllFieldsSet;
<<<<<<< HEAD
import static tech.pegasys.teku.spec.config.SpecConfigAssertions.assertAllMergeFieldsSet;
import static tech.pegasys.teku.spec.config.SpecConfigAssertions.assertAllPhase0FieldsSet;
=======
>>>>>>> 2ec93c64

import java.io.InputStream;
import java.net.URL;
import java.nio.file.Files;
import java.nio.file.Path;
import java.util.Arrays;
import java.util.List;
import java.util.stream.Collectors;
import java.util.stream.Stream;
import org.junit.jupiter.api.Test;
import org.junit.jupiter.api.io.TempDir;
import org.junit.jupiter.params.ParameterizedTest;
import org.junit.jupiter.params.provider.Arguments;
import org.junit.jupiter.params.provider.MethodSource;
import org.junit.jupiter.params.provider.ValueSource;
import tech.pegasys.teku.spec.networks.Eth2Network;
import tech.pegasys.teku.util.config.Constants;

public class SpecConfigLoaderTest {

  @ParameterizedTest(name = "{0}")
  @MethodSource("knownNetworks")
  public void shouldLoadAllKnownNetworks(final String name, final Class<?> configType)
      throws Exception {
    final SpecConfig config = SpecConfigLoader.loadConfig(name);
    assertAllFieldsSet(config, configType);
  }

  /**
   * For the three networks supported by Infura, go the extra mile and ensure the CONFIG_NAME key is
   * still included in the raw config which is exposed by the config/spec REST API.
   *
   * <p>Prior to Altair, Lighthouse required this field to be a known testnet name, mainnet or
   * minimal. Post-Altair we will be able to remove this as the new PRESET_BASE key will be
   * sufficient.
   */
  @ParameterizedTest(name = "{0}")
  @ValueSource(strings = {"prater", "pyrmont", "mainnet"})
  public void shouldMaintainConfigNameBackwardsCompatibility(final String name) {
    final SpecConfig config = SpecConfigLoader.loadConfig(name);
    assertThat(config.getRawConfig().get("CONFIG_NAME")).isEqualTo(name);
  }

  @Test
  public void shouldLoadMainnet() throws Exception {
    final SpecConfig config = SpecConfigLoader.loadConfig("mainnet");
    assertAllMergeFieldsSet(config);
  }

  @Test
  public void shouldLoadMainnetFromFileUrl() throws Exception {
    final URL url = getMainnetConfigResourceAsUrl();
    final SpecConfig config = SpecConfigLoader.loadConfig(url.toString());
    assertAllMergeFieldsSet(config);
  }

  @Test
  public void shouldLoadMainnetFromFile(@TempDir Path tempDir) throws Exception {
    try (final InputStream inputStream = getMainnetConfigAsStream()) {
      final Path file = tempDir.resolve("mainnet.yml");
      writeStreamToFile(inputStream, file);
      final SpecConfig config = SpecConfigLoader.loadConfig(file.toAbsolutePath().toString());
      assertAllMergeFieldsSet(config);
    }
  }

  @Test
  public void shouldHandleInvalidPresetValue_wrongType(@TempDir Path tempDir) throws Exception {
    try (final InputStream inputStream = loadInvalidFile("invalidPreset_wrongType.yaml")) {
      final Path file = tempDir.resolve("invalid.yml");
      writeStreamToFile(inputStream, file);
      assertThatThrownBy(() -> SpecConfigLoader.loadConfig(file.toAbsolutePath().toString()))
          .isInstanceOf(IllegalArgumentException.class)
          .hasMessageContaining("Failed to load spec config");
    }
  }

  @Test
  public void shouldHandleInvalidPresetValue_unknownPreset(@TempDir Path tempDir) throws Exception {
    try (final InputStream inputStream = loadInvalidFile("invalidPreset_unknown.yaml")) {
      final Path file = tempDir.resolve("invalid.yml");
      writeStreamToFile(inputStream, file);
      assertThatThrownBy(() -> SpecConfigLoader.loadConfig(file.toAbsolutePath().toString()))
          .isInstanceOf(IllegalArgumentException.class)
          .hasMessageContaining("Failed to load spec config")
          .hasRootCauseMessage(
              "Could not load spec config preset 'foo' specified in config '%s'",
              file.toAbsolutePath().toString());
    }
  }

  @Test
  public void shouldTestAllKnownNetworks() {
    final List<String> testedNetworks =
        knownNetworks().map(args -> (String) args.get()[0]).sorted().collect(Collectors.toList());
    final List<String> allKnownNetworks =
        Arrays.stream(Eth2Network.values())
            .map(Eth2Network::configName)
            .sorted()
            .collect(Collectors.toList());

    assertThat(testedNetworks).isEqualTo(allKnownNetworks);
  }

  static Stream<Arguments> knownNetworks() {
    return Stream.of(
<<<<<<< HEAD
        Arguments.of(Eth2Network.MAINNET.configName(), SpecConfigMerge.class),
        Arguments.of(Eth2Network.PYRMONT.configName(), SpecConfigMerge.class),
        Arguments.of(Eth2Network.PRATER.configName(), SpecConfigMerge.class),
        Arguments.of(Eth2Network.MINIMAL.configName(), SpecConfigMerge.class),
        Arguments.of(Eth2Network.SWIFT.configName(), SpecConfigPhase0.class),
        Arguments.of(Eth2Network.LESS_SWIFT.configName(), SpecConfigPhase0.class));
=======
        Arguments.of(Eth2Network.MAINNET.configName(), SpecConfigAltair.class),
        Arguments.of(Eth2Network.PYRMONT.configName(), SpecConfigAltair.class),
        Arguments.of(Eth2Network.PRATER.configName(), SpecConfigAltair.class),
        Arguments.of(Eth2Network.MINIMAL.configName(), SpecConfigAltair.class),
        Arguments.of(Eth2Network.SWIFT.configName(), SpecConfigAltair.class),
        Arguments.of(Eth2Network.LESS_SWIFT.configName(), SpecConfigAltair.class));
>>>>>>> 2ec93c64
  }

  private void writeStreamToFile(final InputStream inputStream, final Path filePath)
      throws Exception {
    byte[] buffer = new byte[inputStream.available()];
    inputStream.read(buffer);
    Files.write(filePath, buffer);
  }

  private InputStream getMainnetConfigAsStream() {
    return Constants.class
        .getClassLoader()
        .getResourceAsStream("tech/pegasys/teku/util/config/configs/mainnet.yaml");
  }

  private URL getMainnetConfigResourceAsUrl() {
    return Constants.class
        .getClassLoader()
        .getResource("tech/pegasys/teku/util/config/configs/mainnet.yaml");
  }

  private InputStream loadInvalidFile(final String file) {
    return getClass().getResourceAsStream("invalid/" + file);
  }
}<|MERGE_RESOLUTION|>--- conflicted
+++ resolved
@@ -16,11 +16,7 @@
 import static org.assertj.core.api.AssertionsForClassTypes.assertThat;
 import static org.assertj.core.api.AssertionsForClassTypes.assertThatThrownBy;
 import static tech.pegasys.teku.spec.config.SpecConfigAssertions.assertAllFieldsSet;
-<<<<<<< HEAD
 import static tech.pegasys.teku.spec.config.SpecConfigAssertions.assertAllMergeFieldsSet;
-import static tech.pegasys.teku.spec.config.SpecConfigAssertions.assertAllPhase0FieldsSet;
-=======
->>>>>>> 2ec93c64
 
 import java.io.InputStream;
 import java.net.URL;
@@ -127,21 +123,12 @@
 
   static Stream<Arguments> knownNetworks() {
     return Stream.of(
-<<<<<<< HEAD
         Arguments.of(Eth2Network.MAINNET.configName(), SpecConfigMerge.class),
         Arguments.of(Eth2Network.PYRMONT.configName(), SpecConfigMerge.class),
         Arguments.of(Eth2Network.PRATER.configName(), SpecConfigMerge.class),
         Arguments.of(Eth2Network.MINIMAL.configName(), SpecConfigMerge.class),
-        Arguments.of(Eth2Network.SWIFT.configName(), SpecConfigPhase0.class),
-        Arguments.of(Eth2Network.LESS_SWIFT.configName(), SpecConfigPhase0.class));
-=======
-        Arguments.of(Eth2Network.MAINNET.configName(), SpecConfigAltair.class),
-        Arguments.of(Eth2Network.PYRMONT.configName(), SpecConfigAltair.class),
-        Arguments.of(Eth2Network.PRATER.configName(), SpecConfigAltair.class),
-        Arguments.of(Eth2Network.MINIMAL.configName(), SpecConfigAltair.class),
-        Arguments.of(Eth2Network.SWIFT.configName(), SpecConfigAltair.class),
-        Arguments.of(Eth2Network.LESS_SWIFT.configName(), SpecConfigAltair.class));
->>>>>>> 2ec93c64
+        Arguments.of(Eth2Network.SWIFT.configName(), SpecConfigMerge.class),
+        Arguments.of(Eth2Network.LESS_SWIFT.configName(), SpecConfigMerge.class));
   }
 
   private void writeStreamToFile(final InputStream inputStream, final Path filePath)
