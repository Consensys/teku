--- conflicted
+++ resolved
@@ -87,61 +87,6 @@
   }
 
   @Test
-<<<<<<< HEAD
-  public void shouldSignBlobSidecar() {
-    final UInt64 slot = UInt64.valueOf(10);
-    final BeaconBlock block = dataStructureUtilDeneb.randomBlindedBeaconBlock(slot);
-    final BlobSidecarOld blobSidecar =
-        dataStructureUtilDeneb
-            .createRandomBlobSidecarBuilderOld()
-            .forBlock(block)
-            .index(UInt64.valueOf(2))
-            .build();
-    final BLSSignature expectedSignature =
-        BLSSignature.fromBytesCompressed(
-            Bytes.fromBase64String(
-                "g2gwxuzLti3gnykvswX9BazzZjOJKDJPsPdKAueMe3Q18vKlQ6mr2P+z2XDZgHzZEFkCgGpAa6bbmB/NxSNywI8tJsy0ecrgFfX0uIK1CJpfnpboU8L4F3rqaVj/rGhh"));
-
-    final SafeFuture<BLSSignature> result = signer.signBlobSidecar(blobSidecar, fork);
-    asyncRunner.executeQueuedActions();
-
-    assertThat(result)
-        .withFailMessage(
-            "expected: %s\nbut was: %s",
-            expectedSignature.toBytesCompressed().toBase64String(),
-            result.getImmediately().toBytesCompressed().toBase64String())
-        .isCompletedWithValue(expectedSignature);
-  }
-
-  @Test
-  public void shouldSignBlindedBlobSidecar() {
-    final UInt64 slot = UInt64.valueOf(10);
-    final BeaconBlock block = dataStructureUtilDeneb.randomBlindedBeaconBlock(slot);
-    final BlindedBlobSidecar blindedBlobSidecar =
-        dataStructureUtilDeneb
-            .createRandomBlobSidecarBuilderOld()
-            .forBlock(block)
-            .index(UInt64.valueOf(2))
-            .buildBlinded();
-    final BLSSignature expectedSignature =
-        BLSSignature.fromBytesCompressed(
-            Bytes.fromBase64String(
-                "g2gwxuzLti3gnykvswX9BazzZjOJKDJPsPdKAueMe3Q18vKlQ6mr2P+z2XDZgHzZEFkCgGpAa6bbmB/NxSNywI8tJsy0ecrgFfX0uIK1CJpfnpboU8L4F3rqaVj/rGhh"));
-
-    final SafeFuture<BLSSignature> result = signer.signBlindedBlobSidecar(blindedBlobSidecar, fork);
-    asyncRunner.executeQueuedActions();
-
-    assertThat(result)
-        .withFailMessage(
-            "expected: %s\nbut was: %s",
-            expectedSignature.toBytesCompressed().toBase64String(),
-            result.getImmediately().toBytesCompressed().toBase64String())
-        .isCompletedWithValue(expectedSignature);
-  }
-
-  @Test
-=======
->>>>>>> ee1e1aac
   public void shouldCreateRandaoReveal() {
     final BLSSignature expectedSignature =
         BLSSignature.fromBytesCompressed(
