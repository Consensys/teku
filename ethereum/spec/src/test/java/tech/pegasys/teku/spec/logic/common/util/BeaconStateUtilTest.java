--- conflicted
+++ resolved
@@ -87,8 +87,6 @@
   }
 
   @Test
-<<<<<<< HEAD
-=======
   void compute_next_epoch_boundary_slotAtBoundary() {
     final UInt64 expectedEpoch = UInt64.valueOf(2);
     final UInt64 slot = spec.computeStartSlotAtEpoch(expectedEpoch);
@@ -105,7 +103,6 @@
   }
 
   @Test
->>>>>>> 8f9013ce
   void getCurrentDutyDependentRoot_genesisStateReturnsFinalizedCheckpointRoot() {
     final BeaconState state = dataStructureUtil.randomBeaconState(GENESIS_SLOT);
     assertThat(beaconStateUtil.getCurrentDutyDependentRoot(state))
