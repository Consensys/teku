/*
 * Copyright 2019 ConsenSys AG.
 *
 * Licensed under the Apache License, Version 2.0 (the "License"); you may not use this file except in compliance with
 * the License. You may obtain a copy of the License at
 *
 * http://www.apache.org/licenses/LICENSE-2.0
 *
 * Unless required by applicable law or agreed to in writing, software distributed under the License is distributed on
 * an "AS IS" BASIS, WITHOUT WARRANTIES OR CONDITIONS OF ANY KIND, either express or implied. See the License for the
 * specific language governing permissions and limitations under the License.
 */

package tech.pegasys.teku.spec.datastructures.util;

import static org.assertj.core.api.Assertions.assertThat;
import static org.assertj.core.api.Assertions.assertThatThrownBy;
import static org.junit.jupiter.api.Assertions.assertEquals;
import static org.junit.jupiter.api.Assertions.assertFalse;
import static org.junit.jupiter.api.Assertions.assertThrows;
import static org.junit.jupiter.api.Assertions.assertTrue;
import static tech.pegasys.teku.spec.datastructures.util.BeaconStateUtil.compute_next_epoch_boundary;
import static tech.pegasys.teku.spec.datastructures.util.BeaconStateUtil.compute_signing_root;
import static tech.pegasys.teku.spec.datastructures.util.BeaconStateUtil.compute_start_slot_at_epoch;
import static tech.pegasys.teku.spec.datastructures.util.CommitteeUtil.compute_shuffled_index;
import static tech.pegasys.teku.util.config.Constants.GENESIS_SLOT;
import static tech.pegasys.teku.util.config.Constants.SLOTS_PER_EPOCH;

import java.util.ArrayList;
import java.util.Arrays;
import java.util.Collections;
import java.util.List;
import java.util.stream.Stream;
import org.apache.tuweni.bytes.Bytes;
import org.apache.tuweni.bytes.Bytes32;
import org.apache.tuweni.junit.BouncyCastleExtension;
import org.junit.jupiter.api.Test;
import org.junit.jupiter.api.extension.ExtendWith;
import org.junit.jupiter.params.ParameterizedTest;
import org.junit.jupiter.params.provider.Arguments;
import org.junit.jupiter.params.provider.MethodSource;
import tech.pegasys.teku.bls.BLS;
import tech.pegasys.teku.bls.BLSPublicKey;
import tech.pegasys.teku.bls.BLSTestUtil;
import tech.pegasys.teku.infrastructure.unsigned.UInt64;
import tech.pegasys.teku.spec.Spec;
import tech.pegasys.teku.spec.SpecFactory;
import tech.pegasys.teku.spec.datastructures.blocks.BeaconBlock;
import tech.pegasys.teku.spec.datastructures.operations.Deposit;
import tech.pegasys.teku.spec.datastructures.operations.DepositData;
import tech.pegasys.teku.spec.datastructures.operations.DepositMessage;
import tech.pegasys.teku.spec.datastructures.state.Committee;
import tech.pegasys.teku.spec.datastructures.state.Fork;
import tech.pegasys.teku.spec.datastructures.state.Validator;
import tech.pegasys.teku.spec.datastructures.state.beaconstate.BeaconState;
import tech.pegasys.teku.spec.util.DataStructureUtil;
import tech.pegasys.teku.util.config.Constants;

@ExtendWith(BouncyCastleExtension.class)
class BeaconStateUtilTest {
  private final Spec spec = SpecFactory.createMinimal();
  private final DataStructureUtil dataStructureUtil = new DataStructureUtil(spec);

  @Test
  void minReturnsMin() {
    UInt64 actual = UInt64.valueOf(13L).min(UInt64.valueOf(12L));
    UInt64 expected = UInt64.valueOf(12L);
    assertEquals(expected, actual);
  }

  @Test
  void minReturnsMinWhenEqual() {
    UInt64 actual = UInt64.valueOf(12L).min(UInt64.valueOf(12L));
    UInt64 expected = UInt64.valueOf(12L);
    assertEquals(expected, actual);
  }

  @Test
  void maxReturnsMax() {
    UInt64 actual = UInt64.valueOf(13L).max(UInt64.valueOf(12L));
    UInt64 expected = UInt64.valueOf(13L);
    assertEquals(expected, actual);
  }

  @Test
  void maxReturnsMaxWhenEqual() {
    UInt64 actual = UInt64.valueOf(13L).max(UInt64.valueOf(13L));
    UInt64 expected = UInt64.valueOf(13L);
    assertEquals(expected, actual);
  }

  @Test
  void sqrtOfSquareNumber() {
    UInt64 actual = BeaconStateUtil.integer_squareroot(UInt64.valueOf(3481L));
    UInt64 expected = UInt64.valueOf(59L);
    assertEquals(expected, actual);
  }

  @Test
  void sqrtOfANonSquareNumber() {
    UInt64 actual = BeaconStateUtil.integer_squareroot(UInt64.valueOf(27L));
    UInt64 expected = UInt64.valueOf(5L);
    assertEquals(expected, actual);
  }

  @Test
  void sqrtOfANegativeNumber() {
    assertThrows(
        IllegalArgumentException.class,
        () -> BeaconStateUtil.integer_squareroot(UInt64.valueOf(-1L)));
  }

  @Test
  void validateProofOfPossessionReturnsTrueIfTheBLSSignatureIsValidForGivenDepositInputData() {
    Deposit deposit = dataStructureUtil.newDeposits(1).get(0);
    BLSPublicKey pubkey = deposit.getData().getPubkey();
    DepositData depositData = deposit.getData();
    DepositMessage depositMessage =
        new DepositMessage(
            depositData.getPubkey(),
            depositData.getWithdrawal_credentials(),
            depositData.getAmount());
    Bytes32 domain =
        BeaconStateUtil.get_domain(
            createBeaconState(),
            Constants.DOMAIN_DEPOSIT,
            UInt64.fromLongBits(Constants.GENESIS_EPOCH));
    Bytes signing_root = compute_signing_root(depositMessage, domain);

    assertTrue(BLS.verify(pubkey, signing_root, depositData.getSignature()));
  }

  @Test
  void validateProofOfPossessionReturnsFalseIfTheBLSSignatureIsNotValidForGivenDepositInputData() {
    Deposit deposit = dataStructureUtil.newDeposits(1).get(0);
    BLSPublicKey pubkey = BLSTestUtil.randomPublicKey(42);
    DepositData depositData = deposit.getData();
    DepositMessage depositMessage =
        new DepositMessage(
            depositData.getPubkey(),
            depositData.getWithdrawal_credentials(),
            depositData.getAmount());
    Bytes32 domain =
        BeaconStateUtil.get_domain(
            createBeaconState(),
            Constants.DOMAIN_DEPOSIT,
            UInt64.fromLongBits(Constants.GENESIS_EPOCH));
    Bytes signing_root = compute_signing_root(depositMessage, domain);

    assertFalse(BLS.verify(pubkey, signing_root, depositData.getSignature()));
  }

  @Test
  void getTotalBalanceAddsAndReturnsEffectiveTotalBalancesCorrectly() {
    // Data Setup
    BeaconState state = createBeaconState();
    Committee committee = new Committee(UInt64.ONE, Arrays.asList(0, 1, 2));

    // Calculate Expected Results
    UInt64 expectedBalance = UInt64.ZERO;
    for (UInt64 balance : state.getBalances().asListUnboxed()) {
      if (balance.isLessThan(Constants.MAX_EFFECTIVE_BALANCE)) {
        expectedBalance = expectedBalance.plus(balance);
      } else {
        expectedBalance = expectedBalance.plus(Constants.MAX_EFFECTIVE_BALANCE);
      }
    }

    UInt64 totalBalance = BeaconStateUtil.get_total_balance(state, committee.getCommittee());
    assertEquals(expectedBalance, totalBalance);
  }

  @Test
  void succeedsWhenGetPreviousSlotReturnsGenesisSlot1() {
    BeaconState beaconState =
        createBeaconState().updated(state -> state.setSlot(UInt64.valueOf(GENESIS_SLOT)));
    assertEquals(
        UInt64.valueOf(Constants.GENESIS_EPOCH), BeaconStateUtil.get_previous_epoch(beaconState));
  }

  @Test
  void succeedsWhenGetPreviousSlotReturnsGenesisSlot2() {
    BeaconState beaconState =
        createBeaconState()
            .updated(
                state -> state.setSlot(UInt64.valueOf(GENESIS_SLOT + Constants.SLOTS_PER_EPOCH)));
    assertEquals(
        UInt64.valueOf(Constants.GENESIS_EPOCH), BeaconStateUtil.get_previous_epoch(beaconState));
  }

  @Test
  void succeedsWhenGetPreviousSlotReturnsGenesisSlotPlusOne() {
    BeaconState beaconState =
        createBeaconState()
            .updated(
                state ->
                    state.setSlot(UInt64.valueOf(GENESIS_SLOT + 2 * Constants.SLOTS_PER_EPOCH)));
    assertEquals(
        UInt64.valueOf(Constants.GENESIS_EPOCH + 1),
        BeaconStateUtil.get_previous_epoch(beaconState));
  }

  @Test
  void succeedsWhenGetNextEpochReturnsTheEpochPlusOne() {
    BeaconState beaconState =
        createBeaconState().updated(state -> state.setSlot(UInt64.valueOf(GENESIS_SLOT)));
    assertEquals(
        UInt64.valueOf(Constants.GENESIS_EPOCH + 1), BeaconStateUtil.get_next_epoch(beaconState));
  }

  @Test
  void intToBytes() {
    long value = 0x0123456789abcdefL;
    assertEquals(Bytes.EMPTY, BeaconStateUtil.uint_to_bytes(value, 0));
    assertEquals(Bytes.fromHexString("0xef"), BeaconStateUtil.uint_to_bytes(value, 1));
    assertEquals(Bytes.fromHexString("0xefcd"), BeaconStateUtil.uint_to_bytes(value, 2));
    assertEquals(Bytes.fromHexString("0xefcdab89"), BeaconStateUtil.uint_to_bytes(value, 4));
    assertEquals(
        Bytes.fromHexString("0xefcdab8967452301"), BeaconStateUtil.uint_to_bytes(value, 8));
    assertEquals(
        Bytes.fromHexString("0xefcdab89674523010000000000000000"),
        BeaconStateUtil.uint_to_bytes(value, 16));
    assertEquals(
        Bytes.fromHexString("0xefcdab8967452301000000000000000000000000000000000000000000000000"),
        BeaconStateUtil.uint_to_bytes(value, 32));
  }

  @Test
  void intToBytes32Long() {
    assertEquals(
        Bytes32.fromHexString("0x0000000000000000000000000000000000000000000000000000000000000000"),
        BeaconStateUtil.uint_to_bytes32(0L));
    assertEquals(
        Bytes32.fromHexString("0x0100000000000000000000000000000000000000000000000000000000000000"),
        BeaconStateUtil.uint_to_bytes32(1L));
    assertEquals(
        Bytes32.fromHexString("0xffffffffffffffff000000000000000000000000000000000000000000000000"),
        BeaconStateUtil.uint_to_bytes32(-1L));
    assertEquals(
        Bytes32.fromHexString("0xefcdab8967452301000000000000000000000000000000000000000000000000"),
        BeaconStateUtil.uint_to_bytes32(0x0123456789abcdefL));
  }

  @Test
  void intToBytes32UInt64() {
    assertEquals(
        Bytes32.fromHexString("0x0000000000000000000000000000000000000000000000000000000000000000"),
        BeaconStateUtil.uint_to_bytes32(UInt64.ZERO));
    assertEquals(
        Bytes32.fromHexString("0x0100000000000000000000000000000000000000000000000000000000000000"),
        BeaconStateUtil.uint_to_bytes32(UInt64.ONE));
    assertEquals(
        Bytes32.fromHexString("0xffffffffffffffff000000000000000000000000000000000000000000000000"),
        BeaconStateUtil.uint_to_bytes32(UInt64.MAX_VALUE));
    assertEquals(
        Bytes32.fromHexString("0xefcdab8967452301000000000000000000000000000000000000000000000000"),
        BeaconStateUtil.uint_to_bytes32(UInt64.valueOf(0x0123456789abcdefL)));
  }

  @Test
  void bytesToInt() {
    assertEquals(UInt64.valueOf(0), BeaconStateUtil.bytes_to_int64(Bytes.fromHexString("0x00")));
    assertEquals(UInt64.valueOf(1), BeaconStateUtil.bytes_to_int64(Bytes.fromHexString("0x01")));
    assertEquals(
        UInt64.valueOf(1),
        BeaconStateUtil.bytes_to_int64(Bytes.fromHexString("0x0100000000000000")));
    assertEquals(
        UInt64.valueOf(0x123456789abcdef0L),
        BeaconStateUtil.bytes_to_int64(Bytes.fromHexString("0xf0debc9a78563412")));
    assertEquals(
        UInt64.fromLongBits(0xffffffffffffffffL),
        BeaconStateUtil.bytes_to_int64(Bytes.fromHexString("0xffffffffffffffff")));
    assertEquals(
        UInt64.fromLongBits(0x0000000000000080L),
        BeaconStateUtil.bytes_to_int64(Bytes.fromHexString("0x8000000000000000")));
    assertEquals(
        UInt64.fromLongBits(0xffffffffffffff7fL),
        BeaconStateUtil.bytes_to_int64(Bytes.fromHexString("0x7fffffffffffffff")));
  }

  @Test
  public void isSlotAtNthEpochBoundary_invalidNParameter_zero() {
    assertThatThrownBy(() -> BeaconStateUtil.isSlotAtNthEpochBoundary(UInt64.ONE, UInt64.ZERO, 0))
        .isInstanceOf(IllegalArgumentException.class)
        .hasMessageContaining("Parameter n must be greater than 0");
  }

  @Test
  public void isSlotAtNthEpochBoundary_invalidNParameter_negative() {
    assertThatThrownBy(() -> BeaconStateUtil.isSlotAtNthEpochBoundary(UInt64.ONE, UInt64.ZERO, -1))
        .isInstanceOf(IllegalArgumentException.class)
        .hasMessageContaining("Parameter n must be greater than 0");
  }

  @ParameterizedTest(name = "n={0}")
  @MethodSource("getNValues")
  public void isSlotAtNthEpochBoundary_allSlotsFilled(final int n) {
    final UInt64 epochs = UInt64.valueOf(n * 3);
    final UInt64 slots = epochs.times(SLOTS_PER_EPOCH);

    for (int i = 1; i <= slots.intValue(); i++) {
      final boolean expected = i % (n * SLOTS_PER_EPOCH) == 0 && i != 0;

      final UInt64 blockSlot = UInt64.valueOf(i);
      assertThat(BeaconStateUtil.isSlotAtNthEpochBoundary(blockSlot, blockSlot.minus(1), n))
          .describedAs("Block at %d should %sbe at epoch boundary", i, expected ? "" : "not ")
          .isEqualTo(expected);
    }
  }

  @ParameterizedTest(name = "n={0}")
  @MethodSource("getNValues")
  void isSlotAtNthEpochBoundary_withSkippedBlock(final int n) {
    final int nthStartSlot = compute_start_slot_at_epoch(UInt64.valueOf(n)).intValue();

    final UInt64 genesisSlot = UInt64.ZERO;
    final UInt64 block1Slot = UInt64.valueOf(nthStartSlot + 1);
    final UInt64 block2Slot = block1Slot.plus(1);
    assertThat(BeaconStateUtil.isSlotAtNthEpochBoundary(block1Slot, genesisSlot, n)).isTrue();
    assertThat(BeaconStateUtil.isSlotAtNthEpochBoundary(block2Slot, block1Slot, n)).isFalse();
  }

  @ParameterizedTest(name = "n={0}")
  @MethodSource("getNValues")
  public void isSlotAtNthEpochBoundary_withSkippedEpochs_oneEpochAndSlotSkipped(final int n) {
    final int nthStartSlot = compute_start_slot_at_epoch(UInt64.valueOf(n)).intValue();

    final UInt64 genesisSlot = UInt64.ZERO;
    final UInt64 block1Slot = UInt64.valueOf(nthStartSlot + SLOTS_PER_EPOCH + 1);
    final UInt64 block2Slot = block1Slot.plus(1);

    assertThat(BeaconStateUtil.isSlotAtNthEpochBoundary(block1Slot, genesisSlot, n)).isTrue();
    assertThat(BeaconStateUtil.isSlotAtNthEpochBoundary(block2Slot, block1Slot, n)).isFalse();
  }

  @ParameterizedTest(name = "n={0}")
  @MethodSource("getNValues")
  public void isSlotAtNthEpochBoundary_withSkippedEpochs_nearlyNEpochsSkipped(final int n) {
    final int startSlotAt2N = compute_start_slot_at_epoch(UInt64.valueOf(n * 2)).intValue();

    final UInt64 genesisSlot = UInt64.ZERO;
    final UInt64 block1Slot = UInt64.valueOf(startSlotAt2N - 1);
    final UInt64 block2Slot = block1Slot.plus(1);
    final UInt64 block3Slot = block2Slot.plus(1);

    assertThat(BeaconStateUtil.isSlotAtNthEpochBoundary(block1Slot, genesisSlot, n)).isTrue();
    assertThat(BeaconStateUtil.isSlotAtNthEpochBoundary(block2Slot, block1Slot, n)).isTrue();
    assertThat(BeaconStateUtil.isSlotAtNthEpochBoundary(block3Slot, block2Slot, n)).isFalse();
  }

  public static Stream<Arguments> getNValues() {
    return Stream.of(
        Arguments.of(1), Arguments.of(2), Arguments.of(3), Arguments.of(4), Arguments.of(5));
  }

  private BeaconState createBeaconState() {
    return createBeaconState(false, null, null);
  }

  private BeaconState createBeaconState(
      boolean addToList, UInt64 amount, Validator knownValidator) {
    return spec.getGenesisSpec()
        .getSchemaDefinitions()
        .getBeaconStateSchema()
        .createEmpty()
        .updated(
            beaconState -> {
              beaconState.setSlot(dataStructureUtil.randomUInt64());
              beaconState.setFork(
                  new Fork(
                      Constants.GENESIS_FORK_VERSION,
                      Constants.GENESIS_FORK_VERSION,
                      UInt64.valueOf(Constants.GENESIS_EPOCH)));

              List<Validator> validatorList =
                  new ArrayList<>(
                      Arrays.asList(
                          dataStructureUtil.randomValidator(),
                          dataStructureUtil.randomValidator(),
                          dataStructureUtil.randomValidator()));
              List<UInt64> balanceList =
                  new ArrayList<>(Collections.nCopies(3, Constants.MAX_EFFECTIVE_BALANCE));

              if (addToList) {
                validatorList.add(knownValidator);
                balanceList.add(amount);
              }

              beaconState.getValidators().appendAll(validatorList);
              beaconState.getBalances().appendAllElements(balanceList);
            });
  }

  // *************** START Shuffling Tests ***************

  // The following are just sanity checks. The real testing is against the official test vectors,
  // elsewhere.

  @Test
  void succeedsWhenGetPermutedIndexReturnsAPermutation() {
    Bytes32 seed = Bytes32.random();
    int listSize = 1000;
    boolean[] done = new boolean[listSize]; // Initialized to false
    for (int i = 0; i < listSize; i++) {
      int idx = compute_shuffled_index(i, listSize, seed);
      assertFalse(done[idx]);
      done[idx] = true;
    }
  }

  // *************** END Shuffling Tests *****************

  @Test
<<<<<<< HEAD
  void processDepositsShouldIgnoreInvalidSignedDeposits() {
    ArrayList<DepositWithIndex> deposits = dataStructureUtil.randomDeposits(3);
    DepositWithIndex deposit = deposits.get(1);
    DepositData depositData = deposit.getData();
    DepositWithIndex invalidSigDeposit =
        new DepositWithIndex(
            new DepositData(
                depositData.getPubkey(),
                depositData.getWithdrawal_credentials(),
                depositData.getAmount(),
                BLSSignature.empty()),
            deposit.getIndex());
    deposits.set(1, invalidSigDeposit);

    BeaconState state = initialize_beacon_state_from_eth1(Bytes32.ZERO, UInt64.ZERO, deposits);
    assertEquals(2, state.getValidators().size());
    assertEquals(
        deposits.get(0).getData().getPubkey().toBytesCompressed(),
        state.getValidators().get(0).getPubkeyBytes());
    assertEquals(
        deposits.get(2).getData().getPubkey().toBytesCompressed(),
        state.getValidators().get(1).getPubkeyBytes());
  }

  @Test
=======
>>>>>>> 563f4cb6
  void ensureVerifyDepositDefaultsToTrue() {
    assertThat(BeaconStateUtil.BLS_VERIFY_DEPOSIT).isTrue();
  }

  @Test
  void compute_next_epoch_boundary_slotAtBoundary() {
    final UInt64 expectedEpoch = UInt64.valueOf(2);
    final UInt64 slot = compute_start_slot_at_epoch(expectedEpoch);

    assertThat(compute_next_epoch_boundary(slot)).isEqualTo(expectedEpoch);
  }

  @Test
  void compute_next_epoch_boundary_slotPriorToBoundary() {
    final UInt64 expectedEpoch = UInt64.valueOf(2);
    final UInt64 slot = compute_start_slot_at_epoch(expectedEpoch).minus(1);

    assertThat(compute_next_epoch_boundary(slot)).isEqualTo(expectedEpoch);
  }

  @Test
  void getCurrentDutyDependentRoot_genesisStateReturnsFinalizedCheckpointRoot() {
    final BeaconState state = dataStructureUtil.randomBeaconState(UInt64.valueOf(GENESIS_SLOT));
    assertThat(BeaconStateUtil.getCurrentDutyDependentRoot(state))
        .isEqualTo(BeaconBlock.fromGenesisState(state).getRoot());
  }

  @Test
  void getCurrentDutyDependentRoot_returnsGenesisBlockDuringEpochZero() {
    final BeaconState state = dataStructureUtil.randomBeaconState(UInt64.valueOf(GENESIS_SLOT + 3));
    assertThat(BeaconStateUtil.getCurrentDutyDependentRoot(state))
        .isEqualTo(state.getBlock_roots().getElement(0));
  }

  @Test
  void getCurrentDutyDependentRoot_returnsBlockRootAtLastSlotOfPriorEpoch() {
    final BeaconState state =
        dataStructureUtil.randomBeaconState(UInt64.valueOf(GENESIS_SLOT + SLOTS_PER_EPOCH + 3));
    assertThat(BeaconStateUtil.getCurrentDutyDependentRoot(state))
        .isEqualTo(state.getBlock_roots().getElement((int) (GENESIS_SLOT + SLOTS_PER_EPOCH - 1)));
  }

  @Test
  void getPreviousDutyDependentRoot_genesisStateReturnsFinalizedCheckpointRoot() {
    final BeaconState state = dataStructureUtil.randomBeaconState(UInt64.valueOf(GENESIS_SLOT));
    assertThat(BeaconStateUtil.getPreviousDutyDependentRoot(state))
        .isEqualTo(BeaconBlock.fromGenesisState(state).getRoot());
  }

  @Test
  void getPreviousDutyDependentRoot_returnsGenesisBlockDuringEpochZero() {
    final BeaconState state = dataStructureUtil.randomBeaconState(UInt64.valueOf(GENESIS_SLOT + 3));
    assertThat(BeaconStateUtil.getPreviousDutyDependentRoot(state))
        .isEqualTo(state.getBlock_roots().getElement(0));
  }

  @Test
  void getPreviousDutyDependentRoot_returnsGenesisBlockDuringEpochOne() {
    final BeaconState state =
        dataStructureUtil.randomBeaconState(UInt64.valueOf(GENESIS_SLOT + SLOTS_PER_EPOCH + 3));
    assertThat(BeaconStateUtil.getPreviousDutyDependentRoot(state))
        .isEqualTo(state.getBlock_roots().getElement(0));
  }

  @Test
  void getCurrentDutyDependentRoot_returnsBlockRootAtLastSlotOfTwoEpochsAgo() {
    final BeaconState state =
        dataStructureUtil.randomBeaconState(UInt64.valueOf(GENESIS_SLOT + SLOTS_PER_EPOCH * 2 + 3));
    assertThat(BeaconStateUtil.getPreviousDutyDependentRoot(state))
        .isEqualTo(state.getBlock_roots().getElement((int) (GENESIS_SLOT + SLOTS_PER_EPOCH - 1)));
  }
}<|MERGE_RESOLUTION|>--- conflicted
+++ resolved
@@ -411,34 +411,6 @@
   // *************** END Shuffling Tests *****************
 
   @Test
-<<<<<<< HEAD
-  void processDepositsShouldIgnoreInvalidSignedDeposits() {
-    ArrayList<DepositWithIndex> deposits = dataStructureUtil.randomDeposits(3);
-    DepositWithIndex deposit = deposits.get(1);
-    DepositData depositData = deposit.getData();
-    DepositWithIndex invalidSigDeposit =
-        new DepositWithIndex(
-            new DepositData(
-                depositData.getPubkey(),
-                depositData.getWithdrawal_credentials(),
-                depositData.getAmount(),
-                BLSSignature.empty()),
-            deposit.getIndex());
-    deposits.set(1, invalidSigDeposit);
-
-    BeaconState state = initialize_beacon_state_from_eth1(Bytes32.ZERO, UInt64.ZERO, deposits);
-    assertEquals(2, state.getValidators().size());
-    assertEquals(
-        deposits.get(0).getData().getPubkey().toBytesCompressed(),
-        state.getValidators().get(0).getPubkeyBytes());
-    assertEquals(
-        deposits.get(2).getData().getPubkey().toBytesCompressed(),
-        state.getValidators().get(1).getPubkeyBytes());
-  }
-
-  @Test
-=======
->>>>>>> 563f4cb6
   void ensureVerifyDepositDefaultsToTrue() {
     assertThat(BeaconStateUtil.BLS_VERIFY_DEPOSIT).isTrue();
   }
