--- conflicted
+++ resolved
@@ -216,13 +216,8 @@
         Arguments.of("mainnet", getStandardConfigPath("mainnet")),
         Arguments.of("minimal", getStandardConfigPath("minimal")),
         Arguments.of("pyrmont", getStandardConfigPath("pyrmont")),
-<<<<<<< HEAD
         Arguments.of("prater", getStandardConfigPath("prater")),
-        Arguments.of("swift", getStandardConfigPath("swift")),
-        Arguments.of("toledo", getStandardConfigPath("toledo")));
-=======
         Arguments.of("swift", getStandardConfigPath("swift")));
->>>>>>> 3fd3c580
   }
 
   private static String getInvalidConfigPath(final String name) {
