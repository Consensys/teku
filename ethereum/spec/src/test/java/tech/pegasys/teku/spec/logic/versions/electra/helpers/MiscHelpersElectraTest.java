/*
 * Copyright Consensys Software Inc., 2024
 *
 * Licensed under the Apache License, Version 2.0 (the "License"); you may not use this file except in compliance with
 * the License. You may obtain a copy of the License at
 *
 * http://www.apache.org/licenses/LICENSE-2.0
 *
 * Unless required by applicable law or agreed to in writing, software distributed under the License is distributed on
 * an "AS IS" BASIS, WITHOUT WARRANTIES OR CONDITIONS OF ANY KIND, either express or implied. See the License for the
 * specific language governing permissions and limitations under the License.
 */

package tech.pegasys.teku.spec.logic.versions.electra.helpers;

import static org.assertj.core.api.Assertions.assertThat;
<<<<<<< HEAD
import static tech.pegasys.teku.spec.logic.common.helpers.MathHelpers.uint64ToBytes;

import it.unimi.dsi.fastutil.ints.IntArrayList;
=======
import static org.mockito.Mockito.never;
import static org.mockito.Mockito.spy;
import static org.mockito.Mockito.verify;

>>>>>>> 8b8f1da5
import it.unimi.dsi.fastutil.ints.IntList;
import org.apache.tuweni.bytes.Bytes32;
import org.junit.jupiter.api.Test;
import tech.pegasys.teku.infrastructure.crypto.Hash;
import tech.pegasys.teku.infrastructure.ssz.primitive.SszUInt64;
import tech.pegasys.teku.infrastructure.unsigned.UInt64;
import tech.pegasys.teku.spec.Spec;
import tech.pegasys.teku.spec.TestSpecFactory;
import tech.pegasys.teku.spec.config.SpecConfigElectra;
<<<<<<< HEAD
import tech.pegasys.teku.spec.constants.Domain;
=======
import tech.pegasys.teku.spec.datastructures.state.BeaconStateTestBuilder;
>>>>>>> 8b8f1da5
import tech.pegasys.teku.spec.datastructures.state.beaconstate.BeaconState;
import tech.pegasys.teku.spec.datastructures.state.beaconstate.versions.electra.BeaconStateElectra;
import tech.pegasys.teku.spec.datastructures.state.beaconstate.versions.electra.MutableBeaconStateElectra;
import tech.pegasys.teku.spec.logic.common.helpers.Predicates;
import tech.pegasys.teku.spec.schemas.SchemaDefinitionsElectra;
import tech.pegasys.teku.spec.util.DataStructureUtil;

public class MiscHelpersElectraTest {

  private final Spec spec = TestSpecFactory.createMinimalElectra();
  private static final int PROPOSER_INDEX = 3;
  private final Predicates predicates = new Predicates(spec.getGenesisSpecConfig());
  private final SchemaDefinitionsElectra schemaDefinitionsElectra =
      SchemaDefinitionsElectra.required(spec.getGenesisSchemaDefinitions());
  private final MiscHelpersElectra miscHelpersElectra =
      new MiscHelpersElectra(
          spec.getGenesisSpecConfig().toVersionElectra().orElseThrow(),
          predicates,
          schemaDefinitionsElectra);
  private final DataStructureUtil dataStructureUtil = new DataStructureUtil(spec);
  final BeaconStateAccessorsElectra beaconStateAccessors =
      new BeaconStateAccessorsElectra(
          spec.getGenesisSpecConfig(),
          new PredicatesElectra(spec.getGenesisSpecConfig()),
          miscHelpersElectra);

  private final IntList validatorIndices = IntArrayList.of(1, 2, 3, 4, 5, 6, 7, 0);

  @Test
  public void isFormerDepositMechanismDisabled_returnsTrueIfDisabled() {
    final BeaconState preState = dataStructureUtil.randomBeaconState();

    final BeaconState state =
        BeaconStateElectra.required(preState)
            .updated(
                mutableState -> {
                  final UInt64 eth1DepositIndex = dataStructureUtil.randomUInt64();
                  mutableState.setEth1DepositIndex(eth1DepositIndex);
                  MutableBeaconStateElectra.required(mutableState)
                      .setDepositRequestsStartIndex(eth1DepositIndex);
                });

    assertThat(miscHelpersElectra.isFormerDepositMechanismDisabled(state)).isTrue();
  }

  @Test
  public void isFormerDepositMechanismDisabled_returnsFalseIfNotDisabled() {
    final BeaconState preState = dataStructureUtil.randomBeaconState();

    final BeaconState state =
        BeaconStateElectra.required(preState)
            .updated(
                mutableState -> {
                  mutableState.setEth1DepositIndex(UInt64.valueOf(64));
                  MutableBeaconStateElectra.required(mutableState)
                      .setDepositRequestsStartIndex(
                          SpecConfigElectra.UNSET_DEPOSIT_REQUESTS_START_INDEX);
                });

    assertThat(miscHelpersElectra.isFormerDepositMechanismDisabled(state)).isFalse();
  }

  @Test
<<<<<<< HEAD
  void consolidatedValidatorsMoreLikelyToPropose() {
    final int consolidationAmount = 16;
    final BeaconState state = randomStateWithConsolidatedValidator(consolidationAmount);
    int proposerIndexCount = 0;
    for (int i = 1; i < 8; i++) {
      final UInt64 slot = UInt64.valueOf(8 + i);
      final Bytes32 seed =
          Hash.sha256(
              beaconStateAccessors.getSeed(state, UInt64.ONE, Domain.BEACON_PROPOSER),
              uint64ToBytes(slot));

      if (miscHelpersElectra.computeProposerIndex(state, validatorIndices, seed)
          == PROPOSER_INDEX) {
        proposerIndexCount++;
      }
    }
    assertThat(proposerIndexCount).isEqualTo(4);
  }

  private BeaconState randomStateWithConsolidatedValidator(int consolidationAmount) {
    final BeaconState preState = dataStructureUtil.randomBeaconState(8);
    return BeaconStateElectra.required(preState)
        .updated(
            mutableState -> {
              mutableState
                  .getValidators()
                  .set(
                      PROPOSER_INDEX,
                      dataStructureUtil
                          .validatorBuilder()
                          .withdrawalCredentials(
                              dataStructureUtil.randomCompoundingWithdrawalCredentials())
                          .effectiveBalance(UInt64.THIRTY_TWO_ETH.times(consolidationAmount))
                          .build());
              mutableState
                  .getBalances()
                  .set(3, SszUInt64.of(UInt64.THIRTY_TWO_ETH.times(consolidationAmount)));
              mutableState.setSlot(UInt64.valueOf(8));
            });
=======
  public void computeProposerIndexShouldUseMaxEffectiveBalanceElectra() {
    final SpecConfigElectra specConfigElectra =
        spy(SpecConfigElectra.required(spec.getGenesisSpecConfig()));
    final MiscHelpersElectra miscHelpersElectra =
        new MiscHelpersElectra(specConfigElectra, predicates, schemaDefinitionsElectra);

    final BeaconState state =
        new BeaconStateTestBuilder(dataStructureUtil)
            .forkVersion(spec.getGenesisSpecConfig().getGenesisForkVersion())
            .activeValidator(UInt64.THIRTY_TWO_ETH)
            .activeValidator(UInt64.THIRTY_TWO_ETH)
            .activeValidator(UInt64.THIRTY_TWO_ETH)
            .build();

    miscHelpersElectra.computeProposerIndex(state, IntList.of(0, 1, 2), Bytes32.ZERO);

    verify(specConfigElectra).getMaxEffectiveBalanceElectra();
    verify(specConfigElectra, never()).getMaxEffectiveBalance();
>>>>>>> 8b8f1da5
  }
}<|MERGE_RESOLUTION|>--- conflicted
+++ resolved
@@ -14,16 +14,14 @@
 package tech.pegasys.teku.spec.logic.versions.electra.helpers;
 
 import static org.assertj.core.api.Assertions.assertThat;
-<<<<<<< HEAD
-import static tech.pegasys.teku.spec.logic.common.helpers.MathHelpers.uint64ToBytes;
-
-import it.unimi.dsi.fastutil.ints.IntArrayList;
-=======
 import static org.mockito.Mockito.never;
 import static org.mockito.Mockito.spy;
 import static org.mockito.Mockito.verify;
+import static tech.pegasys.teku.spec.logic.common.helpers.MathHelpers.uint64ToBytes;
 
->>>>>>> 8b8f1da5
+import it.unimi.dsi.fastutil.ints.IntList;
+import org.apache.tuweni.bytes.Bytes32;
+import it.unimi.dsi.fastutil.ints.IntArrayList;
 import it.unimi.dsi.fastutil.ints.IntList;
 import org.apache.tuweni.bytes.Bytes32;
 import org.junit.jupiter.api.Test;
@@ -33,11 +31,8 @@
 import tech.pegasys.teku.spec.Spec;
 import tech.pegasys.teku.spec.TestSpecFactory;
 import tech.pegasys.teku.spec.config.SpecConfigElectra;
-<<<<<<< HEAD
+import tech.pegasys.teku.spec.datastructures.state.BeaconStateTestBuilder;
 import tech.pegasys.teku.spec.constants.Domain;
-=======
-import tech.pegasys.teku.spec.datastructures.state.BeaconStateTestBuilder;
->>>>>>> 8b8f1da5
 import tech.pegasys.teku.spec.datastructures.state.beaconstate.BeaconState;
 import tech.pegasys.teku.spec.datastructures.state.beaconstate.versions.electra.BeaconStateElectra;
 import tech.pegasys.teku.spec.datastructures.state.beaconstate.versions.electra.MutableBeaconStateElectra;
@@ -101,7 +96,27 @@
   }
 
   @Test
-<<<<<<< HEAD
+  public void computeProposerIndexShouldUseMaxEffectiveBalanceElectra() {
+    final SpecConfigElectra specConfigElectra =
+        spy(SpecConfigElectra.required(spec.getGenesisSpecConfig()));
+    final MiscHelpersElectra miscHelpersElectra =
+        new MiscHelpersElectra(specConfigElectra, predicates, schemaDefinitionsElectra);
+
+    final BeaconState state =
+        new BeaconStateTestBuilder(dataStructureUtil)
+            .forkVersion(spec.getGenesisSpecConfig().getGenesisForkVersion())
+            .activeValidator(UInt64.THIRTY_TWO_ETH)
+            .activeValidator(UInt64.THIRTY_TWO_ETH)
+            .activeValidator(UInt64.THIRTY_TWO_ETH)
+            .build();
+
+    miscHelpersElectra.computeProposerIndex(state, IntList.of(0, 1, 2), Bytes32.ZERO);
+
+    verify(specConfigElectra).getMaxEffectiveBalanceElectra();
+    verify(specConfigElectra, never()).getMaxEffectiveBalance();
+  }
+
+  @Test
   void consolidatedValidatorsMoreLikelyToPropose() {
     final int consolidationAmount = 16;
     final BeaconState state = randomStateWithConsolidatedValidator(consolidationAmount);
@@ -141,25 +156,5 @@
                   .set(3, SszUInt64.of(UInt64.THIRTY_TWO_ETH.times(consolidationAmount)));
               mutableState.setSlot(UInt64.valueOf(8));
             });
-=======
-  public void computeProposerIndexShouldUseMaxEffectiveBalanceElectra() {
-    final SpecConfigElectra specConfigElectra =
-        spy(SpecConfigElectra.required(spec.getGenesisSpecConfig()));
-    final MiscHelpersElectra miscHelpersElectra =
-        new MiscHelpersElectra(specConfigElectra, predicates, schemaDefinitionsElectra);
-
-    final BeaconState state =
-        new BeaconStateTestBuilder(dataStructureUtil)
-            .forkVersion(spec.getGenesisSpecConfig().getGenesisForkVersion())
-            .activeValidator(UInt64.THIRTY_TWO_ETH)
-            .activeValidator(UInt64.THIRTY_TWO_ETH)
-            .activeValidator(UInt64.THIRTY_TWO_ETH)
-            .build();
-
-    miscHelpersElectra.computeProposerIndex(state, IntList.of(0, 1, 2), Bytes32.ZERO);
-
-    verify(specConfigElectra).getMaxEffectiveBalanceElectra();
-    verify(specConfigElectra, never()).getMaxEffectiveBalance();
->>>>>>> 8b8f1da5
   }
 }