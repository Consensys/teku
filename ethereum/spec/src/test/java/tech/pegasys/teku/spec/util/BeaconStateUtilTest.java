/*
 * Copyright 2021 ConsenSys AG.
 *
 * Licensed under the Apache License, Version 2.0 (the "License"); you may not use this file except in compliance with
 * the License. You may obtain a copy of the License at
 *
 * http://www.apache.org/licenses/LICENSE-2.0
 *
 * Unless required by applicable law or agreed to in writing, software distributed under the License is distributed on
 * an "AS IS" BASIS, WITHOUT WARRANTIES OR CONDITIONS OF ANY KIND, either express or implied. See the License for the
 * specific language governing permissions and limitations under the License.
 */

package tech.pegasys.teku.spec.util;

import static org.assertj.core.api.Assertions.assertThat;
import static org.assertj.core.api.Assertions.assertThatThrownBy;
import static org.junit.jupiter.api.Assertions.assertEquals;
import static org.junit.jupiter.api.Assertions.assertFalse;
import static org.junit.jupiter.api.Assertions.assertThrows;
import static tech.pegasys.teku.spec.constants.SpecConstants.GENESIS_EPOCH;
import static tech.pegasys.teku.spec.constants.SpecConstants.GENESIS_SLOT;

import java.util.Arrays;
import java.util.List;
import java.util.stream.Stream;
import org.apache.tuweni.bytes.Bytes;
import org.apache.tuweni.bytes.Bytes32;
import org.apache.tuweni.junit.BouncyCastleExtension;
import org.junit.jupiter.api.Test;
import org.junit.jupiter.api.extension.ExtendWith;
import org.junit.jupiter.params.ParameterizedTest;
import org.junit.jupiter.params.provider.Arguments;
import org.junit.jupiter.params.provider.MethodSource;
import tech.pegasys.teku.bls.BLS;
import tech.pegasys.teku.bls.BLSPublicKey;
import tech.pegasys.teku.bls.BLSSignature;
import tech.pegasys.teku.bls.BLSTestUtil;
import tech.pegasys.teku.infrastructure.unsigned.UInt64;
import tech.pegasys.teku.spec.Spec;
import tech.pegasys.teku.spec.SpecFactory;
import tech.pegasys.teku.spec.constants.SpecConstants;
import tech.pegasys.teku.spec.datastructures.blocks.BeaconBlock;
import tech.pegasys.teku.spec.datastructures.operations.Deposit;
import tech.pegasys.teku.spec.datastructures.operations.DepositData;
import tech.pegasys.teku.spec.datastructures.operations.DepositMessage;
import tech.pegasys.teku.spec.datastructures.operations.DepositWithIndex;
import tech.pegasys.teku.spec.datastructures.state.BeaconStateTestBuilder;
import tech.pegasys.teku.spec.datastructures.state.Committee;
<<<<<<< HEAD
import tech.pegasys.teku.spec.datastructures.state.Fork;
import tech.pegasys.teku.spec.datastructures.state.Validator;
import tech.pegasys.teku.spec.internal.StubSpecProvider;
=======
import tech.pegasys.teku.spec.datastructures.state.beaconstate.BeaconState;
>>>>>>> 563f4cb6

@ExtendWith(BouncyCastleExtension.class)
public class BeaconStateUtilTest {
  private final Spec spec = SpecFactory.createMinimal();
  private final DataStructureUtil dataStructureUtil = new DataStructureUtil(spec);
  private final BeaconStateUtil beaconStateUtil = spec.atSlot(UInt64.ZERO).getBeaconStateUtil();
  private final SpecConstants specConstants = spec.atSlot(UInt64.ZERO).getConstants();
  private final long SLOTS_PER_EPOCH = specConstants.getSlotsPerEpoch();

  @Test
  void succeedsWhenGetNextEpochReturnsTheEpochPlusOne() {
    BeaconState beaconState = createBeaconState().updated(state -> state.setSlot(GENESIS_SLOT));
    assertEquals(GENESIS_EPOCH.increment(), beaconStateUtil.getNextEpoch(beaconState));
  }

  @Test
  void succeedsWhenGetPreviousSlotReturnsGenesisSlot1() {
    BeaconState beaconState = createBeaconState().updated(state -> state.setSlot(GENESIS_SLOT));
    assertEquals(GENESIS_EPOCH, beaconStateUtil.getPreviousEpoch(beaconState));
  }

  @Test
  void succeedsWhenGetPreviousSlotReturnsGenesisSlot2() {
    BeaconState beaconState =
        createBeaconState()
            .updated(state -> state.setSlot(GENESIS_SLOT.plus(specConstants.getSlotsPerEpoch())));
    assertEquals(GENESIS_EPOCH, beaconStateUtil.getPreviousEpoch(beaconState));
  }

  @Test
  void succeedsWhenGetPreviousSlotReturnsGenesisSlotPlusOne() {
    BeaconState beaconState =
        createBeaconState()
            .updated(
                state -> state.setSlot(GENESIS_SLOT.plus(2L * specConstants.getSlotsPerEpoch())));
    assertEquals(GENESIS_EPOCH.increment(), beaconStateUtil.getPreviousEpoch(beaconState));
  }

  @Test
  void getPreviousDutyDependentRoot_genesisStateReturnsFinalizedCheckpointRoot() {
    final BeaconState state = dataStructureUtil.randomBeaconState(GENESIS_SLOT);
    assertThat(beaconStateUtil.getPreviousDutyDependentRoot(state))
        .isEqualTo(BeaconBlock.fromGenesisState(state).getRoot());
  }

  @Test
  void getPreviousDutyDependentRoot_returnsGenesisBlockDuringEpochZero() {
    final BeaconState state = dataStructureUtil.randomBeaconState(GENESIS_SLOT.plus(3));
    assertThat(beaconStateUtil.getPreviousDutyDependentRoot(state))
        .isEqualTo(state.getBlock_roots().getElement(0));
  }

  @Test
  void getPreviousDutyDependentRoot_returnsGenesisBlockDuringEpochOne() {
    final BeaconState state =
        dataStructureUtil.randomBeaconState(GENESIS_SLOT.plus(SLOTS_PER_EPOCH).plus(3));
    assertThat(beaconStateUtil.getPreviousDutyDependentRoot(state))
        .isEqualTo(state.getBlock_roots().getElement(0));
  }

  @Test
  void getCurrentDutyDependentRoot_returnsBlockRootAtLastSlotOfTwoEpochsAgo() {
    final BeaconState state =
        dataStructureUtil.randomBeaconState(GENESIS_SLOT.plus(SLOTS_PER_EPOCH * 2).plus(3));
    assertThat(beaconStateUtil.getPreviousDutyDependentRoot(state))
        .isEqualTo(
            state
                .getBlock_roots()
                .getElement((int) GENESIS_SLOT.plus(SLOTS_PER_EPOCH).decrement().longValue()));
  }

  @Test
  void compute_next_epoch_boundary_slotAtBoundary() {
    final UInt64 expectedEpoch = UInt64.valueOf(2);
    final UInt64 slot = beaconStateUtil.computeStartSlotAtEpoch(expectedEpoch);

    assertThat(beaconStateUtil.computeNextEpochBoundary(slot)).isEqualTo(expectedEpoch);
  }

  @Test
  void compute_next_epoch_boundary_slotPriorToBoundary() {
    final UInt64 expectedEpoch = UInt64.valueOf(2);
    final UInt64 slot = beaconStateUtil.computeStartSlotAtEpoch(expectedEpoch).minus(1);

    assertThat(beaconStateUtil.computeNextEpochBoundary(slot)).isEqualTo(expectedEpoch);
  }

  @Test
  void getCurrentDutyDependentRoot_genesisStateReturnsFinalizedCheckpointRoot() {
    final BeaconState state = dataStructureUtil.randomBeaconState(GENESIS_SLOT);
    assertThat(beaconStateUtil.getCurrentDutyDependentRoot(state))
        .isEqualTo(BeaconBlock.fromGenesisState(state).getRoot());
  }

  @Test
  void getCurrentDutyDependentRoot_returnsGenesisBlockDuringEpochZero() {
    final BeaconState state = dataStructureUtil.randomBeaconState(GENESIS_SLOT.plus(3));
    assertThat(beaconStateUtil.getCurrentDutyDependentRoot(state))
        .isEqualTo(state.getBlock_roots().getElement(0));
  }

  @Test
  void getCurrentDutyDependentRoot_returnsBlockRootAtLastSlotOfPriorEpoch() {
    final BeaconState state =
        dataStructureUtil.randomBeaconState(GENESIS_SLOT.plus(SLOTS_PER_EPOCH).plus(3));
    assertThat(beaconStateUtil.getCurrentDutyDependentRoot(state))
        .isEqualTo(
            state
                .getBlock_roots()
                .getElement((int) GENESIS_SLOT.plus(SLOTS_PER_EPOCH).decrement().longValue()));
  }

  private BeaconState createBeaconState() {
    return new BeaconStateTestBuilder(dataStructureUtil)
        .forkVersion(specConstants.getGenesisForkVersion())
        .validator(dataStructureUtil.randomValidator())
        .validator(dataStructureUtil.randomValidator())
        .validator(dataStructureUtil.randomValidator())
        .build();
  }

  @Test
  void getTotalBalanceAddsAndReturnsEffectiveTotalBalancesCorrectly() {
    // Data Setup
    BeaconState state = createBeaconState();
    Committee committee = new Committee(UInt64.ONE, Arrays.asList(0, 1, 2));

    // Calculate Expected Results
    UInt64 expectedBalance = UInt64.ZERO;
    for (UInt64 balance : state.getBalances().asListUnboxed()) {
      if (balance.isLessThan(specConstants.getMaxEffectiveBalance())) {
        expectedBalance = expectedBalance.plus(balance);
      } else {
        expectedBalance = expectedBalance.plus(specConstants.getMaxEffectiveBalance());
      }
    }

    UInt64 totalBalance = beaconStateUtil.getTotalBalance(state, committee.getCommittee());
    assertEquals(expectedBalance, totalBalance);
  }

  @Test
  void validateProofOfPossessionReturnsFalseIfTheBLSSignatureIsNotValidForGivenDepositInputData() {
    Deposit deposit = dataStructureUtil.newDeposits(1).get(0);
    BLSPublicKey pubkey = BLSTestUtil.randomPublicKey(42);
    DepositData depositData = deposit.getData();
    DepositMessage depositMessage =
        new DepositMessage(
            depositData.getPubkey(),
            depositData.getWithdrawal_credentials(),
            depositData.getAmount());
    Bytes32 domain =
        beaconStateUtil.getDomain(
            createBeaconState(), specConstants.getDomainDeposit(), GENESIS_EPOCH);
    Bytes signing_root = beaconStateUtil.computeSigningRoot(depositMessage, domain);

    assertFalse(BLS.verify(pubkey, signing_root, depositData.getSignature()));
  }

  @Test
  void sqrtOfSquareNumber() {
    UInt64 actual = beaconStateUtil.integerSquareRoot(UInt64.valueOf(3481L));
    UInt64 expected = UInt64.valueOf(59L);
    assertEquals(expected, actual);
  }

  @Test
  void sqrtOfANonSquareNumber() {
    UInt64 actual = beaconStateUtil.integerSquareRoot(UInt64.valueOf(27L));
    UInt64 expected = UInt64.valueOf(5L);
    assertEquals(expected, actual);
  }

  @Test
  void sqrtOfANegativeNumber() {
    assertThrows(
        IllegalArgumentException.class,
        () -> beaconStateUtil.integerSquareRoot(UInt64.valueOf(-1L)));
  }

  @Test
  public void isSlotAtNthEpochBoundary_invalidNParameter_zero() {
    assertThatThrownBy(
            () ->
                tech.pegasys.teku.spec.datastructures.util.BeaconStateUtil.isSlotAtNthEpochBoundary(
                    UInt64.ONE, UInt64.ZERO, 0))
        .isInstanceOf(IllegalArgumentException.class)
        .hasMessageContaining("Parameter n must be greater than 0");
  }

  @Test
  public void isSlotAtNthEpochBoundary_invalidNParameter_negative() {
    assertThatThrownBy(
            () ->
                tech.pegasys.teku.spec.datastructures.util.BeaconStateUtil.isSlotAtNthEpochBoundary(
                    UInt64.ONE, UInt64.ZERO, -1))
        .isInstanceOf(IllegalArgumentException.class)
        .hasMessageContaining("Parameter n must be greater than 0");
  }

  @ParameterizedTest(name = "n={0}")
  @MethodSource("getNValues")
  public void isSlotAtNthEpochBoundary_allSlotsFilled(final int n) {
    final UInt64 epochs = UInt64.valueOf(n * 3);
    final UInt64 slots = epochs.times(SLOTS_PER_EPOCH);

    for (int i = 1; i <= slots.intValue(); i++) {
      final boolean expected = i % (n * SLOTS_PER_EPOCH) == 0 && i != 0;

      final UInt64 blockSlot = UInt64.valueOf(i);
      assertThat(
              tech.pegasys.teku.spec.datastructures.util.BeaconStateUtil.isSlotAtNthEpochBoundary(
                  blockSlot, blockSlot.minus(1), n))
          .describedAs("Block at %d should %sbe at epoch boundary", i, expected ? "" : "not ")
          .isEqualTo(expected);
    }
  }

  @ParameterizedTest(name = "n={0}")
  @MethodSource("getNValues")
  void isSlotAtNthEpochBoundary_withSkippedBlock(final int n) {
    final int nthStartSlot = beaconStateUtil.computeStartSlotAtEpoch(UInt64.valueOf(n)).intValue();

    final UInt64 genesisSlot = UInt64.ZERO;
    final UInt64 block1Slot = UInt64.valueOf(nthStartSlot + 1);
    final UInt64 block2Slot = block1Slot.plus(1);
    assertThat(beaconStateUtil.isSlotAtNthEpochBoundary(block1Slot, genesisSlot, n)).isTrue();
    assertThat(beaconStateUtil.isSlotAtNthEpochBoundary(block2Slot, block1Slot, n)).isFalse();
  }

  @ParameterizedTest(name = "n={0}")
  @MethodSource("getNValues")
  public void isSlotAtNthEpochBoundary_withSkippedEpochs_oneEpochAndSlotSkipped(final int n) {
    final int nthStartSlot = beaconStateUtil.computeStartSlotAtEpoch(UInt64.valueOf(n)).intValue();

    final UInt64 genesisSlot = UInt64.ZERO;
    final UInt64 block1Slot = UInt64.valueOf(nthStartSlot + SLOTS_PER_EPOCH + 1);
    final UInt64 block2Slot = block1Slot.plus(1);

    assertThat(beaconStateUtil.isSlotAtNthEpochBoundary(block1Slot, genesisSlot, n)).isTrue();
    assertThat(beaconStateUtil.isSlotAtNthEpochBoundary(block2Slot, block1Slot, n)).isFalse();
  }

  @ParameterizedTest(name = "n={0}")
  @MethodSource("getNValues")
  public void isSlotAtNthEpochBoundary_withSkippedEpochs_nearlyNEpochsSkipped(final int n) {
    final int startSlotAt2N =
        beaconStateUtil.computeStartSlotAtEpoch(UInt64.valueOf(n * 2L)).intValue();

    final UInt64 genesisSlot = UInt64.ZERO;
    final UInt64 block1Slot = UInt64.valueOf(startSlotAt2N - 1);
    final UInt64 block2Slot = block1Slot.plus(1);
    final UInt64 block3Slot = block2Slot.plus(1);

    assertThat(beaconStateUtil.isSlotAtNthEpochBoundary(block1Slot, genesisSlot, n)).isTrue();
    assertThat(beaconStateUtil.isSlotAtNthEpochBoundary(block2Slot, block1Slot, n)).isTrue();
    assertThat(beaconStateUtil.isSlotAtNthEpochBoundary(block3Slot, block2Slot, n)).isFalse();
  }

  public static Stream<Arguments> getNValues() {
    return Stream.of(
        Arguments.of(1), Arguments.of(2), Arguments.of(3), Arguments.of(4), Arguments.of(5));
  }

<<<<<<< HEAD
  private BeaconState createBeaconState(
      boolean addToList, UInt64 amount, Validator knownValidator) {
    return BeaconState.createEmpty()
        .updated(
            beaconState -> {
              beaconState.setSlot(dataStructureUtil.randomUInt64());
              beaconState.setFork(
                  new Fork(
                      specConstants.getGenesisForkVersion(),
                      specConstants.getGenesisForkVersion(),
                      GENESIS_EPOCH));

              List<Validator> validatorList =
                  new ArrayList<>(
                      Arrays.asList(
                          dataStructureUtil.randomValidator(),
                          dataStructureUtil.randomValidator(),
                          dataStructureUtil.randomValidator()));
              List<UInt64> balanceList =
                  new ArrayList<>(Collections.nCopies(3, specConstants.getMaxEffectiveBalance()));

              if (addToList) {
                validatorList.add(knownValidator);
                balanceList.add(amount);
              }

              beaconState.getValidators().appendAll(validatorList);
              beaconState.getBalances().appendAllElements(balanceList);
            });
=======
  @Test
  public void
      getAttestersTotalEffectiveBalance_calculatesTotalEffectiveBalanceInAllCommitteesForSlot() {
    final BeaconState state =
        new BeaconStateTestBuilder(dataStructureUtil)
            .slot(5)

            // Not quite enough validators to have one in every slot
            .activeValidator(UInt64.valueOf(3200000000L))
            .activeValidator(UInt64.valueOf(3200000000L))
            .activeValidator(UInt64.valueOf(3200000000L))
            .activeValidator(UInt64.valueOf(2000000000L))
            .activeValidator(UInt64.valueOf(1600000000L))
            .activeValidator(UInt64.valueOf(1800000000L))
            .build();

    // Randao seed is fixed for state so we know the committee allocations will be the same
    assertThat(beaconStateUtil.getAttestersTotalEffectiveBalance(state, UInt64.valueOf(0)))
        .isEqualTo(UInt64.ZERO);
    assertThat(beaconStateUtil.getAttestersTotalEffectiveBalance(state, UInt64.valueOf(1)))
        .isEqualTo(UInt64.valueOf(3200000000L));
    assertThat(beaconStateUtil.getAttestersTotalEffectiveBalance(state, UInt64.valueOf(2)))
        .isEqualTo(UInt64.valueOf(2000000000L));
    assertThat(beaconStateUtil.getAttestersTotalEffectiveBalance(state, UInt64.valueOf(3)))
        .isEqualTo(UInt64.valueOf(1800000000L));
    assertThat(beaconStateUtil.getAttestersTotalEffectiveBalance(state, UInt64.valueOf(4)))
        .isEqualTo(UInt64.ZERO);
    assertThat(beaconStateUtil.getAttestersTotalEffectiveBalance(state, UInt64.valueOf(5)))
        .isEqualTo(UInt64.valueOf(3200000000L));
    assertThat(beaconStateUtil.getAttestersTotalEffectiveBalance(state, UInt64.valueOf(6)))
        .isEqualTo(UInt64.valueOf(1600000000L));
    assertThat(beaconStateUtil.getAttestersTotalEffectiveBalance(state, UInt64.valueOf(7)))
        .isEqualTo(UInt64.valueOf(3200000000L));

    assertAttestersBalancesSumToTotalBalancesOverEpoch(state);
  }

  @Test
  public void getAttestersTotalEffectiveBalance_shouldCombinedAllCommitteesForSlot() {
    final BeaconStateTestBuilder stateBuilder =
        new BeaconStateTestBuilder(dataStructureUtil).slot(5);
    for (int i = 0;
        i < specConstants.getSlotsPerEpoch() * specConstants.getTargetAggregatorsPerCommittee() * 2;
        i++) {
      stateBuilder.activeValidator(
          UInt64.valueOf(i).times(specConstants.getEffectiveBalanceIncrement()));
    }
    final BeaconState state = stateBuilder.build();
    assertThat(beaconStateUtil.getCommitteeCountPerSlot(state, UInt64.ZERO))
        .isGreaterThan(UInt64.ZERO);

    // Randao seed is fixed for state so we know the committee allocations will be the same
    assertThat(beaconStateUtil.getAttestersTotalEffectiveBalance(state, UInt64.valueOf(0)))
        .isEqualTo(UInt64.valueOf(4394).times(specConstants.getEffectiveBalanceIncrement()));

    assertAttestersBalancesSumToTotalBalancesOverEpoch(state);
  }

  @Test
  void getAttestersTotalEffectiveBalance_shouldCalculateTotalsFromEarlierEpoch() {
    final BeaconState state =
        new BeaconStateTestBuilder(dataStructureUtil)
            .slot(50)

            // Not quite enough validators to have one in every slot
            .activeValidator(UInt64.valueOf(3200000000L))
            .activeValidator(UInt64.valueOf(3200000000L))
            .activeValidator(UInt64.valueOf(3200000000L))
            .activeValidator(UInt64.valueOf(2000000000L))
            .activeValidator(UInt64.valueOf(1600000000L))
            .activeValidator(UInt64.valueOf(1800000000L))
            .build();
    final UInt64 result = beaconStateUtil.getAttestersTotalEffectiveBalance(state, UInt64.ONE);
    assertThat(result).isEqualTo(UInt64.valueOf(3200000000L));
    assertAttestersBalancesSumToTotalBalancesOverEpoch(state);
  }

  /**
   * Since every active validator attests once per epoch, the total sum of attester effective
   * balances across each epoch in the slot should be equal to the total active balance for the
   * sate.
   */
  private void assertAttestersBalancesSumToTotalBalancesOverEpoch(final BeaconState state) {
    final UInt64 expectedTotalBalance = beaconStateUtil.getTotalActiveBalance(state);
    UInt64 actualTotalBalance = UInt64.ZERO;
    for (int i = 0; i < specConstants.getSlotsPerEpoch(); i++) {
      actualTotalBalance =
          actualTotalBalance.plus(
              beaconStateUtil.getAttestersTotalEffectiveBalance(state, UInt64.valueOf(i)));
    }
    assertThat(actualTotalBalance).isEqualTo(expectedTotalBalance);
  }

  @Test
  void getAttestersTotalEffectiveBalance_shouldRejectRequestFromBeyondLookAheadPeriod() {
    final BeaconState state = dataStructureUtil.randomBeaconState(UInt64.ONE);
    final UInt64 epoch3Start = beaconStateUtil.computeStartSlotAtEpoch(UInt64.valueOf(3));
    assertThatThrownBy(() -> beaconStateUtil.getAttestersTotalEffectiveBalance(state, epoch3Start))
        .isInstanceOf(IllegalArgumentException.class);
  }

  @Test
  void initializeBeaconStateFromEth1_shouldIgnoreInvalidSignedDeposits() {
    List<DepositWithIndex> deposits = dataStructureUtil.randomDeposits(3);
    DepositWithIndex deposit = deposits.get(1);
    DepositData depositData = deposit.getData();
    DepositWithIndex invalidSigDeposit =
        new DepositWithIndex(
            new DepositData(
                depositData.getPubkey(),
                depositData.getWithdrawal_credentials(),
                depositData.getAmount(),
                BLSSignature.empty()),
            deposit.getIndex());
    deposits.set(1, invalidSigDeposit);

    BeaconState state =
        beaconStateUtil.initializeBeaconStateFromEth1(Bytes32.ZERO, UInt64.ZERO, deposits);
    assertEquals(2, state.getValidators().size());
    assertEquals(
        deposits.get(0).getData().getPubkey().toBytesCompressed(),
        state.getValidators().get(0).getPubkey());
    assertEquals(
        deposits.get(2).getData().getPubkey().toBytesCompressed(),
        state.getValidators().get(1).getPubkey());
>>>>>>> 563f4cb6
  }
}<|MERGE_RESOLUTION|>--- conflicted
+++ resolved
@@ -47,13 +47,10 @@
 import tech.pegasys.teku.spec.datastructures.operations.DepositWithIndex;
 import tech.pegasys.teku.spec.datastructures.state.BeaconStateTestBuilder;
 import tech.pegasys.teku.spec.datastructures.state.Committee;
-<<<<<<< HEAD
 import tech.pegasys.teku.spec.datastructures.state.Fork;
 import tech.pegasys.teku.spec.datastructures.state.Validator;
 import tech.pegasys.teku.spec.internal.StubSpecProvider;
-=======
 import tech.pegasys.teku.spec.datastructures.state.beaconstate.BeaconState;
->>>>>>> 563f4cb6
 
 @ExtendWith(BouncyCastleExtension.class)
 public class BeaconStateUtilTest {
@@ -318,37 +315,6 @@
         Arguments.of(1), Arguments.of(2), Arguments.of(3), Arguments.of(4), Arguments.of(5));
   }
 
-<<<<<<< HEAD
-  private BeaconState createBeaconState(
-      boolean addToList, UInt64 amount, Validator knownValidator) {
-    return BeaconState.createEmpty()
-        .updated(
-            beaconState -> {
-              beaconState.setSlot(dataStructureUtil.randomUInt64());
-              beaconState.setFork(
-                  new Fork(
-                      specConstants.getGenesisForkVersion(),
-                      specConstants.getGenesisForkVersion(),
-                      GENESIS_EPOCH));
-
-              List<Validator> validatorList =
-                  new ArrayList<>(
-                      Arrays.asList(
-                          dataStructureUtil.randomValidator(),
-                          dataStructureUtil.randomValidator(),
-                          dataStructureUtil.randomValidator()));
-              List<UInt64> balanceList =
-                  new ArrayList<>(Collections.nCopies(3, specConstants.getMaxEffectiveBalance()));
-
-              if (addToList) {
-                validatorList.add(knownValidator);
-                balanceList.add(amount);
-              }
-
-              beaconState.getValidators().appendAll(validatorList);
-              beaconState.getBalances().appendAllElements(balanceList);
-            });
-=======
   @Test
   public void
       getAttestersTotalEffectiveBalance_calculatesTotalEffectiveBalanceInAllCommitteesForSlot() {
@@ -407,6 +373,9 @@
     assertAttestersBalancesSumToTotalBalancesOverEpoch(state);
   }
 
+              beaconState.getValidators().appendAll(validatorList);
+              beaconState.getBalances().appendAllElements(balanceList);
+            });
   @Test
   void getAttestersTotalEffectiveBalance_shouldCalculateTotalsFromEarlierEpoch() {
     final BeaconState state =
@@ -474,6 +443,5 @@
     assertEquals(
         deposits.get(2).getData().getPubkey().toBytesCompressed(),
         state.getValidators().get(1).getPubkey());
->>>>>>> 563f4cb6
   }
 }