/*
 * Copyright 2021 ConsenSys AG.
 *
 * Licensed under the Apache License, Version 2.0 (the "License"); you may not use this file except in compliance with
 * the License. You may obtain a copy of the License at
 *
 * http://www.apache.org/licenses/LICENSE-2.0
 *
 * Unless required by applicable law or agreed to in writing, software distributed under the License is distributed on
 * an "AS IS" BASIS, WITHOUT WARRANTIES OR CONDITIONS OF ANY KIND, either express or implied. See the License for the
 * specific language governing permissions and limitations under the License.
 */

package tech.pegasys.teku.spec.util;

import static org.assertj.core.api.Assertions.assertThat;
import static org.assertj.core.api.Assertions.assertThatThrownBy;
import static org.junit.jupiter.api.Assertions.assertEquals;
import static org.junit.jupiter.api.Assertions.assertFalse;
import static org.junit.jupiter.api.Assertions.assertThrows;
import static tech.pegasys.teku.spec.constants.SpecConstants.GENESIS_EPOCH;
import static tech.pegasys.teku.spec.constants.SpecConstants.GENESIS_SLOT;

import java.util.Arrays;
import java.util.stream.Stream;
import org.apache.tuweni.bytes.Bytes;
import org.apache.tuweni.bytes.Bytes32;
import org.apache.tuweni.junit.BouncyCastleExtension;
import org.junit.jupiter.api.Test;
import org.junit.jupiter.api.extension.ExtendWith;
import org.junit.jupiter.params.ParameterizedTest;
import org.junit.jupiter.params.provider.Arguments;
import org.junit.jupiter.params.provider.MethodSource;
import tech.pegasys.teku.bls.BLS;
import tech.pegasys.teku.bls.BLSPublicKey;
import tech.pegasys.teku.bls.BLSSignature;
import tech.pegasys.teku.bls.BLSTestUtil;
import tech.pegasys.teku.infrastructure.unsigned.UInt64;
import tech.pegasys.teku.spec.Spec;
import tech.pegasys.teku.spec.SpecFactory;
import tech.pegasys.teku.spec.constants.SpecConstants;
import tech.pegasys.teku.spec.datastructures.blocks.BeaconBlock;
import tech.pegasys.teku.spec.datastructures.operations.Deposit;
import tech.pegasys.teku.spec.datastructures.operations.DepositData;
import tech.pegasys.teku.spec.datastructures.operations.DepositMessage;
<<<<<<< HEAD
import tech.pegasys.teku.spec.datastructures.state.BeaconState;
import tech.pegasys.teku.spec.datastructures.state.BeaconStateTestBuilder;
import tech.pegasys.teku.spec.datastructures.state.Committee;
=======
import tech.pegasys.teku.spec.datastructures.operations.DepositWithIndex;
import tech.pegasys.teku.spec.datastructures.state.Committee;
import tech.pegasys.teku.spec.datastructures.state.Fork;
import tech.pegasys.teku.spec.datastructures.state.Validator;
import tech.pegasys.teku.spec.datastructures.state.beaconstate.BeaconState;
import tech.pegasys.teku.ssz.SSZTypes.SSZList;
>>>>>>> 9dbbe433

@ExtendWith(BouncyCastleExtension.class)
public class BeaconStateUtilTest {
  private final Spec spec = SpecFactory.createMinimal();
  private final DataStructureUtil dataStructureUtil = new DataStructureUtil(spec);
  private final BeaconStateUtil beaconStateUtil = spec.atSlot(UInt64.ZERO).getBeaconStateUtil();
  private final SpecConstants specConstants = spec.atSlot(UInt64.ZERO).getConstants();
  private final long SLOTS_PER_EPOCH = specConstants.getSlotsPerEpoch();

  @Test
  void succeedsWhenGetNextEpochReturnsTheEpochPlusOne() {
    BeaconState beaconState = createBeaconState().updated(state -> state.setSlot(GENESIS_SLOT));
    assertEquals(GENESIS_EPOCH.increment(), beaconStateUtil.getNextEpoch(beaconState));
  }

  @Test
  void succeedsWhenGetPreviousSlotReturnsGenesisSlot1() {
    BeaconState beaconState = createBeaconState().updated(state -> state.setSlot(GENESIS_SLOT));
    assertEquals(GENESIS_EPOCH, beaconStateUtil.getPreviousEpoch(beaconState));
  }

  @Test
  void succeedsWhenGetPreviousSlotReturnsGenesisSlot2() {
    BeaconState beaconState =
        createBeaconState()
            .updated(state -> state.setSlot(GENESIS_SLOT.plus(specConstants.getSlotsPerEpoch())));
    assertEquals(GENESIS_EPOCH, beaconStateUtil.getPreviousEpoch(beaconState));
  }

  @Test
  void succeedsWhenGetPreviousSlotReturnsGenesisSlotPlusOne() {
    BeaconState beaconState =
        createBeaconState()
            .updated(
                state -> state.setSlot(GENESIS_SLOT.plus(2L * specConstants.getSlotsPerEpoch())));
    assertEquals(GENESIS_EPOCH.increment(), beaconStateUtil.getPreviousEpoch(beaconState));
  }

  @Test
  void getPreviousDutyDependentRoot_genesisStateReturnsFinalizedCheckpointRoot() {
    final BeaconState state = dataStructureUtil.randomBeaconState(GENESIS_SLOT);
    assertThat(beaconStateUtil.getPreviousDutyDependentRoot(state))
        .isEqualTo(BeaconBlock.fromGenesisState(state).getRoot());
  }

  @Test
  void getPreviousDutyDependentRoot_returnsGenesisBlockDuringEpochZero() {
    final BeaconState state = dataStructureUtil.randomBeaconState(GENESIS_SLOT.plus(3));
    assertThat(beaconStateUtil.getPreviousDutyDependentRoot(state))
        .isEqualTo(state.getBlock_roots().get(0));
  }

  @Test
  void getPreviousDutyDependentRoot_returnsGenesisBlockDuringEpochOne() {
    final BeaconState state =
        dataStructureUtil.randomBeaconState(GENESIS_SLOT.plus(SLOTS_PER_EPOCH).plus(3));
    assertThat(beaconStateUtil.getPreviousDutyDependentRoot(state))
        .isEqualTo(state.getBlock_roots().get(0));
  }

  @Test
  void getCurrentDutyDependentRoot_returnsBlockRootAtLastSlotOfTwoEpochsAgo() {
    final BeaconState state =
        dataStructureUtil.randomBeaconState(GENESIS_SLOT.plus(SLOTS_PER_EPOCH * 2).plus(3));
    assertThat(beaconStateUtil.getPreviousDutyDependentRoot(state))
        .isEqualTo(
            state
                .getBlock_roots()
                .get((int) GENESIS_SLOT.plus(SLOTS_PER_EPOCH).decrement().longValue()));
  }

  @Test
  void compute_next_epoch_boundary_slotAtBoundary() {
    final UInt64 expectedEpoch = UInt64.valueOf(2);
    final UInt64 slot = beaconStateUtil.computeStartSlotAtEpoch(expectedEpoch);

    assertThat(beaconStateUtil.computeNextEpochBoundary(slot)).isEqualTo(expectedEpoch);
  }

  @Test
  void compute_next_epoch_boundary_slotPriorToBoundary() {
    final UInt64 expectedEpoch = UInt64.valueOf(2);
    final UInt64 slot = beaconStateUtil.computeStartSlotAtEpoch(expectedEpoch).minus(1);

    assertThat(beaconStateUtil.computeNextEpochBoundary(slot)).isEqualTo(expectedEpoch);
  }

  @Test
  void getCurrentDutyDependentRoot_genesisStateReturnsFinalizedCheckpointRoot() {
    final BeaconState state = dataStructureUtil.randomBeaconState(GENESIS_SLOT);
    assertThat(beaconStateUtil.getCurrentDutyDependentRoot(state))
        .isEqualTo(BeaconBlock.fromGenesisState(state).getRoot());
  }

  @Test
  void getCurrentDutyDependentRoot_returnsGenesisBlockDuringEpochZero() {
    final BeaconState state = dataStructureUtil.randomBeaconState(GENESIS_SLOT.plus(3));
    assertThat(beaconStateUtil.getCurrentDutyDependentRoot(state))
        .isEqualTo(state.getBlock_roots().get(0));
  }

  @Test
  void getCurrentDutyDependentRoot_returnsBlockRootAtLastSlotOfPriorEpoch() {
    final BeaconState state =
        dataStructureUtil.randomBeaconState(GENESIS_SLOT.plus(SLOTS_PER_EPOCH).plus(3));
    assertThat(beaconStateUtil.getCurrentDutyDependentRoot(state))
        .isEqualTo(
            state
                .getBlock_roots()
                .get((int) GENESIS_SLOT.plus(SLOTS_PER_EPOCH).decrement().longValue()));
  }

  private BeaconState createBeaconState() {
    return new BeaconStateTestBuilder(dataStructureUtil)
        .forkVersion(specConstants.getGenesisForkVersion())
        .validator(dataStructureUtil.randomValidator())
        .validator(dataStructureUtil.randomValidator())
        .validator(dataStructureUtil.randomValidator())
        .build();
  }

  @Test
  void getTotalBalanceAddsAndReturnsEffectiveTotalBalancesCorrectly() {
    // Data Setup
    BeaconState state = createBeaconState();
    Committee committee = new Committee(UInt64.ONE, Arrays.asList(0, 1, 2));

    // Calculate Expected Results
    UInt64 expectedBalance = UInt64.ZERO;
    for (UInt64 balance : state.getBalances()) {
      if (balance.isLessThan(specConstants.getMaxEffectiveBalance())) {
        expectedBalance = expectedBalance.plus(balance);
      } else {
        expectedBalance = expectedBalance.plus(specConstants.getMaxEffectiveBalance());
      }
    }

    UInt64 totalBalance = beaconStateUtil.getTotalBalance(state, committee.getCommittee());
    assertEquals(expectedBalance, totalBalance);
  }

  @Test
  void validateProofOfPossessionReturnsFalseIfTheBLSSignatureIsNotValidForGivenDepositInputData() {
    Deposit deposit = dataStructureUtil.newDeposits(1).get(0);
    BLSPublicKey pubkey = BLSTestUtil.randomPublicKey(42);
    DepositData depositData = deposit.getData();
    DepositMessage depositMessage =
        new DepositMessage(
            depositData.getPubkey(),
            depositData.getWithdrawal_credentials(),
            depositData.getAmount());
    Bytes32 domain =
        beaconStateUtil.getDomain(
            createBeaconState(), specConstants.getDomainDeposit(), GENESIS_EPOCH);
    Bytes signing_root = beaconStateUtil.computeSigningRoot(depositMessage, domain);

    assertFalse(BLS.verify(pubkey, signing_root, depositData.getSignature()));
  }

  @Test
  void sqrtOfSquareNumber() {
    UInt64 actual = beaconStateUtil.integerSquareRoot(UInt64.valueOf(3481L));
    UInt64 expected = UInt64.valueOf(59L);
    assertEquals(expected, actual);
  }

  @Test
  void sqrtOfANonSquareNumber() {
    UInt64 actual = beaconStateUtil.integerSquareRoot(UInt64.valueOf(27L));
    UInt64 expected = UInt64.valueOf(5L);
    assertEquals(expected, actual);
  }

  @Test
  void sqrtOfANegativeNumber() {
    assertThrows(
        IllegalArgumentException.class,
        () -> beaconStateUtil.integerSquareRoot(UInt64.valueOf(-1L)));
  }

  @Test
  public void isSlotAtNthEpochBoundary_invalidNParameter_zero() {
    assertThatThrownBy(
            () ->
                tech.pegasys.teku.spec.datastructures.util.BeaconStateUtil.isSlotAtNthEpochBoundary(
                    UInt64.ONE, UInt64.ZERO, 0))
        .isInstanceOf(IllegalArgumentException.class)
        .hasMessageContaining("Parameter n must be greater than 0");
  }

  @Test
  public void isSlotAtNthEpochBoundary_invalidNParameter_negative() {
    assertThatThrownBy(
            () ->
                tech.pegasys.teku.spec.datastructures.util.BeaconStateUtil.isSlotAtNthEpochBoundary(
                    UInt64.ONE, UInt64.ZERO, -1))
        .isInstanceOf(IllegalArgumentException.class)
        .hasMessageContaining("Parameter n must be greater than 0");
  }

  @ParameterizedTest(name = "n={0}")
  @MethodSource("getNValues")
  public void isSlotAtNthEpochBoundary_allSlotsFilled(final int n) {
    final UInt64 epochs = UInt64.valueOf(n * 3);
    final UInt64 slots = epochs.times(SLOTS_PER_EPOCH);

    for (int i = 1; i <= slots.intValue(); i++) {
      final boolean expected = i % (n * SLOTS_PER_EPOCH) == 0 && i != 0;

      final UInt64 blockSlot = UInt64.valueOf(i);
      assertThat(
              tech.pegasys.teku.spec.datastructures.util.BeaconStateUtil.isSlotAtNthEpochBoundary(
                  blockSlot, blockSlot.minus(1), n))
          .describedAs("Block at %d should %sbe at epoch boundary", i, expected ? "" : "not ")
          .isEqualTo(expected);
    }
  }

  @ParameterizedTest(name = "n={0}")
  @MethodSource("getNValues")
  void isSlotAtNthEpochBoundary_withSkippedBlock(final int n) {
    final int nthStartSlot = beaconStateUtil.computeStartSlotAtEpoch(UInt64.valueOf(n)).intValue();

    final UInt64 genesisSlot = UInt64.ZERO;
    final UInt64 block1Slot = UInt64.valueOf(nthStartSlot + 1);
    final UInt64 block2Slot = block1Slot.plus(1);
    assertThat(beaconStateUtil.isSlotAtNthEpochBoundary(block1Slot, genesisSlot, n)).isTrue();
    assertThat(beaconStateUtil.isSlotAtNthEpochBoundary(block2Slot, block1Slot, n)).isFalse();
  }

  @ParameterizedTest(name = "n={0}")
  @MethodSource("getNValues")
  public void isSlotAtNthEpochBoundary_withSkippedEpochs_oneEpochAndSlotSkipped(final int n) {
    final int nthStartSlot = beaconStateUtil.computeStartSlotAtEpoch(UInt64.valueOf(n)).intValue();

    final UInt64 genesisSlot = UInt64.ZERO;
    final UInt64 block1Slot = UInt64.valueOf(nthStartSlot + SLOTS_PER_EPOCH + 1);
    final UInt64 block2Slot = block1Slot.plus(1);

    assertThat(beaconStateUtil.isSlotAtNthEpochBoundary(block1Slot, genesisSlot, n)).isTrue();
    assertThat(beaconStateUtil.isSlotAtNthEpochBoundary(block2Slot, block1Slot, n)).isFalse();
  }

  @ParameterizedTest(name = "n={0}")
  @MethodSource("getNValues")
  public void isSlotAtNthEpochBoundary_withSkippedEpochs_nearlyNEpochsSkipped(final int n) {
    final int startSlotAt2N =
        beaconStateUtil.computeStartSlotAtEpoch(UInt64.valueOf(n * 2L)).intValue();

    final UInt64 genesisSlot = UInt64.ZERO;
    final UInt64 block1Slot = UInt64.valueOf(startSlotAt2N - 1);
    final UInt64 block2Slot = block1Slot.plus(1);
    final UInt64 block3Slot = block2Slot.plus(1);

    assertThat(beaconStateUtil.isSlotAtNthEpochBoundary(block1Slot, genesisSlot, n)).isTrue();
    assertThat(beaconStateUtil.isSlotAtNthEpochBoundary(block2Slot, block1Slot, n)).isTrue();
    assertThat(beaconStateUtil.isSlotAtNthEpochBoundary(block3Slot, block2Slot, n)).isFalse();
  }

  public static Stream<Arguments> getNValues() {
    return Stream.of(
        Arguments.of(1), Arguments.of(2), Arguments.of(3), Arguments.of(4), Arguments.of(5));
  }

<<<<<<< HEAD
  @Test
  public void
      getAttestersTotalEffectiveBalance_calculatesTotalEffectiveBalanceInAllCommitteesForSlot() {
    final BeaconState state =
        new BeaconStateTestBuilder(dataStructureUtil)
            .slot(5)

            // Not quite enough validators to have one in every slot
            .activeValidator(UInt64.valueOf(3200000000L))
            .activeValidator(UInt64.valueOf(3200000000L))
            .activeValidator(UInt64.valueOf(3200000000L))
            .activeValidator(UInt64.valueOf(2000000000L))
            .activeValidator(UInt64.valueOf(1600000000L))
            .activeValidator(UInt64.valueOf(1800000000L))
            .build();

    // Randao seed is fixed for state so we know the committee allocations will be the same
    assertThat(beaconStateUtil.getAttestersTotalEffectiveBalance(state, UInt64.valueOf(0)))
        .isEqualTo(UInt64.ZERO);
    assertThat(beaconStateUtil.getAttestersTotalEffectiveBalance(state, UInt64.valueOf(1)))
        .isEqualTo(UInt64.valueOf(3200000000L));
    assertThat(beaconStateUtil.getAttestersTotalEffectiveBalance(state, UInt64.valueOf(2)))
        .isEqualTo(UInt64.valueOf(2000000000L));
    assertThat(beaconStateUtil.getAttestersTotalEffectiveBalance(state, UInt64.valueOf(3)))
        .isEqualTo(UInt64.valueOf(1800000000L));
    assertThat(beaconStateUtil.getAttestersTotalEffectiveBalance(state, UInt64.valueOf(4)))
        .isEqualTo(UInt64.ZERO);
    assertThat(beaconStateUtil.getAttestersTotalEffectiveBalance(state, UInt64.valueOf(5)))
        .isEqualTo(UInt64.valueOf(3200000000L));
    assertThat(beaconStateUtil.getAttestersTotalEffectiveBalance(state, UInt64.valueOf(6)))
        .isEqualTo(UInt64.valueOf(1600000000L));
    assertThat(beaconStateUtil.getAttestersTotalEffectiveBalance(state, UInt64.valueOf(7)))
        .isEqualTo(UInt64.valueOf(3200000000L));

    assertAttestersBalancesSumToTotalBalancesOverEpoch(state);
  }

  @Test
  public void getAttestersTotalEffectiveBalance_shouldCombinedAllCommitteesForSlot() {
    final BeaconStateTestBuilder stateBuilder =
        new BeaconStateTestBuilder(dataStructureUtil).slot(5);
    for (int i = 0;
        i < specConstants.getSlotsPerEpoch() * specConstants.getTargetAggregatorsPerCommittee() * 2;
        i++) {
      stateBuilder.activeValidator(
          UInt64.valueOf(i).times(specConstants.getEffectiveBalanceIncrement()));
    }
    final BeaconState state = stateBuilder.build();
    assertThat(beaconStateUtil.getCommitteeCountPerSlot(state, UInt64.ZERO))
        .isGreaterThan(UInt64.ZERO);

    // Randao seed is fixed for state so we know the committee allocations will be the same
    assertThat(beaconStateUtil.getAttestersTotalEffectiveBalance(state, UInt64.valueOf(0)))
        .isEqualTo(UInt64.valueOf(4394).times(specConstants.getEffectiveBalanceIncrement()));

    assertAttestersBalancesSumToTotalBalancesOverEpoch(state);
  }

  @Test
  void getAttestersTotalEffectiveBalance_shouldCalculateTotalsFromEarlierEpoch() {
    final BeaconState state =
        new BeaconStateTestBuilder(dataStructureUtil)
            .slot(50)

            // Not quite enough validators to have one in every slot
            .activeValidator(UInt64.valueOf(3200000000L))
            .activeValidator(UInt64.valueOf(3200000000L))
            .activeValidator(UInt64.valueOf(3200000000L))
            .activeValidator(UInt64.valueOf(2000000000L))
            .activeValidator(UInt64.valueOf(1600000000L))
            .activeValidator(UInt64.valueOf(1800000000L))
            .build();
    final UInt64 result = beaconStateUtil.getAttestersTotalEffectiveBalance(state, UInt64.ONE);
    assertThat(result).isEqualTo(UInt64.valueOf(3200000000L));
    assertAttestersBalancesSumToTotalBalancesOverEpoch(state);
  }

  /**
   * Since every active validator attests once per epoch, the total sum of attester effective
   * balances across each epoch in the slot should be equal to the total active balance for the
   * sate.
   */
  private void assertAttestersBalancesSumToTotalBalancesOverEpoch(final BeaconState state) {
    final UInt64 expectedTotalBalance = beaconStateUtil.getTotalActiveBalance(state);
    UInt64 actualTotalBalance = UInt64.ZERO;
    for (int i = 0; i < specConstants.getSlotsPerEpoch(); i++) {
      actualTotalBalance =
          actualTotalBalance.plus(
              beaconStateUtil.getAttestersTotalEffectiveBalance(state, UInt64.valueOf(i)));
    }
    assertThat(actualTotalBalance).isEqualTo(expectedTotalBalance);
  }

  @Test
  void getAttestersTotalEffectiveBalance_shouldRejectRequestFromBeyondLookAheadPeriod() {
    final BeaconState state = dataStructureUtil.randomBeaconState(UInt64.ONE);
    final UInt64 epoch3Start = beaconStateUtil.computeStartSlotAtEpoch(UInt64.valueOf(3));
    assertThatThrownBy(() -> beaconStateUtil.getAttestersTotalEffectiveBalance(state, epoch3Start))
        .isInstanceOf(IllegalArgumentException.class);
=======
  private BeaconState createBeaconState(
      boolean addToList, UInt64 amount, Validator knownValidator) {

    return spec.getGenesisSpec()
        .getSchemaDefinitions()
        .getBeaconStateSchema()
        .createEmpty()
        .updated(
            beaconState -> {
              beaconState.setSlot(dataStructureUtil.randomUInt64());
              beaconState.setFork(
                  new Fork(
                      specConstants.getGenesisForkVersion(),
                      specConstants.getGenesisForkVersion(),
                      GENESIS_EPOCH));

              List<Validator> validatorList =
                  new ArrayList<>(
                      Arrays.asList(
                          dataStructureUtil.randomValidator(),
                          dataStructureUtil.randomValidator(),
                          dataStructureUtil.randomValidator()));
              List<UInt64> balanceList =
                  new ArrayList<>(Collections.nCopies(3, specConstants.getMaxEffectiveBalance()));

              if (addToList) {
                validatorList.add(knownValidator);
                balanceList.add(amount);
              }

              beaconState
                  .getValidators()
                  .addAll(
                      SSZList.createMutable(
                          validatorList,
                          specConstants.getValidatorRegistryLimit(),
                          Validator.class));
              beaconState
                  .getBalances()
                  .addAll(
                      SSZList.createMutable(
                          balanceList, specConstants.getValidatorRegistryLimit(), UInt64.class));
            });
>>>>>>> 9dbbe433
  }

  @Test
  void initializeBeaconStateFromEth1_shouldIgnoreInvalidSignedDeposits() {
    ArrayList<DepositWithIndex> deposits = dataStructureUtil.randomDeposits(3);
    DepositWithIndex deposit = deposits.get(1);
    DepositData depositData = deposit.getData();
    DepositWithIndex invalidSigDeposit =
        new DepositWithIndex(
            new DepositData(
                depositData.getPubkey(),
                depositData.getWithdrawal_credentials(),
                depositData.getAmount(),
                BLSSignature.empty()),
            deposit.getIndex());
    deposits.set(1, invalidSigDeposit);

    BeaconState state =
        beaconStateUtil.initializeBeaconStateFromEth1(Bytes32.ZERO, UInt64.ZERO, deposits);
    assertEquals(2, state.getValidators().size());
    assertEquals(
        deposits.get(0).getData().getPubkey().toBytesCompressed(),
        state.getValidators().get(0).getPubkey());
    assertEquals(
        deposits.get(2).getData().getPubkey().toBytesCompressed(),
        state.getValidators().get(1).getPubkey());
  }
}<|MERGE_RESOLUTION|>--- conflicted
+++ resolved
@@ -22,6 +22,7 @@
 import static tech.pegasys.teku.spec.constants.SpecConstants.GENESIS_SLOT;
 
 import java.util.Arrays;
+import java.util.List;
 import java.util.stream.Stream;
 import org.apache.tuweni.bytes.Bytes;
 import org.apache.tuweni.bytes.Bytes32;
@@ -43,18 +44,10 @@
 import tech.pegasys.teku.spec.datastructures.operations.Deposit;
 import tech.pegasys.teku.spec.datastructures.operations.DepositData;
 import tech.pegasys.teku.spec.datastructures.operations.DepositMessage;
-<<<<<<< HEAD
-import tech.pegasys.teku.spec.datastructures.state.BeaconState;
+import tech.pegasys.teku.spec.datastructures.operations.DepositWithIndex;
 import tech.pegasys.teku.spec.datastructures.state.BeaconStateTestBuilder;
 import tech.pegasys.teku.spec.datastructures.state.Committee;
-=======
-import tech.pegasys.teku.spec.datastructures.operations.DepositWithIndex;
-import tech.pegasys.teku.spec.datastructures.state.Committee;
-import tech.pegasys.teku.spec.datastructures.state.Fork;
-import tech.pegasys.teku.spec.datastructures.state.Validator;
 import tech.pegasys.teku.spec.datastructures.state.beaconstate.BeaconState;
-import tech.pegasys.teku.ssz.SSZTypes.SSZList;
->>>>>>> 9dbbe433
 
 @ExtendWith(BouncyCastleExtension.class)
 public class BeaconStateUtilTest {
@@ -319,7 +312,6 @@
         Arguments.of(1), Arguments.of(2), Arguments.of(3), Arguments.of(4), Arguments.of(5));
   }
 
-<<<<<<< HEAD
   @Test
   public void
       getAttestersTotalEffectiveBalance_calculatesTotalEffectiveBalanceInAllCommitteesForSlot() {
@@ -419,56 +411,11 @@
     final UInt64 epoch3Start = beaconStateUtil.computeStartSlotAtEpoch(UInt64.valueOf(3));
     assertThatThrownBy(() -> beaconStateUtil.getAttestersTotalEffectiveBalance(state, epoch3Start))
         .isInstanceOf(IllegalArgumentException.class);
-=======
-  private BeaconState createBeaconState(
-      boolean addToList, UInt64 amount, Validator knownValidator) {
-
-    return spec.getGenesisSpec()
-        .getSchemaDefinitions()
-        .getBeaconStateSchema()
-        .createEmpty()
-        .updated(
-            beaconState -> {
-              beaconState.setSlot(dataStructureUtil.randomUInt64());
-              beaconState.setFork(
-                  new Fork(
-                      specConstants.getGenesisForkVersion(),
-                      specConstants.getGenesisForkVersion(),
-                      GENESIS_EPOCH));
-
-              List<Validator> validatorList =
-                  new ArrayList<>(
-                      Arrays.asList(
-                          dataStructureUtil.randomValidator(),
-                          dataStructureUtil.randomValidator(),
-                          dataStructureUtil.randomValidator()));
-              List<UInt64> balanceList =
-                  new ArrayList<>(Collections.nCopies(3, specConstants.getMaxEffectiveBalance()));
-
-              if (addToList) {
-                validatorList.add(knownValidator);
-                balanceList.add(amount);
-              }
-
-              beaconState
-                  .getValidators()
-                  .addAll(
-                      SSZList.createMutable(
-                          validatorList,
-                          specConstants.getValidatorRegistryLimit(),
-                          Validator.class));
-              beaconState
-                  .getBalances()
-                  .addAll(
-                      SSZList.createMutable(
-                          balanceList, specConstants.getValidatorRegistryLimit(), UInt64.class));
-            });
->>>>>>> 9dbbe433
   }
 
   @Test
   void initializeBeaconStateFromEth1_shouldIgnoreInvalidSignedDeposits() {
-    ArrayList<DepositWithIndex> deposits = dataStructureUtil.randomDeposits(3);
+    List<DepositWithIndex> deposits = dataStructureUtil.randomDeposits(3);
     DepositWithIndex deposit = deposits.get(1);
     DepositData depositData = deposit.getData();
     DepositWithIndex invalidSigDeposit =
