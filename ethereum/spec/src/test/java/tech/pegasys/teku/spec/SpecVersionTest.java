--- conflicted
+++ resolved
@@ -19,11 +19,7 @@
 import org.junit.jupiter.api.Test;
 import tech.pegasys.teku.spec.config.SpecConfigAltair;
 import tech.pegasys.teku.spec.config.SpecConfigLoader;
-<<<<<<< HEAD
-=======
 import tech.pegasys.teku.spec.config.SpecConfigMerge;
-import tech.pegasys.teku.spec.config.TestConfigLoader;
->>>>>>> 429c9725
 import tech.pegasys.teku.spec.networks.Eth2Network;
 
 class SpecVersionTest {
@@ -52,9 +48,6 @@
     assertThat(actualVersion.get().getSchemaDefinitions())
         .hasSameClassAs(expectedVersion.getSchemaDefinitions());
   }
-<<<<<<< HEAD
-=======
-
   @Test
   void shouldCreateMergeSpec() {
     final SpecConfigMerge mergeSpecConfig = SpecConfigMerge.required(minimalConfig);
@@ -67,11 +60,4 @@
         .hasSameClassAs(expectedVersion.getSchemaDefinitions());
   }
 
-  @Test
-  void shouldReturnEmptyWhen_altairRequestedWithPhase0Config() {
-    final Optional<SpecVersion> actualVersion =
-        SpecVersion.create(SpecMilestone.ALTAIR, minimalPhase0Config);
-    assertThat(actualVersion).isEmpty();
-  }
->>>>>>> 429c9725
 }