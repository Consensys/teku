/*
 * Copyright Consensys Software Inc., 2024
 *
 * Licensed under the Apache License, Version 2.0 (the "License"); you may not use this file except in compliance with
 * the License. You may obtain a copy of the License at
 *
 * http://www.apache.org/licenses/LICENSE-2.0
 *
 * Unless required by applicable law or agreed to in writing, software distributed under the License is distributed on
 * an "AS IS" BASIS, WITHOUT WARRANTIES OR CONDITIONS OF ANY KIND, either express or implied. See the License for the
 * specific language governing permissions and limitations under the License.
 */

package tech.pegasys.teku.spec.logic.versions.fulu.helpers;

import static org.assertj.core.api.Assertions.assertThat;
import static org.assertj.core.api.Assertions.assertThatThrownBy;
import static org.junit.jupiter.api.Assertions.assertEquals;
import static org.mockito.ArgumentMatchers.any;
import static org.mockito.ArgumentMatchers.anyInt;
import static org.mockito.Mockito.mock;
import static org.mockito.Mockito.when;
import static tech.pegasys.teku.infrastructure.unsigned.UInt64.ZERO;

import it.unimi.dsi.fastutil.ints.IntList;
import java.util.ArrayList;
import java.util.List;
import java.util.Optional;
import java.util.Set;
import java.util.stream.Collectors;
import java.util.stream.IntStream;
import java.util.stream.LongStream;
import java.util.stream.Stream;
import org.apache.tuweni.bytes.Bytes;
import org.apache.tuweni.bytes.Bytes32;
import org.junit.jupiter.api.Disabled;
import org.junit.jupiter.api.Test;
import org.junit.jupiter.params.ParameterizedTest;
import org.junit.jupiter.params.provider.Arguments;
import org.junit.jupiter.params.provider.MethodSource;
import tech.pegasys.teku.bls.BLSSignature;
import tech.pegasys.teku.infrastructure.bytes.Bytes4;
import tech.pegasys.teku.infrastructure.unsigned.UInt64;
import tech.pegasys.teku.kzg.KZGAbstractBenchmark;
import tech.pegasys.teku.spec.Spec;
import tech.pegasys.teku.spec.TestSpecFactory;
import tech.pegasys.teku.spec.config.BlobScheduleEntry;
import tech.pegasys.teku.spec.config.SpecConfig;
import tech.pegasys.teku.spec.config.SpecConfigFulu;
import tech.pegasys.teku.spec.datastructures.blobs.versions.deneb.Blob;
import tech.pegasys.teku.spec.datastructures.blobs.versions.deneb.BlobKzgCommitmentsSchema;
import tech.pegasys.teku.spec.datastructures.blobs.versions.fulu.DataColumnSidecar;
import tech.pegasys.teku.spec.datastructures.blobs.versions.fulu.MatrixEntry;
import tech.pegasys.teku.spec.datastructures.blocks.BeaconBlockHeader;
import tech.pegasys.teku.spec.datastructures.blocks.SignedBeaconBlock;
import tech.pegasys.teku.spec.datastructures.blocks.SignedBeaconBlockHeader;
import tech.pegasys.teku.spec.datastructures.state.BeaconStateTestBuilder;
import tech.pegasys.teku.spec.datastructures.state.beaconstate.BeaconState;
import tech.pegasys.teku.spec.datastructures.type.SszKZGCommitment;
import tech.pegasys.teku.spec.logic.versions.electra.helpers.PredicatesElectra;
import tech.pegasys.teku.spec.schemas.SchemaDefinitionsDeneb;
import tech.pegasys.teku.spec.schemas.SchemaDefinitionsFulu;
import tech.pegasys.teku.spec.util.DataStructureUtil;

public class MiscHelpersFuluTest extends KZGAbstractBenchmark {

  private final Spec spec =
      TestSpecFactory.createMinimalFulu(
          builder ->
              builder.fuluBuilder(
                  fuluBuilder ->
                      fuluBuilder
                          .numberOfColumns(128)
                          .numberOfCustodyGroups(128)
                          .custodyRequirement(4)
                          .validatorCustodyRequirement(8)
                          .balancePerAdditionalCustodyGroup(UInt64.valueOf(32000000000L))
                          .samplesPerSlot(16)));
  private final SpecConfig specConfig = spec.atSlot(ZERO).getConfig();
  private final PredicatesElectra predicates = new PredicatesElectra(spec.getGenesisSpecConfig());
  private final SchemaDefinitionsFulu schemaDefinitionsFulu =
      SchemaDefinitionsFulu.required(spec.getGenesisSchemaDefinitions());
  private final SpecConfigFulu specConfigFulu =
      SpecConfigFulu.required(spec.getGenesisSpecConfig());
<<<<<<< HEAD
  private final BpoForkSchedule bpoForkSchedule = new BpoForkSchedule(specConfigFulu);
  private final MiscHelpersFulu miscHelpersFulu =
      new MiscHelpersFulu(specConfigFulu, predicates, schemaDefinitionsFulu, bpoForkSchedule);
=======
  private final MiscHelpersFulu miscHelpersFulu =
      new MiscHelpersFulu(specConfigFulu, predicates, schemaDefinitionsFulu);
>>>>>>> 75d869d6

  @ParameterizedTest(name = "{0} allowed failure(s)")
  @MethodSource("getExtendedSampleCountFixtures")
  public void getExtendedSampleCountReturnsCorrectValues(
      final int allowedFailures, final int numberOfSamples) {
    assertThat(miscHelpersFulu.getExtendedSampleCount(UInt64.valueOf(allowedFailures)))
        .isEqualTo(UInt64.valueOf(numberOfSamples));
  }

  @Test
  public void getExtendedSampleCountShouldThrowWhenAllowedFailuresTooBig() {
    assertThatThrownBy(() -> miscHelpersFulu.getExtendedSampleCount(UInt64.valueOf(65)))
        .isOfAnyClassIn(IllegalArgumentException.class)
        .hasMessageStartingWith(
            "Allowed failures (65) should be less than half of columns number (128)");
  }

  @Test
  @Disabled("Benchmark")
  public void benchmarkComputeExtendedMatrix() {
    final int numberOfRounds = 10;
    final DataStructureUtil dataStructureUtil = new DataStructureUtil(spec);
    final List<Blob> blobs =
        IntStream.range(0, 6).mapToObj(__ -> dataStructureUtil.randomValidBlob()).toList();
    final List<Integer> runTimes = new ArrayList<>();
    for (int i = 0; i < numberOfRounds; i++) {
      final long start = System.currentTimeMillis();
      final List<List<MatrixEntry>> extendedMatrix =
          miscHelpersFulu.computeExtendedMatrixAndProofs(blobs, getKzg());
      assertEquals(6, extendedMatrix.size());
      final long end = System.currentTimeMillis();
      runTimes.add((int) (end - start));
    }
    printStats(runTimes);
  }

  @Test
  @Disabled("Benchmark")
  public void benchmarkConstructDataColumnSidecarsWithExtendedMatrix() {
    final int numberOfRounds = 10;
    final DataStructureUtil dataStructureUtil = new DataStructureUtil(spec);
    final List<Blob> blobs =
        IntStream.range(0, 6).mapToObj(__ -> dataStructureUtil.randomValidBlob()).toList();
    final List<List<MatrixEntry>> extendedMatrix =
        miscHelpersFulu.computeExtendedMatrixAndProofs(blobs, getKzg());
    final List<SszKZGCommitment> kzgCommitments =
        blobs.stream()
            .map(blob -> getKzg().blobToKzgCommitment(blob.getBytes()))
            .map(SszKZGCommitment::new)
            .toList();
    final BlobKzgCommitmentsSchema blobKzgCommitmentsSchema =
        SchemaDefinitionsDeneb.required(spec.atSlot(UInt64.ONE).getSchemaDefinitions())
            .getBlobKzgCommitmentsSchema();
    final SignedBeaconBlock signedBeaconBlock =
        dataStructureUtil.randomSignedBeaconBlockWithCommitments(
            blobKzgCommitmentsSchema.createFromElements(kzgCommitments));

    final List<Integer> runTimes = new ArrayList<>();
    for (int i = 0; i < numberOfRounds; i++) {
      final long start = System.currentTimeMillis();
      List<DataColumnSidecar> dataColumnSidecars =
          miscHelpersFulu.constructDataColumnSidecars(
              signedBeaconBlock.getMessage(), signedBeaconBlock.asHeader(), extendedMatrix);
      assertEquals(blobs.size(), dataColumnSidecars.getFirst().getDataColumn().size());
      final long end = System.currentTimeMillis();
      runTimes.add((int) (end - start));
    }
    printStats(runTimes);
  }

  @ParameterizedTest
  @MethodSource("getComputeForkDigestFuluScenarios")
  public void computeForkDigestFuluTest(
      final Spec spec, final long epoch, final String expectedValue) {
    assertThat(
            MiscHelpersFulu.required(spec.atEpoch(UInt64.valueOf(epoch)).miscHelpers())
                .computeForkDigest(Bytes32.ZERO, UInt64.valueOf(epoch)))
        .isEqualTo(Bytes4.fromHexString(expectedValue));
  }

  @Test
  public void shouldRejectDataColumnSideCarWhenIndexTooBig() {
    final int numberOfColumns = spec.getNumberOfDataColumns().orElseThrow();
    final DataColumnSidecar invalidIndex =
        dataStructureUtil.randomDataColumnSidecar(
            dataStructureUtil.randomSignedBeaconBlockHeader(),
            UInt64.valueOf(numberOfColumns).increment());
    assertThat(miscHelpersFulu.verifyDataColumnSidecar(invalidIndex)).isFalse();
  }

  @Test
  public void shouldRejectIfDataColumnAndKzgCommitmentsMismatch() {
    final DataColumnSidecar mismatchingDataColumnKzgCommitments =
        dataStructureUtil.randomDataColumnSidecar(
            dataStructureUtil.randomKZGCommitments(10),
            dataStructureUtil.randomDataColumn(UInt64.ONE, 5));
    assertThat(miscHelpersFulu.verifyDataColumnSidecar(mismatchingDataColumnKzgCommitments))
        .isFalse();
  }

  @Test
  void shouldRejectIfDataColumnSidecarHasNoKzgCommitments() {
    final DataColumnSidecar emptyKzgCommitments =
        dataStructureUtil.randomDataColumnSidecarWithInclusionProof(
            dataStructureUtil.randomSignedBeaconBlockWithCommitments(0), UInt64.ONE);
    assertThat(miscHelpersFulu.verifyDataColumnSidecar(emptyKzgCommitments)).isFalse();
  }

  @Test
  public void shouldRejectIfDataColumnAndKzgProofsMismatch() {
    final DataColumnSidecar invalidDataColumnKzgProofs =
        dataStructureUtil.randomDataColumnSidecar(
            dataStructureUtil.randomKZGProofs(10),
            dataStructureUtil.randomKZGCommitments(5),
            dataStructureUtil.randomDataColumn(UInt64.ONE, 5));
    assertThat(miscHelpersFulu.verifyDataColumnSidecar(invalidDataColumnKzgProofs)).isFalse();
  }

  // Scenarios from
  // https://github.com/ethereum/consensus-specs/blob/dev/tests/core/pyspec/eth2spec/test/fulu/validator/test_compute_fork_digest.py
  public static Stream<Arguments> getComputeForkDigestFuluScenarios() {
    final Spec spec =
        TestSpecFactory.createMinimalFulu(
            b ->
                b.electraBuilder(
                        eb -> eb.electraForkEpoch(UInt64.valueOf(9)).maxBlobsPerBlockElectra(9))
                    .fuluBuilder(
                        fb ->
                            fb.fuluForkEpoch(UInt64.valueOf(100))
                                .blobSchedule(
                                    List.of(
                                        new BlobScheduleEntry(UInt64.valueOf(100), 100),
                                        new BlobScheduleEntry(UInt64.valueOf(150), 175),
                                        new BlobScheduleEntry(UInt64.valueOf(200), 200),
                                        new BlobScheduleEntry(UInt64.valueOf(250), 275),
                                        new BlobScheduleEntry(UInt64.valueOf(300), 300)))));

    return Stream.of(
        Arguments.of(spec, 100, "44a571e8"),
        Arguments.of(spec, 101, "44a571e8"),
        Arguments.of(spec, 150, "1171afca"),
        Arguments.of(spec, 200, "427a30ab"),
        Arguments.of(spec, 250, "d5310ef1"),
        Arguments.of(spec, 299, "d5310ef1"),
        Arguments.of(spec, 300, "51d229f7"));
  }

  @Test
  @Disabled("Benchmark")
  public void benchmarkVerifyDataColumnSidecarKzgProof() {
    final Spec spec = TestSpecFactory.createMainnetFulu();
    final int numberOfRounds = 25;
    final DataStructureUtil dataStructureUtil = new DataStructureUtil(spec);
    final SchemaDefinitionsFulu schemaDefinitionsFulu =
        SchemaDefinitionsFulu.required(spec.getGenesisSchemaDefinitions());
    final SpecConfigFulu specConfigFulu = spec.getGenesisSpecConfig().toVersionFulu().orElseThrow();
<<<<<<< HEAD
    final BpoForkSchedule bpoForkSchedule = new BpoForkSchedule(specConfigFulu);
    final MiscHelpersFulu miscHelpersFulu =
        new MiscHelpersFulu(specConfigFulu, predicates, schemaDefinitionsFulu, bpoForkSchedule);
=======
    final MiscHelpersFulu miscHelpersFulu =
        new MiscHelpersFulu(specConfigFulu, predicates, schemaDefinitionsFulu);
>>>>>>> 75d869d6
    final List<Blob> blobs =
        IntStream.range(0, 72).mapToObj(__ -> dataStructureUtil.randomValidBlob()).toList();
    final List<List<MatrixEntry>> extendedMatrix =
        miscHelpersFulu.computeExtendedMatrixAndProofs(blobs, getKzg());
    final List<SszKZGCommitment> kzgCommitments =
        blobs.stream()
            .map(blob -> getKzg().blobToKzgCommitment(blob.getBytes()))
            .map(SszKZGCommitment::new)
            .toList();
    final BlobKzgCommitmentsSchema blobKzgCommitmentsSchema =
        SchemaDefinitionsDeneb.required(spec.atSlot(UInt64.ONE).getSchemaDefinitions())
            .getBlobKzgCommitmentsSchema();
    final SignedBeaconBlock signedBeaconBlock =
        dataStructureUtil.randomSignedBeaconBlockWithCommitments(
            blobKzgCommitmentsSchema.createFromElements(kzgCommitments));
    final List<DataColumnSidecar> dataColumnSidecars =
        miscHelpersFulu.constructDataColumnSidecars(
            signedBeaconBlock.getMessage(), signedBeaconBlock.asHeader(), extendedMatrix);

    final List<Integer> runTimes = new ArrayList<>();
    System.out.printf("Running verifyDataColumnSidecarKzgProof with %s blobs\n", blobs.size());
    for (int i = 0; i < numberOfRounds; i++) {
      final long start = System.currentTimeMillis();
      dataColumnSidecars.stream()
          .parallel()
          .forEach(
              dataColumnSidecar ->
                  miscHelpersFulu.verifyDataColumnSidecarKzgProof(getKzg(), dataColumnSidecar));
      final long end = System.currentTimeMillis();
      runTimes.add((int) (end - start));
    }
    printStats(runTimes);
  }

  @Test
  public void emptyInclusionProof_shouldFailValidation() {
    final PredicatesElectra predicatesMock = mock(PredicatesElectra.class);
    when(predicatesMock.toVersionElectra()).thenReturn(Optional.of(predicatesMock));
    when(predicatesMock.isValidMerkleBranch(any(), any(), anyInt(), anyInt(), any()))
        .thenReturn(true);
    final MiscHelpersFulu miscHelpersFuluWithMockPredicates =
<<<<<<< HEAD
        new MiscHelpersFulu(specConfigFulu, predicatesMock, schemaDefinitionsFulu, bpoForkSchedule);
=======
        new MiscHelpersFulu(specConfigFulu, predicatesMock, schemaDefinitionsFulu);
>>>>>>> 75d869d6
    final DataStructureUtil dataStructureUtil = new DataStructureUtil(spec);
    final DataColumnSidecar dataColumnSidecar =
        SchemaDefinitionsFulu.required(schemaDefinitionsFulu)
            .getDataColumnSidecarSchema()
            .create(
                ZERO,
                SchemaDefinitionsFulu.required(schemaDefinitionsFulu)
                    .getDataColumnSchema()
                    .create(List.of()),
                List.of(),
                List.of(),
                dataStructureUtil.randomSignedBeaconBlockHeader(),
                List.of(
                    dataStructureUtil.randomBytes32(),
                    dataStructureUtil.randomBytes32(),
                    dataStructureUtil.randomBytes32(),
                    dataStructureUtil.randomBytes32()));

    assertThat(
            predicatesMock.isValidMerkleBranch(
                dataColumnSidecar.getSszKZGCommitments().hashTreeRoot(),
                dataColumnSidecar.getKzgCommitmentsInclusionProof(),
                specConfigFulu.getKzgCommitmentsInclusionProofDepth().intValue(),
                miscHelpersFuluWithMockPredicates.getBlockBodyKzgCommitmentsGeneralizedIndex(),
                dataColumnSidecar.getBlockBodyRoot()))
        .isTrue();
    assertThat(
            miscHelpersFuluWithMockPredicates.verifyDataColumnSidecarInclusionProof(
                dataColumnSidecar))
        .isFalse();
  }

  @Test
  public void emptyInclusionProofFromRealNetwork_shouldFailValidation() {
    final Spec specMainnet = TestSpecFactory.createMainnetFulu();
    final PredicatesElectra predicatesMainnet =
        new PredicatesElectra(specMainnet.getGenesisSpecConfig());
    final SchemaDefinitionsFulu schemaDefinitionsFuluMainnet =
        SchemaDefinitionsFulu.required(specMainnet.getGenesisSchemaDefinitions());
    final SpecConfigFulu specConfigFuluMainnet =
        specMainnet.getGenesisSpecConfig().toVersionFulu().orElseThrow();
<<<<<<< HEAD
    final BpoForkSchedule bpoForkScheduleMainnet = new BpoForkSchedule(specConfigFulu);
    final MiscHelpersFulu miscHelpersFuluMainnet =
        new MiscHelpersFulu(
            specConfigFuluMainnet,
            predicatesMainnet,
            schemaDefinitionsFuluMainnet,
            bpoForkScheduleMainnet);
=======
    final MiscHelpersFulu miscHelpersFuluMainnet =
        new MiscHelpersFulu(specConfigFuluMainnet, predicatesMainnet, schemaDefinitionsFuluMainnet);
>>>>>>> 75d869d6
    final DataColumnSidecar dataColumnSidecar =
        SchemaDefinitionsFulu.required(schemaDefinitionsFuluMainnet)
            .getDataColumnSidecarSchema()
            .create(
                ZERO,
                SchemaDefinitionsFulu.required(schemaDefinitionsFuluMainnet)
                    .getDataColumnSchema()
                    .create(List.of()),
                List.of(),
                List.of(),
                new SignedBeaconBlockHeader(
                    new BeaconBlockHeader(
                        UInt64.valueOf(37),
                        UInt64.valueOf(3426),
                        Bytes32.fromHexString(
                            "0x6d3091dae0e2a0251cc2c0d9fef846e1c6e685f18fc8a2c7734f25750c22da36"),
                        Bytes32.fromHexString(
                            "0x715f24108254c3fcbef60c739fe702aed3ee692cb223c884b3db6e041c56c2a6"),
                        Bytes32.fromHexString(
                            "0xbea87258cde49915c8c929b6b91fbbcde004aeaaa08a3ccdc3248dc62b0e682f")),
                    BLSSignature.fromBytesCompressed(
                        Bytes.fromHexString(
                            "0xb4c313365edbc7cfa9319c54ecba0a8dc54c8537752c72a86c762eb0a81b3ad1eda43f0f3b19a9c9523a6a42450c1d070556e0a443d4733922765764ef5850b41d20b4f6af6cc93a70eb1023cc63473f111de772315a2726406be9dc6cb24e67"))),
                List.of(
                    Bytes32.fromHexString(
                        "0x792930bbd5baac43bcc798ee49aa8185ef76bb3b44ba62b91d86ae569e4bb535"),
                    Bytes32.fromHexString(
                        "0xcd581849371d5f91b7d02a366b23402397007b50180069584f2bd4e14397540b"),
                    Bytes32.fromHexString(
                        "0xdb56114e00fdd4c1f85c892bf35ac9a89289aaecb1ebd0a96cde606a748b5d71"),
                    Bytes32.fromHexString(
                        "0x9535c3eb42aaf182b13b18aacbcbc1df6593ecafd0bf7d5e94fb727b2dc1f265")));
    assertThat(miscHelpersFuluMainnet.verifyDataColumnSidecarInclusionProof(dataColumnSidecar))
        .isFalse();
  }

  private final DataStructureUtil dataStructureUtil = new DataStructureUtil(spec);

  @ParameterizedTest(name = "{0} validator custody groups required")
  @MethodSource("getValidatorCustodyRequirementFixtures")
  public void testGetValidatorCustodyRequirement(
      final int expectedValidatorCustodyCount, final long[] validatorBalancesEth) {
    BeaconStateTestBuilder beaconStateTestBuilder =
        new BeaconStateTestBuilder(dataStructureUtil)
            .forkVersion(specConfig.getGenesisForkVersion());

    LongStream.of(validatorBalancesEth)
        .mapToObj(balance -> UInt64.valueOf(balance).times(1_000_000_000L))
        .forEach(beaconStateTestBuilder::activeConsolidatingValidator);
    BeaconState state = beaconStateTestBuilder.build();

    final Set<UInt64> validatorIndicesSet =
        IntStream.range(0, validatorBalancesEth.length)
            .mapToObj(UInt64::valueOf)
            .collect(Collectors.toSet());
    assertEquals(
        UInt64.valueOf(expectedValidatorCustodyCount),
        miscHelpersFulu.getValidatorsCustodyRequirement(state, validatorIndicesSet));
  }

  @Test
  public void computeProposerIndices_returnsListWithSlotsPerEpochSize() {
    final DataStructureUtil dataStructureUtil = new DataStructureUtil(spec);
    final BeaconState state = dataStructureUtil.randomBeaconState();
    final UInt64 epoch = UInt64.ONE;
    final Bytes32 epochSeed = Bytes32.random();
    final int slotsPerEpoch = spec.getGenesisSpecConfig().getSlotsPerEpoch();
    final List<Integer> activeValidatorIndices = IntStream.range(0, 10).boxed().toList();

    final IntList activeValidatorIndicesIntList =
        IntList.of(activeValidatorIndices.stream().mapToInt(Integer::intValue).toArray());

    List<Integer> proposerIndices =
        miscHelpersFulu.computeProposerIndices(
            state, epoch, epochSeed, activeValidatorIndicesIntList);

    assertThat(proposerIndices).hasSize(slotsPerEpoch);
  }

  static Stream<Arguments> getExtendedSampleCountFixtures() {
    return Stream.of(
        Arguments.of(0, 16),
        Arguments.of(1, 20),
        Arguments.of(2, 24),
        Arguments.of(3, 27),
        Arguments.of(4, 29),
        Arguments.of(5, 32),
        Arguments.of(6, 35),
        Arguments.of(7, 37),
        Arguments.of(8, 40),
        Arguments.of(64, 128));
  }

  static Stream<Arguments> getValidatorCustodyRequirementFixtures() {
    return Stream.of(
        // expectedValidatorCustodyCount, validatorBalancesEth
        Arguments.of(8, new long[] {31}),
        Arguments.of(8, new long[] {32}),
        Arguments.of(8, new long[] {32, 32, 33, 34, 33, 32}),
        Arguments.of(15, new long[] {32, 32, 32, 32, 32, 32, 32, 32, 32, 32, 32, 32, 32, 32, 32}),
        Arguments.of(9, new long[] {48, 48, 48, 48, 48, 48}),
        Arguments.of(8, new long[] {48, 48}),
        Arguments.of(128, new long[] {32, 48, 1024, 2048, 1024}),
        Arguments.of(128, new long[] {2048, 2048}));
  }
}<|MERGE_RESOLUTION|>--- conflicted
+++ resolved
@@ -82,14 +82,9 @@
       SchemaDefinitionsFulu.required(spec.getGenesisSchemaDefinitions());
   private final SpecConfigFulu specConfigFulu =
       SpecConfigFulu.required(spec.getGenesisSpecConfig());
-<<<<<<< HEAD
   private final BpoForkSchedule bpoForkSchedule = new BpoForkSchedule(specConfigFulu);
   private final MiscHelpersFulu miscHelpersFulu =
       new MiscHelpersFulu(specConfigFulu, predicates, schemaDefinitionsFulu, bpoForkSchedule);
-=======
-  private final MiscHelpersFulu miscHelpersFulu =
-      new MiscHelpersFulu(specConfigFulu, predicates, schemaDefinitionsFulu);
->>>>>>> 75d869d6
 
   @ParameterizedTest(name = "{0} allowed failure(s)")
   @MethodSource("getExtendedSampleCountFixtures")
@@ -246,14 +241,9 @@
     final SchemaDefinitionsFulu schemaDefinitionsFulu =
         SchemaDefinitionsFulu.required(spec.getGenesisSchemaDefinitions());
     final SpecConfigFulu specConfigFulu = spec.getGenesisSpecConfig().toVersionFulu().orElseThrow();
-<<<<<<< HEAD
     final BpoForkSchedule bpoForkSchedule = new BpoForkSchedule(specConfigFulu);
     final MiscHelpersFulu miscHelpersFulu =
         new MiscHelpersFulu(specConfigFulu, predicates, schemaDefinitionsFulu, bpoForkSchedule);
-=======
-    final MiscHelpersFulu miscHelpersFulu =
-        new MiscHelpersFulu(specConfigFulu, predicates, schemaDefinitionsFulu);
->>>>>>> 75d869d6
     final List<Blob> blobs =
         IntStream.range(0, 72).mapToObj(__ -> dataStructureUtil.randomValidBlob()).toList();
     final List<List<MatrixEntry>> extendedMatrix =
@@ -295,11 +285,7 @@
     when(predicatesMock.isValidMerkleBranch(any(), any(), anyInt(), anyInt(), any()))
         .thenReturn(true);
     final MiscHelpersFulu miscHelpersFuluWithMockPredicates =
-<<<<<<< HEAD
         new MiscHelpersFulu(specConfigFulu, predicatesMock, schemaDefinitionsFulu, bpoForkSchedule);
-=======
-        new MiscHelpersFulu(specConfigFulu, predicatesMock, schemaDefinitionsFulu);
->>>>>>> 75d869d6
     final DataStructureUtil dataStructureUtil = new DataStructureUtil(spec);
     final DataColumnSidecar dataColumnSidecar =
         SchemaDefinitionsFulu.required(schemaDefinitionsFulu)
@@ -341,7 +327,6 @@
         SchemaDefinitionsFulu.required(specMainnet.getGenesisSchemaDefinitions());
     final SpecConfigFulu specConfigFuluMainnet =
         specMainnet.getGenesisSpecConfig().toVersionFulu().orElseThrow();
-<<<<<<< HEAD
     final BpoForkSchedule bpoForkScheduleMainnet = new BpoForkSchedule(specConfigFulu);
     final MiscHelpersFulu miscHelpersFuluMainnet =
         new MiscHelpersFulu(
@@ -349,10 +334,6 @@
             predicatesMainnet,
             schemaDefinitionsFuluMainnet,
             bpoForkScheduleMainnet);
-=======
-    final MiscHelpersFulu miscHelpersFuluMainnet =
-        new MiscHelpersFulu(specConfigFuluMainnet, predicatesMainnet, schemaDefinitionsFuluMainnet);
->>>>>>> 75d869d6
     final DataColumnSidecar dataColumnSidecar =
         SchemaDefinitionsFulu.required(schemaDefinitionsFuluMainnet)
             .getDataColumnSidecarSchema()
