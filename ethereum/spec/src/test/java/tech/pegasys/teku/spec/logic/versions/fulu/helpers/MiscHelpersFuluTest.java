--- conflicted
+++ resolved
@@ -55,7 +55,7 @@
 public class MiscHelpersFuluTest {
 
   private final Spec spec =
-      TestSpecFactory.createMainnetFulu(
+      TestSpecFactory.createMinimalFulu(
           builder ->
               builder.fuluBuilder(
                   fuluBuilder ->
@@ -75,7 +75,6 @@
   private final MiscHelpersFulu miscHelpersFulu =
       new MiscHelpersFulu(specConfigFulu, predicates, schemaDefinitionsFulu);
 
-<<<<<<< HEAD
   @Test
   @Disabled("Benchmark")
   public void benchmarkComputeExtendedMatrix() {
@@ -164,8 +163,6 @@
     printStats(runTimes);
   }
 
-=======
->>>>>>> b4bf2e34
   @ParameterizedTest
   @MethodSource("getComputeForkDigestFuluScenarios")
   public void computeForkDigestFuluTest(
@@ -244,7 +241,6 @@
   }
 
   @Test
-<<<<<<< HEAD
   @Disabled("Benchmark")
   public void benchmarkVerifyDataColumnSidecarKzgProofs() {
     final Spec spec = TestSpecFactory.createMainnetFulu();
@@ -337,8 +333,6 @@
   }
 
   @Test
-=======
->>>>>>> b4bf2e34
   public void emptyInclusionProof_shouldFailValidation() {
     final PredicatesElectra predicatesMock = mock(PredicatesElectra.class);
     when(predicatesMock.toVersionElectra()).thenReturn(Optional.of(predicatesMock));
