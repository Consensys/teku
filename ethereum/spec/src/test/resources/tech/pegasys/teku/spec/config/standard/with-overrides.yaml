--- conflicted
+++ resolved
@@ -83,17 +83,10 @@
 # ---------------------------------------------------------------
 # `10 * 2**20` (= 10485760, 10 MiB)
 GOSSIP_MAX_SIZE: 10485760
-<<<<<<< HEAD
 # `2**10` (= 1024)
 MAX_REQUEST_BLOCKS: 1024
 # `2**8` (= 256)
 EPOCHS_PER_SUBNET_SUBSCRIPTION: 256
-# `MIN_VALIDATOR_WITHDRAWABILITY_DELAY + CHURN_LIMIT_QUOTIENT // 2` (= 33024, ~5 months)
-#MIN_EPOCHS_FOR_BLOCK_REQUESTS: calculated
-=======
-# `2**8` (= 256)
-EPOCHS_PER_SUBNET_SUBSCRIPTION: 256
->>>>>>> 7e67d7ab
 # `10 * 2**20` (=10485760, 10 MiB)
 MAX_CHUNK_SIZE: 10485760
 # 2 subnets per node
