/*
 * Copyright ConsenSys Software Inc., 2022
 *
 * Licensed under the Apache License, Version 2.0 (the "License"); you may not use this file except in compliance with
 * the License. You may obtain a copy of the License at
 *
 * http://www.apache.org/licenses/LICENSE-2.0
 *
 * Unless required by applicable law or agreed to in writing, software distributed under the License is distributed on
 * an "AS IS" BASIS, WITHOUT WARRANTIES OR CONDITIONS OF ANY KIND, either express or implied. See the License for the
 * specific language governing permissions and limitations under the License.
 */

package tech.pegasys.teku.spec.datastructures.blocks;

import static tech.pegasys.teku.spec.datastructures.util.PropertyTestHelper.assertRoundTrip;

import com.fasterxml.jackson.core.JsonProcessingException;
import net.jqwik.api.ForAll;
import net.jqwik.api.Property;

public class BlindedBeaconBlockPropertyTest {
  @Property
<<<<<<< HEAD
  void roundTrip(@ForAll(supplier = BeaconBlockSupplier.class) final BeaconBlock beaconBlock)
=======
  void roundTrip(@ForAll(supplier = BlindedBeaconBlockSupplier.class) final BeaconBlock block)
>>>>>>> 3d4ced07
      throws JsonProcessingException {
    assertRoundTrip(beaconBlock);
  }
}<|MERGE_RESOLUTION|>--- conflicted
+++ resolved
@@ -21,11 +21,7 @@
 
 public class BlindedBeaconBlockPropertyTest {
   @Property
-<<<<<<< HEAD
-  void roundTrip(@ForAll(supplier = BeaconBlockSupplier.class) final BeaconBlock beaconBlock)
-=======
-  void roundTrip(@ForAll(supplier = BlindedBeaconBlockSupplier.class) final BeaconBlock block)
->>>>>>> 3d4ced07
+  void roundTrip(@ForAll(supplier = BlindedBeaconBlockSupplier.class) final BeaconBlock beaconBlock)
       throws JsonProcessingException {
     assertRoundTrip(beaconBlock);
   }
