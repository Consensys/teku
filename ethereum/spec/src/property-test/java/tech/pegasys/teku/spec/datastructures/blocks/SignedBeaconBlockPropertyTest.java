/*
 * Copyright ConsenSys Software Inc., 2022
 *
 * Licensed under the Apache License, Version 2.0 (the "License"); you may not use this file except in compliance with
 * the License. You may obtain a copy of the License at
 *
 * http://www.apache.org/licenses/LICENSE-2.0
 *
 * Unless required by applicable law or agreed to in writing, software distributed under the License is distributed on
 * an "AS IS" BASIS, WITHOUT WARRANTIES OR CONDITIONS OF ANY KIND, either express or implied. See the License for the
 * specific language governing permissions and limitations under the License.
 */

package tech.pegasys.teku.spec.datastructures.blocks;

import static tech.pegasys.teku.spec.datastructures.util.PropertyTestHelper.assertRoundTrip;

import com.fasterxml.jackson.core.JsonProcessingException;
import net.jqwik.api.ForAll;
import net.jqwik.api.Property;

public class SignedBeaconBlockPropertyTest {
  @Property
<<<<<<< HEAD
  void roundTrip(
      @ForAll(supplier = SignedBeaconBlockProvider.class) final SignedBeaconBlock signedBeaconBlock)
=======
  void roundTrip(@ForAll(supplier = SignedBeaconBlockSupplier.class) final SignedBeaconBlock block)
>>>>>>> 3d4ced07
      throws JsonProcessingException {
    assertRoundTrip(signedBeaconBlock);
  }
}<|MERGE_RESOLUTION|>--- conflicted
+++ resolved
@@ -21,12 +21,8 @@
 
 public class SignedBeaconBlockPropertyTest {
   @Property
-<<<<<<< HEAD
   void roundTrip(
-      @ForAll(supplier = SignedBeaconBlockProvider.class) final SignedBeaconBlock signedBeaconBlock)
-=======
-  void roundTrip(@ForAll(supplier = SignedBeaconBlockSupplier.class) final SignedBeaconBlock block)
->>>>>>> 3d4ced07
+      @ForAll(supplier = SignedBeaconBlockSupplier.class) final SignedBeaconBlock signedBeaconBlock)
       throws JsonProcessingException {
     assertRoundTrip(signedBeaconBlock);
   }
