--- conflicted
+++ resolved
@@ -112,14 +112,8 @@
             beaconStateAccessors,
             beaconStateUtil,
             attestationUtil,
-<<<<<<< HEAD
             validatorsUtil,
-            beaconStateAccessors,
-            miscHelpers,
             attestationValidator);
-=======
-            validatorsUtil);
->>>>>>> 2e4ceb57
     final StateTransitionAltair stateTransition =
         StateTransitionAltair.create(
             config, blockProcessor, epochProcessor, beaconStateUtil, beaconStateAccessors);
