--- conflicted
+++ resolved
@@ -38,19 +38,11 @@
   @Override
   public int getMaximumResponseChunks() {
     return stream()
-<<<<<<< HEAD
-            .reduce(
-                    0,
-                    (current, dataColumnsByRootIdentifier) ->
-                            current + dataColumnsByRootIdentifier.getColumns().size(),
-                    Integer::sum);
-=======
         .reduce(
             0,
             (current, dataColumnsByRootIdentifier) ->
                 current + dataColumnsByRootIdentifier.getColumns().size(),
             Integer::sum);
->>>>>>> 1fcdc747
   }
 
   @Override
