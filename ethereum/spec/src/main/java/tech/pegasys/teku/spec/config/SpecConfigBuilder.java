/*
 * Copyright 2020 ConsenSys AG.
 *
 * Licensed under the Apache License, Version 2.0 (the "License"); you may not use this file except in compliance with
 * the License. You may obtain a copy of the License at
 *
 * http://www.apache.org/licenses/LICENSE-2.0
 *
 * Unless required by applicable law or agreed to in writing, software distributed under the License is distributed on
 * an "AS IS" BASIS, WITHOUT WARRANTIES OR CONDITIONS OF ANY KIND, either express or implied. See the License for the
 * specific language governing permissions and limitations under the License.
 */

package tech.pegasys.teku.spec.config;

import static com.google.common.base.Preconditions.checkArgument;
import static com.google.common.base.Preconditions.checkNotNull;
import static tech.pegasys.teku.spec.config.SpecConfigFormatter.camelToSnakeCase;

import java.math.BigInteger;
import java.util.HashMap;
import java.util.Map;
import java.util.Optional;
import java.util.function.Consumer;
import org.apache.tuweni.bytes.Bytes;
import org.apache.tuweni.bytes.Bytes32;
import org.apache.tuweni.units.bigints.UInt256;
import tech.pegasys.teku.infrastructure.ssz.type.Bytes4;
import tech.pegasys.teku.infrastructure.unsigned.UInt64;

public class SpecConfigBuilder {
  private final Map<String, Object> rawConfig = new HashMap<>();

  // Misc
  private UInt64 eth1FollowDistance;
  private Integer maxCommitteesPerSlot;
  private Integer targetCommitteeSize;
  private Integer maxValidatorsPerCommittee;
  private Integer minPerEpochChurnLimit;
  private Integer churnLimitQuotient;
  private Integer shuffleRoundCount;
  private Integer minGenesisActiveValidatorCount;
  private UInt64 minGenesisTime;
  private UInt64 hysteresisQuotient;
  private UInt64 hysteresisDownwardMultiplier;
  private UInt64 hysteresisUpwardMultiplier;
  private Integer proportionalSlashingMultiplier;

  // Gwei values
  private UInt64 minDepositAmount;
  private UInt64 maxEffectiveBalance;
  private UInt64 ejectionBalance;
  private UInt64 effectiveBalanceIncrement;

  // Initial values
  private Bytes4 genesisForkVersion;

  // Time parameters
  private UInt64 genesisDelay;
  private Integer secondsPerSlot;
  private Integer minAttestationInclusionDelay;
  private Integer slotsPerEpoch;
  private Integer minSeedLookahead;
  private Integer maxSeedLookahead;
  private UInt64 minEpochsToInactivityPenalty;
  private Integer epochsPerEth1VotingPeriod;
  private Integer slotsPerHistoricalRoot;
  private Integer minValidatorWithdrawabilityDelay;
  private UInt64 shardCommitteePeriod;

  // State list lengths
  private Integer epochsPerHistoricalVector;
  private Integer epochsPerSlashingsVector;
  private Integer historicalRootsLimit;
  private Long validatorRegistryLimit;

  // Reward and penalty quotients
  private Integer baseRewardFactor;
  private Integer whistleblowerRewardQuotient;
  private UInt64 proposerRewardQuotient;
  private UInt64 inactivityPenaltyQuotient;
  private Integer minSlashingPenaltyQuotient;

  // Max transactions per block
  private Integer maxProposerSlashings;
  private Integer maxAttesterSlashings;
  private Integer maxAttestations;
  private Integer maxDeposits;
  private Integer maxVoluntaryExits;

  // Validator
  private UInt64 secondsPerEth1Block;

  // Fork Choice
  private Integer safeSlotsToUpdateJustified;
  // Added after Phase0 was live, so default to 0 which disables proposer score boosting.
  private int proposerScoreBoost = 0;

  // Deposit Contract
  private Integer depositChainId;
  private Integer depositNetworkId;
  private Bytes depositContractAddress;

  // Altair
  private Optional<AltairBuilder> altairBuilder = Optional.empty();

  // Bellatrix
  private Optional<BellatrixBuilder> bellatrixBuilder = Optional.empty();

  public SpecConfig build() {
    validate();
    SpecConfig config =
        new SpecConfigPhase0(
            rawConfig,
            eth1FollowDistance,
            maxCommitteesPerSlot,
            targetCommitteeSize,
            maxValidatorsPerCommittee,
            minPerEpochChurnLimit,
            churnLimitQuotient,
            shuffleRoundCount,
            minGenesisActiveValidatorCount,
            minGenesisTime,
            hysteresisQuotient,
            hysteresisDownwardMultiplier,
            hysteresisUpwardMultiplier,
            proportionalSlashingMultiplier,
            minDepositAmount,
            maxEffectiveBalance,
            ejectionBalance,
            effectiveBalanceIncrement,
            genesisForkVersion,
            genesisDelay,
            secondsPerSlot,
            minAttestationInclusionDelay,
            slotsPerEpoch,
            minSeedLookahead,
            maxSeedLookahead,
            minEpochsToInactivityPenalty,
            epochsPerEth1VotingPeriod,
            slotsPerHistoricalRoot,
            minValidatorWithdrawabilityDelay,
            shardCommitteePeriod,
            epochsPerHistoricalVector,
            epochsPerSlashingsVector,
            historicalRootsLimit,
            validatorRegistryLimit,
            baseRewardFactor,
            whistleblowerRewardQuotient,
            proposerRewardQuotient,
            inactivityPenaltyQuotient,
            minSlashingPenaltyQuotient,
            maxProposerSlashings,
            maxAttesterSlashings,
            maxAttestations,
            maxDeposits,
            maxVoluntaryExits,
            secondsPerEth1Block,
            safeSlotsToUpdateJustified,
            proposerScoreBoost,
            depositChainId,
            depositNetworkId,
            depositContractAddress);

    if (altairBuilder.isPresent()) {
      final SpecConfigAltair altairConfig = altairBuilder.get().build(config);
      config = altairConfig;
      if (bellatrixBuilder.isPresent()) {
        final SpecConfigBellatrix bellatrixConfig = bellatrixBuilder.get().build(altairConfig);
        config = bellatrixBuilder.get().build(bellatrixConfig);
      }
    }
    return config;
  }

  private void validate() {
    checkArgument(rawConfig.size() > 0, "Raw spec config must be provided");
    validateConstant("eth1FollowDistance", eth1FollowDistance);
    validateConstant("maxCommitteesPerSlot", maxCommitteesPerSlot);
    validateConstant("targetCommitteeSize", targetCommitteeSize);
    validateConstant("maxValidatorsPerCommittee", maxValidatorsPerCommittee);
    validateConstant("minPerEpochChurnLimit", minPerEpochChurnLimit);
    validateConstant("churnLimitQuotient", churnLimitQuotient);
    validateConstant("shuffleRoundCount", shuffleRoundCount);
    validateConstant("minGenesisActiveValidatorCount", minGenesisActiveValidatorCount);
    validateConstant("minGenesisTime", minGenesisTime);
    validateConstant("hysteresisQuotient", hysteresisQuotient);
    validateConstant("hysteresisDownwardMultiplier", hysteresisDownwardMultiplier);
    validateConstant("hysteresisUpwardMultiplier", hysteresisUpwardMultiplier);
    validateConstant("proportionalSlashingMultiplier", proportionalSlashingMultiplier);
    validateConstant("minDepositAmount", minDepositAmount);
    validateConstant("maxEffectiveBalance", maxEffectiveBalance);
    validateConstant("ejectionBalance", ejectionBalance);
    validateConstant("effectiveBalanceIncrement", effectiveBalanceIncrement);
    validateConstant("genesisForkVersion", genesisForkVersion);
    validateConstant("genesisDelay", genesisDelay);
    validateConstant("secondsPerSlot", secondsPerSlot);
    validateConstant("minAttestationInclusionDelay", minAttestationInclusionDelay);
    validateConstant("slotsPerEpoch", slotsPerEpoch);
    validateConstant("minSeedLookahead", minSeedLookahead);
    validateConstant("maxSeedLookahead", maxSeedLookahead);
    validateConstant("minEpochsToInactivityPenalty", minEpochsToInactivityPenalty);
    validateConstant("epochsPerEth1VotingPeriod", epochsPerEth1VotingPeriod);
    validateConstant("slotsPerHistoricalRoot", slotsPerHistoricalRoot);
    validateConstant("minValidatorWithdrawabilityDelay", minValidatorWithdrawabilityDelay);
    validateConstant("shardCommitteePeriod", shardCommitteePeriod);
    validateConstant("epochsPerHistoricalVector", epochsPerHistoricalVector);
    validateConstant("epochsPerSlashingsVector", epochsPerSlashingsVector);
    validateConstant("historicalRootsLimit", historicalRootsLimit);
    validateConstant("validatorRegistryLimit", validatorRegistryLimit);
    validateConstant("baseRewardFactor", baseRewardFactor);
    validateConstant("whistleblowerRewardQuotient", whistleblowerRewardQuotient);
    validateConstant("proposerRewardQuotient", proposerRewardQuotient);
    validateConstant("inactivityPenaltyQuotient", inactivityPenaltyQuotient);
    validateConstant("minSlashingPenaltyQuotient", minSlashingPenaltyQuotient);
    validateConstant("maxProposerSlashings", maxProposerSlashings);
    validateConstant("maxAttesterSlashings", maxAttesterSlashings);
    validateConstant("maxAttestations", maxAttestations);
    validateConstant("maxDeposits", maxDeposits);
    validateConstant("maxVoluntaryExits", maxVoluntaryExits);
    validateConstant("secondsPerEth1Block", secondsPerEth1Block);
    validateConstant("safeSlotsToUpdateJustified", safeSlotsToUpdateJustified);
    validateConstant("depositChainId", depositChainId);
    validateConstant("depositNetworkId", depositNetworkId);
    validateConstant("depositContractAddress", depositContractAddress);

    altairBuilder.ifPresent(AltairBuilder::validate);
    bellatrixBuilder.ifPresent(BellatrixBuilder::validate);
  }

  private void validateConstant(final String name, final Object value) {
    validateNotNull(name, value);
  }

  private void validateConstant(final String name, final Long value) {
    validateNotNull(name, value);
    checkArgument(value >= 0, "Long values must be positive");
  }

  private void validateConstant(final String name, final Integer value) {
    validateNotNull(name, value);
    checkArgument(value >= 0, "Integer values must be positive");
  }

  private void validateNotNull(final String name, final Object value) {
    checkArgument(value != null, "Missing value for spec constant '%s'", camelToSnakeCase(name));
  }

  public SpecConfigBuilder rawConfig(final Map<String, ?> rawConfig) {
    checkNotNull(rawConfig);
    this.rawConfig.putAll(rawConfig);
    return this;
  }

  public SpecConfigBuilder eth1FollowDistance(final UInt64 eth1FollowDistance) {
    checkNotNull(eth1FollowDistance);
    this.eth1FollowDistance = eth1FollowDistance;
    return this;
  }

  public SpecConfigBuilder maxCommitteesPerSlot(final Integer maxCommitteesPerSlot) {
    checkNotNull(maxCommitteesPerSlot);
    this.maxCommitteesPerSlot = maxCommitteesPerSlot;
    return this;
  }

  public SpecConfigBuilder targetCommitteeSize(final Integer targetCommitteeSize) {
    checkNotNull(targetCommitteeSize);
    this.targetCommitteeSize = targetCommitteeSize;
    return this;
  }

  public SpecConfigBuilder maxValidatorsPerCommittee(final Integer maxValidatorsPerCommittee) {
    checkNotNull(maxValidatorsPerCommittee);
    this.maxValidatorsPerCommittee = maxValidatorsPerCommittee;
    return this;
  }

  public SpecConfigBuilder minPerEpochChurnLimit(final Integer minPerEpochChurnLimit) {
    checkNotNull(minPerEpochChurnLimit);
    this.minPerEpochChurnLimit = minPerEpochChurnLimit;
    return this;
  }

  public SpecConfigBuilder churnLimitQuotient(final Integer churnLimitQuotient) {
    checkNotNull(churnLimitQuotient);
    this.churnLimitQuotient = churnLimitQuotient;
    return this;
  }

  public SpecConfigBuilder shuffleRoundCount(final Integer shuffleRoundCount) {
    checkNotNull(shuffleRoundCount);
    this.shuffleRoundCount = shuffleRoundCount;
    return this;
  }

  public SpecConfigBuilder minGenesisActiveValidatorCount(
      final Integer minGenesisActiveValidatorCount) {
    checkNotNull(minGenesisActiveValidatorCount);
    this.minGenesisActiveValidatorCount = minGenesisActiveValidatorCount;
    return this;
  }

  public SpecConfigBuilder minGenesisTime(final UInt64 minGenesisTime) {
    checkNotNull(minGenesisTime);
    this.minGenesisTime = minGenesisTime;
    return this;
  }

  public SpecConfigBuilder hysteresisQuotient(final UInt64 hysteresisQuotient) {
    checkNotNull(hysteresisQuotient);
    this.hysteresisQuotient = hysteresisQuotient;
    return this;
  }

  public SpecConfigBuilder hysteresisDownwardMultiplier(final UInt64 hysteresisDownwardMultiplier) {
    checkNotNull(hysteresisDownwardMultiplier);
    this.hysteresisDownwardMultiplier = hysteresisDownwardMultiplier;
    return this;
  }

  public SpecConfigBuilder hysteresisUpwardMultiplier(final UInt64 hysteresisUpwardMultiplier) {
    checkNotNull(hysteresisUpwardMultiplier);
    this.hysteresisUpwardMultiplier = hysteresisUpwardMultiplier;
    return this;
  }

  public SpecConfigBuilder proportionalSlashingMultiplier(
      final Integer proportionalSlashingMultiplier) {
    checkNotNull(proportionalSlashingMultiplier);
    this.proportionalSlashingMultiplier = proportionalSlashingMultiplier;
    return this;
  }

  public SpecConfigBuilder minDepositAmount(final UInt64 minDepositAmount) {
    checkNotNull(minDepositAmount);
    this.minDepositAmount = minDepositAmount;
    return this;
  }

  public SpecConfigBuilder maxEffectiveBalance(final UInt64 maxEffectiveBalance) {
    checkNotNull(maxEffectiveBalance);
    this.maxEffectiveBalance = maxEffectiveBalance;
    return this;
  }

  public SpecConfigBuilder ejectionBalance(final UInt64 ejectionBalance) {
    checkNotNull(ejectionBalance);
    this.ejectionBalance = ejectionBalance;
    return this;
  }

  public SpecConfigBuilder effectiveBalanceIncrement(final UInt64 effectiveBalanceIncrement) {
    checkNotNull(effectiveBalanceIncrement);
    this.effectiveBalanceIncrement = effectiveBalanceIncrement;
    return this;
  }

  public SpecConfigBuilder genesisForkVersion(final Bytes4 genesisForkVersion) {
    checkNotNull(genesisForkVersion);
    this.genesisForkVersion = genesisForkVersion;
    return this;
  }

  public SpecConfigBuilder genesisDelay(final UInt64 genesisDelay) {
    checkNotNull(genesisDelay);
    this.genesisDelay = genesisDelay;
    return this;
  }

  public SpecConfigBuilder secondsPerSlot(final Integer secondsPerSlot) {
    checkNotNull(secondsPerSlot);
    this.secondsPerSlot = secondsPerSlot;
    return this;
  }

  public SpecConfigBuilder minAttestationInclusionDelay(
      final Integer minAttestationInclusionDelay) {
    checkNotNull(minAttestationInclusionDelay);
    this.minAttestationInclusionDelay = minAttestationInclusionDelay;
    return this;
  }

  public SpecConfigBuilder slotsPerEpoch(final Integer slotsPerEpoch) {
    checkNotNull(slotsPerEpoch);
    this.slotsPerEpoch = slotsPerEpoch;
    return this;
  }

  public SpecConfigBuilder minSeedLookahead(final Integer minSeedLookahead) {
    checkNotNull(minSeedLookahead);
    this.minSeedLookahead = minSeedLookahead;
    return this;
  }

  public SpecConfigBuilder maxSeedLookahead(final Integer maxSeedLookahead) {
    checkNotNull(maxSeedLookahead);
    this.maxSeedLookahead = maxSeedLookahead;
    return this;
  }

  public SpecConfigBuilder minEpochsToInactivityPenalty(final UInt64 minEpochsToInactivityPenalty) {
    checkNotNull(minEpochsToInactivityPenalty);
    this.minEpochsToInactivityPenalty = minEpochsToInactivityPenalty;
    return this;
  }

  public SpecConfigBuilder epochsPerEth1VotingPeriod(final Integer epochsPerEth1VotingPeriod) {
    checkNotNull(epochsPerEth1VotingPeriod);
    this.epochsPerEth1VotingPeriod = epochsPerEth1VotingPeriod;
    return this;
  }

  public SpecConfigBuilder slotsPerHistoricalRoot(final Integer slotsPerHistoricalRoot) {
    checkNotNull(slotsPerHistoricalRoot);
    this.slotsPerHistoricalRoot = slotsPerHistoricalRoot;
    return this;
  }

  public SpecConfigBuilder minValidatorWithdrawabilityDelay(
      final Integer minValidatorWithdrawabilityDelay) {
    checkNotNull(minValidatorWithdrawabilityDelay);
    this.minValidatorWithdrawabilityDelay = minValidatorWithdrawabilityDelay;
    return this;
  }

  public SpecConfigBuilder shardCommitteePeriod(final UInt64 shardCommitteePeriod) {
    checkNotNull(shardCommitteePeriod);
    this.shardCommitteePeriod = shardCommitteePeriod;
    return this;
  }

  public SpecConfigBuilder epochsPerHistoricalVector(final Integer epochsPerHistoricalVector) {
    checkNotNull(epochsPerHistoricalVector);
    this.epochsPerHistoricalVector = epochsPerHistoricalVector;
    return this;
  }

  public SpecConfigBuilder epochsPerSlashingsVector(final Integer epochsPerSlashingsVector) {
    checkNotNull(epochsPerSlashingsVector);
    this.epochsPerSlashingsVector = epochsPerSlashingsVector;
    return this;
  }

  public SpecConfigBuilder historicalRootsLimit(final Integer historicalRootsLimit) {
    checkNotNull(historicalRootsLimit);
    this.historicalRootsLimit = historicalRootsLimit;
    return this;
  }

  public SpecConfigBuilder validatorRegistryLimit(final Long validatorRegistryLimit) {
    checkNotNull(validatorRegistryLimit);
    this.validatorRegistryLimit = validatorRegistryLimit;
    return this;
  }

  public SpecConfigBuilder baseRewardFactor(final Integer baseRewardFactor) {
    checkNotNull(baseRewardFactor);
    this.baseRewardFactor = baseRewardFactor;
    return this;
  }

  public SpecConfigBuilder whistleblowerRewardQuotient(final Integer whistleblowerRewardQuotient) {
    checkNotNull(whistleblowerRewardQuotient);
    this.whistleblowerRewardQuotient = whistleblowerRewardQuotient;
    return this;
  }

  public SpecConfigBuilder proposerRewardQuotient(final UInt64 proposerRewardQuotient) {
    checkNotNull(proposerRewardQuotient);
    this.proposerRewardQuotient = proposerRewardQuotient;
    return this;
  }

  public SpecConfigBuilder inactivityPenaltyQuotient(final UInt64 inactivityPenaltyQuotient) {
    checkNotNull(inactivityPenaltyQuotient);
    this.inactivityPenaltyQuotient = inactivityPenaltyQuotient;
    return this;
  }

  public SpecConfigBuilder minSlashingPenaltyQuotient(final Integer minSlashingPenaltyQuotient) {
    checkNotNull(minSlashingPenaltyQuotient);
    this.minSlashingPenaltyQuotient = minSlashingPenaltyQuotient;
    return this;
  }

  public SpecConfigBuilder maxProposerSlashings(final Integer maxProposerSlashings) {
    checkNotNull(maxProposerSlashings);
    this.maxProposerSlashings = maxProposerSlashings;
    return this;
  }

  public SpecConfigBuilder maxAttesterSlashings(final Integer maxAttesterSlashings) {
    checkNotNull(maxAttesterSlashings);
    this.maxAttesterSlashings = maxAttesterSlashings;
    return this;
  }

  public SpecConfigBuilder maxAttestations(final Integer maxAttestations) {
    checkNotNull(maxAttestations);
    this.maxAttestations = maxAttestations;
    return this;
  }

  public SpecConfigBuilder maxDeposits(final Integer maxDeposits) {
    checkNotNull(maxDeposits);
    this.maxDeposits = maxDeposits;
    return this;
  }

  public SpecConfigBuilder maxVoluntaryExits(final Integer maxVoluntaryExits) {
    checkNotNull(maxVoluntaryExits);
    this.maxVoluntaryExits = maxVoluntaryExits;
    return this;
  }

  public SpecConfigBuilder secondsPerEth1Block(final UInt64 secondsPerEth1Block) {
    checkNotNull(secondsPerEth1Block);
    this.secondsPerEth1Block = secondsPerEth1Block;
    return this;
  }

  public SpecConfigBuilder safeSlotsToUpdateJustified(final Integer safeSlotsToUpdateJustified) {
    checkNotNull(safeSlotsToUpdateJustified);
    this.safeSlotsToUpdateJustified = safeSlotsToUpdateJustified;
    return this;
  }

  public SpecConfigBuilder proposerScoreBoost(final Integer proposerScoreBoost) {
    checkNotNull(proposerScoreBoost);
    this.proposerScoreBoost = proposerScoreBoost;
    return this;
  }

  public SpecConfigBuilder depositChainId(final Integer depositChainId) {
    checkNotNull(depositChainId);
    this.depositChainId = depositChainId;
    return this;
  }

  public SpecConfigBuilder depositNetworkId(final Integer depositNetworkId) {
    checkNotNull(depositNetworkId);
    this.depositNetworkId = depositNetworkId;
    return this;
  }

  public SpecConfigBuilder depositContractAddress(final Bytes depositContractAddress) {
    checkNotNull(depositContractAddress);
    this.depositContractAddress = depositContractAddress;
    return this;
  }

  // Altair
  public SpecConfigBuilder altairBuilder(final Consumer<AltairBuilder> consumer) {
    if (altairBuilder.isEmpty()) {
      altairBuilder = Optional.of(new AltairBuilder());
    }
    consumer.accept(altairBuilder.get());
    return this;
  }

  public class AltairBuilder {
    // Updated penalties
    private UInt64 inactivityPenaltyQuotientAltair;
    private Integer minSlashingPenaltyQuotientAltair;
    private Integer proportionalSlashingMultiplierAltair;

    // Misc
    private Integer syncCommitteeSize;
    private UInt64 inactivityScoreBias;
    private UInt64 inactivityScoreRecoveryRate;

    // Time
    private Integer epochsPerSyncCommitteePeriod;

    // Fork
    private Bytes4 altairForkVersion;
    private UInt64 altairForkEpoch;

    // Sync protocol
    private Integer minSyncCommitteeParticipants;

    private AltairBuilder() {}

    SpecConfigAltair build(final SpecConfig specConfig) {
      return new SpecConfigAltairImpl(
          specConfig,
          inactivityPenaltyQuotientAltair,
          minSlashingPenaltyQuotientAltair,
          proportionalSlashingMultiplierAltair,
          syncCommitteeSize,
          inactivityScoreBias,
          inactivityScoreRecoveryRate,
          epochsPerSyncCommitteePeriod,
          altairForkVersion,
          altairForkEpoch,
          minSyncCommitteeParticipants);
    }

    void validate() {
      validateConstant("inactivityPenaltyQuotientAltair", inactivityPenaltyQuotientAltair);
      validateConstant("minSlashingPenaltyQuotientAltair", minSlashingPenaltyQuotientAltair);
      validateConstant(
          "proportionalSlashingMultiplierAltair", proportionalSlashingMultiplierAltair);
      validateConstant("syncCommitteeSize", syncCommitteeSize);
      validateConstant("inactivityScoreBias", inactivityScoreBias);
      validateConstant("inactivityScoreRecoveryRate", inactivityScoreRecoveryRate);
      validateConstant("epochsPerSyncCommitteePeriod", epochsPerSyncCommitteePeriod);
      validateConstant("altairForkVersion", altairForkVersion);
      validateConstant("altairForkEpoch", altairForkEpoch);
      validateConstant("minSyncCommitteeParticipants", minSyncCommitteeParticipants);
    }

    public AltairBuilder inactivityPenaltyQuotientAltair(
        final UInt64 inactivityPenaltyQuotientAltair) {
      checkNotNull(inactivityPenaltyQuotientAltair);
      this.inactivityPenaltyQuotientAltair = inactivityPenaltyQuotientAltair;
      return this;
    }

    public AltairBuilder minSlashingPenaltyQuotientAltair(
        final Integer minSlashingPenaltyQuotientAltair) {
      checkNotNull(minSlashingPenaltyQuotientAltair);
      this.minSlashingPenaltyQuotientAltair = minSlashingPenaltyQuotientAltair;
      return this;
    }

    public AltairBuilder proportionalSlashingMultiplierAltair(
        final Integer proportionalSlashingMultiplierAltair) {
      checkNotNull(proportionalSlashingMultiplierAltair);
      this.proportionalSlashingMultiplierAltair = proportionalSlashingMultiplierAltair;
      return this;
    }

    public AltairBuilder syncCommitteeSize(final Integer syncCommitteeSize) {
      checkNotNull(syncCommitteeSize);
      this.syncCommitteeSize = syncCommitteeSize;
      return this;
    }

    public AltairBuilder epochsPerSyncCommitteePeriod(final Integer epochsPerSyncCommitteePeriod) {
      checkNotNull(epochsPerSyncCommitteePeriod);
      this.epochsPerSyncCommitteePeriod = epochsPerSyncCommitteePeriod;
      return this;
    }

    public AltairBuilder inactivityScoreBias(final UInt64 inactivityScoreBias) {
      checkNotNull(inactivityScoreBias);
      this.inactivityScoreBias = inactivityScoreBias;
      return this;
    }

    public AltairBuilder inactivityScoreRecoveryRate(final UInt64 inactivityScoreRecoveryRate) {
      checkNotNull(inactivityScoreRecoveryRate);
      this.inactivityScoreRecoveryRate = inactivityScoreRecoveryRate;
      return this;
    }

    public AltairBuilder altairForkVersion(final Bytes4 altairForkVersion) {
      checkNotNull(altairForkVersion);
      this.altairForkVersion = altairForkVersion;
      return this;
    }

    public AltairBuilder altairForkEpoch(final UInt64 altairForkEpoch) {
      checkNotNull(altairForkEpoch);
      this.altairForkEpoch = altairForkEpoch;
      rawConfig.put("ALTAIR_FORK_EPOCH", altairForkEpoch);
      return this;
    }

    public AltairBuilder minSyncCommitteeParticipants(final Integer minSyncCommitteeParticipants) {
      checkNotNull(minSyncCommitteeParticipants);
      this.minSyncCommitteeParticipants = minSyncCommitteeParticipants;
      return this;
    }
  }

  // Bellatrix
  public SpecConfigBuilder bellatrixBuilder(final Consumer<BellatrixBuilder> consumer) {
    if (bellatrixBuilder.isEmpty()) {
      bellatrixBuilder = Optional.of(new BellatrixBuilder());
    }
    consumer.accept(bellatrixBuilder.get());
    return this;
  }

  public class BellatrixBuilder {
    // Fork
    private Bytes4 bellatrixForkVersion;
    private UInt64 bellatrixForkEpoch;
    private UInt64 inactivityPenaltyQuotientBellatrix;
    private Integer minSlashingPenaltyQuotientBellatrix;
    private Integer proportionalSlashingMultiplierBellatrix;
    private Integer maxBytesPerTransaction;
    private Integer maxTransactionsPerPayload;
    private Integer bytesPerLogsBloom;
    private Integer maxExtraDataBytes;

    // Transition
    private UInt256 terminalTotalDifficulty;
    private Bytes32 terminalBlockHash;
    private UInt64 terminalBlockHashActivationEpoch;

    // Optimistic Sync
    private int safeSlotsToImportOptimistically = 128;

    private BellatrixBuilder() {}

    SpecConfigBellatrix build(final SpecConfigAltair specConfig) {
      return new SpecConfigBellatrix(
          specConfig,
          bellatrixForkVersion,
          bellatrixForkEpoch,
          inactivityPenaltyQuotientBellatrix,
          minSlashingPenaltyQuotientBellatrix,
          proportionalSlashingMultiplierBellatrix,
          maxBytesPerTransaction,
          maxTransactionsPerPayload,
          bytesPerLogsBloom,
          maxExtraDataBytes,
          terminalTotalDifficulty,
          terminalBlockHash,
          terminalBlockHashActivationEpoch,
          safeSlotsToImportOptimistically);
    }

    void validate() {
      validateConstant("bellatrixForkVersion", bellatrixForkVersion);
      validateConstant("bellatrixForkEpoch", bellatrixForkEpoch);
      validateConstant("inactivityPenaltyQuotientBellatrix", inactivityPenaltyQuotientBellatrix);
      validateConstant("minSlashingPenaltyQuotientBellatrix", minSlashingPenaltyQuotientBellatrix);
      validateConstant(
          "proportionalSlashingMultiplierBellatrix", proportionalSlashingMultiplierBellatrix);
      validateConstant("maxBytesPerTransaction", maxBytesPerTransaction);
      validateConstant("maxTransactionsPerPayload", maxTransactionsPerPayload);
      validateConstant("bytesPerLogsBloom", bytesPerLogsBloom);
      validateConstant("maxExtraDataBytes", maxExtraDataBytes);

      // temporary, provide default values for backward compatibility
      if (terminalTotalDifficulty == null) {
        terminalTotalDifficulty =
            UInt256.valueOf(
                new BigInteger(
                    "115792089237316195423570985008687907853269984665640564039457584007913129638912"));
      }
      if (terminalBlockHash == null) {
        terminalBlockHash = Bytes32.fromHexStringLenient("0x00");
      }
      if (terminalBlockHashActivationEpoch == null) {
        terminalBlockHashActivationEpoch = UInt64.valueOf("18446744073709551615");
      }
    }

    public BellatrixBuilder bellatrixForkVersion(final Bytes4 bellatrixForkVersion) {
      checkNotNull(bellatrixForkVersion);
      this.bellatrixForkVersion = bellatrixForkVersion;
      return this;
    }

<<<<<<< HEAD
    public MergeBuilder mergeForkEpoch(final UInt64 mergeForkEpoch) {
      checkNotNull(mergeForkEpoch);
      this.mergeForkEpoch = mergeForkEpoch;
      rawConfig.put("MERGE_FORK_EPOCH", mergeForkEpoch);
=======
    public BellatrixBuilder bellatrixForkEpoch(final UInt64 bellatrixForkEpoch) {
      checkNotNull(bellatrixForkEpoch);
      this.bellatrixForkEpoch = bellatrixForkEpoch;
>>>>>>> d0ae83bf
      return this;
    }

    public BellatrixBuilder inactivityPenaltyQuotientBellatrix(
        final UInt64 inactivityPenaltyQuotientBellatrix) {
      this.inactivityPenaltyQuotientBellatrix = inactivityPenaltyQuotientBellatrix;
      return this;
    }

    public BellatrixBuilder minSlashingPenaltyQuotientBellatrix(
        final Integer minSlashingPenaltyQuotientBellatrix) {
      this.minSlashingPenaltyQuotientBellatrix = minSlashingPenaltyQuotientBellatrix;
      return this;
    }

    public BellatrixBuilder proportionalSlashingMultiplierBellatrix(
        final Integer proportionalSlashingMultiplierBellatrix) {
      this.proportionalSlashingMultiplierBellatrix = proportionalSlashingMultiplierBellatrix;
      return this;
    }

    public BellatrixBuilder maxBytesPerTransaction(final int maxBytesPerTransaction) {
      this.maxBytesPerTransaction = maxBytesPerTransaction;
      return this;
    }

    public BellatrixBuilder maxTransactionsPerPayload(final int maxTransactionsPerPayload) {
      this.maxTransactionsPerPayload = maxTransactionsPerPayload;
      return this;
    }

    public BellatrixBuilder bytesPerLogsBloom(final int bytesPerLogsBloom) {
      this.bytesPerLogsBloom = bytesPerLogsBloom;
      return this;
    }

    public BellatrixBuilder terminalTotalDifficulty(final UInt256 terminalTotalDifficulty) {
      this.terminalTotalDifficulty = terminalTotalDifficulty;
      rawConfig.put("TERMINAL_TOTAL_DIFFICULTY", terminalTotalDifficulty);
      return this;
    }

    public BellatrixBuilder terminalBlockHash(final Bytes32 terminalBlockHash) {
      this.terminalBlockHash = terminalBlockHash;
      rawConfig.put("TERMINAL_BLOCK_HASH", terminalBlockHash);
      return this;
    }

    public BellatrixBuilder terminalBlockHashActivationEpoch(
        final UInt64 terminalBlockHashActivationEpoch) {
      this.terminalBlockHashActivationEpoch = terminalBlockHashActivationEpoch;
      rawConfig.put("TERMINAL_BLOCK_HASH_ACTIVATION_EPOCH", terminalBlockHashActivationEpoch);
      return this;
    }

    public BellatrixBuilder maxExtraDataBytes(final int maxExtraDataBytes) {
      this.maxExtraDataBytes = maxExtraDataBytes;
      return this;
    }

    public BellatrixBuilder safeSlotsToImportOptimistically(
        final int safeSlotsToImportOptimistically) {
      this.safeSlotsToImportOptimistically = safeSlotsToImportOptimistically;
      return this;
    }
  }
}<|MERGE_RESOLUTION|>--- conflicted
+++ resolved
@@ -721,8 +721,7 @@
           maxExtraDataBytes,
           terminalTotalDifficulty,
           terminalBlockHash,
-          terminalBlockHashActivationEpoch,
-          safeSlotsToImportOptimistically);
+          terminalBlockHashActivationEpoch);
     }
 
     void validate() {
@@ -758,16 +757,10 @@
       return this;
     }
 
-<<<<<<< HEAD
-    public MergeBuilder mergeForkEpoch(final UInt64 mergeForkEpoch) {
-      checkNotNull(mergeForkEpoch);
-      this.mergeForkEpoch = mergeForkEpoch;
-      rawConfig.put("MERGE_FORK_EPOCH", mergeForkEpoch);
-=======
     public BellatrixBuilder bellatrixForkEpoch(final UInt64 bellatrixForkEpoch) {
       checkNotNull(bellatrixForkEpoch);
       this.bellatrixForkEpoch = bellatrixForkEpoch;
->>>>>>> d0ae83bf
+      rawConfig.put("MERGE_FORK_EPOCH", bellatrixForkEpoch);
       return this;
     }
 
