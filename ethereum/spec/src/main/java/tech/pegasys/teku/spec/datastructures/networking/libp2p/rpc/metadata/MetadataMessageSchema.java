--- conflicted
+++ resolved
@@ -26,11 +26,7 @@
       UInt64 seqNumber,
       Iterable<Integer> attnets,
       final Iterable<Integer> syncnets,
-<<<<<<< HEAD
-      final Optional<UInt64> custodySubnetCount);
-=======
       final Optional<UInt64> custodyGroupCount);
->>>>>>> 40e78390
 
   T createDefault();
 }