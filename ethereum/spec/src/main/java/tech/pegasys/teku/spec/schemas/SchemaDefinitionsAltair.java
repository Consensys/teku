/*
 * Copyright 2021 ConsenSys AG.
 *
 * Licensed under the Apache License, Version 2.0 (the "License"); you may not use this file except in compliance with
 * the License. You may obtain a copy of the License at
 *
 * http://www.apache.org/licenses/LICENSE-2.0
 *
 * Unless required by applicable law or agreed to in writing, software distributed under the License is distributed on
 * an "AS IS" BASIS, WITHOUT WARRANTIES OR CONDITIONS OF ANY KIND, either express or implied. See the License for the
 * specific language governing permissions and limitations under the License.
 */

package tech.pegasys.teku.spec.schemas;

import tech.pegasys.teku.spec.config.SpecConfig;
import tech.pegasys.teku.spec.datastructures.blocks.BeaconBlockSchema;
import tech.pegasys.teku.spec.datastructures.blocks.SignedBeaconBlockSchema;
import tech.pegasys.teku.spec.datastructures.blocks.blockbody.BeaconBlockBodySchema;
import tech.pegasys.teku.spec.datastructures.blocks.blockbody.versions.altair.BeaconBlockBodySchemaAltair;
import tech.pegasys.teku.spec.datastructures.state.beaconstate.BeaconStateSchema;
import tech.pegasys.teku.spec.datastructures.state.beaconstate.versions.altair.BeaconStateSchemaAltair;

public class SchemaDefinitionsAltair implements SchemaDefinitions {
  private final BeaconStateSchema<?, ?> beaconStateSchema;
  private final BeaconBlockBodySchemaAltair beaconBlockBodySchema;
  private final BeaconBlockSchema beaconBlockSchema;
  private final SignedBeaconBlockSchema signedBeaconBlockSchema;

  public SchemaDefinitionsAltair(final SpecConfig specConfig) {
    this.beaconStateSchema = BeaconStateSchemaAltair.create(specConfig);
    this.beaconBlockBodySchema = BeaconBlockBodySchemaAltair.create(specConfig);
    this.beaconBlockSchema = new BeaconBlockSchema(beaconBlockBodySchema);
    this.signedBeaconBlockSchema = new SignedBeaconBlockSchema(beaconBlockSchema);
  }

  @Override
  public BeaconStateSchema<?, ?> getBeaconStateSchema() {
    return beaconStateSchema;
  }

  @Override
  public SignedBeaconBlockSchema getSignedBeaconBlockSchema() {
    return signedBeaconBlockSchema;
  }

  @Override
  public BeaconBlockSchema getBeaconBlockSchema() {
    return beaconBlockSchema;
  }

  @Override
  public BeaconBlockBodySchema<?> getBeaconBlockBodySchema() {
<<<<<<< HEAD
    return BeaconBlockBodySchemaAltair.create(specConfig);
=======
    return beaconBlockBodySchema;
>>>>>>> 34149404
  }
}<|MERGE_RESOLUTION|>--- conflicted
+++ resolved
@@ -51,10 +51,6 @@
 
   @Override
   public BeaconBlockBodySchema<?> getBeaconBlockBodySchema() {
-<<<<<<< HEAD
-    return BeaconBlockBodySchemaAltair.create(specConfig);
-=======
     return beaconBlockBodySchema;
->>>>>>> 34149404
   }
 }