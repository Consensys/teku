--- conflicted
+++ resolved
@@ -22,25 +22,17 @@
 import tech.pegasys.teku.spec.datastructures.state.beaconstate.versions.altair.BeaconStateSchemaAltair;
 
 public class SchemaDefinitionsAltair implements SchemaDefinitions {
-<<<<<<< HEAD
+  private final SpecConfig specConfig;
   private final BeaconStateSchema<?, ?> beaconStateSchema;
-
-  public SchemaDefinitionsAltair(final SpecConstants specConstants) {
-    beaconStateSchema = BeaconStateSchemaAltair.create(specConstants);
-=======
-  private final SpecConfig specConfig;
 
   public SchemaDefinitionsAltair(final SpecConfig specConfig) {
     this.specConfig = specConfig;
->>>>>>> d1720026
+    this.beaconStateSchema = BeaconStateSchemaAltair.create(specConstants);
   }
 
   @Override
   public BeaconStateSchema<?, ?> getBeaconStateSchema() {
-<<<<<<< HEAD
     return beaconStateSchema;
-=======
-    return BeaconStateSchemaAltair.create(specConfig);
   }
 
   @Override
@@ -51,7 +43,6 @@
   @Override
   public BeaconBlockSchema getBeaconBlockSchema() {
     return new BeaconBlockSchema(getBeaconBlockBodySchema());
->>>>>>> d1720026
   }
 
   @Override
