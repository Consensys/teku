/*
 * Copyright ConsenSys Software Inc., 2022
 *
 * Licensed under the Apache License, Version 2.0 (the "License"); you may not use this file except in compliance with
 * the License. You may obtain a copy of the License at
 *
 * http://www.apache.org/licenses/LICENSE-2.0
 *
 * Unless required by applicable law or agreed to in writing, software distributed under the License is distributed on
 * an "AS IS" BASIS, WITHOUT WARRANTIES OR CONDITIONS OF ANY KIND, either express or implied. See the License for the
 * specific language governing permissions and limitations under the License.
 */

package tech.pegasys.teku.spec.datastructures.execution.versions.eip4844;

import static tech.pegasys.teku.spec.datastructures.execution.ExecutionPayloadFields.BASE_FEE_PER_GAS;
import static tech.pegasys.teku.spec.datastructures.execution.ExecutionPayloadFields.BLOCK_HASH;
import static tech.pegasys.teku.spec.datastructures.execution.ExecutionPayloadFields.BLOCK_NUMBER;
import static tech.pegasys.teku.spec.datastructures.execution.ExecutionPayloadFields.EXCESS_DATA_GAS;
import static tech.pegasys.teku.spec.datastructures.execution.ExecutionPayloadFields.EXTRA_DATA;
import static tech.pegasys.teku.spec.datastructures.execution.ExecutionPayloadFields.FEE_RECIPIENT;
import static tech.pegasys.teku.spec.datastructures.execution.ExecutionPayloadFields.GAS_LIMIT;
import static tech.pegasys.teku.spec.datastructures.execution.ExecutionPayloadFields.GAS_USED;
import static tech.pegasys.teku.spec.datastructures.execution.ExecutionPayloadFields.LOGS_BLOOM;
import static tech.pegasys.teku.spec.datastructures.execution.ExecutionPayloadFields.PARENT_HASH;
import static tech.pegasys.teku.spec.datastructures.execution.ExecutionPayloadFields.PREV_RANDAO;
import static tech.pegasys.teku.spec.datastructures.execution.ExecutionPayloadFields.RECEIPTS_ROOT;
import static tech.pegasys.teku.spec.datastructures.execution.ExecutionPayloadFields.STATE_ROOT;
import static tech.pegasys.teku.spec.datastructures.execution.ExecutionPayloadFields.TIMESTAMP;
import static tech.pegasys.teku.spec.datastructures.execution.ExecutionPayloadFields.TRANSACTIONS;
import static tech.pegasys.teku.spec.datastructures.execution.ExecutionPayloadFields.WITHDRAWALS;

import it.unimi.dsi.fastutil.longs.LongList;
import java.util.function.Consumer;
import tech.pegasys.teku.infrastructure.bytes.Bytes20;
import tech.pegasys.teku.infrastructure.ssz.SszList;
import tech.pegasys.teku.infrastructure.ssz.collections.SszByteList;
import tech.pegasys.teku.infrastructure.ssz.collections.SszByteVector;
import tech.pegasys.teku.infrastructure.ssz.containers.ContainerSchema16;
import tech.pegasys.teku.infrastructure.ssz.primitive.SszBytes32;
import tech.pegasys.teku.infrastructure.ssz.primitive.SszUInt256;
import tech.pegasys.teku.infrastructure.ssz.primitive.SszUInt64;
import tech.pegasys.teku.infrastructure.ssz.schema.SszListSchema;
import tech.pegasys.teku.infrastructure.ssz.schema.SszPrimitiveSchemas;
import tech.pegasys.teku.infrastructure.ssz.schema.collections.SszByteListSchema;
import tech.pegasys.teku.infrastructure.ssz.schema.collections.SszByteVectorSchema;
import tech.pegasys.teku.infrastructure.ssz.tree.TreeNode;
import tech.pegasys.teku.spec.config.SpecConfigEip4844;
import tech.pegasys.teku.spec.datastructures.execution.ExecutionPayload;
import tech.pegasys.teku.spec.datastructures.execution.ExecutionPayloadBuilder;
import tech.pegasys.teku.spec.datastructures.execution.ExecutionPayloadSchema;
import tech.pegasys.teku.spec.datastructures.execution.Transaction;
import tech.pegasys.teku.spec.datastructures.execution.TransactionSchema;
import tech.pegasys.teku.spec.datastructures.execution.versions.capella.Withdrawal;
import tech.pegasys.teku.spec.datastructures.execution.versions.capella.WithdrawalSchema;

public class ExecutionPayloadSchemaEip4844
    extends ContainerSchema16<
        ExecutionPayloadEip4844Impl,
        SszBytes32,
        SszByteVector,
        SszBytes32,
        SszBytes32,
        SszByteVector,
        SszBytes32,
        SszUInt64,
        SszUInt64,
        SszUInt64,
        SszUInt64,
        SszByteList,
        SszUInt256,
        SszUInt256,
        SszBytes32,
        SszList<Transaction>,
        SszList<Withdrawal>>
    implements ExecutionPayloadSchema<ExecutionPayloadEip4844Impl> {

  private final ExecutionPayloadEip4844Impl defaultExecutionPayload;

  public ExecutionPayloadSchemaEip4844(final SpecConfigEip4844 specConfig) {
    super(
        "ExecutionPayloadEip4844",
        namedSchema(PARENT_HASH, SszPrimitiveSchemas.BYTES32_SCHEMA),
        namedSchema(FEE_RECIPIENT, SszByteVectorSchema.create(Bytes20.SIZE)),
        namedSchema(STATE_ROOT, SszPrimitiveSchemas.BYTES32_SCHEMA),
        namedSchema(RECEIPTS_ROOT, SszPrimitiveSchemas.BYTES32_SCHEMA),
        namedSchema(LOGS_BLOOM, SszByteVectorSchema.create(specConfig.getBytesPerLogsBloom())),
        namedSchema(PREV_RANDAO, SszPrimitiveSchemas.BYTES32_SCHEMA),
        namedSchema(BLOCK_NUMBER, SszPrimitiveSchemas.UINT64_SCHEMA),
        namedSchema(GAS_LIMIT, SszPrimitiveSchemas.UINT64_SCHEMA),
        namedSchema(GAS_USED, SszPrimitiveSchemas.UINT64_SCHEMA),
        namedSchema(TIMESTAMP, SszPrimitiveSchemas.UINT64_SCHEMA),
        namedSchema(EXTRA_DATA, SszByteListSchema.create(specConfig.getMaxExtraDataBytes())),
        namedSchema(BASE_FEE_PER_GAS, SszPrimitiveSchemas.UINT256_SCHEMA),
        namedSchema(EXCESS_DATA_GAS, SszPrimitiveSchemas.UINT256_SCHEMA),
        namedSchema(BLOCK_HASH, SszPrimitiveSchemas.BYTES32_SCHEMA),
        namedSchema(
            TRANSACTIONS,
            SszListSchema.create(
                new TransactionSchema(specConfig), specConfig.getMaxTransactionsPerPayload())),
        namedSchema(
            WITHDRAWALS,
            SszListSchema.create(
                new WithdrawalSchema(), specConfig.getMaxWithdrawalsPerPayload())));
    this.defaultExecutionPayload = createFromBackingNode(getDefaultTree());
  }

<<<<<<< HEAD
=======
  public ExecutionPayload create(
      Bytes32 parentHash,
      Bytes20 feeRecipient,
      Bytes32 stateRoot,
      Bytes32 receiptsRoot,
      Bytes logsBloom,
      Bytes32 prevRandao,
      UInt64 blockNumber,
      UInt64 gasLimit,
      UInt64 gasUsed,
      UInt64 timestamp,
      Bytes extraData,
      UInt256 baseFeePerGas,
      UInt256 excessDataGas,
      Bytes32 blockHash,
      List<Bytes> transactions,
      List<Withdrawal> withdrawals) {
    return new ExecutionPayloadEip4844Impl(
        this,
        SszBytes32.of(parentHash),
        SszByteVector.fromBytes(feeRecipient.getWrappedBytes()),
        SszBytes32.of(stateRoot),
        SszBytes32.of(receiptsRoot),
        SszByteVector.fromBytes(logsBloom),
        SszBytes32.of(prevRandao),
        SszUInt64.of(blockNumber),
        SszUInt64.of(gasLimit),
        SszUInt64.of(gasUsed),
        SszUInt64.of(timestamp),
        getExtraDataSchema().fromBytes(extraData),
        SszUInt256.of(baseFeePerGas),
        SszUInt256.of(excessDataGas),
        SszBytes32.of(blockHash),
        transactions.stream()
            .map(getTransactionSchema()::fromBytes)
            .collect(getTransactionsSchema().collector()),
        withdrawals.stream().collect(getWithdrawalsSchema().collector()));
  }

>>>>>>> e2f9ba88
  @Override
  public ExecutionPayloadEip4844Impl getDefault() {
    return defaultExecutionPayload;
  }

  @Override
  public TransactionSchema getTransactionSchema() {
    return (TransactionSchema) getTransactionsSchema().getElementSchema();
  }

  @Override
  public SszListSchema<Withdrawal, ? extends SszList<Withdrawal>> getWithdrawalsSchemaRequired() {
    return getWithdrawalsSchema();
  }

  @Override
  public WithdrawalSchema getWithdrawalSchemaRequired() {
    return getWithdrawalSchema();
  }

  public WithdrawalSchema getWithdrawalSchema() {
    return (WithdrawalSchema) getWithdrawalsSchema().getElementSchema();
  }

  @Override
  public LongList getBlindedNodeGeneralizedIndices() {
    return LongList.of(
        getChildGeneralizedIndex(getFieldIndex(TRANSACTIONS)),
        getChildGeneralizedIndex(getFieldIndex(WITHDRAWALS)));
  }

  @Override
  public ExecutionPayload createExecutionPayload(
      final Consumer<ExecutionPayloadBuilder> builderConsumer) {
    final ExecutionPayloadBuilderEip4844 builder =
        new ExecutionPayloadBuilderEip4844().schema(this);
    builderConsumer.accept(builder);
    return builder.build();
  }

  @Override
  public ExecutionPayloadEip4844Impl createFromBackingNode(final TreeNode node) {
    return new ExecutionPayloadEip4844Impl(this, node);
  }

  public SszByteListSchema<?> getExtraDataSchema() {
    return (SszByteListSchema<?>) getChildSchema(getFieldIndex(EXTRA_DATA));
  }

  @SuppressWarnings("unchecked")
  public SszListSchema<Transaction, ?> getTransactionsSchema() {
    return (SszListSchema<Transaction, ?>) getChildSchema(getFieldIndex(TRANSACTIONS));
  }

  @SuppressWarnings("unchecked")
  public SszListSchema<Withdrawal, ?> getWithdrawalsSchema() {
    return (SszListSchema<Withdrawal, ?>) getChildSchema(getFieldIndex(WITHDRAWALS));
  }
}<|MERGE_RESOLUTION|>--- conflicted
+++ resolved
@@ -105,48 +105,6 @@
     this.defaultExecutionPayload = createFromBackingNode(getDefaultTree());
   }
 
-<<<<<<< HEAD
-=======
-  public ExecutionPayload create(
-      Bytes32 parentHash,
-      Bytes20 feeRecipient,
-      Bytes32 stateRoot,
-      Bytes32 receiptsRoot,
-      Bytes logsBloom,
-      Bytes32 prevRandao,
-      UInt64 blockNumber,
-      UInt64 gasLimit,
-      UInt64 gasUsed,
-      UInt64 timestamp,
-      Bytes extraData,
-      UInt256 baseFeePerGas,
-      UInt256 excessDataGas,
-      Bytes32 blockHash,
-      List<Bytes> transactions,
-      List<Withdrawal> withdrawals) {
-    return new ExecutionPayloadEip4844Impl(
-        this,
-        SszBytes32.of(parentHash),
-        SszByteVector.fromBytes(feeRecipient.getWrappedBytes()),
-        SszBytes32.of(stateRoot),
-        SszBytes32.of(receiptsRoot),
-        SszByteVector.fromBytes(logsBloom),
-        SszBytes32.of(prevRandao),
-        SszUInt64.of(blockNumber),
-        SszUInt64.of(gasLimit),
-        SszUInt64.of(gasUsed),
-        SszUInt64.of(timestamp),
-        getExtraDataSchema().fromBytes(extraData),
-        SszUInt256.of(baseFeePerGas),
-        SszUInt256.of(excessDataGas),
-        SszBytes32.of(blockHash),
-        transactions.stream()
-            .map(getTransactionSchema()::fromBytes)
-            .collect(getTransactionsSchema().collector()),
-        withdrawals.stream().collect(getWithdrawalsSchema().collector()));
-  }
-
->>>>>>> e2f9ba88
   @Override
   public ExecutionPayloadEip4844Impl getDefault() {
     return defaultExecutionPayload;
