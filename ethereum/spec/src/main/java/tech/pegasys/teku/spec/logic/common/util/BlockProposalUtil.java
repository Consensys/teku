/*
 * Copyright Consensys Software Inc., 2022
 *
 * Licensed under the Apache License, Version 2.0 (the "License"); you may not use this file except in compliance with
 * the License. You may obtain a copy of the License at
 *
 * http://www.apache.org/licenses/LICENSE-2.0
 *
 * Unless required by applicable law or agreed to in writing, software distributed under the License is distributed on
 * an "AS IS" BASIS, WITHOUT WARRANTIES OR CONDITIONS OF ANY KIND, either express or implied. See the License for the
 * specific language governing permissions and limitations under the License.
 */

package tech.pegasys.teku.spec.logic.common.util;

import static com.google.common.base.Preconditions.checkArgument;

import java.util.Optional;
import java.util.function.Function;
import org.apache.tuweni.bytes.Bytes32;
import tech.pegasys.teku.bls.BLSSignatureVerifier;
import tech.pegasys.teku.ethereum.performance.trackers.BlockProductionPerformance;
import tech.pegasys.teku.infrastructure.async.SafeFuture;
import tech.pegasys.teku.infrastructure.exceptions.ExceptionUtil;
import tech.pegasys.teku.infrastructure.unsigned.UInt64;
import tech.pegasys.teku.spec.cache.IndexedAttestationCache;
import tech.pegasys.teku.spec.datastructures.blocks.BeaconBlock;
import tech.pegasys.teku.spec.datastructures.blocks.BeaconBlockAndState;
import tech.pegasys.teku.spec.datastructures.blocks.BeaconBlockSchema;
import tech.pegasys.teku.spec.datastructures.blocks.blockbody.BeaconBlockBody;
import tech.pegasys.teku.spec.datastructures.blocks.blockbody.BeaconBlockBodyBuilder;
import tech.pegasys.teku.spec.datastructures.state.beaconstate.BeaconState;
import tech.pegasys.teku.spec.logic.common.block.BlockProcessor;
import tech.pegasys.teku.spec.logic.common.statetransition.exceptions.BlockProcessingException;
import tech.pegasys.teku.spec.logic.common.statetransition.exceptions.StateTransitionException;
import tech.pegasys.teku.spec.schemas.SchemaDefinitions;

public class BlockProposalUtil {

  private final BlockProcessor blockProcessor;
  private final SchemaDefinitions schemaDefinitions;

  public BlockProposalUtil(
      final SchemaDefinitions schemaDefinitions, final BlockProcessor blockProcessor) {
    this.schemaDefinitions = schemaDefinitions;
    this.blockProcessor = blockProcessor;
  }

  public SafeFuture<BeaconBlockAndState> createNewUnsignedBlock(
      final UInt64 proposalSlot,
      final int proposerIndex,
      final BeaconState blockSlotState,
      final Bytes32 parentBlockSigningRoot,
      final Function<BeaconBlockBodyBuilder, SafeFuture<Void>> bodyBuilder,
      final BlockProductionPerformance blockProductionPerformance) {
    checkArgument(
        blockSlotState.getSlot().equals(proposalSlot),
        "Block slot state from incorrect slot. Expected %s but got %s",
        proposalSlot,
        blockSlotState.getSlot());

    // Create block body
    final SafeFuture<? extends BeaconBlockBody> beaconBlockBody = createBlockBody(bodyBuilder);

    // Create initial block with some stubs
    final Bytes32 tmpStateRoot = Bytes32.ZERO;
    final SafeFuture<BeaconBlock> newBlock =
        beaconBlockBody.thenApply(
<<<<<<< HEAD
            body ->
                beaconBlockSchema.create(
                    proposalSlot,
                    UInt64.valueOf(proposerIndex),
                    parentBlockSigningRoot,
                    tmpStateRoot,
                    body));
=======
            body -> {
              final BeaconBlockSchema beaconBlockSchema =
                  body.isBlinded()
                      ? schemaDefinitions.getBlindedBeaconBlockSchema()
                      : schemaDefinitions.getBeaconBlockSchema();
              return beaconBlockSchema.create(
                  newSlot,
                  UInt64.valueOf(proposerIndex),
                  parentBlockSigningRoot,
                  tmpStateRoot,
                  body);
            });
>>>>>>> 22713091

    return newBlock
        .thenApplyChecked(
            block -> {
              blockProductionPerformance.beaconBlockCreated();
              // Run state transition and set state root
              // Skip verifying signatures as all operations are coming from our own pools.

              final BeaconState newState =
                  blockProcessor.processUnsignedBlock(
                      blockSlotState,
                      block,
                      IndexedAttestationCache.NOOP,
                      BLSSignatureVerifier.NO_OP,
                      Optional.empty());

              blockProductionPerformance.stateTransition();

              final Bytes32 stateRoot = newState.hashTreeRoot();

              blockProductionPerformance.stateHashing();
              final BeaconBlock newCompleteBlock = block.withStateRoot(stateRoot);

              return new BeaconBlockAndState(newCompleteBlock, newState);
            })
        .exceptionallyCompose(
            error -> {
              if (ExceptionUtil.hasCause(error, BlockProcessingException.class)) {
                return SafeFuture.failedFuture(new StateTransitionException(error));
              }
              return SafeFuture.failedFuture(error);
            });
  }

  private SafeFuture<? extends BeaconBlockBody> createBlockBody(
      final Function<BeaconBlockBodyBuilder, SafeFuture<Void>> bodyBuilder) {
    final BeaconBlockBodyBuilder builder = schemaDefinitions.createBeaconBlockBodyBuilder();
    return bodyBuilder.apply(builder).thenApply(__ -> builder.build());
  }
}<|MERGE_RESOLUTION|>--- conflicted
+++ resolved
@@ -66,15 +66,6 @@
     final Bytes32 tmpStateRoot = Bytes32.ZERO;
     final SafeFuture<BeaconBlock> newBlock =
         beaconBlockBody.thenApply(
-<<<<<<< HEAD
-            body ->
-                beaconBlockSchema.create(
-                    proposalSlot,
-                    UInt64.valueOf(proposerIndex),
-                    parentBlockSigningRoot,
-                    tmpStateRoot,
-                    body));
-=======
             body -> {
               final BeaconBlockSchema beaconBlockSchema =
                   body.isBlinded()
@@ -87,7 +78,6 @@
                   tmpStateRoot,
                   body);
             });
->>>>>>> 22713091
 
     return newBlock
         .thenApplyChecked(
