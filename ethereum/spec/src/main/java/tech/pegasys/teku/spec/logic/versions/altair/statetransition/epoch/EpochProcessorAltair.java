/*
 * Copyright 2021 ConsenSys AG.
 *
 * Licensed under the Apache License, Version 2.0 (the "License"); you may not use this file except in compliance with
 * the License. You may obtain a copy of the License at
 *
 * http://www.apache.org/licenses/LICENSE-2.0
 *
 * Unless required by applicable law or agreed to in writing, software distributed under the License is distributed on
 * an "AS IS" BASIS, WITHOUT WARRANTIES OR CONDITIONS OF ANY KIND, either express or implied. See the License for the
 * specific language governing permissions and limitations under the License.
 */

package tech.pegasys.teku.spec.logic.versions.altair.statetransition.epoch;

<<<<<<< HEAD
import org.apache.commons.lang3.NotImplementedException;
import tech.pegasys.teku.infrastructure.unsigned.UInt64;
=======
>>>>>>> 87f4585c
import tech.pegasys.teku.spec.config.SpecConfigAltair;
import tech.pegasys.teku.spec.datastructures.state.beaconstate.BeaconState;
import tech.pegasys.teku.spec.datastructures.state.beaconstate.MutableBeaconState;
<<<<<<< HEAD
=======
import tech.pegasys.teku.spec.datastructures.state.beaconstate.versions.altair.BeaconStateAltair;
>>>>>>> 87f4585c
import tech.pegasys.teku.spec.datastructures.state.beaconstate.versions.altair.MutableBeaconStateAltair;
import tech.pegasys.teku.spec.logic.common.statetransition.epoch.AbstractEpochProcessor;
import tech.pegasys.teku.spec.logic.common.statetransition.epoch.RewardAndPenaltyDeltas;
import tech.pegasys.teku.spec.logic.common.statetransition.epoch.status.ValidatorStatusFactory;
import tech.pegasys.teku.spec.logic.common.statetransition.epoch.status.ValidatorStatuses;
<<<<<<< HEAD
import tech.pegasys.teku.spec.logic.common.statetransition.exceptions.EpochProcessingException;
import tech.pegasys.teku.spec.logic.common.util.BeaconStateUtil;
import tech.pegasys.teku.spec.logic.common.util.ValidatorsUtil;
import tech.pegasys.teku.spec.logic.versions.altair.helpers.BeaconStateAccessorsAltair;

public class EpochProcessorAltair extends AbstractEpochProcessor {

  private final SpecConfigAltair altairSpecConfig;
  private final BeaconStateAccessorsAltair altairBeaconStateAccessors;

  public EpochProcessorAltair(
      final SpecConfigAltair altairSpecConfig,
      final ValidatorsUtil validatorsUtil,
      final BeaconStateUtil beaconStateUtil,
      final ValidatorStatusFactory validatorStatusFactory,
      final BeaconStateAccessorsAltair altairBeaconStateAccessors) {
    super(
        altairSpecConfig,
        validatorsUtil,
        beaconStateUtil,
        validatorStatusFactory,
        altairBeaconStateAccessors);
    this.altairSpecConfig = altairSpecConfig;
    this.altairBeaconStateAccessors = altairBeaconStateAccessors;
  }

  @Override
  protected void processEpoch(
      final MutableBeaconState state, final ValidatorStatuses validatorStatuses)
      throws EpochProcessingException {
    super.processEpoch(state, validatorStatuses);
    processSyncCommitteeUpdates(state.toMutableVersionAltair().orElseThrow());
=======
import tech.pegasys.teku.spec.logic.common.util.BeaconStateUtil;
import tech.pegasys.teku.spec.logic.common.util.ValidatorsUtil;
import tech.pegasys.teku.spec.logic.versions.altair.helpers.BeaconStateAccessorsAltair;
import tech.pegasys.teku.spec.logic.versions.altair.helpers.MiscHelpersAltair;
import tech.pegasys.teku.ssz.primitive.SszByte;

public class EpochProcessorAltair extends AbstractEpochProcessor {

  private final SpecConfigAltair specConfigAltair;
  private final MiscHelpersAltair miscHelpersAltair;
  private final BeaconStateAccessorsAltair beaconStateAccessorsAltair;

  public EpochProcessorAltair(
      final SpecConfigAltair specConfig,
      final MiscHelpersAltair miscHelpers,
      final ValidatorsUtil validatorsUtil,
      final BeaconStateUtil beaconStateUtil,
      final ValidatorStatusFactory validatorStatusFactory,
      final BeaconStateAccessorsAltair beaconStateAccessors) {
    super(
        specConfig,
        miscHelpers,
        validatorsUtil,
        beaconStateUtil,
        validatorStatusFactory,
        beaconStateAccessors);
    this.specConfigAltair = specConfig;
    this.miscHelpersAltair = miscHelpers;
    this.beaconStateAccessorsAltair = beaconStateAccessors;
>>>>>>> 87f4585c
  }

  @Override
  public RewardAndPenaltyDeltas getRewardAndPenaltyDeltas(
      final BeaconState genericState, final ValidatorStatuses validatorStatuses) {
    final BeaconStateAltair state = BeaconStateAltair.required(genericState);
    final RewardsAndPenaltiesCalculatorAltair calculator =
        new RewardsAndPenaltiesCalculatorAltair(
            specConfigAltair,
            state,
            validatorStatuses,
            miscHelpersAltair,
            beaconStateAccessorsAltair);

    return calculator.getDeltas();
  }

  /**
   * Corresponds to process_participation_flag_updates in beacon-chain spec
   *
   * @param genericState The state to process
   * @see <a
   *     href="https://github.com/ethereum/eth2.0-specs/blob/master/specs/altair/beacon-chain.md#participation-flags-updates">Altair
   *     Participation Flags updates</a>
   */
  @Override
  public void processParticipationUpdates(final MutableBeaconState genericState) {
    final MutableBeaconStateAltair state = MutableBeaconStateAltair.required(genericState);

    state.getPreviousEpochParticipation().setAll(state.getCurrentEpochParticipation());

    // Reset current epoch participation flags
    state.getCurrentEpochParticipation().clear();
    state.getCurrentEpochParticipation().setAll(SszByte.ZERO, state.getValidators().size());
  }

  protected void processSyncCommitteeUpdates(final MutableBeaconStateAltair state) {
    final UInt64 nextEpoch = beaconStateAccessors.getCurrentEpoch(state).increment();
    if (nextEpoch.mod(altairSpecConfig.getEpochsPerSyncCommitteePeriod()).isZero()) {
      state.setCurrentSyncCommittee(state.getNextSyncCommittee());
      state.setNextSyncCommittee(
          altairBeaconStateAccessors.getSyncCommittee(
              state, nextEpoch.plus(altairSpecConfig.getEpochsPerSyncCommitteePeriod())));
    }
  }
}<|MERGE_RESOLUTION|>--- conflicted
+++ resolved
@@ -13,57 +13,17 @@
 
 package tech.pegasys.teku.spec.logic.versions.altair.statetransition.epoch;
 
-<<<<<<< HEAD
-import org.apache.commons.lang3.NotImplementedException;
 import tech.pegasys.teku.infrastructure.unsigned.UInt64;
-=======
->>>>>>> 87f4585c
 import tech.pegasys.teku.spec.config.SpecConfigAltair;
 import tech.pegasys.teku.spec.datastructures.state.beaconstate.BeaconState;
 import tech.pegasys.teku.spec.datastructures.state.beaconstate.MutableBeaconState;
-<<<<<<< HEAD
-=======
 import tech.pegasys.teku.spec.datastructures.state.beaconstate.versions.altair.BeaconStateAltair;
->>>>>>> 87f4585c
 import tech.pegasys.teku.spec.datastructures.state.beaconstate.versions.altair.MutableBeaconStateAltair;
 import tech.pegasys.teku.spec.logic.common.statetransition.epoch.AbstractEpochProcessor;
 import tech.pegasys.teku.spec.logic.common.statetransition.epoch.RewardAndPenaltyDeltas;
 import tech.pegasys.teku.spec.logic.common.statetransition.epoch.status.ValidatorStatusFactory;
 import tech.pegasys.teku.spec.logic.common.statetransition.epoch.status.ValidatorStatuses;
-<<<<<<< HEAD
 import tech.pegasys.teku.spec.logic.common.statetransition.exceptions.EpochProcessingException;
-import tech.pegasys.teku.spec.logic.common.util.BeaconStateUtil;
-import tech.pegasys.teku.spec.logic.common.util.ValidatorsUtil;
-import tech.pegasys.teku.spec.logic.versions.altair.helpers.BeaconStateAccessorsAltair;
-
-public class EpochProcessorAltair extends AbstractEpochProcessor {
-
-  private final SpecConfigAltair altairSpecConfig;
-  private final BeaconStateAccessorsAltair altairBeaconStateAccessors;
-
-  public EpochProcessorAltair(
-      final SpecConfigAltair altairSpecConfig,
-      final ValidatorsUtil validatorsUtil,
-      final BeaconStateUtil beaconStateUtil,
-      final ValidatorStatusFactory validatorStatusFactory,
-      final BeaconStateAccessorsAltair altairBeaconStateAccessors) {
-    super(
-        altairSpecConfig,
-        validatorsUtil,
-        beaconStateUtil,
-        validatorStatusFactory,
-        altairBeaconStateAccessors);
-    this.altairSpecConfig = altairSpecConfig;
-    this.altairBeaconStateAccessors = altairBeaconStateAccessors;
-  }
-
-  @Override
-  protected void processEpoch(
-      final MutableBeaconState state, final ValidatorStatuses validatorStatuses)
-      throws EpochProcessingException {
-    super.processEpoch(state, validatorStatuses);
-    processSyncCommitteeUpdates(state.toMutableVersionAltair().orElseThrow());
-=======
 import tech.pegasys.teku.spec.logic.common.util.BeaconStateUtil;
 import tech.pegasys.teku.spec.logic.common.util.ValidatorsUtil;
 import tech.pegasys.teku.spec.logic.versions.altair.helpers.BeaconStateAccessorsAltair;
@@ -93,7 +53,6 @@
     this.specConfigAltair = specConfig;
     this.miscHelpersAltair = miscHelpers;
     this.beaconStateAccessorsAltair = beaconStateAccessors;
->>>>>>> 87f4585c
   }
 
   @Override
@@ -109,6 +68,13 @@
             beaconStateAccessorsAltair);
 
     return calculator.getDeltas();
+  }
+
+  @Override
+  protected void processEpoch(final BeaconState preState, final MutableBeaconState state)
+      throws EpochProcessingException {
+    super.processEpoch(preState, state);
+    processSyncCommitteeUpdates(state.toMutableVersionAltair().orElseThrow());
   }
 
   /**
@@ -132,11 +98,11 @@
 
   protected void processSyncCommitteeUpdates(final MutableBeaconStateAltair state) {
     final UInt64 nextEpoch = beaconStateAccessors.getCurrentEpoch(state).increment();
-    if (nextEpoch.mod(altairSpecConfig.getEpochsPerSyncCommitteePeriod()).isZero()) {
+    if (nextEpoch.mod(specConfigAltair.getEpochsPerSyncCommitteePeriod()).isZero()) {
       state.setCurrentSyncCommittee(state.getNextSyncCommittee());
       state.setNextSyncCommittee(
-          altairBeaconStateAccessors.getSyncCommittee(
-              state, nextEpoch.plus(altairSpecConfig.getEpochsPerSyncCommitteePeriod())));
+          beaconStateAccessorsAltair.getSyncCommittee(
+              state, nextEpoch.plus(specConfigAltair.getEpochsPerSyncCommitteePeriod())));
     }
   }
 }