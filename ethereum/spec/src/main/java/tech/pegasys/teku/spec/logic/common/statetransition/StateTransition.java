--- conflicted
+++ resolved
@@ -25,11 +25,8 @@
 import tech.pegasys.teku.spec.datastructures.blocks.BeaconBlockHeader;
 import tech.pegasys.teku.spec.datastructures.blocks.SignedBeaconBlock;
 import tech.pegasys.teku.spec.datastructures.state.beaconstate.BeaconState;
-<<<<<<< HEAD
 import tech.pegasys.teku.spec.datastructures.state.beaconstate.MutableBeaconState;
-=======
 import tech.pegasys.teku.spec.logic.common.block.BlockProcessor;
->>>>>>> 2e8ee877
 import tech.pegasys.teku.spec.logic.common.helpers.BeaconStateAccessors;
 import tech.pegasys.teku.spec.logic.common.statetransition.blockvalidator.BlockValidationResult;
 import tech.pegasys.teku.spec.logic.common.statetransition.blockvalidator.BlockValidator;
@@ -150,25 +147,15 @@
    */
   public BeaconState processBlock(BeaconState preState, BeaconBlock block)
       throws BlockProcessingException {
-<<<<<<< HEAD
     return preState.updated(state -> processBlock(state, block));
   }
 
   protected void processBlock(final MutableBeaconState state, final BeaconBlock block)
       throws BlockProcessingException {
-    blockProcessorUtil.processBlockHeader(state, block);
-    blockProcessorUtil.processRandaoNoValidation(state, block.getBody());
-    blockProcessorUtil.processEth1Data(state, block.getBody());
-    blockProcessorUtil.processOperationsNoValidation(state, block.getBody());
-=======
-    return preState.updated(
-        state -> {
-          blockProcessor.processBlockHeader(state, block);
-          blockProcessor.processRandaoNoValidation(state, block.getBody());
-          blockProcessor.processEth1Data(state, block.getBody());
-          blockProcessor.processOperationsNoValidation(state, block.getBody());
-        });
->>>>>>> 2e8ee877
+    blockProcessor.processBlockHeader(state, block);
+    blockProcessor.processRandaoNoValidation(state, block.getBody());
+    blockProcessor.processEth1Data(state, block.getBody());
+    blockProcessor.processOperationsNoValidation(state, block.getBody());
   }
 
   /**
