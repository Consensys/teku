/*
 * Copyright Consensys Software Inc., 2025
 *
 * Licensed under the Apache License, Version 2.0 (the "License"); you may not use this file except in compliance with
 * the License. You may obtain a copy of the License at
 *
 * http://www.apache.org/licenses/LICENSE-2.0
 *
 * Unless required by applicable law or agreed to in writing, software distributed under the License is distributed on
 * an "AS IS" BASIS, WITHOUT WARRANTIES OR CONDITIONS OF ANY KIND, either express or implied. See the License for the
 * specific language governing permissions and limitations under the License.
 */

package tech.pegasys.teku.spec.config;

import java.time.Duration;

public class Constants {

  // Networking
  public static final int ATTESTATION_SUBNET_COUNT = 64;

  // Teku Networking Specific
  public static final int VALID_BLOCK_SET_SIZE = 1000;
<<<<<<< HEAD
  // Need to keep 2 slots worth of payload attestations
  public static final int RECENT_SEEN_PAYLOAD_ATTESTATIONS_CACHE_SIZE = 512 * 2;
  // The cache is used for the `payload_present` voting and gossip validation, so no need for a long
  // term caching
  public static final int RECENT_SEEN_EXECUTION_PAYLOADS_CACHE_SIZE = 32;
=======
  // Target holding 2 slots worth of payload attestations
  public static final int VALID_PAYLOAD_ATTESTATION_SET_SIZE = 512 * 2;
>>>>>>> ef4306f9
  // Target holding two slots worth of aggregators (16 aggregators, 64 committees and 2 slots)
  public static final int VALID_AGGREGATE_SET_SIZE = 16 * 64 * 2;
  // Target 2 different attestation data (aggregators normally agree) for two slots
  public static final int VALID_ATTESTATION_DATA_SET_SIZE = 2 * 64 * 2;
  public static final int VALID_VALIDATOR_SET_SIZE = 10000;
  // Only need to maintain a cache for the current slot, so just needs to be as large as the
  // sync committee size.
  public static final int VALID_CONTRIBUTION_AND_PROOF_SET_SIZE = 512;
  public static final int VALID_SYNC_COMMITTEE_MESSAGE_SET_SIZE = 512;
  // When finalization is at its best case with 100% of votes we could have up to 3 full
  // epochs of non-finalized blocks
  public static final int BEST_CASE_NON_FINALIZED_EPOCHS = 3;

  public static final Duration ETH1_INDIVIDUAL_BLOCK_RETRY_TIMEOUT = Duration.ofMillis(500);
  public static final Duration ETH1_DEPOSIT_REQUEST_RETRY_TIMEOUT = Duration.ofSeconds(2);
  public static final Duration EL_ENGINE_BLOCK_EXECUTION_TIMEOUT = Duration.ofSeconds(8);
  public static final Duration EL_ENGINE_NON_BLOCK_EXECUTION_TIMEOUT = Duration.ofSeconds(1);
  public static final Duration ETH1_ENDPOINT_MONITOR_SERVICE_POLL_INTERVAL = Duration.ofSeconds(10);
  public static final Duration ETH1_VALID_ENDPOINT_CHECK_INTERVAL =
      Duration.ofSeconds(60); // usable
  public static final Duration ETH1_FAILED_ENDPOINT_CHECK_INTERVAL =
      Duration.ofSeconds(30); // network or API call failure
  public static final Duration ETH1_INVALID_ENDPOINT_CHECK_INTERVAL =
      Duration.ofSeconds(60); // syncing or wrong chainid
  public static final int MAXIMUM_CONCURRENT_ETH1_REQUESTS = 5;
  public static final int MAXIMUM_CONCURRENT_EE_REQUESTS = 5;
  public static final int MAXIMUM_CONCURRENT_NON_CRITICAL_EB_REQUESTS = 3;
  public static final int REPUTATION_MANAGER_CAPACITY = 1024;
  public static final Duration STORAGE_REQUEST_TIMEOUT = Duration.ofSeconds(60);
  public static final int STORAGE_QUERY_CHANNEL_PARALLELISM = 20; // # threads
  public static final int PROTOARRAY_FORKCHOICE_PRUNE_THRESHOLD = 256;

  // Teku Validator Client Specific
  public static final Duration GENESIS_DATA_RETRY_DELAY = Duration.ofSeconds(10);

  // Builder Specific
  // Maximum duration before timeout for each builder call
  public static final Duration BUILDER_CALL_TIMEOUT = Duration.ofSeconds(8);
  // Individual durations (per method) before timeout for each builder call. They must be less than
  // or equal to BUILDER_CALL_TIMEOUT
  public static final Duration BUILDER_STATUS_TIMEOUT = Duration.ofSeconds(1);
  public static final Duration BUILDER_REGISTER_VALIDATOR_TIMEOUT = Duration.ofSeconds(8);
  public static final Duration BUILDER_PROPOSAL_DELAY_TOLERANCE = Duration.ofSeconds(1);
  public static final Duration BUILDER_GET_PAYLOAD_TIMEOUT = Duration.ofSeconds(3);
  public static final int EPOCHS_PER_VALIDATOR_REGISTRATION_SUBMISSION = 1;

  // ZkChain prototype
  public static final long MAX_EXECUTION_PROOF_SUBNETS = 8;
}<|MERGE_RESOLUTION|>--- conflicted
+++ resolved
@@ -22,16 +22,11 @@
 
   // Teku Networking Specific
   public static final int VALID_BLOCK_SET_SIZE = 1000;
-<<<<<<< HEAD
-  // Need to keep 2 slots worth of payload attestations
-  public static final int RECENT_SEEN_PAYLOAD_ATTESTATIONS_CACHE_SIZE = 512 * 2;
+  // Target holding 2 slots worth of payload attestations
+  public static final int VALID_PAYLOAD_ATTESTATION_SET_SIZE = 512 * 2;
   // The cache is used for the `payload_present` voting and gossip validation, so no need for a long
   // term caching
   public static final int RECENT_SEEN_EXECUTION_PAYLOADS_CACHE_SIZE = 32;
-=======
-  // Target holding 2 slots worth of payload attestations
-  public static final int VALID_PAYLOAD_ATTESTATION_SET_SIZE = 512 * 2;
->>>>>>> ef4306f9
   // Target holding two slots worth of aggregators (16 aggregators, 64 committees and 2 slots)
   public static final int VALID_AGGREGATE_SET_SIZE = 16 * 64 * 2;
   // Target 2 different attestation data (aggregators normally agree) for two slots
