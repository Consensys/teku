--- conflicted
+++ resolved
@@ -43,13 +43,8 @@
 import tech.pegasys.teku.spec.datastructures.state.versions.electra.PendingPartialWithdrawal;
 
 public class BeaconStateSchemaElectra
-<<<<<<< HEAD
     extends AbstractBeaconStateStableProfileSchema<BeaconStateElectra, MutableBeaconStateElectra> {
-  public static final int DEPOSIT_RECEIPTS_START_INDEX = 28;
-=======
-    extends AbstractBeaconStateSchema<BeaconStateElectra, MutableBeaconStateElectra> {
   public static final int DEPOSIT_REQUESTS_START_INDEX = 28;
->>>>>>> 186989a9
   public static final int DEPOSIT_BALANCE_TO_CONSUME_INDEX = 29;
   public static final int EXIT_BALANCE_TO_CONSUME_INDEX = 30;
   public static final int EARLIEST_EXIT_EPOCH_INDEX = 31;
