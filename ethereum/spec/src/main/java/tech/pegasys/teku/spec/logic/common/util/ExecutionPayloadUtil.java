--- conflicted
+++ resolved
@@ -30,36 +30,16 @@
     return executionEngineChannel.newBlock(executionPayload).join();
   }
 
-<<<<<<< HEAD
-  public ExecutionPayload produceExecutionPayload(
-      ExecutionEngineChannel executionEngineChannel, Bytes32 parentHash, UInt64 timestamp) {
-    checkNotNull(executionEngineChannel);
-    return executionEngineChannel.assembleBlock(parentHash, timestamp).join();
-=======
-  public ExecutionPayloadUtil() {
-    this(ExecutionEngineService.createStub());
-  }
-
-  public boolean verifyExecutionStateTransition(ExecutionPayload executionPayload) {
-    checkNotNull(executionEngineService);
-    return executionEngineService.newBlock(
-        new tech.pegasys.teku.spec.executionengine.client.schema.ExecutionPayload(
-            executionPayload));
-  }
-
-  public void prepareExecutionPayload(Bytes32 parentHash, UInt64 timestamp, UInt64 payloadId) {
+  public void prepareExecutionPayload(ExecutionEngineChannel executionEngineChannel, Bytes32 parentHash, UInt64 timestamp, UInt64 payloadId) {
     checkNotNull(executionEngineService);
     executionEngineService.prepareBlock(parentHash, timestamp, payloadId);
   }
 
-  public ExecutionPayload getExecutionPayload(
+  public ExecutionPayload getExecutionPayload(ExecutionEngineChannel executionEngineChannel,
       Bytes32 parentHash, UInt64 timestamp, UInt64 payloadId) {
     checkNotNull(executionEngineService);
     return executionEngineService.assembleBlock(parentHash, timestamp).asInternalExecutionPayload();
   }
 
-  public void setExecutionEngineService(ExecutionEngineService executionEngineService) {
-    this.executionEngineService = executionEngineService;
->>>>>>> 57fe1746
-  }
+
 }