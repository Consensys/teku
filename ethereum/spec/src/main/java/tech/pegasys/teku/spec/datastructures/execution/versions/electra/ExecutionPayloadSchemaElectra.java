/*
 * Copyright Consensys Software Inc., 2022
 *
 * Licensed under the Apache License, Version 2.0 (the "License"); you may not use this file except in compliance with
 * the License. You may obtain a copy of the License at
 *
 * http://www.apache.org/licenses/LICENSE-2.0
 *
 * Unless required by applicable law or agreed to in writing, software distributed under the License is distributed on
 * an "AS IS" BASIS, WITHOUT WARRANTIES OR CONDITIONS OF ANY KIND, either express or implied. See the License for the
 * specific language governing permissions and limitations under the License.
 */

package tech.pegasys.teku.spec.datastructures.execution.versions.electra;

import static tech.pegasys.teku.spec.datastructures.StableContainerCapacities.MAX_EXECUTION_PAYLOAD_FIELDS;
import static tech.pegasys.teku.spec.datastructures.execution.ExecutionPayloadFields.BASE_FEE_PER_GAS;
import static tech.pegasys.teku.spec.datastructures.execution.ExecutionPayloadFields.BLOB_GAS_USED;
import static tech.pegasys.teku.spec.datastructures.execution.ExecutionPayloadFields.BLOCK_HASH;
import static tech.pegasys.teku.spec.datastructures.execution.ExecutionPayloadFields.BLOCK_NUMBER;
import static tech.pegasys.teku.spec.datastructures.execution.ExecutionPayloadFields.CONSOLIDATION_REQUESTS;
import static tech.pegasys.teku.spec.datastructures.execution.ExecutionPayloadFields.DEPOSIT_REQUESTS;
import static tech.pegasys.teku.spec.datastructures.execution.ExecutionPayloadFields.EXCESS_BLOB_GAS;
import static tech.pegasys.teku.spec.datastructures.execution.ExecutionPayloadFields.EXTRA_DATA;
import static tech.pegasys.teku.spec.datastructures.execution.ExecutionPayloadFields.FEE_RECIPIENT;
import static tech.pegasys.teku.spec.datastructures.execution.ExecutionPayloadFields.GAS_LIMIT;
import static tech.pegasys.teku.spec.datastructures.execution.ExecutionPayloadFields.GAS_USED;
import static tech.pegasys.teku.spec.datastructures.execution.ExecutionPayloadFields.LOGS_BLOOM;
import static tech.pegasys.teku.spec.datastructures.execution.ExecutionPayloadFields.PARENT_HASH;
import static tech.pegasys.teku.spec.datastructures.execution.ExecutionPayloadFields.PREV_RANDAO;
import static tech.pegasys.teku.spec.datastructures.execution.ExecutionPayloadFields.RECEIPTS_ROOT;
import static tech.pegasys.teku.spec.datastructures.execution.ExecutionPayloadFields.STATE_ROOT;
import static tech.pegasys.teku.spec.datastructures.execution.ExecutionPayloadFields.TIMESTAMP;
import static tech.pegasys.teku.spec.datastructures.execution.ExecutionPayloadFields.TRANSACTIONS;
import static tech.pegasys.teku.spec.datastructures.execution.ExecutionPayloadFields.WITHDRAWALS;
import static tech.pegasys.teku.spec.datastructures.execution.ExecutionPayloadFields.WITHDRAWAL_REQUESTS;

import it.unimi.dsi.fastutil.longs.LongList;
import java.util.function.Consumer;
import tech.pegasys.teku.infrastructure.bytes.Bytes20;
import tech.pegasys.teku.infrastructure.ssz.SszList;
import tech.pegasys.teku.infrastructure.ssz.collections.SszByteList;
import tech.pegasys.teku.infrastructure.ssz.collections.SszByteVector;
<<<<<<< HEAD
import tech.pegasys.teku.infrastructure.ssz.containers.ProfileSchema19;
=======
import tech.pegasys.teku.infrastructure.ssz.containers.ContainerSchema20;
>>>>>>> 186989a9
import tech.pegasys.teku.infrastructure.ssz.primitive.SszBytes32;
import tech.pegasys.teku.infrastructure.ssz.primitive.SszUInt256;
import tech.pegasys.teku.infrastructure.ssz.primitive.SszUInt64;
import tech.pegasys.teku.infrastructure.ssz.schema.SszListSchema;
import tech.pegasys.teku.infrastructure.ssz.schema.SszPrimitiveSchemas;
import tech.pegasys.teku.infrastructure.ssz.schema.collections.SszByteListSchema;
import tech.pegasys.teku.infrastructure.ssz.schema.collections.SszByteVectorSchema;
import tech.pegasys.teku.infrastructure.ssz.tree.TreeNode;
import tech.pegasys.teku.spec.config.SpecConfigElectra;
import tech.pegasys.teku.spec.datastructures.execution.ExecutionPayload;
import tech.pegasys.teku.spec.datastructures.execution.ExecutionPayloadBuilder;
import tech.pegasys.teku.spec.datastructures.execution.ExecutionPayloadSchema;
import tech.pegasys.teku.spec.datastructures.execution.Transaction;
import tech.pegasys.teku.spec.datastructures.execution.TransactionSchema;
import tech.pegasys.teku.spec.datastructures.execution.versions.capella.Withdrawal;
import tech.pegasys.teku.spec.datastructures.execution.versions.capella.WithdrawalSchema;

public class ExecutionPayloadSchemaElectra
<<<<<<< HEAD
    extends ProfileSchema19<
=======
    extends ContainerSchema20<
>>>>>>> 186989a9
        ExecutionPayloadElectraImpl,
        SszBytes32,
        SszByteVector,
        SszBytes32,
        SszBytes32,
        SszByteVector,
        SszBytes32,
        SszUInt64,
        SszUInt64,
        SszUInt64,
        SszUInt64,
        SszByteList,
        SszUInt256,
        SszBytes32,
        SszList<Transaction>,
        SszList<Withdrawal>,
        SszUInt64,
        SszUInt64,
        SszList<DepositRequest>,
        SszList<WithdrawalRequest>,
        SszList<ConsolidationRequest>>
    implements ExecutionPayloadSchema<ExecutionPayloadElectraImpl> {

  private final ExecutionPayloadElectraImpl defaultExecutionPayload;

  public ExecutionPayloadSchemaElectra(final SpecConfigElectra specConfig) {
    super(
        "ExecutionPayloadElectra",
        namedSchema(PARENT_HASH, SszPrimitiveSchemas.BYTES32_SCHEMA),
        namedSchema(FEE_RECIPIENT, SszByteVectorSchema.create(Bytes20.SIZE)),
        namedSchema(STATE_ROOT, SszPrimitiveSchemas.BYTES32_SCHEMA),
        namedSchema(RECEIPTS_ROOT, SszPrimitiveSchemas.BYTES32_SCHEMA),
        namedSchema(LOGS_BLOOM, SszByteVectorSchema.create(specConfig.getBytesPerLogsBloom())),
        namedSchema(PREV_RANDAO, SszPrimitiveSchemas.BYTES32_SCHEMA),
        namedSchema(BLOCK_NUMBER, SszPrimitiveSchemas.UINT64_SCHEMA),
        namedSchema(GAS_LIMIT, SszPrimitiveSchemas.UINT64_SCHEMA),
        namedSchema(GAS_USED, SszPrimitiveSchemas.UINT64_SCHEMA),
        namedSchema(TIMESTAMP, SszPrimitiveSchemas.UINT64_SCHEMA),
        namedSchema(EXTRA_DATA, SszByteListSchema.create(specConfig.getMaxExtraDataBytes())),
        namedSchema(BASE_FEE_PER_GAS, SszPrimitiveSchemas.UINT256_SCHEMA),
        namedSchema(BLOCK_HASH, SszPrimitiveSchemas.BYTES32_SCHEMA),
        namedSchema(
            TRANSACTIONS,
            SszListSchema.create(
                new TransactionSchema(specConfig), specConfig.getMaxTransactionsPerPayload())),
        namedSchema(
            WITHDRAWALS,
            SszListSchema.create(Withdrawal.SSZ_SCHEMA, specConfig.getMaxWithdrawalsPerPayload())),
        namedSchema(BLOB_GAS_USED, SszPrimitiveSchemas.UINT64_SCHEMA),
        namedSchema(EXCESS_BLOB_GAS, SszPrimitiveSchemas.UINT64_SCHEMA),
        namedSchema(
            DEPOSIT_REQUESTS,
            SszListSchema.create(
                DepositRequest.SSZ_SCHEMA, specConfig.getMaxDepositRequestsPerPayload())),
        namedSchema(
            WITHDRAWAL_REQUESTS,
            SszListSchema.create(
<<<<<<< HEAD
                ExecutionLayerWithdrawalRequest.SSZ_SCHEMA,
                specConfig.getMaxWithdrawalRequestsPerPayload())),
        MAX_EXECUTION_PAYLOAD_FIELDS);
=======
                WithdrawalRequest.SSZ_SCHEMA, specConfig.getMaxWithdrawalRequestsPerPayload())),
        namedSchema(
            CONSOLIDATION_REQUESTS,
            SszListSchema.create(
                ConsolidationRequest.SSZ_SCHEMA,
                specConfig.getMaxConsolidationRequestsPerPayload())));
>>>>>>> 186989a9
    this.defaultExecutionPayload = createFromBackingNode(getDefaultTree());
  }

  @Override
  public ExecutionPayloadElectraImpl getDefault() {
    return defaultExecutionPayload;
  }

  @Override
  public TransactionSchema getTransactionSchema() {
    return (TransactionSchema) getTransactionsSchema().getElementSchema();
  }

  @Override
  public SszListSchema<Withdrawal, ? extends SszList<Withdrawal>> getWithdrawalsSchemaRequired() {
    return getWithdrawalsSchema();
  }

  @Override
  public WithdrawalSchema getWithdrawalSchemaRequired() {
    return getWithdrawalSchema();
  }

  @Override
  public SszListSchema<DepositRequest, ? extends SszList<DepositRequest>>
      getDepositRequestsSchemaRequired() {
    return getDepositRequestsSchema();
  }

  @Override
  public DepositRequestSchema getDepositRequestSchemaRequired() {
    return getDepositRequestSchema();
  }

  @Override
  public SszListSchema<WithdrawalRequest, ? extends SszList<WithdrawalRequest>>
      getWithdrawalRequestsSchemaRequired() {
    return getWithdrawalRequestsSchema();
  }

  @Override
  public WithdrawalRequestSchema getWithdrawalRequestSchemaRequired() {
    return getWithdrawalRequestSchema();
  }

  @Override
  public ConsolidationRequestSchema getConsolidationSchemaRequired() {
    return getConsolidationRequestSchema();
  }

  public WithdrawalSchema getWithdrawalSchema() {
    return (WithdrawalSchema) getWithdrawalsSchema().getElementSchema();
  }

  public DepositRequestSchema getDepositRequestSchema() {
    return (DepositRequestSchema) getDepositRequestsSchema().getElementSchema();
  }

  public WithdrawalRequestSchema getWithdrawalRequestSchema() {
    return (WithdrawalRequestSchema) getWithdrawalRequestsSchema().getElementSchema();
  }

  public ConsolidationRequestSchema getConsolidationRequestSchema() {
    return (ConsolidationRequestSchema) getConsolidationRequestsSchema().getElementSchema();
  }

  @Override
  public LongList getBlindedNodeGeneralizedIndices() {
    return LongList.of(
        getChildGeneralizedIndex(getFieldIndex(TRANSACTIONS)),
        getChildGeneralizedIndex(getFieldIndex(WITHDRAWALS)),
        getChildGeneralizedIndex(getFieldIndex(DEPOSIT_REQUESTS)),
        getChildGeneralizedIndex(getFieldIndex(WITHDRAWAL_REQUESTS)),
        getChildGeneralizedIndex(getFieldIndex(CONSOLIDATION_REQUESTS)));
  }

  @Override
  public ExecutionPayload createExecutionPayload(
      final Consumer<ExecutionPayloadBuilder> builderConsumer) {
    final ExecutionPayloadBuilderElectra builder =
        new ExecutionPayloadBuilderElectra().schema(this);
    builderConsumer.accept(builder);
    return builder.build();
  }

  @Override
  public ExecutionPayloadElectraImpl createFromBackingNode(final TreeNode node) {
    return new ExecutionPayloadElectraImpl(this, node);
  }

  public SszByteListSchema<?> getExtraDataSchema() {
    return (SszByteListSchema<?>) getChildSchema(getFieldIndex(EXTRA_DATA));
  }

  @SuppressWarnings("unchecked")
  public SszListSchema<Transaction, ?> getTransactionsSchema() {
    return (SszListSchema<Transaction, ?>) getChildSchema(getFieldIndex(TRANSACTIONS));
  }

  @SuppressWarnings("unchecked")
  public SszListSchema<Withdrawal, ?> getWithdrawalsSchema() {
    return (SszListSchema<Withdrawal, ?>) getChildSchema(getFieldIndex(WITHDRAWALS));
  }

  @SuppressWarnings("unchecked")
  public SszListSchema<DepositRequest, ?> getDepositRequestsSchema() {
    return (SszListSchema<DepositRequest, ?>) getChildSchema(getFieldIndex(DEPOSIT_REQUESTS));
  }

  @SuppressWarnings("unchecked")
  public SszListSchema<WithdrawalRequest, ?> getWithdrawalRequestsSchema() {
    return (SszListSchema<WithdrawalRequest, ?>) getChildSchema(getFieldIndex(WITHDRAWAL_REQUESTS));
  }

  @SuppressWarnings("unchecked")
  public SszListSchema<ConsolidationRequest, ?> getConsolidationRequestsSchema() {
    return (SszListSchema<ConsolidationRequest, ?>)
        getChildSchema(getFieldIndex(CONSOLIDATION_REQUESTS));
  }
}<|MERGE_RESOLUTION|>--- conflicted
+++ resolved
@@ -41,11 +41,7 @@
 import tech.pegasys.teku.infrastructure.ssz.SszList;
 import tech.pegasys.teku.infrastructure.ssz.collections.SszByteList;
 import tech.pegasys.teku.infrastructure.ssz.collections.SszByteVector;
-<<<<<<< HEAD
-import tech.pegasys.teku.infrastructure.ssz.containers.ProfileSchema19;
-=======
-import tech.pegasys.teku.infrastructure.ssz.containers.ContainerSchema20;
->>>>>>> 186989a9
+import tech.pegasys.teku.infrastructure.ssz.containers.ProfileSchema20;
 import tech.pegasys.teku.infrastructure.ssz.primitive.SszBytes32;
 import tech.pegasys.teku.infrastructure.ssz.primitive.SszUInt256;
 import tech.pegasys.teku.infrastructure.ssz.primitive.SszUInt64;
@@ -64,11 +60,7 @@
 import tech.pegasys.teku.spec.datastructures.execution.versions.capella.WithdrawalSchema;
 
 public class ExecutionPayloadSchemaElectra
-<<<<<<< HEAD
-    extends ProfileSchema19<
-=======
-    extends ContainerSchema20<
->>>>>>> 186989a9
+    extends ProfileSchema20<
         ExecutionPayloadElectraImpl,
         SszBytes32,
         SszByteVector,
@@ -126,18 +118,13 @@
         namedSchema(
             WITHDRAWAL_REQUESTS,
             SszListSchema.create(
-<<<<<<< HEAD
-                ExecutionLayerWithdrawalRequest.SSZ_SCHEMA,
-                specConfig.getMaxWithdrawalRequestsPerPayload())),
-        MAX_EXECUTION_PAYLOAD_FIELDS);
-=======
                 WithdrawalRequest.SSZ_SCHEMA, specConfig.getMaxWithdrawalRequestsPerPayload())),
         namedSchema(
             CONSOLIDATION_REQUESTS,
             SszListSchema.create(
                 ConsolidationRequest.SSZ_SCHEMA,
-                specConfig.getMaxConsolidationRequestsPerPayload())));
->>>>>>> 186989a9
+                specConfig.getMaxConsolidationRequestsPerPayload())),
+            MAX_EXECUTION_PAYLOAD_FIELDS);
     this.defaultExecutionPayload = createFromBackingNode(getDefaultTree());
   }
 
