/*
 * Copyright Consensys Software Inc., 2025
 *
 * Licensed under the Apache License, Version 2.0 (the "License"); you may not use this file except in compliance with
 * the License. You may obtain a copy of the License at
 *
 * http://www.apache.org/licenses/LICENSE-2.0
 *
 * Unless required by applicable law or agreed to in writing, software distributed under the License is distributed on
 * an "AS IS" BASIS, WITHOUT WARRANTIES OR CONDITIONS OF ANY KIND, either express or implied. See the License for the
 * specific language governing permissions and limitations under the License.
 */

package tech.pegasys.teku.spec.logic.versions.eip7805.block;

import java.util.List;
import java.util.Optional;
import org.apache.tuweni.bytes.Bytes32;
import tech.pegasys.teku.infrastructure.ssz.SszList;
<<<<<<< HEAD
import tech.pegasys.teku.spec.config.SpecConfigEip7805;
=======
>>>>>>> 31c907b3
import tech.pegasys.teku.spec.config.SpecConfigElectra;
import tech.pegasys.teku.spec.datastructures.blocks.blockbody.BeaconBlockBody;
import tech.pegasys.teku.spec.datastructures.execution.ExecutionPayload;
import tech.pegasys.teku.spec.datastructures.execution.NewPayloadRequest;
import tech.pegasys.teku.spec.datastructures.execution.Transaction;
import tech.pegasys.teku.spec.datastructures.execution.versions.electra.ExecutionRequests;
import tech.pegasys.teku.spec.datastructures.execution.versions.electra.ExecutionRequestsDataCodec;
import tech.pegasys.teku.spec.datastructures.operations.InclusionList;
import tech.pegasys.teku.spec.datastructures.state.beaconstate.BeaconState;
import tech.pegasys.teku.spec.datastructures.type.SszKZGCommitment;
import tech.pegasys.teku.spec.logic.common.helpers.Predicates;
import tech.pegasys.teku.spec.logic.common.operations.OperationSignatureVerifier;
import tech.pegasys.teku.spec.logic.common.operations.validation.OperationValidator;
import tech.pegasys.teku.spec.logic.common.statetransition.exceptions.BlockProcessingException;
import tech.pegasys.teku.spec.logic.common.util.AttestationUtil;
import tech.pegasys.teku.spec.logic.common.util.BeaconStateUtil;
import tech.pegasys.teku.spec.logic.common.util.SyncCommitteeUtil;
import tech.pegasys.teku.spec.logic.common.util.ValidatorsUtil;
<<<<<<< HEAD
import tech.pegasys.teku.spec.logic.versions.bellatrix.block.OptimisticExecutionPayloadExecutor;
=======
>>>>>>> 31c907b3
import tech.pegasys.teku.spec.logic.versions.deneb.types.VersionedHash;
import tech.pegasys.teku.spec.logic.versions.eip7805.helpers.MiscHelpersEip7805;
import tech.pegasys.teku.spec.logic.versions.electra.block.BlockProcessorElectra;
import tech.pegasys.teku.spec.logic.versions.electra.helpers.BeaconStateAccessorsElectra;
import tech.pegasys.teku.spec.logic.versions.electra.helpers.BeaconStateMutatorsElectra;
import tech.pegasys.teku.spec.schemas.SchemaDefinitionsElectra;

public class BlockProcessorEip7805 extends BlockProcessorElectra {

  private final ExecutionRequestsDataCodec executionRequestsDataCodec7805;

  public BlockProcessorEip7805(
      final SpecConfigElectra specConfig,
      final Predicates predicates,
      final MiscHelpersEip7805 miscHelpers,
      final SyncCommitteeUtil syncCommitteeUtil,
      final BeaconStateAccessorsElectra beaconStateAccessors,
      final BeaconStateMutatorsElectra beaconStateMutators,
      final OperationSignatureVerifier operationSignatureVerifier,
      final BeaconStateUtil beaconStateUtil,
      final AttestationUtil attestationUtil,
      final ValidatorsUtil validatorsUtil,
      final OperationValidator operationValidator,
      final SchemaDefinitionsElectra schemaDefinitions,
      final ExecutionRequestsDataCodec executionRequestsDataCodec) {
    super(
        specConfig,
        predicates,
        miscHelpers,
        syncCommitteeUtil,
        beaconStateAccessors,
        beaconStateMutators,
        operationSignatureVerifier,
        beaconStateUtil,
        attestationUtil,
        validatorsUtil,
        operationValidator,
        schemaDefinitions,
        executionRequestsDataCodec);
    this.executionRequestsDataCodec7805 = executionRequestsDataCodec;
  }

  @Override
  public NewPayloadRequest computeNewPayloadRequest(
      final BeaconState state,
      final BeaconBlockBody beaconBlockBody,
      final Optional<List<InclusionList>> inclusionLists)
      throws BlockProcessingException {
    final ExecutionPayload executionPayload = extractExecutionPayload(beaconBlockBody);
    final SszList<SszKZGCommitment> blobKzgCommitments = extractBlobKzgCommitments(beaconBlockBody);
    final List<VersionedHash> versionedHashes =
        blobKzgCommitments.stream()
            .map(SszKZGCommitment::getKZGCommitment)
            .map(miscHelpers::kzgCommitmentToVersionedHash)
            .toList();
    final Bytes32 parentBeaconBlockRoot = state.getLatestBlockHeader().getParentRoot();
    final ExecutionRequests executionRequests =
        beaconBlockBody
            .getOptionalExecutionRequests()
            .orElseThrow(() -> new BlockProcessingException("Execution requests expected"));

    List<Transaction> inclusionList = List.of();
    if (inclusionLists.isPresent()) {
<<<<<<< HEAD
      inclusionList = getInclusionListTransactions(inclusionLists.get());
=======
      inclusionList =
          inclusionLists.get().stream()
              .map(InclusionList::getTransactions)
              .flatMap(List::stream)
              .toList();
>>>>>>> 31c907b3
    }

    return new NewPayloadRequest(
        executionPayload,
        versionedHashes,
        parentBeaconBlockRoot,
        executionRequestsDataCodec7805.encode(executionRequests),
        inclusionList);
<<<<<<< HEAD
  }

  @Override
  public void validateExecutionPayload(
      final BeaconState genericState,
      final BeaconBlockBody beaconBlockBody,
      final Optional<? extends OptimisticExecutionPayloadExecutor> payloadExecutor,
      final Optional<List<InclusionList>> inclusionLists)
      throws BlockProcessingException {
    final int maxTransactionPerInclusionList =
        SpecConfigEip7805.required(specConfig).getMaxTransactionsPerInclusionList();
    List<Transaction> inclusionListTransactions = List.of();
    if (inclusionLists.isPresent()) {
      inclusionListTransactions = getInclusionListTransactions(inclusionLists.get());
    }
    if (inclusionListTransactions.size() > maxTransactionPerInclusionList) {
      throw new BlockProcessingException(
          "Number of transaction in the inclusion list in block exceeds max transaction per inclusion list");
    }
    super.validateExecutionPayload(genericState, beaconBlockBody, payloadExecutor, inclusionLists);
  }

  private List<Transaction> getInclusionListTransactions(final List<InclusionList> inclusionLists) {
    return inclusionLists.stream()
        .map(InclusionList::getTransactions)
        .flatMap(List::stream)
        .toList();
=======
>>>>>>> 31c907b3
  }
}<|MERGE_RESOLUTION|>--- conflicted
+++ resolved
@@ -17,10 +17,7 @@
 import java.util.Optional;
 import org.apache.tuweni.bytes.Bytes32;
 import tech.pegasys.teku.infrastructure.ssz.SszList;
-<<<<<<< HEAD
 import tech.pegasys.teku.spec.config.SpecConfigEip7805;
-=======
->>>>>>> 31c907b3
 import tech.pegasys.teku.spec.config.SpecConfigElectra;
 import tech.pegasys.teku.spec.datastructures.blocks.blockbody.BeaconBlockBody;
 import tech.pegasys.teku.spec.datastructures.execution.ExecutionPayload;
@@ -39,10 +36,7 @@
 import tech.pegasys.teku.spec.logic.common.util.BeaconStateUtil;
 import tech.pegasys.teku.spec.logic.common.util.SyncCommitteeUtil;
 import tech.pegasys.teku.spec.logic.common.util.ValidatorsUtil;
-<<<<<<< HEAD
 import tech.pegasys.teku.spec.logic.versions.bellatrix.block.OptimisticExecutionPayloadExecutor;
-=======
->>>>>>> 31c907b3
 import tech.pegasys.teku.spec.logic.versions.deneb.types.VersionedHash;
 import tech.pegasys.teku.spec.logic.versions.eip7805.helpers.MiscHelpersEip7805;
 import tech.pegasys.teku.spec.logic.versions.electra.block.BlockProcessorElectra;
@@ -106,15 +100,11 @@
 
     List<Transaction> inclusionList = List.of();
     if (inclusionLists.isPresent()) {
-<<<<<<< HEAD
-      inclusionList = getInclusionListTransactions(inclusionLists.get());
-=======
       inclusionList =
           inclusionLists.get().stream()
               .map(InclusionList::getTransactions)
               .flatMap(List::stream)
               .toList();
->>>>>>> 31c907b3
     }
 
     return new NewPayloadRequest(
@@ -123,7 +113,39 @@
         parentBeaconBlockRoot,
         executionRequestsDataCodec7805.encode(executionRequests),
         inclusionList);
-<<<<<<< HEAD
+    this.executionRequestsDataCodec7805 = executionRequestsDataCodec;
+  }
+
+  @Override
+  public NewPayloadRequest computeNewPayloadRequest(
+      final BeaconState state,
+      final BeaconBlockBody beaconBlockBody,
+      final Optional<List<InclusionList>> inclusionLists)
+      throws BlockProcessingException {
+    final ExecutionPayload executionPayload = extractExecutionPayload(beaconBlockBody);
+    final SszList<SszKZGCommitment> blobKzgCommitments = extractBlobKzgCommitments(beaconBlockBody);
+    final List<VersionedHash> versionedHashes =
+        blobKzgCommitments.stream()
+            .map(SszKZGCommitment::getKZGCommitment)
+            .map(miscHelpers::kzgCommitmentToVersionedHash)
+            .toList();
+    final Bytes32 parentBeaconBlockRoot = state.getLatestBlockHeader().getParentRoot();
+    final ExecutionRequests executionRequests =
+        beaconBlockBody
+            .getOptionalExecutionRequests()
+            .orElseThrow(() -> new BlockProcessingException("Execution requests expected"));
+
+    List<Transaction> inclusionList = List.of();
+    if (inclusionLists.isPresent()) {
+      inclusionList = getInclusionListTransactions(inclusionLists.get());
+    }
+
+    return new NewPayloadRequest(
+        executionPayload,
+        versionedHashes,
+        parentBeaconBlockRoot,
+        executionRequestsDataCodec7805.encode(executionRequests),
+        inclusionList);
   }
 
   @Override
@@ -151,7 +173,5 @@
         .map(InclusionList::getTransactions)
         .flatMap(List::stream)
         .toList();
-=======
->>>>>>> 31c907b3
   }
 }