/*
 * Copyright Consensys Software Inc., 2022
 *
 * Licensed under the Apache License, Version 2.0 (the "License"); you may not use this file except in compliance with
 * the License. You may obtain a copy of the License at
 *
 * http://www.apache.org/licenses/LICENSE-2.0
 *
 * Unless required by applicable law or agreed to in writing, software distributed under the License is distributed on
 * an "AS IS" BASIS, WITHOUT WARRANTIES OR CONDITIONS OF ANY KIND, either express or implied. See the License for the
 * specific language governing permissions and limitations under the License.
 */

package tech.pegasys.teku.spec.datastructures.blocks.blockbody.versions.electra;

import static com.google.common.base.Preconditions.checkArgument;

import org.apache.tuweni.bytes.Bytes32;
import tech.pegasys.teku.bls.BLSSignature;
import tech.pegasys.teku.infrastructure.ssz.SszList;
import tech.pegasys.teku.infrastructure.ssz.containers.Container13;
import tech.pegasys.teku.infrastructure.ssz.primitive.SszBytes32;
import tech.pegasys.teku.infrastructure.ssz.tree.TreeNode;
import tech.pegasys.teku.spec.datastructures.blocks.Eth1Data;
import tech.pegasys.teku.spec.datastructures.blocks.blockbody.BeaconBlockBody;
import tech.pegasys.teku.spec.datastructures.blocks.blockbody.versions.altair.SyncAggregate;
import tech.pegasys.teku.spec.datastructures.consolidations.SignedConsolidation;
import tech.pegasys.teku.spec.datastructures.execution.versions.electra.ExecutionPayloadElectra;
import tech.pegasys.teku.spec.datastructures.execution.versions.electra.ExecutionPayloadElectraImpl;
import tech.pegasys.teku.spec.datastructures.operations.Attestation;
import tech.pegasys.teku.spec.datastructures.operations.AttesterSlashing;
import tech.pegasys.teku.spec.datastructures.operations.Deposit;
import tech.pegasys.teku.spec.datastructures.operations.ProposerSlashing;
import tech.pegasys.teku.spec.datastructures.operations.SignedBlsToExecutionChange;
import tech.pegasys.teku.spec.datastructures.operations.SignedVoluntaryExit;
import tech.pegasys.teku.spec.datastructures.type.SszKZGCommitment;
import tech.pegasys.teku.spec.datastructures.type.SszSignature;

public class BeaconBlockBodyElectraImpl
    extends Container13<
        BeaconBlockBodyElectraImpl,
        SszSignature,
        Eth1Data,
        SszBytes32,
        SszList<ProposerSlashing>,
        SszList<AttesterSlashing>,
        SszList<Attestation>,
        SszList<Deposit>,
        SszList<SignedVoluntaryExit>,
        SyncAggregate,
        ExecutionPayloadElectraImpl,
        SszList<SignedBlsToExecutionChange>,
        SszList<SszKZGCommitment>,
        SszList<SignedConsolidation>>
    implements BeaconBlockBodyElectra {

  BeaconBlockBodyElectraImpl(
<<<<<<< HEAD
      final BeaconBlockBodySchemaElectraImpl type,
      final SszSignature randaoReveal,
      final Eth1Data eth1Data,
      final SszBytes32 graffiti,
      final SszList<ProposerSlashing> proposerSlashings,
      final SszList<AttesterSlashing> attesterSlashings,
      final SszList<Attestation> attestations,
      final SszList<Deposit> deposits,
      final SszList<SignedVoluntaryExit> voluntaryExits,
      final SyncAggregate syncAggregate,
      final ExecutionPayloadElectraImpl executionPayload,
      final SszList<SignedBlsToExecutionChange> blsToExecutionChanges,
      final SszList<SszKZGCommitment> blobKzgCommitments) {
=======
      BeaconBlockBodySchemaElectraImpl type,
      SszSignature randaoReveal,
      Eth1Data eth1Data,
      SszBytes32 graffiti,
      SszList<ProposerSlashing> proposerSlashings,
      SszList<AttesterSlashing> attesterSlashings,
      SszList<Attestation> attestations,
      SszList<Deposit> deposits,
      SszList<SignedVoluntaryExit> voluntaryExits,
      SyncAggregate syncAggregate,
      ExecutionPayloadElectraImpl executionPayload,
      SszList<SignedBlsToExecutionChange> blsToExecutionChanges,
      SszList<SszKZGCommitment> blobKzgCommitments,
      SszList<SignedConsolidation> consolidations) {
>>>>>>> 845959a2
    super(
        type,
        randaoReveal,
        eth1Data,
        graffiti,
        proposerSlashings,
        attesterSlashings,
        attestations,
        deposits,
        voluntaryExits,
        syncAggregate,
        executionPayload,
        blsToExecutionChanges,
        blobKzgCommitments,
        consolidations);
  }

  BeaconBlockBodyElectraImpl(final BeaconBlockBodySchemaElectraImpl type) {
    super(type);
  }

  BeaconBlockBodyElectraImpl(
      final BeaconBlockBodySchemaElectraImpl type, final TreeNode backingNode) {
    super(type, backingNode);
  }

  public static BeaconBlockBodyElectraImpl required(final BeaconBlockBody body) {
    checkArgument(
        body instanceof BeaconBlockBodyElectraImpl,
        "Expected Electra block body but got %s",
        body.getClass());
    return (BeaconBlockBodyElectraImpl) body;
  }

  @Override
  public BLSSignature getRandaoReveal() {
    return getField0().getSignature();
  }

  @Override
  public SszSignature getRandaoRevealSsz() {
    return getField0();
  }

  @Override
  public Eth1Data getEth1Data() {
    return getField1();
  }

  @Override
  public Bytes32 getGraffiti() {
    return getField2().get();
  }

  @Override
  public SszBytes32 getGraffitiSsz() {
    return getField2();
  }

  @Override
  public SszList<ProposerSlashing> getProposerSlashings() {
    return getField3();
  }

  @Override
  public SszList<AttesterSlashing> getAttesterSlashings() {
    return getField4();
  }

  @Override
  public SszList<Attestation> getAttestations() {
    return getField5();
  }

  @Override
  public SszList<Deposit> getDeposits() {
    return getField6();
  }

  @Override
  public SszList<SignedVoluntaryExit> getVoluntaryExits() {
    return getField7();
  }

  @Override
  public SyncAggregate getSyncAggregate() {
    return getField8();
  }

  @Override
  public ExecutionPayloadElectra getExecutionPayload() {
    return getField9();
  }

  @Override
  public SszList<SignedBlsToExecutionChange> getBlsToExecutionChanges() {
    return getField10();
  }

  @Override
  public SszList<SszKZGCommitment> getBlobKzgCommitments() {
    return getField11();
  }

  @Override
  public SszList<SignedConsolidation> getConsolidations() {
    return getField12();
  }

  @Override
  public BeaconBlockBodySchemaElectraImpl getSchema() {
    return (BeaconBlockBodySchemaElectraImpl) super.getSchema();
  }
}<|MERGE_RESOLUTION|>--- conflicted
+++ resolved
@@ -55,21 +55,6 @@
     implements BeaconBlockBodyElectra {
 
   BeaconBlockBodyElectraImpl(
-<<<<<<< HEAD
-      final BeaconBlockBodySchemaElectraImpl type,
-      final SszSignature randaoReveal,
-      final Eth1Data eth1Data,
-      final SszBytes32 graffiti,
-      final SszList<ProposerSlashing> proposerSlashings,
-      final SszList<AttesterSlashing> attesterSlashings,
-      final SszList<Attestation> attestations,
-      final SszList<Deposit> deposits,
-      final SszList<SignedVoluntaryExit> voluntaryExits,
-      final SyncAggregate syncAggregate,
-      final ExecutionPayloadElectraImpl executionPayload,
-      final SszList<SignedBlsToExecutionChange> blsToExecutionChanges,
-      final SszList<SszKZGCommitment> blobKzgCommitments) {
-=======
       BeaconBlockBodySchemaElectraImpl type,
       SszSignature randaoReveal,
       Eth1Data eth1Data,
@@ -84,7 +69,6 @@
       SszList<SignedBlsToExecutionChange> blsToExecutionChanges,
       SszList<SszKZGCommitment> blobKzgCommitments,
       SszList<SignedConsolidation> consolidations) {
->>>>>>> 845959a2
     super(
         type,
         randaoReveal,
