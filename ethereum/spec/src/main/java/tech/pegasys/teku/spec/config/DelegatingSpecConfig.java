/*
 * Copyright Consensys Software Inc., 2025
 *
 * Licensed under the Apache License, Version 2.0 (the "License"); you may not use this file except in compliance with
 * the License. You may obtain a copy of the License at
 *
 * http://www.apache.org/licenses/LICENSE-2.0
 *
 * Unless required by applicable law or agreed to in writing, software distributed under the License is distributed on
 * an "AS IS" BASIS, WITHOUT WARRANTIES OR CONDITIONS OF ANY KIND, either express or implied. See the License for the
 * specific language governing permissions and limitations under the License.
 */

package tech.pegasys.teku.spec.config;

import java.util.Map;
import org.apache.tuweni.bytes.Bytes;
import tech.pegasys.teku.bls.BLSSignatureVerifier;
import tech.pegasys.teku.ethereum.execution.types.Eth1Address;
import tech.pegasys.teku.infrastructure.bytes.Bytes4;
import tech.pegasys.teku.infrastructure.unsigned.UInt64;
import tech.pegasys.teku.spec.SpecMilestone;

public class DelegatingSpecConfig implements SpecConfig {
  protected final SpecConfig specConfig;

  public DelegatingSpecConfig(final SpecConfig specConfig) {
    this.specConfig = specConfig;
  }

  @Override
  public Map<String, Object> getRawConfig() {
    return specConfig.getRawConfig();
  }

  @Override
  public UInt64 getBaseRewardsPerEpoch() {
    return specConfig.getBaseRewardsPerEpoch();
  }

  @Override
  public int getDepositContractTreeDepth() {
    return specConfig.getDepositContractTreeDepth();
  }

  @Override
  public int getJustificationBitsLength() {
    return specConfig.getJustificationBitsLength();
  }

  @Override
  public UInt64 getEth1FollowDistance() {
    return specConfig.getEth1FollowDistance();
  }

  @Override
  public int getMaxCommitteesPerSlot() {
    return specConfig.getMaxCommitteesPerSlot();
  }

  @Override
  public int getTargetCommitteeSize() {
    return specConfig.getTargetCommitteeSize();
  }

  @Override
  public int getMaxValidatorsPerCommittee() {
    return specConfig.getMaxValidatorsPerCommittee();
  }

  @Override
  public int getMinPerEpochChurnLimit() {
    return specConfig.getMinPerEpochChurnLimit();
  }

  @Override
  public UInt64 getMaxPerEpochActivationExitChurnLimit() {
    return specConfig.getMaxPerEpochActivationExitChurnLimit();
  }

  @Override
  public int getChurnLimitQuotient() {
    return specConfig.getChurnLimitQuotient();
  }

  @Override
  public int getShuffleRoundCount() {
    return specConfig.getShuffleRoundCount();
  }

  @Override
  public int getMinGenesisActiveValidatorCount() {
    return specConfig.getMinGenesisActiveValidatorCount();
  }

  @Override
  public UInt64 getMinGenesisTime() {
    return specConfig.getMinGenesisTime();
  }

  @Override
  public UInt64 getHysteresisQuotient() {
    return specConfig.getHysteresisQuotient();
  }

  @Override
  public UInt64 getHysteresisDownwardMultiplier() {
    return specConfig.getHysteresisDownwardMultiplier();
  }

  @Override
  public UInt64 getHysteresisUpwardMultiplier() {
    return specConfig.getHysteresisUpwardMultiplier();
  }

  @Override
  public int getProportionalSlashingMultiplier() {
    return specConfig.getProportionalSlashingMultiplier();
  }

  @Override
  public UInt64 getMinDepositAmount() {
    return specConfig.getMinDepositAmount();
  }

  @Override
  public UInt64 getMaxEffectiveBalance() {
    return specConfig.getMaxEffectiveBalance();
  }

  @Override
  public UInt64 getEjectionBalance() {
    return specConfig.getEjectionBalance();
  }

  @Override
  public UInt64 getEffectiveBalanceIncrement() {
    return specConfig.getEffectiveBalanceIncrement();
  }

  @Override
  public Bytes4 getGenesisForkVersion() {
    return specConfig.getGenesisForkVersion();
  }

  @Override
  public Bytes getBlsWithdrawalPrefix() {
    return specConfig.getBlsWithdrawalPrefix();
  }

  @Override
  public UInt64 getGenesisDelay() {
    return specConfig.getGenesisDelay();
  }

  @Override
  public Bytes4 getAltairForkVersion() {
    return specConfig.getAltairForkVersion();
  }

  @Override
  public UInt64 getAltairForkEpoch() {
    return specConfig.getAltairForkEpoch();
  }

  @Override
  public Bytes4 getBellatrixForkVersion() {
    return specConfig.getBellatrixForkVersion();
  }

  @Override
  public UInt64 getBellatrixForkEpoch() {
    return specConfig.getBellatrixForkEpoch();
  }

  @Override
  public Bytes4 getCapellaForkVersion() {
    return specConfig.getCapellaForkVersion();
  }

  @Override
  public UInt64 getCapellaForkEpoch() {
    return specConfig.getCapellaForkEpoch();
  }

  @Override
  public Bytes4 getDenebForkVersion() {
    return specConfig.getDenebForkVersion();
  }

  @Override
  public UInt64 getDenebForkEpoch() {
    return specConfig.getDenebForkEpoch();
  }

  @Override
  public Bytes4 getElectraForkVersion() {
    return specConfig.getElectraForkVersion();
  }

  @Override
  public UInt64 getElectraForkEpoch() {
    return specConfig.getElectraForkEpoch();
  }

  @Override
  public Bytes4 getFuluForkVersion() {
    return specConfig.getFuluForkVersion();
  }

  @Override
  public UInt64 getFuluForkEpoch() {
    return specConfig.getFuluForkEpoch();
  }

  @Override
<<<<<<< HEAD
  public Bytes4 getEip7805ForkVersion() {
    return specConfig.getEip7805ForkVersion();
  }

  @Override
  public UInt64 getEip7805ForkEpoch() {
    return specConfig.getEip7805ForkEpoch();
=======
  public Bytes4 getGloasForkVersion() {
    return specConfig.getGloasForkVersion();
  }

  @Override
  public UInt64 getGloasForkEpoch() {
    return specConfig.getGloasForkEpoch();
>>>>>>> 9d873b1c
  }

  @Override
  public int getSecondsPerSlot() {
    return specConfig.getSecondsPerSlot();
  }

  @Override
  public int getProposerReorgCutoffBps() {
    return specConfig.getProposerReorgCutoffBps();
  }

  @Override
  public int getAttestationDueBps() {
    return specConfig.getAttestationDueBps();
  }

  @Override
  public int getAggregateDueBps() {
    return specConfig.getAggregateDueBps();
  }

  @Override
  public int getSlotDurationMillis() {
    return specConfig.getSlotDurationMillis();
  }

  @Override
  public int getMinAttestationInclusionDelay() {
    return specConfig.getMinAttestationInclusionDelay();
  }

  @Override
  public int getSlotsPerEpoch() {
    return specConfig.getSlotsPerEpoch();
  }

  @Override
  public long getSquareRootSlotsPerEpoch() {
    return specConfig.getSquareRootSlotsPerEpoch();
  }

  @Override
  public int getMinSeedLookahead() {
    return specConfig.getMinSeedLookahead();
  }

  @Override
  public int getMaxSeedLookahead() {
    return specConfig.getMaxSeedLookahead();
  }

  @Override
  public UInt64 getMinEpochsToInactivityPenalty() {
    return specConfig.getMinEpochsToInactivityPenalty();
  }

  @Override
  public int getEpochsPerEth1VotingPeriod() {
    return specConfig.getEpochsPerEth1VotingPeriod();
  }

  @Override
  public int getSlotsPerHistoricalRoot() {
    return specConfig.getSlotsPerHistoricalRoot();
  }

  @Override
  public int getMinValidatorWithdrawabilityDelay() {
    return specConfig.getMinValidatorWithdrawabilityDelay();
  }

  @Override
  public UInt64 getShardCommitteePeriod() {
    return specConfig.getShardCommitteePeriod();
  }

  @Override
  public int getEpochsPerHistoricalVector() {
    return specConfig.getEpochsPerHistoricalVector();
  }

  @Override
  public int getEpochsPerSlashingsVector() {
    return specConfig.getEpochsPerSlashingsVector();
  }

  @Override
  public int getHistoricalRootsLimit() {
    return specConfig.getHistoricalRootsLimit();
  }

  @Override
  public long getValidatorRegistryLimit() {
    return specConfig.getValidatorRegistryLimit();
  }

  @Override
  public int getBaseRewardFactor() {
    return specConfig.getBaseRewardFactor();
  }

  @Override
  public int getWhistleblowerRewardQuotient() {
    return specConfig.getWhistleblowerRewardQuotient();
  }

  @Override
  public UInt64 getProposerRewardQuotient() {
    return specConfig.getProposerRewardQuotient();
  }

  @Override
  public UInt64 getInactivityPenaltyQuotient() {
    return specConfig.getInactivityPenaltyQuotient();
  }

  @Override
  public int getMinSlashingPenaltyQuotient() {
    return specConfig.getMinSlashingPenaltyQuotient();
  }

  @Override
  public int getMaxProposerSlashings() {
    return specConfig.getMaxProposerSlashings();
  }

  @Override
  public int getMaxAttesterSlashings() {
    return specConfig.getMaxAttesterSlashings();
  }

  @Override
  public int getMaxAttestations() {
    return specConfig.getMaxAttestations();
  }

  @Override
  public int getMaxDeposits() {
    return specConfig.getMaxDeposits();
  }

  @Override
  public int getMaxVoluntaryExits() {
    return specConfig.getMaxVoluntaryExits();
  }

  @Override
  public int getSecondsPerEth1Block() {
    return specConfig.getSecondsPerEth1Block();
  }

  @Override
  public int getReorgMaxEpochsSinceFinalization() {
    return specConfig.getReorgMaxEpochsSinceFinalization();
  }

  @Override
  public int getReorgHeadWeightThreshold() {
    return specConfig.getReorgHeadWeightThreshold();
  }

  @Override
  public int getReorgParentWeightThreshold() {
    return specConfig.getReorgParentWeightThreshold();
  }

  @Override
  public long getDepositChainId() {
    return specConfig.getDepositChainId();
  }

  @Override
  public long getDepositNetworkId() {
    return specConfig.getDepositNetworkId();
  }

  @Override
  public Eth1Address getDepositContractAddress() {
    return specConfig.getDepositContractAddress();
  }

  @Override
  public int getMaxPayloadSize() {
    return specConfig.getMaxPayloadSize();
  }

  @Override
  public int getTtfbTimeout() {
    return specConfig.getTtfbTimeout();
  }

  @Override
  public int getRespTimeout() {
    return specConfig.getRespTimeout();
  }

  @Override
  public int getAttestationPropagationSlotRange() {
    return specConfig.getAttestationPropagationSlotRange();
  }

  @Override
  public int getMaximumGossipClockDisparity() {
    return specConfig.getMaximumGossipClockDisparity();
  }

  @Override
  public Bytes4 getMessageDomainInvalidSnappy() {
    return specConfig.getMessageDomainInvalidSnappy();
  }

  @Override
  public Bytes4 getMessageDomainValidSnappy() {
    return specConfig.getMessageDomainValidSnappy();
  }

  @Override
  public int getMaxRequestBlocks() {
    return specConfig.getMaxRequestBlocks();
  }

  @Override
  public int getEpochsPerSubnetSubscription() {
    return specConfig.getEpochsPerSubnetSubscription();
  }

  @Override
  public int getMinEpochsForBlockRequests() {
    return specConfig.getMinEpochsForBlockRequests();
  }

  @Override
  public int getSubnetsPerNode() {
    return specConfig.getSubnetsPerNode();
  }

  @Override
  public int getAttestationSubnetCount() {
    return specConfig.getAttestationSubnetCount();
  }

  @Override
  public int getAttestationSubnetExtraBits() {
    return specConfig.getAttestationSubnetExtraBits();
  }

  @Override
  public int getAttestationSubnetPrefixBits() {
    return specConfig.getAttestationSubnetPrefixBits();
  }

  @Override
  public int getProposerScoreBoost() {
    return specConfig.getProposerScoreBoost();
  }

  @Override
  public SpecMilestone getMilestone() {
    return specConfig.getMilestone();
  }

  @Override
  public BLSSignatureVerifier getBLSSignatureVerifier() {
    return specConfig.getBLSSignatureVerifier();
  }
}<|MERGE_RESOLUTION|>--- conflicted
+++ resolved
@@ -214,7 +214,16 @@
   }
 
   @Override
-<<<<<<< HEAD
+  public Bytes4 getGloasForkVersion() {
+    return specConfig.getGloasForkVersion();
+  }
+
+  @Override
+  public UInt64 getGloasForkEpoch() {
+    return specConfig.getGloasForkEpoch();
+  }
+
+  @Override
   public Bytes4 getEip7805ForkVersion() {
     return specConfig.getEip7805ForkVersion();
   }
@@ -222,15 +231,6 @@
   @Override
   public UInt64 getEip7805ForkEpoch() {
     return specConfig.getEip7805ForkEpoch();
-=======
-  public Bytes4 getGloasForkVersion() {
-    return specConfig.getGloasForkVersion();
-  }
-
-  @Override
-  public UInt64 getGloasForkEpoch() {
-    return specConfig.getGloasForkEpoch();
->>>>>>> 9d873b1c
   }
 
   @Override
