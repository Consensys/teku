--- conflicted
+++ resolved
@@ -307,7 +307,6 @@
   }
 
   @Override
-<<<<<<< HEAD
   public int getTtfbTimeout() {
     return specConfig.getTtfbTimeout();
   }
@@ -335,7 +334,9 @@
   @Override
   public Bytes4 getMessageDomainValidSnappy() {
     return specConfig.getMessageDomainValidSnappy();
-=======
+  }
+
+  @Override
   public int getMaxRequestBlocks() {
     return specConfig.getMaxRequestBlocks();
   }
@@ -363,7 +364,6 @@
   @Override
   public int getAttestationSubnetPrefixBits() {
     return specConfig.getAttestationSubnetPrefixBits();
->>>>>>> fb398824
   }
 
   @Override
