--- conflicted
+++ resolved
@@ -40,11 +40,7 @@
 import tech.pegasys.teku.infrastructure.bytes.Bytes20;
 import tech.pegasys.teku.infrastructure.ssz.collections.SszByteList;
 import tech.pegasys.teku.infrastructure.ssz.collections.SszByteVector;
-<<<<<<< HEAD
-import tech.pegasys.teku.infrastructure.ssz.containers.ProfileSchema19;
-=======
-import tech.pegasys.teku.infrastructure.ssz.containers.ContainerSchema20;
->>>>>>> 186989a9
+import tech.pegasys.teku.infrastructure.ssz.containers.ProfileSchema20;
 import tech.pegasys.teku.infrastructure.ssz.primitive.SszBytes32;
 import tech.pegasys.teku.infrastructure.ssz.primitive.SszUInt256;
 import tech.pegasys.teku.infrastructure.ssz.primitive.SszUInt64;
@@ -59,11 +55,7 @@
 import tech.pegasys.teku.spec.datastructures.execution.ExecutionPayloadHeaderSchema;
 
 public class ExecutionPayloadHeaderSchemaElectra
-<<<<<<< HEAD
-    extends ProfileSchema19<
-=======
-    extends ContainerSchema20<
->>>>>>> 186989a9
+    extends ProfileSchema20<
         ExecutionPayloadHeaderElectraImpl,
         SszBytes32,
         SszByteVector,
@@ -110,15 +102,10 @@
         namedSchema(WITHDRAWALS_ROOT, SszPrimitiveSchemas.BYTES32_SCHEMA),
         namedSchema(BLOB_GAS_USED, SszPrimitiveSchemas.UINT64_SCHEMA),
         namedSchema(EXCESS_BLOB_GAS, SszPrimitiveSchemas.UINT64_SCHEMA),
-<<<<<<< HEAD
-        namedSchema(DEPOSIT_RECEIPTS_ROOT, SszPrimitiveSchemas.BYTES32_SCHEMA),
-        namedSchema(WITHDRAWAL_REQUESTS_ROOT, SszPrimitiveSchemas.BYTES32_SCHEMA),
-        MAX_EXECUTION_PAYLOAD_FIELDS);
-=======
         namedSchema(DEPOSIT_REQUESTS_ROOT, SszPrimitiveSchemas.BYTES32_SCHEMA),
         namedSchema(WITHDRAWAL_REQUESTS_ROOT, SszPrimitiveSchemas.BYTES32_SCHEMA),
-        namedSchema(CONSOLIDATION_REQUESTS_ROOT, SszPrimitiveSchemas.BYTES32_SCHEMA));
->>>>>>> 186989a9
+        namedSchema(CONSOLIDATION_REQUESTS_ROOT, SszPrimitiveSchemas.BYTES32_SCHEMA),
+            MAX_EXECUTION_PAYLOAD_FIELDS);
 
     final ExecutionPayloadElectraImpl defaultExecutionPayload =
         new ExecutionPayloadSchemaElectra(specConfig).getDefault();
