--- conflicted
+++ resolved
@@ -19,13 +19,8 @@
 import tech.pegasys.teku.infrastructure.bytes.Bytes20;
 import tech.pegasys.teku.infrastructure.ssz.collections.SszByteList;
 import tech.pegasys.teku.infrastructure.ssz.collections.SszByteVector;
-<<<<<<< HEAD
-import tech.pegasys.teku.infrastructure.ssz.containers.Profile19;
-import tech.pegasys.teku.infrastructure.ssz.containers.ProfileSchema19;
-=======
-import tech.pegasys.teku.infrastructure.ssz.containers.Container20;
-import tech.pegasys.teku.infrastructure.ssz.containers.ContainerSchema20;
->>>>>>> 186989a9
+import tech.pegasys.teku.infrastructure.ssz.containers.Profile20;
+import tech.pegasys.teku.infrastructure.ssz.containers.ProfileSchema20;
 import tech.pegasys.teku.infrastructure.ssz.primitive.SszBytes32;
 import tech.pegasys.teku.infrastructure.ssz.primitive.SszUInt256;
 import tech.pegasys.teku.infrastructure.ssz.primitive.SszUInt64;
@@ -33,11 +28,7 @@
 import tech.pegasys.teku.infrastructure.unsigned.UInt64;
 
 public class ExecutionPayloadHeaderElectraImpl
-<<<<<<< HEAD
-    extends Profile19<
-=======
-    extends Container20<
->>>>>>> 186989a9
+    extends Profile20<
         ExecutionPayloadHeaderElectraImpl,
         SszBytes32,
         SszByteVector,
@@ -62,11 +53,7 @@
     implements ExecutionPayloadHeaderElectra {
 
   protected ExecutionPayloadHeaderElectraImpl(
-<<<<<<< HEAD
-      final ProfileSchema19<
-=======
-      final ContainerSchema20<
->>>>>>> 186989a9
+      final ProfileSchema20<
               ExecutionPayloadHeaderElectraImpl,
               SszBytes32,
               SszByteVector,
