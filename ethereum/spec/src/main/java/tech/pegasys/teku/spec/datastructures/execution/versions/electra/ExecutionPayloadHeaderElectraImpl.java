--- conflicted
+++ resolved
@@ -99,14 +99,9 @@
       final SszBytes32 withdrawalsRoot,
       final SszUInt64 blobGasUsed,
       final SszUInt64 excessBlobGas,
-<<<<<<< HEAD
-      final SszBytes32 depositReceiptsRoot,
+      final SszBytes32 depositRequestsRoot,
       final SszBytes32 withdrawalRequestsRoot,
       final SszBytes32 consolidationRequestsRoot) {
-=======
-      final SszBytes32 depositRequestsRoot,
-      final SszBytes32 withdrawalRequestsRoot) {
->>>>>>> 0480cde8
     super(
         schema,
         parentHash,
@@ -126,14 +121,9 @@
         withdrawalsRoot,
         blobGasUsed,
         excessBlobGas,
-<<<<<<< HEAD
-        depositReceiptsRoot,
+        depositRequestsRoot,
         withdrawalRequestsRoot,
         consolidationRequestsRoot);
-=======
-        depositRequestsRoot,
-        withdrawalRequestsRoot);
->>>>>>> 0480cde8
   }
 
   @Override
