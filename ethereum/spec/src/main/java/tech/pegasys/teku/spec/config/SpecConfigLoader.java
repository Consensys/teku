--- conflicted
+++ resolved
@@ -63,8 +63,6 @@
     return loadConfig(configName, true, modifier);
   }
 
-<<<<<<< HEAD
-=======
   public static SpecConfigAndParent<? extends SpecConfig> loadConfig(
       final String configName,
       final boolean strictConfigLoadingEnabled,
@@ -72,7 +70,6 @@
     return loadConfig(configName, strictConfigLoadingEnabled, true, modifier);
   }
 
->>>>>>> 99df3fd3
   public static SpecConfigAndParent<? extends SpecConfig> loadRemoteConfig(
       final Map<String, Object> config) {
     final SpecConfigReader reader = new SpecConfigReader();
@@ -100,30 +97,15 @@
 
   static SpecConfigAndParent<? extends SpecConfig> loadConfig(
       final String configName,
-<<<<<<< HEAD
-      final boolean isForgiving,
-      final Consumer<SpecConfigBuilder> modifier) {
-    final SpecConfigReader reader = new SpecConfigReader();
-    processConfig(configName, reader, isForgiving);
-=======
       final boolean strictConfigLoadingEnabled,
       final boolean isIgnoreUnknownConfigItems,
       final Consumer<SpecConfigBuilder> modifier) {
     final SpecConfigReader reader = new SpecConfigReader();
     processConfig(configName, reader, strictConfigLoadingEnabled, isIgnoreUnknownConfigItems);
->>>>>>> 99df3fd3
     return reader.build(modifier);
   }
 
   // A little extra configuration is able to be loaded from builtin configs.
-<<<<<<< HEAD
-  // isForgiving
-  //   - if config in source has entries we don't need, we will silently ignore them
-  //   - if `CONFIG_NAME` is set in config, and we're missing fields, we will copy them
-  // Presets will be loaded if specified also, this happens after defaulting from config_name
-  private static void processConfig(
-      final String source, final SpecConfigReader reader, final boolean isForgiving) {
-=======
   // isIgnoreUnknownConfigItems
   //   - if config in source has entries we don't need, we will silently ignore them
   // isFailRatherThanDefaultFromBuiltin
@@ -134,17 +116,12 @@
       final SpecConfigReader reader,
       final boolean isFailRatherThanDefaultFromBuiltin,
       final boolean isIgnoreUnknownConfigItems) {
->>>>>>> 99df3fd3
     try {
       final Map<String, Object> configValues = readConfigToMap(source, reader);
 
       if (!BUILTIN_NETWORKS.contains(source)
           && configValues.containsKey(SpecConfigReader.CONFIG_NAME_KEY)
-<<<<<<< HEAD
-          && isForgiving) {
-=======
           && !isFailRatherThanDefaultFromBuiltin) {
->>>>>>> 99df3fd3
         final String builtinConfigName =
             (String) configValues.get(SpecConfigReader.CONFIG_NAME_KEY);
         if (BUILTIN_NETWORKS.contains(builtinConfigName)) {
@@ -175,15 +152,9 @@
       // Legacy config files won't have a preset field
       if (maybePreset.isPresent()) {
         final String preset = maybePreset.get();
-<<<<<<< HEAD
-        applyPreset(source, reader, isForgiving, preset);
-      }
-      reader.loadFromMap(configValues, isForgiving);
-=======
         applyPreset(source, reader, isIgnoreUnknownConfigItems, preset);
       }
       reader.loadFromMap(configValues, isIgnoreUnknownConfigItems);
->>>>>>> 99df3fd3
     } catch (IOException e) {
       throw new IllegalArgumentException(
           "Unable to load configuration for network \"" + source + "\": " + e.getMessage(), e);
