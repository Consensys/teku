--- conflicted
+++ resolved
@@ -105,14 +105,9 @@
                                   .withdrawalsRoot(denebHeader::getWithdrawalsRoot)
                                   .blobGasUsed(denebHeader::getBlobGasUsed)
                                   .excessBlobGas(denebHeader::getExcessBlobGas)
-<<<<<<< HEAD
-                                  .depositReceiptsRoot(() -> Bytes32.ZERO)
+                                  .depositRequestsRoot(() -> Bytes32.ZERO)
                                   .withdrawalRequestsRoot(() -> Bytes32.ZERO)
                                   .consolidationRequestsRoot(() -> Bytes32.ZERO));
-=======
-                                  .depositRequestsRoot(() -> Bytes32.ZERO)
-                                  .withdrawalRequestsRoot(() -> Bytes32.ZERO));
->>>>>>> 0480cde8
 
               state.setLatestExecutionPayloadHeader(upgradedExecutionPayloadHeader);
 
