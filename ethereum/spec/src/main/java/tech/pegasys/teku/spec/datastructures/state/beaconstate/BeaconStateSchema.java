/*
 * Copyright 2021 ConsenSys AG.
 *
 * Licensed under the Apache License, Version 2.0 (the "License"); you may not use this file except in compliance with
 * the License. You may obtain a copy of the License at
 *
 * http://www.apache.org/licenses/LICENSE-2.0
 *
 * Unless required by applicable law or agreed to in writing, software distributed under the License is distributed on
 * an "AS IS" BASIS, WITHOUT WARRANTIES OR CONDITIONS OF ANY KIND, either express or implied. See the License for the
 * specific language governing permissions and limitations under the License.
 */

package tech.pegasys.teku.spec.datastructures.state.beaconstate;

import tech.pegasys.teku.ssz.backing.schema.SszContainerSchema;

<<<<<<< HEAD
import com.google.common.annotations.VisibleForTesting;
import java.util.List;
import java.util.stream.Collectors;
import org.apache.tuweni.bytes.Bytes;
import org.apache.tuweni.bytes.Bytes32;
import tech.pegasys.teku.infrastructure.unsigned.UInt64;
import tech.pegasys.teku.spec.constants.SpecConstants;
import tech.pegasys.teku.spec.datastructures.blocks.BeaconBlockHeader;
import tech.pegasys.teku.spec.datastructures.blocks.Eth1Data;
import tech.pegasys.teku.spec.datastructures.state.Checkpoint;
import tech.pegasys.teku.spec.datastructures.state.Fork;
import tech.pegasys.teku.spec.datastructures.state.PendingAttestation;
import tech.pegasys.teku.spec.datastructures.state.Validator;
import tech.pegasys.teku.ssz.backing.SszList;
import tech.pegasys.teku.ssz.backing.collections.SszBitvector;
import tech.pegasys.teku.ssz.backing.collections.SszBytes32Vector;
import tech.pegasys.teku.ssz.backing.collections.SszPrimitiveList;
import tech.pegasys.teku.ssz.backing.collections.SszPrimitiveVector;
import tech.pegasys.teku.ssz.backing.collections.SszUInt64List;
import tech.pegasys.teku.ssz.backing.schema.SszListSchema;
import tech.pegasys.teku.ssz.backing.schema.SszPrimitiveSchemas;
import tech.pegasys.teku.ssz.backing.schema.SszSchemaHints;
import tech.pegasys.teku.ssz.backing.schema.SszVectorSchema;
import tech.pegasys.teku.ssz.backing.schema.collections.SszBitvectorSchema;
import tech.pegasys.teku.ssz.backing.schema.collections.SszBytes32VectorSchema;
import tech.pegasys.teku.ssz.backing.schema.collections.SszPrimitiveListSchema;
import tech.pegasys.teku.ssz.backing.schema.collections.SszPrimitiveVectorSchema;
import tech.pegasys.teku.ssz.backing.schema.collections.SszUInt64ListSchema;
import tech.pegasys.teku.ssz.backing.schema.impl.AbstractSszContainerSchema;
import tech.pegasys.teku.ssz.backing.tree.TreeNode;
import tech.pegasys.teku.ssz.backing.view.SszPrimitives.SszBytes32;
import tech.pegasys.teku.ssz.backing.view.SszPrimitives.SszUInt64;
import tech.pegasys.teku.ssz.sos.SszField;

public class BeaconStateSchema extends AbstractSszContainerSchema<BeaconState> {

  @VisibleForTesting
  BeaconStateSchema(final List<SszField> fields) {
    super(
        "BeaconState",
        fields.stream()
            .map(f -> namedSchema(f.getName(), f.getSchema().get()))
            .collect(Collectors.toList()));
    validateFields(fields);
  }

  public SszBytes32VectorSchema<?> getBlockRootsSchema() {
    return (SszBytes32VectorSchema<?>)
        getChildSchema(getFieldIndex(BeaconStateFields.BLOCK_ROOTS.name()));
  }

  public SszBytes32VectorSchema<?> getStateRootsSchema() {
    return (SszBytes32VectorSchema<?>)
        getChildSchema(getFieldIndex(BeaconStateFields.STATE_ROOTS.name()));
  }

  @SuppressWarnings("unchecked")
  public SszPrimitiveListSchema<Bytes32, SszBytes32, ?> getHistoricalRootsSchema() {
    return (SszPrimitiveListSchema<Bytes32, SszBytes32, ?>)
        getChildSchema(getFieldIndex(BeaconStateFields.HISTORICAL_ROOTS.name()));
  }

  @SuppressWarnings("unchecked")
  public SszListSchema<Eth1Data, ?> getEth1DataVotesSchema() {
    return (SszListSchema<Eth1Data, ?>)
        getChildSchema(getFieldIndex(BeaconStateFields.ETH1_DATA_VOTES.name()));
  }

  @SuppressWarnings("unchecked")
  public SszListSchema<Validator, ?> getValidatorsSchema() {
    return (SszListSchema<Validator, ?>)
        getChildSchema(getFieldIndex(BeaconStateFields.VALIDATORS.name()));
  }

  public SszUInt64ListSchema<?> getBalancesSchema() {
    return (SszUInt64ListSchema<?>)
        getChildSchema(getFieldIndex(BeaconStateFields.BALANCES.name()));
  }

  public SszBytes32VectorSchema<?> getRandaoMixesSchema() {
    return (SszBytes32VectorSchema<?>)
        getChildSchema(getFieldIndex(BeaconStateFields.RANDAO_MIXES.name()));
  }

  @SuppressWarnings("unchecked")
  public SszPrimitiveVectorSchema<UInt64, SszUInt64, ?> getSlashingsSchema() {
    return (SszPrimitiveVectorSchema<UInt64, SszUInt64, ?>)
        getChildSchema(getFieldIndex(BeaconStateFields.SLASHINGS.name()));
  }

  @SuppressWarnings("unchecked")
  public SszListSchema<PendingAttestation, ?> getPreviousEpochAttestationsSchema() {
    return (SszListSchema<PendingAttestation, ?>)
        getChildSchema(getFieldIndex(BeaconStateFields.PREVIOUS_EPOCH_ATTESTATIONS.name()));
  }

  @SuppressWarnings("unchecked")
  public SszListSchema<PendingAttestation, ?> getCurrentEpochAttestationsSchema() {
    return (SszListSchema<PendingAttestation, ?>)
        getChildSchema(getFieldIndex(BeaconStateFields.CURRENT_EPOCH_ATTESTATIONS.name()));
  }

  public SszBitvectorSchema<?> getJustificationBitsSchema() {
    return (SszBitvectorSchema<?>)
        getChildSchema(getFieldIndex(BeaconStateFields.JUSTIFICATION_BITS.name()));
  }

  private void validateFields(final List<SszField> fields) {
    for (int i = 0; i < fields.size(); i++) {
      final int fieldIndex = fields.get(i).getIndex();
      checkArgument(
          fieldIndex == i,
          "%s fields must be ordered and contiguous.  Encountered unexpected index %s at fields element %s",
          getClass().getSimpleName(),
          fieldIndex,
          i);
    }

    final List<SszField> invariantFields = BeaconStateInvariants.getInvariantFields();
    checkArgument(
        fields.size() >= invariantFields.size(),
        "Must provide at least %s fields",
        invariantFields.size());
    for (SszField invariantField : invariantFields) {
      final int invariantIndex = invariantField.getIndex();
      final SszField actualField = fields.get(invariantIndex);
      checkArgument(
          actualField.equals(invariantField),
          "Expected invariant field '%s' at index %s, but got '%s'",
          invariantField.getName(),
          invariantIndex,
          actualField.getName());
    }
  }

  /**
   * Extract the slot value from any serialized state
   *
   * @param bytes A serialized state
   * @return The slot of the state
   */
  public static UInt64 extractSlot(final Bytes bytes) {
    return BeaconStateInvariants.extractSlot(bytes);
  }

  public static BeaconStateSchema create(final SpecConstants specConstants) {
    return new BeaconStateSchema(getFields(specConstants));
  }

  private static List<SszField> getFields(final SpecConstants specConstants) {
    SszField fork_field = new SszField(3, BeaconStateFields.FORK.name(), Fork.SSZ_SCHEMA);
    // TODO(#3658) - Use non-static BeaconBlockHeaderSchema
    final BeaconBlockHeader.BeaconBlockHeaderSchema blockHeaderSchema =
        BeaconBlockHeader.SSZ_SCHEMA;
    SszField latestBlockHeaderField =
        new SszField(4, BeaconStateFields.LATEST_BLOCK_HEADER.name(), blockHeaderSchema);
    SszField blockRootsField =
        new SszField(
            5,
            BeaconStateFields.BLOCK_ROOTS.name(),
            () ->
                SszVectorSchema.create(
                    SszPrimitiveSchemas.BYTES32_SCHEMA, specConstants.getSlotsPerHistoricalRoot()));
    SszField stateRootsField =
        new SszField(
            6,
            BeaconStateFields.STATE_ROOTS.name(),
            () ->
                SszVectorSchema.create(
                    SszPrimitiveSchemas.BYTES32_SCHEMA, specConstants.getSlotsPerHistoricalRoot()));
    SszField historicalRootsField =
        new SszField(
            7,
            BeaconStateFields.HISTORICAL_ROOTS.name(),
            () ->
                SszListSchema.create(
                    SszPrimitiveSchemas.BYTES32_SCHEMA, specConstants.getHistoricalRootsLimit()));
    SszField eth1DataField =
        new SszField(8, BeaconStateFields.ETH1_DATA.name(), Eth1Data.SSZ_SCHEMA);
    SszField eth1DataVotesField =
        new SszField(
            9,
            BeaconStateFields.ETH1_DATA_VOTES.name(),
            () ->
                SszListSchema.create(
                    Eth1Data.SSZ_SCHEMA,
                    (long) specConstants.getEpochsPerEth1VotingPeriod()
                        * specConstants.getSlotsPerEpoch()));
    SszField eth1DepositIndexField =
        new SszField(
            10, BeaconStateFields.ETH1_DEPOSIT_INDEX.name(), SszPrimitiveSchemas.UINT64_SCHEMA);
    SszField validatorsField =
        new SszField(
            11,
            BeaconStateFields.VALIDATORS.name(),
            () ->
                SszListSchema.create(
                    Validator.SSZ_SCHEMA,
                    specConstants.getValidatorRegistryLimit(),
                    SszSchemaHints.sszSuperNode(8)));
    SszField balancesField =
        new SszField(
            12,
            BeaconStateFields.BALANCES.name(),
            () ->
                SszListSchema.create(
                    SszPrimitiveSchemas.UINT64_SCHEMA, specConstants.getValidatorRegistryLimit()));
    SszField randaoMixesField =
        new SszField(
            13,
            BeaconStateFields.RANDAO_MIXES.name(),
            () ->
                SszVectorSchema.create(
                    SszPrimitiveSchemas.BYTES32_SCHEMA,
                    specConstants.getEpochsPerHistoricalVector()));
    SszField slashingsField =
        new SszField(
            14,
            BeaconStateFields.SLASHINGS.name(),
            () ->
                SszVectorSchema.create(
                    SszPrimitiveSchemas.UINT64_SCHEMA,
                    specConstants.getEpochsPerSlashingsVector()));
    final SszField previousEpochAttestationsField =
        new SszField(
            15,
            BeaconStateFields.PREVIOUS_EPOCH_ATTESTATIONS.name(),
            () ->
                SszListSchema.create(
                    PendingAttestation.SSZ_SCHEMA,
                    (long) specConstants.getMaxAttestations() * specConstants.getSlotsPerEpoch()));
    final SszField currentEpochAttestationsField =
        new SszField(
            16,
            BeaconStateFields.CURRENT_EPOCH_ATTESTATIONS.name(),
            () ->
                SszListSchema.create(
                    PendingAttestation.SSZ_SCHEMA,
                    (long) specConstants.getMaxAttestations() * specConstants.getSlotsPerEpoch()));
    SszField justificationBitsField =
        new SszField(
            17,
            BeaconStateFields.JUSTIFICATION_BITS.name(),
            () -> SszBitvectorSchema.create(specConstants.getJustificationBitsLength()));
    SszField previousJustifiedCheckpointField =
        new SszField(
            18, BeaconStateFields.PREVIOUS_JUSTIFIED_CHECKPOINT.name(), Checkpoint.SSZ_SCHEMA);
    SszField currentJustifiedCheckpointField =
        new SszField(
            19, BeaconStateFields.CURRENT_JUSTIFIED_CHECKPOINT.name(), Checkpoint.SSZ_SCHEMA);
    SszField finalizedCheckpointField =
        new SszField(20, BeaconStateFields.FINALIZED_CHECKPOINT.name(), Checkpoint.SSZ_SCHEMA);

    return List.of(
        GENESIS_TIME_FIELD,
        GENESIS_VALIDATORS_ROOT_FIELD,
        SLOT_FIELD,
        fork_field,
        latestBlockHeaderField,
        blockRootsField,
        stateRootsField,
        historicalRootsField,
        eth1DataField,
        eth1DataVotesField,
        eth1DepositIndexField,
        validatorsField,
        balancesField,
        randaoMixesField,
        slashingsField,
        // TODO(#3658) - Make these fields version-specific
        previousEpochAttestationsField,
        currentEpochAttestationsField,
        // Remaining fields are not yet versioned
        justificationBitsField,
        previousJustifiedCheckpointField,
        currentJustifiedCheckpointField,
        finalizedCheckpointField);
  }

  @Override
  public BeaconState createFromBackingNode(TreeNode node) {
    return new BeaconStateImpl(this, node);
  }

  public MutableBeaconState createBuilder() {
    return new MutableBeaconStateImpl(createEmptyBeaconStateImpl(), true);
  }

  public BeaconState createEmpty() {
    return createEmptyBeaconStateImpl();
  }

  public BeaconState create(

      // Versioning
      UInt64 genesis_time,
      Bytes32 genesis_validators_root,
      UInt64 slot,
      Fork fork,

      // History
      BeaconBlockHeader latest_block_header,
      SszBytes32Vector block_roots,
      SszBytes32Vector state_roots,
      SszPrimitiveList<Bytes32, SszBytes32> historical_roots,

      // Eth1
      Eth1Data eth1_data,
      SszList<Eth1Data> eth1_data_votes,
      UInt64 eth1_deposit_index,

      // Registry
      SszList<Validator> validators,
      SszUInt64List balances,

      // Randomness
      SszBytes32Vector randao_mixes,

      // Slashings
      SszPrimitiveVector<UInt64, SszUInt64> slashings,

      // Attestations
      SszList<PendingAttestation> previous_epoch_attestations,
      SszList<PendingAttestation> current_epoch_attestations,

      // Finality
      SszBitvector justification_bits,
      Checkpoint previous_justified_checkpoint,
      Checkpoint current_justified_checkpoint,
      Checkpoint finalized_checkpoint) {

    return createEmpty()
        .updated(
            state -> {
              state.setGenesis_time(genesis_time);
              state.setGenesis_validators_root(genesis_validators_root);
              state.setSlot(slot);
              state.setFork(fork);
              state.setLatest_block_header(latest_block_header);
              state.setBlock_roots(block_roots);
              state.setState_roots(state_roots);
              state.setHistorical_roots(historical_roots);
              state.setEth1_data(eth1_data);
              state.setEth1_data_votes(eth1_data_votes);
              state.setEth1_deposit_index(eth1_deposit_index);
              state.setValidators(validators);
              state.setBalances(balances);
              state.setRandao_mixes(randao_mixes);
              state.setSlashings(slashings);
              state.setPrevious_epoch_attestations(previous_epoch_attestations);
              state.setCurrent_epoch_attestations(current_epoch_attestations);
              state.setJustification_bits(justification_bits);
              state.setPrevious_justified_checkpoint(previous_justified_checkpoint);
              state.setCurrent_justified_checkpoint(current_justified_checkpoint);
              state.setFinalized_checkpoint(finalized_checkpoint);
            });
  }

  private BeaconStateImpl createEmptyBeaconStateImpl() {
    return new BeaconStateImpl(this);
  }
=======
public interface BeaconStateSchema<T extends BeaconState, TMutable extends MutableBeaconState>
    extends SszContainerSchema<T> {
  TMutable createBuilder();

  T createEmpty();
>>>>>>> 3afc2894
}<|MERGE_RESOLUTION|>--- conflicted
+++ resolved
@@ -15,373 +15,71 @@
 
 import tech.pegasys.teku.ssz.backing.schema.SszContainerSchema;
 
-<<<<<<< HEAD
-import com.google.common.annotations.VisibleForTesting;
-import java.util.List;
-import java.util.stream.Collectors;
-import org.apache.tuweni.bytes.Bytes;
-import org.apache.tuweni.bytes.Bytes32;
-import tech.pegasys.teku.infrastructure.unsigned.UInt64;
-import tech.pegasys.teku.spec.constants.SpecConstants;
-import tech.pegasys.teku.spec.datastructures.blocks.BeaconBlockHeader;
-import tech.pegasys.teku.spec.datastructures.blocks.Eth1Data;
-import tech.pegasys.teku.spec.datastructures.state.Checkpoint;
-import tech.pegasys.teku.spec.datastructures.state.Fork;
-import tech.pegasys.teku.spec.datastructures.state.PendingAttestation;
-import tech.pegasys.teku.spec.datastructures.state.Validator;
-import tech.pegasys.teku.ssz.backing.SszList;
-import tech.pegasys.teku.ssz.backing.collections.SszBitvector;
-import tech.pegasys.teku.ssz.backing.collections.SszBytes32Vector;
-import tech.pegasys.teku.ssz.backing.collections.SszPrimitiveList;
-import tech.pegasys.teku.ssz.backing.collections.SszPrimitiveVector;
-import tech.pegasys.teku.ssz.backing.collections.SszUInt64List;
-import tech.pegasys.teku.ssz.backing.schema.SszListSchema;
-import tech.pegasys.teku.ssz.backing.schema.SszPrimitiveSchemas;
-import tech.pegasys.teku.ssz.backing.schema.SszSchemaHints;
-import tech.pegasys.teku.ssz.backing.schema.SszVectorSchema;
-import tech.pegasys.teku.ssz.backing.schema.collections.SszBitvectorSchema;
-import tech.pegasys.teku.ssz.backing.schema.collections.SszBytes32VectorSchema;
-import tech.pegasys.teku.ssz.backing.schema.collections.SszPrimitiveListSchema;
-import tech.pegasys.teku.ssz.backing.schema.collections.SszPrimitiveVectorSchema;
-import tech.pegasys.teku.ssz.backing.schema.collections.SszUInt64ListSchema;
-import tech.pegasys.teku.ssz.backing.schema.impl.AbstractSszContainerSchema;
-import tech.pegasys.teku.ssz.backing.tree.TreeNode;
-import tech.pegasys.teku.ssz.backing.view.SszPrimitives.SszBytes32;
-import tech.pegasys.teku.ssz.backing.view.SszPrimitives.SszUInt64;
-import tech.pegasys.teku.ssz.sos.SszField;
+public interface BeaconStateSchema<T extends BeaconState, TMutable extends MutableBeaconState>
+    extends SszContainerSchema<T> {
+  TMutable createBuilder();
 
-public class BeaconStateSchema extends AbstractSszContainerSchema<BeaconState> {
+  T createEmpty();
 
-  @VisibleForTesting
-  BeaconStateSchema(final List<SszField> fields) {
-    super(
-        "BeaconState",
-        fields.stream()
-            .map(f -> namedSchema(f.getName(), f.getSchema().get()))
-            .collect(Collectors.toList()));
-    validateFields(fields);
-  }
-
-  public SszBytes32VectorSchema<?> getBlockRootsSchema() {
+  default SszBytes32VectorSchema<?> getBlockRootsSchema() {
     return (SszBytes32VectorSchema<?>)
         getChildSchema(getFieldIndex(BeaconStateFields.BLOCK_ROOTS.name()));
   }
 
-  public SszBytes32VectorSchema<?> getStateRootsSchema() {
+  default SszBytes32VectorSchema<?> getStateRootsSchema() {
     return (SszBytes32VectorSchema<?>)
         getChildSchema(getFieldIndex(BeaconStateFields.STATE_ROOTS.name()));
   }
 
   @SuppressWarnings("unchecked")
-  public SszPrimitiveListSchema<Bytes32, SszBytes32, ?> getHistoricalRootsSchema() {
+  default SszPrimitiveListSchema<Bytes32, SszBytes32, ?> getHistoricalRootsSchema() {
     return (SszPrimitiveListSchema<Bytes32, SszBytes32, ?>)
         getChildSchema(getFieldIndex(BeaconStateFields.HISTORICAL_ROOTS.name()));
   }
 
   @SuppressWarnings("unchecked")
-  public SszListSchema<Eth1Data, ?> getEth1DataVotesSchema() {
+  default SszListSchema<Eth1Data, ?> getEth1DataVotesSchema() {
     return (SszListSchema<Eth1Data, ?>)
         getChildSchema(getFieldIndex(BeaconStateFields.ETH1_DATA_VOTES.name()));
   }
 
   @SuppressWarnings("unchecked")
-  public SszListSchema<Validator, ?> getValidatorsSchema() {
+  default SszListSchema<Validator, ?> getValidatorsSchema() {
     return (SszListSchema<Validator, ?>)
         getChildSchema(getFieldIndex(BeaconStateFields.VALIDATORS.name()));
   }
 
-  public SszUInt64ListSchema<?> getBalancesSchema() {
+  default SszUInt64ListSchema<?> getBalancesSchema() {
     return (SszUInt64ListSchema<?>)
         getChildSchema(getFieldIndex(BeaconStateFields.BALANCES.name()));
   }
 
-  public SszBytes32VectorSchema<?> getRandaoMixesSchema() {
+  default SszBytes32VectorSchema<?> getRandaoMixesSchema() {
     return (SszBytes32VectorSchema<?>)
         getChildSchema(getFieldIndex(BeaconStateFields.RANDAO_MIXES.name()));
   }
 
   @SuppressWarnings("unchecked")
-  public SszPrimitiveVectorSchema<UInt64, SszUInt64, ?> getSlashingsSchema() {
+  default SszPrimitiveVectorSchema<UInt64, SszUInt64, ?> getSlashingsSchema() {
     return (SszPrimitiveVectorSchema<UInt64, SszUInt64, ?>)
         getChildSchema(getFieldIndex(BeaconStateFields.SLASHINGS.name()));
   }
 
   @SuppressWarnings("unchecked")
-  public SszListSchema<PendingAttestation, ?> getPreviousEpochAttestationsSchema() {
+  default SszListSchema<PendingAttestation, ?> getPreviousEpochAttestationsSchema() {
     return (SszListSchema<PendingAttestation, ?>)
         getChildSchema(getFieldIndex(BeaconStateFields.PREVIOUS_EPOCH_ATTESTATIONS.name()));
   }
 
   @SuppressWarnings("unchecked")
-  public SszListSchema<PendingAttestation, ?> getCurrentEpochAttestationsSchema() {
+  default SszListSchema<PendingAttestation, ?> getCurrentEpochAttestationsSchema() {
     return (SszListSchema<PendingAttestation, ?>)
         getChildSchema(getFieldIndex(BeaconStateFields.CURRENT_EPOCH_ATTESTATIONS.name()));
   }
 
-  public SszBitvectorSchema<?> getJustificationBitsSchema() {
+  default SszBitvectorSchema<?> getJustificationBitsSchema() {
     return (SszBitvectorSchema<?>)
         getChildSchema(getFieldIndex(BeaconStateFields.JUSTIFICATION_BITS.name()));
   }
 
-  private void validateFields(final List<SszField> fields) {
-    for (int i = 0; i < fields.size(); i++) {
-      final int fieldIndex = fields.get(i).getIndex();
-      checkArgument(
-          fieldIndex == i,
-          "%s fields must be ordered and contiguous.  Encountered unexpected index %s at fields element %s",
-          getClass().getSimpleName(),
-          fieldIndex,
-          i);
-    }
-
-    final List<SszField> invariantFields = BeaconStateInvariants.getInvariantFields();
-    checkArgument(
-        fields.size() >= invariantFields.size(),
-        "Must provide at least %s fields",
-        invariantFields.size());
-    for (SszField invariantField : invariantFields) {
-      final int invariantIndex = invariantField.getIndex();
-      final SszField actualField = fields.get(invariantIndex);
-      checkArgument(
-          actualField.equals(invariantField),
-          "Expected invariant field '%s' at index %s, but got '%s'",
-          invariantField.getName(),
-          invariantIndex,
-          actualField.getName());
-    }
-  }
-
-  /**
-   * Extract the slot value from any serialized state
-   *
-   * @param bytes A serialized state
-   * @return The slot of the state
-   */
-  public static UInt64 extractSlot(final Bytes bytes) {
-    return BeaconStateInvariants.extractSlot(bytes);
-  }
-
-  public static BeaconStateSchema create(final SpecConstants specConstants) {
-    return new BeaconStateSchema(getFields(specConstants));
-  }
-
-  private static List<SszField> getFields(final SpecConstants specConstants) {
-    SszField fork_field = new SszField(3, BeaconStateFields.FORK.name(), Fork.SSZ_SCHEMA);
-    // TODO(#3658) - Use non-static BeaconBlockHeaderSchema
-    final BeaconBlockHeader.BeaconBlockHeaderSchema blockHeaderSchema =
-        BeaconBlockHeader.SSZ_SCHEMA;
-    SszField latestBlockHeaderField =
-        new SszField(4, BeaconStateFields.LATEST_BLOCK_HEADER.name(), blockHeaderSchema);
-    SszField blockRootsField =
-        new SszField(
-            5,
-            BeaconStateFields.BLOCK_ROOTS.name(),
-            () ->
-                SszVectorSchema.create(
-                    SszPrimitiveSchemas.BYTES32_SCHEMA, specConstants.getSlotsPerHistoricalRoot()));
-    SszField stateRootsField =
-        new SszField(
-            6,
-            BeaconStateFields.STATE_ROOTS.name(),
-            () ->
-                SszVectorSchema.create(
-                    SszPrimitiveSchemas.BYTES32_SCHEMA, specConstants.getSlotsPerHistoricalRoot()));
-    SszField historicalRootsField =
-        new SszField(
-            7,
-            BeaconStateFields.HISTORICAL_ROOTS.name(),
-            () ->
-                SszListSchema.create(
-                    SszPrimitiveSchemas.BYTES32_SCHEMA, specConstants.getHistoricalRootsLimit()));
-    SszField eth1DataField =
-        new SszField(8, BeaconStateFields.ETH1_DATA.name(), Eth1Data.SSZ_SCHEMA);
-    SszField eth1DataVotesField =
-        new SszField(
-            9,
-            BeaconStateFields.ETH1_DATA_VOTES.name(),
-            () ->
-                SszListSchema.create(
-                    Eth1Data.SSZ_SCHEMA,
-                    (long) specConstants.getEpochsPerEth1VotingPeriod()
-                        * specConstants.getSlotsPerEpoch()));
-    SszField eth1DepositIndexField =
-        new SszField(
-            10, BeaconStateFields.ETH1_DEPOSIT_INDEX.name(), SszPrimitiveSchemas.UINT64_SCHEMA);
-    SszField validatorsField =
-        new SszField(
-            11,
-            BeaconStateFields.VALIDATORS.name(),
-            () ->
-                SszListSchema.create(
-                    Validator.SSZ_SCHEMA,
-                    specConstants.getValidatorRegistryLimit(),
-                    SszSchemaHints.sszSuperNode(8)));
-    SszField balancesField =
-        new SszField(
-            12,
-            BeaconStateFields.BALANCES.name(),
-            () ->
-                SszListSchema.create(
-                    SszPrimitiveSchemas.UINT64_SCHEMA, specConstants.getValidatorRegistryLimit()));
-    SszField randaoMixesField =
-        new SszField(
-            13,
-            BeaconStateFields.RANDAO_MIXES.name(),
-            () ->
-                SszVectorSchema.create(
-                    SszPrimitiveSchemas.BYTES32_SCHEMA,
-                    specConstants.getEpochsPerHistoricalVector()));
-    SszField slashingsField =
-        new SszField(
-            14,
-            BeaconStateFields.SLASHINGS.name(),
-            () ->
-                SszVectorSchema.create(
-                    SszPrimitiveSchemas.UINT64_SCHEMA,
-                    specConstants.getEpochsPerSlashingsVector()));
-    final SszField previousEpochAttestationsField =
-        new SszField(
-            15,
-            BeaconStateFields.PREVIOUS_EPOCH_ATTESTATIONS.name(),
-            () ->
-                SszListSchema.create(
-                    PendingAttestation.SSZ_SCHEMA,
-                    (long) specConstants.getMaxAttestations() * specConstants.getSlotsPerEpoch()));
-    final SszField currentEpochAttestationsField =
-        new SszField(
-            16,
-            BeaconStateFields.CURRENT_EPOCH_ATTESTATIONS.name(),
-            () ->
-                SszListSchema.create(
-                    PendingAttestation.SSZ_SCHEMA,
-                    (long) specConstants.getMaxAttestations() * specConstants.getSlotsPerEpoch()));
-    SszField justificationBitsField =
-        new SszField(
-            17,
-            BeaconStateFields.JUSTIFICATION_BITS.name(),
-            () -> SszBitvectorSchema.create(specConstants.getJustificationBitsLength()));
-    SszField previousJustifiedCheckpointField =
-        new SszField(
-            18, BeaconStateFields.PREVIOUS_JUSTIFIED_CHECKPOINT.name(), Checkpoint.SSZ_SCHEMA);
-    SszField currentJustifiedCheckpointField =
-        new SszField(
-            19, BeaconStateFields.CURRENT_JUSTIFIED_CHECKPOINT.name(), Checkpoint.SSZ_SCHEMA);
-    SszField finalizedCheckpointField =
-        new SszField(20, BeaconStateFields.FINALIZED_CHECKPOINT.name(), Checkpoint.SSZ_SCHEMA);
-
-    return List.of(
-        GENESIS_TIME_FIELD,
-        GENESIS_VALIDATORS_ROOT_FIELD,
-        SLOT_FIELD,
-        fork_field,
-        latestBlockHeaderField,
-        blockRootsField,
-        stateRootsField,
-        historicalRootsField,
-        eth1DataField,
-        eth1DataVotesField,
-        eth1DepositIndexField,
-        validatorsField,
-        balancesField,
-        randaoMixesField,
-        slashingsField,
-        // TODO(#3658) - Make these fields version-specific
-        previousEpochAttestationsField,
-        currentEpochAttestationsField,
-        // Remaining fields are not yet versioned
-        justificationBitsField,
-        previousJustifiedCheckpointField,
-        currentJustifiedCheckpointField,
-        finalizedCheckpointField);
-  }
-
-  @Override
-  public BeaconState createFromBackingNode(TreeNode node) {
-    return new BeaconStateImpl(this, node);
-  }
-
-  public MutableBeaconState createBuilder() {
-    return new MutableBeaconStateImpl(createEmptyBeaconStateImpl(), true);
-  }
-
-  public BeaconState createEmpty() {
-    return createEmptyBeaconStateImpl();
-  }
-
-  public BeaconState create(
-
-      // Versioning
-      UInt64 genesis_time,
-      Bytes32 genesis_validators_root,
-      UInt64 slot,
-      Fork fork,
-
-      // History
-      BeaconBlockHeader latest_block_header,
-      SszBytes32Vector block_roots,
-      SszBytes32Vector state_roots,
-      SszPrimitiveList<Bytes32, SszBytes32> historical_roots,
-
-      // Eth1
-      Eth1Data eth1_data,
-      SszList<Eth1Data> eth1_data_votes,
-      UInt64 eth1_deposit_index,
-
-      // Registry
-      SszList<Validator> validators,
-      SszUInt64List balances,
-
-      // Randomness
-      SszBytes32Vector randao_mixes,
-
-      // Slashings
-      SszPrimitiveVector<UInt64, SszUInt64> slashings,
-
-      // Attestations
-      SszList<PendingAttestation> previous_epoch_attestations,
-      SszList<PendingAttestation> current_epoch_attestations,
-
-      // Finality
-      SszBitvector justification_bits,
-      Checkpoint previous_justified_checkpoint,
-      Checkpoint current_justified_checkpoint,
-      Checkpoint finalized_checkpoint) {
-
-    return createEmpty()
-        .updated(
-            state -> {
-              state.setGenesis_time(genesis_time);
-              state.setGenesis_validators_root(genesis_validators_root);
-              state.setSlot(slot);
-              state.setFork(fork);
-              state.setLatest_block_header(latest_block_header);
-              state.setBlock_roots(block_roots);
-              state.setState_roots(state_roots);
-              state.setHistorical_roots(historical_roots);
-              state.setEth1_data(eth1_data);
-              state.setEth1_data_votes(eth1_data_votes);
-              state.setEth1_deposit_index(eth1_deposit_index);
-              state.setValidators(validators);
-              state.setBalances(balances);
-              state.setRandao_mixes(randao_mixes);
-              state.setSlashings(slashings);
-              state.setPrevious_epoch_attestations(previous_epoch_attestations);
-              state.setCurrent_epoch_attestations(current_epoch_attestations);
-              state.setJustification_bits(justification_bits);
-              state.setPrevious_justified_checkpoint(previous_justified_checkpoint);
-              state.setCurrent_justified_checkpoint(current_justified_checkpoint);
-              state.setFinalized_checkpoint(finalized_checkpoint);
-            });
-  }
-
-  private BeaconStateImpl createEmptyBeaconStateImpl() {
-    return new BeaconStateImpl(this);
-  }
-=======
-public interface BeaconStateSchema<T extends BeaconState, TMutable extends MutableBeaconState>
-    extends SszContainerSchema<T> {
-  TMutable createBuilder();
-
-  T createEmpty();
->>>>>>> 3afc2894
 }