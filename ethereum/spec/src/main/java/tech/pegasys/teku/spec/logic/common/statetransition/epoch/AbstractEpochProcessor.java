/*
 * Copyright 2021 ConsenSys AG.
 *
 * Licensed under the Apache License, Version 2.0 (the "License"); you may not use this file except in compliance with
 * the License. You may obtain a copy of the License at
 *
 * http://www.apache.org/licenses/LICENSE-2.0
 *
 * Unless required by applicable law or agreed to in writing, software distributed under the License is distributed on
 * an "AS IS" BASIS, WITHOUT WARRANTIES OR CONDITIONS OF ANY KIND, either express or implied. See the License for the
 * specific language governing permissions and limitations under the License.
 */

package tech.pegasys.teku.spec.logic.common.statetransition.epoch;

import java.util.List;
import java.util.stream.Collectors;
import java.util.stream.IntStream;
import tech.pegasys.teku.infrastructure.unsigned.UInt64;
import tech.pegasys.teku.spec.config.SpecConfig;
import tech.pegasys.teku.spec.datastructures.state.Checkpoint;
import tech.pegasys.teku.spec.datastructures.state.HistoricalBatch;
import tech.pegasys.teku.spec.datastructures.state.Validator;
import tech.pegasys.teku.spec.datastructures.state.beaconstate.BeaconState;
import tech.pegasys.teku.spec.datastructures.state.beaconstate.MutableBeaconState;
import tech.pegasys.teku.spec.logic.common.helpers.BeaconStateAccessors;
import tech.pegasys.teku.spec.logic.common.helpers.MiscHelpers;
import tech.pegasys.teku.spec.logic.common.statetransition.epoch.RewardAndPenaltyDeltas.RewardAndPenalty;
import tech.pegasys.teku.spec.logic.common.statetransition.epoch.status.TotalBalances;
import tech.pegasys.teku.spec.logic.common.statetransition.epoch.status.ValidatorStatus;
import tech.pegasys.teku.spec.logic.common.statetransition.epoch.status.ValidatorStatusFactory;
import tech.pegasys.teku.spec.logic.common.statetransition.epoch.status.ValidatorStatuses;
import tech.pegasys.teku.spec.logic.common.statetransition.exceptions.EpochProcessingException;
import tech.pegasys.teku.spec.logic.common.util.BeaconStateUtil;
import tech.pegasys.teku.spec.logic.common.util.ValidatorsUtil;
import tech.pegasys.teku.ssz.SszList;
import tech.pegasys.teku.ssz.SszMutableList;
import tech.pegasys.teku.ssz.collections.SszBitvector;
import tech.pegasys.teku.ssz.collections.SszMutableUInt64List;
import tech.pegasys.teku.ssz.collections.SszUInt64List;

public abstract class AbstractEpochProcessor implements EpochProcessor {
  protected final SpecConfig specConfig;
  protected final MiscHelpers miscHelpers;
  protected final ValidatorsUtil validatorsUtil;
  protected final BeaconStateUtil beaconStateUtil;
  protected final ValidatorStatusFactory validatorStatusFactory;
  protected final BeaconStateAccessors beaconStateAccessors;

  protected AbstractEpochProcessor(
      final SpecConfig specConfig,
      final MiscHelpers miscHelpers,
      final ValidatorsUtil validatorsUtil,
      final BeaconStateUtil beaconStateUtil,
      final ValidatorStatusFactory validatorStatusFactory,
      final BeaconStateAccessors beaconStateAccessors) {
    this.specConfig = specConfig;
    this.miscHelpers = miscHelpers;
    this.validatorsUtil = validatorsUtil;
    this.beaconStateUtil = beaconStateUtil;
    this.validatorStatusFactory = validatorStatusFactory;
    this.beaconStateAccessors = beaconStateAccessors;
  }

  /**
   * Processes epoch
   *
   * @param preState state prior to epoch transition
   * @throws EpochProcessingException if processing fails
   */
  @Override
  public BeaconState processEpoch(final BeaconState preState) throws EpochProcessingException {
    return preState.updated(mutableState -> processEpoch(preState, mutableState));
  }

  protected void processEpoch(final BeaconState preState, final MutableBeaconState state)
      throws EpochProcessingException {
    final ValidatorStatuses validatorStatuses =
        validatorStatusFactory.createValidatorStatuses(preState);
<<<<<<< HEAD
    return preState.updated(
        state -> {
          processEpoch(state, validatorStatuses);
        });
  }

  protected void processEpoch(
      final MutableBeaconState state, final ValidatorStatuses validatorStatuses)
      throws EpochProcessingException {
    processJustificationAndFinalization(state, validatorStatuses.getTotalBalances());
    processRewardsAndPenalties(state, validatorStatuses);
    processRegistryUpdates(state, validatorStatuses.getStatuses());
    processSlashings(state, validatorStatuses.getTotalBalances().getCurrentEpoch());
    processFinalUpdates(state);
  }

  /**
   * Processes justification and finalization
   *
   * @param state
   * @param totalBalances
   * @throws EpochProcessingException
   */
=======
    processJustificationAndFinalization(state, validatorStatuses.getTotalBalances());
    processRewardsAndPenalties(state, validatorStatuses);
    processRegistryUpdates(state, validatorStatuses.getStatuses());
    processSlashings(state, validatorStatuses.getTotalBalances().getCurrentEpochActiveValidators());
    processEth1DataReset(state);
    processEffectiveBalanceUpdates(state);
    processSlashingsReset(state);
    processRandaoMixesReset(state);
    processHistoricalRootsUpdate(state);
    processParticipationUpdates(state);
  }

  /** Processes justification and finalization */
>>>>>>> 87f4585c
  @Override
  public void processJustificationAndFinalization(
      MutableBeaconState state, TotalBalances totalBalances) throws EpochProcessingException {
    try {
      UInt64 currentEpoch = beaconStateAccessors.getCurrentEpoch(state);
      if (currentEpoch.isLessThanOrEqualTo(SpecConfig.GENESIS_EPOCH.plus(1))) {
        return;
      }

      Checkpoint oldPreviousJustifiedCheckpoint = state.getPrevious_justified_checkpoint();
      Checkpoint oldCurrentJustifiedCheckpoint = state.getCurrent_justified_checkpoint();

      // Process justifications
      state.setPrevious_justified_checkpoint(state.getCurrent_justified_checkpoint());
      SszBitvector justificationBits = state.getJustification_bits().rightShift(1);

      if (totalBalances
          .getPreviousEpochTargetAttesters()
          .times(3)
          .isGreaterThanOrEqualTo(totalBalances.getCurrentEpochActiveValidators().times(2))) {
        UInt64 previousEpoch = beaconStateAccessors.getPreviousEpoch(state);
        Checkpoint newCheckpoint =
            new Checkpoint(previousEpoch, beaconStateUtil.getBlockRoot(state, previousEpoch));
        state.setCurrent_justified_checkpoint(newCheckpoint);
        justificationBits = justificationBits.withBit(1);
      }

      if (totalBalances
          .getCurrentEpochTargetAttesters()
          .times(3)
          .isGreaterThanOrEqualTo(totalBalances.getCurrentEpochActiveValidators().times(2))) {
        Checkpoint newCheckpoint =
            new Checkpoint(currentEpoch, beaconStateUtil.getBlockRoot(state, currentEpoch));
        state.setCurrent_justified_checkpoint(newCheckpoint);
        justificationBits = justificationBits.withBit(0);
      }

      state.setJustification_bits(justificationBits);

      // Process finalizations

      // The 2nd/3rd/4th most recent epochs are justified, the 2nd using the 4th as source
      if (beaconStateUtil.all(justificationBits, 1, 4)
          && oldPreviousJustifiedCheckpoint.getEpoch().plus(3).equals(currentEpoch)) {
        state.setFinalized_checkpoint(oldPreviousJustifiedCheckpoint);
      }
      // The 2nd/3rd most recent epochs are justified, the 2nd using the 3rd as source
      if (beaconStateUtil.all(justificationBits, 1, 3)
          && oldPreviousJustifiedCheckpoint.getEpoch().plus(2).equals(currentEpoch)) {
        state.setFinalized_checkpoint(oldPreviousJustifiedCheckpoint);
      }
      // The 1st/2nd/3rd most recent epochs are justified, the 1st using the 3rd as source
      if (beaconStateUtil.all(justificationBits, 0, 3)
          && oldCurrentJustifiedCheckpoint.getEpoch().plus(2).equals(currentEpoch)) {
        state.setFinalized_checkpoint(oldCurrentJustifiedCheckpoint);
      }
      // The 1st/2nd most recent epochs are justified, the 1st using the 2nd as source
      if (beaconStateUtil.all(justificationBits, 0, 2)
          && oldCurrentJustifiedCheckpoint.getEpoch().plus(1).equals(currentEpoch)) {
        state.setFinalized_checkpoint(oldCurrentJustifiedCheckpoint);
      }

    } catch (IllegalArgumentException e) {
      throw new EpochProcessingException(e);
    }
  }

  @Override
  public void processRewardsAndPenalties(
      MutableBeaconState state, ValidatorStatuses validatorStatuses)
      throws EpochProcessingException {
    try {
      if (beaconStateAccessors.getCurrentEpoch(state).equals(SpecConfig.GENESIS_EPOCH)) {
        return;
      }

      RewardAndPenaltyDeltas attestationDeltas =
          getRewardAndPenaltyDeltas(state, validatorStatuses);

      applyDeltas(state, attestationDeltas);
    } catch (IllegalArgumentException e) {
      throw new EpochProcessingException(e);
    }
  }

  protected void applyDeltas(
      final MutableBeaconState state, final RewardAndPenaltyDeltas attestationDeltas) {
    final SszMutableUInt64List balances = state.getBalances();
    // To optimize performance, calculate validator size once outside of the loop
    int validatorsCount = state.getValidators().size();
    for (int i = 0; i < validatorsCount; i++) {
      final RewardAndPenalty delta = attestationDeltas.getDelta(i);
      balances.setElement(
          i, balances.getElement(i).plus(delta.getReward()).minusMinZero(delta.getPenalty()));
    }
  }

  /** Processes validator registry updates */
  @Override
  public void processRegistryUpdates(MutableBeaconState state, List<ValidatorStatus> statuses)
      throws EpochProcessingException {
    try {

      // Process activation eligibility and ejections
      SszMutableList<Validator> validators = state.getValidators();
      final UInt64 currentEpoch = beaconStateAccessors.getCurrentEpoch(state);
      for (int index = 0; index < validators.size(); index++) {
        final ValidatorStatus status = statuses.get(index);

        // Slightly optimised form of isEligibleForActivationQueue to avoid accessing the
        // state for the majority of validators.  Can't be eligible for activation if already active
        // or if effective balance is too low.  Only get the validator if both those checks pass to
        // confirm it isn't already in the queue.
        if (!status.isActiveInCurrentEpoch()
            && status
                .getCurrentEpochEffectiveBalance()
                .equals(specConfig.getMaxEffectiveBalance())) {
          final Validator validator = validators.get(index);
          if (validator.getActivation_eligibility_epoch().equals(SpecConfig.FAR_FUTURE_EPOCH)) {
            validators.set(
                index, validator.withActivation_eligibility_epoch(currentEpoch.plus(UInt64.ONE)));
          }
        }

        if (status.isActiveInCurrentEpoch()
            && status
                .getCurrentEpochEffectiveBalance()
                .isLessThanOrEqualTo(specConfig.getEjectionBalance())) {
          beaconStateUtil.initiateValidatorExit(state, index);
        }
      }

      // Queue validators eligible for activation and not yet dequeued for activation
      List<Integer> activationQueue =
          IntStream.range(0, state.getValidators().size())
              // Cheap filter first before accessing state
              .filter(index -> !statuses.get(index).isActiveInCurrentEpoch())
              .filter(
                  index -> {
                    Validator validator = state.getValidators().get(index);
                    return validatorsUtil.isEligibleForActivation(state, validator);
                  })
              .boxed()
              .sorted(
                  (index1, index2) -> {
                    int comparisonResult =
                        state
                            .getValidators()
                            .get(index1)
                            .getActivation_eligibility_epoch()
                            .compareTo(
                                state
                                    .getValidators()
                                    .get(index2)
                                    .getActivation_eligibility_epoch());
                    if (comparisonResult == 0) {
                      return index1.compareTo(index2);
                    } else {
                      return comparisonResult;
                    }
                  })
              .collect(Collectors.toList());

      // Dequeued validators for activation up to churn limit (without resetting activation epoch)
      int churnLimit = beaconStateUtil.getValidatorChurnLimit(state).intValue();
      int sublistSize = Math.min(churnLimit, activationQueue.size());
      for (Integer index : activationQueue.subList(0, sublistSize)) {
        state
            .getValidators()
            .update(
                index,
                validator ->
                    validator.withActivation_epoch(
                        beaconStateUtil.computeActivationExitEpoch(currentEpoch)));
      }
    } catch (IllegalArgumentException e) {
      throw new EpochProcessingException(e);
    }
  }

  /** Processes slashings */
  @Override
  public void processSlashings(MutableBeaconState state, final UInt64 totalBalance) {
    UInt64 epoch = beaconStateAccessors.getCurrentEpoch(state);
    UInt64 adjustedTotalSlashingBalance =
        state
            .getSlashings()
            .streamUnboxed()
            .reduce(UInt64.ZERO, UInt64::plus)
            .times(specConfig.getProportionalSlashingMultiplier())
            .min(totalBalance);

    SszList<Validator> validators = state.getValidators();
    for (int index = 0; index < validators.size(); index++) {
      Validator validator = validators.get(index);
      if (validator.isSlashed()
          && epoch
              .plus(specConfig.getEpochsPerSlashingsVector() / 2)
              .equals(validator.getWithdrawable_epoch())) {
        UInt64 increment = specConfig.getEffectiveBalanceIncrement();
        UInt64 penaltyNumerator =
            validator
                .getEffective_balance()
                .dividedBy(increment)
                .times(adjustedTotalSlashingBalance);
        UInt64 penalty = penaltyNumerator.dividedBy(totalBalance).times(increment);
        validatorsUtil.decreaseBalance(state, index, penalty);
      }
    }
  }

  @Override
  public void processEth1DataReset(final MutableBeaconState state) {
    final UInt64 nextEpoch = beaconStateAccessors.getCurrentEpoch(state).plus(1);
    // Reset eth1 data votes
    if (nextEpoch.mod(specConfig.getEpochsPerEth1VotingPeriod()).equals(UInt64.ZERO)) {
      state.getEth1_data_votes().clear();
    }
  }

  @Override
  public void processEffectiveBalanceUpdates(final MutableBeaconState state) {
    // Update effective balances with hysteresis
    SszMutableList<Validator> validators = state.getValidators();
    SszUInt64List balances = state.getBalances();
    for (int index = 0; index < validators.size(); index++) {
      Validator validator = validators.get(index);
      UInt64 balance = balances.getElement(index);

      final UInt64 hysteresisIncrement =
          specConfig.getEffectiveBalanceIncrement().dividedBy(specConfig.getHysteresisQuotient());
      final UInt64 downwardThreshold =
          hysteresisIncrement.times(specConfig.getHysteresisDownwardMultiplier());
      final UInt64 upwardThreshold =
          hysteresisIncrement.times(specConfig.getHysteresisUpwardMultiplier());
      if (balance.plus(downwardThreshold).isLessThan(validator.getEffective_balance())
          || validator.getEffective_balance().plus(upwardThreshold).isLessThan(balance)) {
        state
            .getValidators()
            .set(
                index,
                validator.withEffective_balance(
                    balance
                        .minus(balance.mod(specConfig.getEffectiveBalanceIncrement()))
                        .min(specConfig.getMaxEffectiveBalance())));
      }
    }
  }

  @Override
  public void processSlashingsReset(final MutableBeaconState state) {
    final UInt64 nextEpoch = beaconStateAccessors.getCurrentEpoch(state).plus(1);
    // Reset slashings
    int index = nextEpoch.mod(specConfig.getEpochsPerSlashingsVector()).intValue();
    state.getSlashings().setElement(index, UInt64.ZERO);
  }

  @Override
  public void processRandaoMixesReset(final MutableBeaconState state) {
    final UInt64 currentEpoch = beaconStateAccessors.getCurrentEpoch(state);
    final UInt64 nextEpoch = currentEpoch.plus(1);
    // Set randao mix
    final int randaoIndex = nextEpoch.mod(specConfig.getEpochsPerHistoricalVector()).intValue();
    state
        .getRandao_mixes()
        .setElement(randaoIndex, beaconStateAccessors.getRandaoMix(state, currentEpoch));
  }

  @Override
  public void processHistoricalRootsUpdate(final MutableBeaconState state) {
    final UInt64 nextEpoch = beaconStateAccessors.getCurrentEpoch(state).plus(1);
    // Set historical root accumulator
    if (nextEpoch
        .mod(specConfig.getSlotsPerHistoricalRoot() / specConfig.getSlotsPerEpoch())
        .equals(UInt64.ZERO)) {
      HistoricalBatch historicalBatch =
          new HistoricalBatch(state.getBlock_roots(), state.getState_roots());
      state.getHistorical_roots().appendElement(historicalBatch.hashTreeRoot());
    }
  }
}<|MERGE_RESOLUTION|>--- conflicted
+++ resolved
@@ -77,31 +77,6 @@
       throws EpochProcessingException {
     final ValidatorStatuses validatorStatuses =
         validatorStatusFactory.createValidatorStatuses(preState);
-<<<<<<< HEAD
-    return preState.updated(
-        state -> {
-          processEpoch(state, validatorStatuses);
-        });
-  }
-
-  protected void processEpoch(
-      final MutableBeaconState state, final ValidatorStatuses validatorStatuses)
-      throws EpochProcessingException {
-    processJustificationAndFinalization(state, validatorStatuses.getTotalBalances());
-    processRewardsAndPenalties(state, validatorStatuses);
-    processRegistryUpdates(state, validatorStatuses.getStatuses());
-    processSlashings(state, validatorStatuses.getTotalBalances().getCurrentEpoch());
-    processFinalUpdates(state);
-  }
-
-  /**
-   * Processes justification and finalization
-   *
-   * @param state
-   * @param totalBalances
-   * @throws EpochProcessingException
-   */
-=======
     processJustificationAndFinalization(state, validatorStatuses.getTotalBalances());
     processRewardsAndPenalties(state, validatorStatuses);
     processRegistryUpdates(state, validatorStatuses.getStatuses());
@@ -115,7 +90,6 @@
   }
 
   /** Processes justification and finalization */
->>>>>>> 87f4585c
   @Override
   public void processJustificationAndFinalization(
       MutableBeaconState state, TotalBalances totalBalances) throws EpochProcessingException {
