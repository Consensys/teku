/*
 * Copyright 2021 ConsenSys AG.
 *
 * Licensed under the Apache License, Version 2.0 (the "License"); you may not use this file except in compliance with
 * the License. You may obtain a copy of the License at
 *
 * http://www.apache.org/licenses/LICENSE-2.0
 *
 * Unless required by applicable law or agreed to in writing, software distributed under the License is distributed on
 * an "AS IS" BASIS, WITHOUT WARRANTIES OR CONDITIONS OF ANY KIND, either express or implied. See the License for the
 * specific language governing permissions and limitations under the License.
 */

package tech.pegasys.teku.spec.logic.versions.phase0;

import java.util.Optional;
import tech.pegasys.teku.spec.config.SpecConfig;
import tech.pegasys.teku.spec.datastructures.state.beaconstate.BeaconState;
import tech.pegasys.teku.spec.logic.common.AbstractSpecLogic;
import tech.pegasys.teku.spec.logic.common.helpers.BeaconStateAccessors;
import tech.pegasys.teku.spec.logic.common.helpers.BeaconStateMutators;
import tech.pegasys.teku.spec.logic.common.helpers.MergeTransitionHelpers;
import tech.pegasys.teku.spec.logic.common.helpers.MiscHelpers;
import tech.pegasys.teku.spec.logic.common.helpers.Predicates;
import tech.pegasys.teku.spec.logic.common.operations.OperationSignatureVerifier;
import tech.pegasys.teku.spec.logic.common.operations.validation.OperationValidator;
import tech.pegasys.teku.spec.logic.common.statetransition.attestation.AttestationWorthinessChecker;
import tech.pegasys.teku.spec.logic.common.util.AttestationUtil;
import tech.pegasys.teku.spec.logic.common.util.BeaconStateUtil;
import tech.pegasys.teku.spec.logic.common.util.BlockProposalUtil;
import tech.pegasys.teku.spec.logic.common.util.ExecutionPayloadUtil;
import tech.pegasys.teku.spec.logic.common.util.ForkChoiceUtil;
import tech.pegasys.teku.spec.logic.common.util.SyncCommitteeUtil;
import tech.pegasys.teku.spec.logic.common.util.ValidatorsUtil;
import tech.pegasys.teku.spec.logic.versions.phase0.block.BlockProcessorPhase0;
import tech.pegasys.teku.spec.logic.versions.phase0.helpers.BeaconStateAccessorsPhase0;
import tech.pegasys.teku.spec.logic.versions.phase0.statetransition.epoch.EpochProcessorPhase0;
import tech.pegasys.teku.spec.logic.versions.phase0.statetransition.epoch.ValidatorStatusFactoryPhase0;
import tech.pegasys.teku.spec.schemas.SchemaDefinitions;

public class SpecLogicPhase0 extends AbstractSpecLogic {

  private SpecLogicPhase0(
      final Predicates predicates,
      final MiscHelpers miscHelpers,
      final BeaconStateAccessors beaconStateAccessors,
      final BeaconStateMutators beaconStateMutators,
      final OperationSignatureVerifier operationSignatureVerifier,
      final ValidatorsUtil validatorsUtil,
      final BeaconStateUtil beaconStateUtil,
      final AttestationUtil attestationUtil,
      final OperationValidator operationValidator,
      final ValidatorStatusFactoryPhase0 validatorStatusFactory,
      final EpochProcessorPhase0 epochProcessor,
      final BlockProcessorPhase0 blockProcessor,
      final ForkChoiceUtil forkChoiceUtil,
      final BlockProposalUtil blockProposalUtil) {
    super(
        predicates,
        miscHelpers,
        beaconStateAccessors,
        beaconStateMutators,
        operationSignatureVerifier,
        validatorsUtil,
        beaconStateUtil,
        attestationUtil,
        operationValidator,
        validatorStatusFactory,
        epochProcessor,
        blockProcessor,
        forkChoiceUtil,
        blockProposalUtil,
        Optional.empty());
  }

  public static SpecLogicPhase0 create(
      final SpecConfig config, final SchemaDefinitions schemaDefinitions) {
    // Helpers
    final Predicates predicates = new Predicates();
    final MiscHelpers miscHelpers = new MiscHelpers(config);
    final BeaconStateAccessors beaconStateAccessors =
        new BeaconStateAccessorsPhase0(config, predicates, miscHelpers);
    final BeaconStateMutators beaconStateMutators =
        new BeaconStateMutators(config, miscHelpers, beaconStateAccessors);

    // Operation validaton
    final OperationSignatureVerifier operationSignatureVerifier =
        new OperationSignatureVerifier(miscHelpers, beaconStateAccessors);

    // Util
    final ValidatorsUtil validatorsUtil =
        new ValidatorsUtil(config, miscHelpers, beaconStateAccessors);
    final BeaconStateUtil beaconStateUtil =
        new BeaconStateUtil(
            config, schemaDefinitions, predicates, miscHelpers, beaconStateAccessors);
    final AttestationUtil attestationUtil = new AttestationUtil(beaconStateAccessors, miscHelpers);
    final OperationValidator operationValidator =
        OperationValidator.create(
            config, predicates, miscHelpers, beaconStateAccessors, attestationUtil);
    final ValidatorStatusFactoryPhase0 validatorStatusFactory =
        new ValidatorStatusFactoryPhase0(
            config, beaconStateUtil, attestationUtil, beaconStateAccessors, predicates);
    final EpochProcessorPhase0 epochProcessor =
        new EpochProcessorPhase0(
            config,
            miscHelpers,
            beaconStateAccessors,
            beaconStateMutators,
            validatorsUtil,
            beaconStateUtil,
            validatorStatusFactory);
    final BlockProcessorPhase0 blockProcessor =
        new BlockProcessorPhase0(
            config,
            predicates,
            miscHelpers,
            beaconStateAccessors,
            beaconStateMutators,
            operationSignatureVerifier,
            beaconStateUtil,
            attestationUtil,
            validatorsUtil,
            operationValidator);
    final ForkChoiceUtil forkChoiceUtil =
        new ForkChoiceUtil(
            config, beaconStateAccessors, attestationUtil, blockProcessor, miscHelpers);
    final BlockProposalUtil blockProposalUtil =
        new BlockProposalUtil(schemaDefinitions, blockProcessor);

    return new SpecLogicPhase0(
        predicates,
        miscHelpers,
        beaconStateAccessors,
        beaconStateMutators,
        operationSignatureVerifier,
        validatorsUtil,
        beaconStateUtil,
        attestationUtil,
        operationValidator,
        validatorStatusFactory,
        epochProcessor,
        blockProcessor,
        forkChoiceUtil,
        blockProposalUtil);
  }

  @Override
  public Optional<SyncCommitteeUtil> getSyncCommitteeUtil() {
    return Optional.empty();
  }

  @Override
<<<<<<< HEAD
  public Optional<MergeTransitionHelpers> getMergeTransitionHelpers() {
    return Optional.empty();
  }

  @Override
  public Optional<ExecutionPayloadUtil> getExecutionPayloadUtil() {
    return Optional.empty();
=======
  public AttestationWorthinessChecker createAttestationWorthinessChecker(final BeaconState state) {
    return AttestationWorthinessChecker.NOOP;
>>>>>>> 2ab1a774
  }
}<|MERGE_RESOLUTION|>--- conflicted
+++ resolved
@@ -150,7 +150,11 @@
   }
 
   @Override
-<<<<<<< HEAD
+  public AttestationWorthinessChecker createAttestationWorthinessChecker(final BeaconState state) {
+    return AttestationWorthinessChecker.NOOP;
+  }
+
+  @Override
   public Optional<MergeTransitionHelpers> getMergeTransitionHelpers() {
     return Optional.empty();
   }
@@ -158,9 +162,5 @@
   @Override
   public Optional<ExecutionPayloadUtil> getExecutionPayloadUtil() {
     return Optional.empty();
-=======
-  public AttestationWorthinessChecker createAttestationWorthinessChecker(final BeaconState state) {
-    return AttestationWorthinessChecker.NOOP;
->>>>>>> 2ab1a774
   }
 }