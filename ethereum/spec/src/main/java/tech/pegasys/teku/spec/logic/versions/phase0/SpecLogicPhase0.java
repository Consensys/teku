/*
 * Copyright 2021 ConsenSys AG.
 *
 * Licensed under the Apache License, Version 2.0 (the "License"); you may not use this file except in compliance with
 * the License. You may obtain a copy of the License at
 *
 * http://www.apache.org/licenses/LICENSE-2.0
 *
 * Unless required by applicable law or agreed to in writing, software distributed under the License is distributed on
 * an "AS IS" BASIS, WITHOUT WARRANTIES OR CONDITIONS OF ANY KIND, either express or implied. See the License for the
 * specific language governing permissions and limitations under the License.
 */

package tech.pegasys.teku.spec.logic.versions.phase0;

import tech.pegasys.teku.spec.config.SpecConfig;
import tech.pegasys.teku.spec.logic.common.AbstractSpecLogic;
import tech.pegasys.teku.spec.logic.common.helpers.BeaconStateAccessors;
import tech.pegasys.teku.spec.logic.common.helpers.MiscHelpers;
import tech.pegasys.teku.spec.logic.common.helpers.Predicates;
import tech.pegasys.teku.spec.logic.common.operations.validation.AttestationDataStateTransitionValidator;
import tech.pegasys.teku.spec.logic.common.statetransition.StateTransition;
import tech.pegasys.teku.spec.logic.common.util.AttestationUtil;
import tech.pegasys.teku.spec.logic.common.util.BeaconStateUtil;
import tech.pegasys.teku.spec.logic.common.util.BlockProposalUtil;
import tech.pegasys.teku.spec.logic.common.util.CommitteeUtil;
import tech.pegasys.teku.spec.logic.common.util.ForkChoiceUtil;
import tech.pegasys.teku.spec.logic.common.util.ValidatorsUtil;
import tech.pegasys.teku.spec.logic.versions.phase0.statetransition.epoch.EpochProcessorPhase0;
import tech.pegasys.teku.spec.logic.versions.phase0.statetransition.epoch.ValidatorStatusFactoryPhase0;
import tech.pegasys.teku.spec.logic.versions.phase0.util.BlockProcessorPhase0;
import tech.pegasys.teku.spec.schemas.SchemaDefinitions;

public class SpecLogicPhase0 extends AbstractSpecLogic {

  private SpecLogicPhase0(
      final Predicates predicates,
      final MiscHelpers miscHelpers,
      final BeaconStateAccessors beaconStateAccessors,
      final CommitteeUtil committeeUtil,
      final ValidatorsUtil validatorsUtil,
      final BeaconStateUtil beaconStateUtil,
      final AttestationUtil attestationUtil,
      final ValidatorStatusFactoryPhase0 validatorStatusFactory,
      final EpochProcessorPhase0 epochProcessor,
      final BlockProcessorPhase0 blockProcessor,
      final StateTransition stateTransition,
      final ForkChoiceUtil forkChoiceUtil,
      final BlockProposalUtil blockProposalUtil) {
    super(
        predicates,
        miscHelpers,
        beaconStateAccessors,
        committeeUtil,
        validatorsUtil,
        beaconStateUtil,
        attestationUtil,
        validatorStatusFactory,
        epochProcessor,
        blockProcessor,
        stateTransition,
        forkChoiceUtil,
        blockProposalUtil);
  }

  public static SpecLogicPhase0 create(
      final SpecConfig config, final SchemaDefinitions schemaDefinitions) {
    // Helpers
    final Predicates predicates = new Predicates();
    final MiscHelpers miscHelpers = new MiscHelpers(config);
    final BeaconStateAccessors beaconStateAccessors =
        new BeaconStateAccessors(config, predicates, miscHelpers);

    // Operation validaton
    final AttestationDataStateTransitionValidator attestationValidator =
        new AttestationDataStateTransitionValidator();

    // Util
    final CommitteeUtil committeeUtil = new CommitteeUtil(config, miscHelpers);
    final ValidatorsUtil validatorsUtil = new ValidatorsUtil();
    final BeaconStateUtil beaconStateUtil =
        new BeaconStateUtil(
            config,
            schemaDefinitions,
            validatorsUtil,
            committeeUtil,
            predicates,
            miscHelpers,
            beaconStateAccessors);
    final AttestationUtil attestationUtil =
        new AttestationUtil(config, beaconStateUtil, beaconStateAccessors, miscHelpers);
    final ValidatorStatusFactoryPhase0 validatorStatusFactory =
        new ValidatorStatusFactoryPhase0(
            config, beaconStateUtil, attestationUtil, beaconStateAccessors, predicates);
    final EpochProcessorPhase0 epochProcessor =
        new EpochProcessorPhase0(
            config,
            miscHelpers,
            validatorsUtil,
            beaconStateUtil,
            validatorStatusFactory,
            beaconStateAccessors);
    final BlockProcessorPhase0 blockProcessor =
        new BlockProcessorPhase0(
            config,
            predicates,
            miscHelpers,
            beaconStateAccessors,
            beaconStateUtil,
            attestationUtil,
<<<<<<< HEAD
            validatorsUtil,
            beaconStateAccessors,
            miscHelpers,
            attestationValidator);
=======
            validatorsUtil);
>>>>>>> 2e4ceb57
    final StateTransition stateTransition =
        StateTransition.create(
            config, blockProcessor, epochProcessor, beaconStateUtil, beaconStateAccessors);
    final ForkChoiceUtil forkChoiceUtil =
        new ForkChoiceUtil(config, beaconStateUtil, attestationUtil, stateTransition, miscHelpers);
    final BlockProposalUtil blockProposalUtil =
        new BlockProposalUtil(schemaDefinitions, stateTransition);

    return new SpecLogicPhase0(
        predicates,
        miscHelpers,
        beaconStateAccessors,
        committeeUtil,
        validatorsUtil,
        beaconStateUtil,
        attestationUtil,
        validatorStatusFactory,
        epochProcessor,
        blockProcessor,
        stateTransition,
        forkChoiceUtil,
        blockProposalUtil);
  }
}<|MERGE_RESOLUTION|>--- conflicted
+++ resolved
@@ -108,14 +108,8 @@
             beaconStateAccessors,
             beaconStateUtil,
             attestationUtil,
-<<<<<<< HEAD
             validatorsUtil,
-            beaconStateAccessors,
-            miscHelpers,
             attestationValidator);
-=======
-            validatorsUtil);
->>>>>>> 2e4ceb57
     final StateTransition stateTransition =
         StateTransition.create(
             config, blockProcessor, epochProcessor, beaconStateUtil, beaconStateAccessors);
