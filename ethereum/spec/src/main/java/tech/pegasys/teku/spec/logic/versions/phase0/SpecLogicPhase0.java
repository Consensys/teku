/*
 * Copyright 2021 ConsenSys AG.
 *
 * Licensed under the Apache License, Version 2.0 (the "License"); you may not use this file except in compliance with
 * the License. You may obtain a copy of the License at
 *
 * http://www.apache.org/licenses/LICENSE-2.0
 *
 * Unless required by applicable law or agreed to in writing, software distributed under the License is distributed on
 * an "AS IS" BASIS, WITHOUT WARRANTIES OR CONDITIONS OF ANY KIND, either express or implied. See the License for the
 * specific language governing permissions and limitations under the License.
 */

package tech.pegasys.teku.spec.logic.versions.phase0;

import tech.pegasys.teku.spec.constants.SpecConstants;
import tech.pegasys.teku.spec.logic.common.AbstractSpecLogic;
import tech.pegasys.teku.spec.logic.common.statetransition.StateTransition;
import tech.pegasys.teku.spec.logic.common.statetransition.epoch.EpochProcessor;
import tech.pegasys.teku.spec.logic.common.statetransition.epoch.status.ValidatorStatusFactory;
import tech.pegasys.teku.spec.logic.common.util.AttestationUtil;
import tech.pegasys.teku.spec.logic.common.util.BeaconStateUtil;
import tech.pegasys.teku.spec.logic.common.util.BlockProcessorUtil;
import tech.pegasys.teku.spec.logic.common.util.BlockProposalUtil;
import tech.pegasys.teku.spec.logic.common.util.CommitteeUtil;
import tech.pegasys.teku.spec.logic.common.util.ForkChoiceUtil;
import tech.pegasys.teku.spec.logic.common.util.ValidatorsUtil;
import tech.pegasys.teku.spec.logic.versions.phase0.statetransition.epoch.EpochProcessorPhase0;
import tech.pegasys.teku.spec.logic.versions.phase0.statetransition.epoch.ValidatorStatusFactoryPhase0;
import tech.pegasys.teku.spec.logic.versions.phase0.util.BlockProcessorPhase0;
import tech.pegasys.teku.spec.schemas.SchemaDefinitions;

public class SpecLogicPhase0 extends AbstractSpecLogic {

  private SpecLogicPhase0(
      final CommitteeUtil committeeUtil,
      final ValidatorsUtil validatorsUtil,
      final BeaconStateUtil beaconStateUtil,
      final AttestationUtil attestationUtil,
      final ValidatorStatusFactory validatorStatusFactory,
      final EpochProcessor epochProcessor,
      final BlockProcessorUtil blockProcessorUtil,
      final StateTransition stateTransition,
      final ForkChoiceUtil forkChoiceUtil,
      final BlockProposalUtil blockProposalUtil) {
    super(
        committeeUtil,
        validatorsUtil,
        beaconStateUtil,
        attestationUtil,
        validatorStatusFactory,
        epochProcessor,
        blockProcessorUtil,
        stateTransition,
        forkChoiceUtil,
        blockProposalUtil);
  }

  public static SpecLogicPhase0 create(
      final SpecConstants constants, final SchemaDefinitions schemaDefinitions) {
    final CommitteeUtil committeeUtil = new CommitteeUtil(constants);
    final ValidatorsUtil validatorsUtil = new ValidatorsUtil(constants);
    final BeaconStateUtil beaconStateUtil =
        new BeaconStateUtil(constants, schemaDefinitions, validatorsUtil, committeeUtil);
    final AttestationUtil attestationUtil =
        new AttestationUtil(constants, beaconStateUtil, validatorsUtil);
    final ValidatorStatusFactory validatorStatusFactory =
        new ValidatorStatusFactoryPhase0(beaconStateUtil, attestationUtil, validatorsUtil);
    final EpochProcessor epochProcessor =
        new EpochProcessorPhase0(
            constants, validatorsUtil, beaconStateUtil, validatorStatusFactory);
    final BlockProcessorUtil blockProcessorUtil =
        new BlockProcessorPhase0(constants, beaconStateUtil, attestationUtil, validatorsUtil);
    final StateTransition stateTransition =
        StateTransition.create(
            constants, blockProcessorUtil, epochProcessor, beaconStateUtil, validatorsUtil);
    final ForkChoiceUtil forkChoiceUtil =
        new ForkChoiceUtil(constants, beaconStateUtil, attestationUtil, stateTransition);
<<<<<<< HEAD
    final BlockProposalUtil blockProposalUtil = new BlockProposalUtil(stateTransition);
=======
    this.blockProposalUtil = new BlockProposalUtil(schemaDefinitions, stateTransition);
  }

  @Override
  public CommitteeUtil getCommitteeUtil() {
    return committeeUtil;
  }

  @Override
  public ValidatorsUtil getValidatorsUtil() {
    return validatorsUtil;
  }

  @Override
  public BeaconStateUtil getBeaconStateUtil() {
    return beaconStateUtil;
  }

  @Override
  public AttestationUtil getAttestationUtil() {
    return attestationUtil;
  }

  @Override
  public EpochProcessor getEpochProcessor() {
    return epochProcessor;
  }

  @Override
  public BlockProcessorUtil getBlockProcessorUtil() {
    return blockProcessorUtil;
  }

  @Override
  public StateTransition getStateTransition() {
    return stateTransition;
  }

  @Override
  public ForkChoiceUtil getForkChoiceUtil() {
    return forkChoiceUtil;
  }

  @Override
  public BlockProposalUtil getBlockProposalUtil() {
    return blockProposalUtil;
  }
>>>>>>> 91f28ea4

    return new SpecLogicPhase0(
        committeeUtil,
        validatorsUtil,
        beaconStateUtil,
        attestationUtil,
        validatorStatusFactory,
        epochProcessor,
        blockProcessorUtil,
        stateTransition,
        forkChoiceUtil,
        blockProposalUtil);
  }
}<|MERGE_RESOLUTION|>--- conflicted
+++ resolved
@@ -76,57 +76,7 @@
             constants, blockProcessorUtil, epochProcessor, beaconStateUtil, validatorsUtil);
     final ForkChoiceUtil forkChoiceUtil =
         new ForkChoiceUtil(constants, beaconStateUtil, attestationUtil, stateTransition);
-<<<<<<< HEAD
-    final BlockProposalUtil blockProposalUtil = new BlockProposalUtil(stateTransition);
-=======
-    this.blockProposalUtil = new BlockProposalUtil(schemaDefinitions, stateTransition);
-  }
-
-  @Override
-  public CommitteeUtil getCommitteeUtil() {
-    return committeeUtil;
-  }
-
-  @Override
-  public ValidatorsUtil getValidatorsUtil() {
-    return validatorsUtil;
-  }
-
-  @Override
-  public BeaconStateUtil getBeaconStateUtil() {
-    return beaconStateUtil;
-  }
-
-  @Override
-  public AttestationUtil getAttestationUtil() {
-    return attestationUtil;
-  }
-
-  @Override
-  public EpochProcessor getEpochProcessor() {
-    return epochProcessor;
-  }
-
-  @Override
-  public BlockProcessorUtil getBlockProcessorUtil() {
-    return blockProcessorUtil;
-  }
-
-  @Override
-  public StateTransition getStateTransition() {
-    return stateTransition;
-  }
-
-  @Override
-  public ForkChoiceUtil getForkChoiceUtil() {
-    return forkChoiceUtil;
-  }
-
-  @Override
-  public BlockProposalUtil getBlockProposalUtil() {
-    return blockProposalUtil;
-  }
->>>>>>> 91f28ea4
+    final BlockProposalUtil blockProposalUtil = new BlockProposalUtil(schemaDefinitions, stateTransition);
 
     return new SpecLogicPhase0(
         committeeUtil,
