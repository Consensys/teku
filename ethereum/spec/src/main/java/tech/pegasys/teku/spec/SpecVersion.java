--- conflicted
+++ resolved
@@ -85,19 +85,11 @@
       case ELECTRA ->
           specConfig.toVersionElectra().map(config -> createElectra(config, schemaRegistryBuilder));
       case FULU ->
-<<<<<<< HEAD
-          specConfig
-              .toVersionFulu()
-              .map(specConfigFulu -> createFulu(specConfigFulu, schemaRegistryBuilder));
-      case EIP7805 ->
-          specConfig
-              .toVersionEip7805()
-              .map(specConfigEip7732 -> createEip7805(specConfigEip7732, schemaRegistryBuilder));
-=======
           specConfig.toVersionFulu().map(config -> createFulu(config, schemaRegistryBuilder));
       case GLOAS ->
           specConfig.toVersionGloas().map(config -> createGloas(config, schemaRegistryBuilder));
->>>>>>> 9d873b1c
+      case EIP7805 ->
+          specConfig.toVersionEip7805().map(config -> createEip7805(config, schemaRegistryBuilder));
     };
   }
 
@@ -172,7 +164,16 @@
     return new SpecVersion(SpecMilestone.FULU, specConfig, schemaDefinitions, specLogic);
   }
 
-<<<<<<< HEAD
+  static SpecVersion createGloas(
+      final SpecConfigGloas specConfig, final SchemaRegistryBuilder schemaRegistryBuilder) {
+    final SchemaRegistry schemaRegistry =
+        schemaRegistryBuilder.build(SpecMilestone.GLOAS, specConfig);
+    final SchemaDefinitionsGloas schemaDefinitions = new SchemaDefinitionsGloas(schemaRegistry);
+    final SpecLogicGloas specLogic =
+        SpecLogicGloas.create(specConfig, schemaDefinitions, SYSTEM_TIME_PROVIDER);
+    return new SpecVersion(SpecMilestone.GLOAS, specConfig, schemaDefinitions, specLogic);
+  }
+
   static SpecVersion createEip7805(
       final SpecConfigEip7805 specConfig, final SchemaRegistryBuilder schemaRegistryBuilder) {
     final SchemaRegistry schemaRegistry =
@@ -181,16 +182,6 @@
     final SpecLogicEip7805 specLogic =
         SpecLogicEip7805.create(specConfig, schemaDefinitions, SYSTEM_TIME_PROVIDER);
     return new SpecVersion(SpecMilestone.EIP7805, specConfig, schemaDefinitions, specLogic);
-=======
-  static SpecVersion createGloas(
-      final SpecConfigGloas specConfig, final SchemaRegistryBuilder schemaRegistryBuilder) {
-    final SchemaRegistry schemaRegistry =
-        schemaRegistryBuilder.build(SpecMilestone.GLOAS, specConfig);
-    final SchemaDefinitionsGloas schemaDefinitions = new SchemaDefinitionsGloas(schemaRegistry);
-    final SpecLogicGloas specLogic =
-        SpecLogicGloas.create(specConfig, schemaDefinitions, SYSTEM_TIME_PROVIDER);
-    return new SpecVersion(SpecMilestone.GLOAS, specConfig, schemaDefinitions, specLogic);
->>>>>>> 9d873b1c
   }
 
   public SpecMilestone getMilestone() {
