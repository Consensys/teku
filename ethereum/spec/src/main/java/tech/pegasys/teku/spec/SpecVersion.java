--- conflicted
+++ resolved
@@ -16,20 +16,16 @@
 import java.util.Optional;
 import tech.pegasys.teku.spec.config.SpecConfig;
 import tech.pegasys.teku.spec.config.SpecConfigAltair;
-import tech.pegasys.teku.spec.config.SpecConfigRayonism;
+import tech.pegasys.teku.spec.config.SpecConfigMerge;
 import tech.pegasys.teku.spec.logic.DelegatingSpecLogic;
 import tech.pegasys.teku.spec.logic.SpecLogic;
 import tech.pegasys.teku.spec.logic.versions.altair.SpecLogicAltair;
+import tech.pegasys.teku.spec.logic.versions.merge.SpecLogicMerge;
 import tech.pegasys.teku.spec.logic.versions.phase0.SpecLogicPhase0;
-import tech.pegasys.teku.spec.logic.versions.rayonism.SpecLogicRayonism;
 import tech.pegasys.teku.spec.schemas.SchemaDefinitions;
 import tech.pegasys.teku.spec.schemas.SchemaDefinitionsAltair;
+import tech.pegasys.teku.spec.schemas.SchemaDefinitionsMerge;
 import tech.pegasys.teku.spec.schemas.SchemaDefinitionsPhase0;
-<<<<<<< HEAD
-import tech.pegasys.teku.spec.schemas.SchemaDefinitionsRayonism;
-import tech.pegasys.teku.ssz.type.Bytes4;
-=======
->>>>>>> 584a25b7
 
 public class SpecVersion extends DelegatingSpecLogic {
   private final SpecMilestone milestone;
@@ -47,34 +43,16 @@
     this.schemaDefinitions = schemaDefinitions;
   }
 
-<<<<<<< HEAD
-  public static SpecVersion createForFork(final Bytes4 fork, final SpecConfig specConfig) {
-    if (specConfig
-        .toVersionAltair()
-        .map(altairConfig -> altairConfig.getAltairForkVersion().equals(fork))
-        .orElse(false)) {
-      return createAltair(SpecConfigAltair.required(specConfig));
-    } else if (specConfig
-        .toVersionRayonism()
-        .map(altairConfig -> altairConfig.getMergeForkVersion().equals(fork))
-        .orElse(false)) {
-      return createMerge(SpecConfigRayonism.required(specConfig));
-    } else if (specConfig.getGenesisForkVersion().equals(fork)) {
-      // Checking Phase 0 at the end to correctly process the case
-      // when another fork is enabled since Genesis
-      return createPhase0(specConfig);
-    } else {
-      throw new IllegalArgumentException("Unsupported fork: " + fork);
-=======
   static Optional<SpecVersion> create(final SpecMilestone milestone, final SpecConfig specConfig) {
     switch (milestone) {
       case PHASE0:
         return Optional.of(createPhase0(specConfig));
+      case MERGE:
+        return specConfig.toVersionMerge().map(SpecVersion::createMerge);
       case ALTAIR:
         return specConfig.toVersionAltair().map(SpecVersion::createAltair);
       default:
         throw new UnsupportedOperationException("Unknown milestone requested: " + milestone);
->>>>>>> 584a25b7
     }
   }
 
@@ -94,10 +72,10 @@
     return milestone;
   }
 
-  public static SpecVersion createMerge(final SpecConfigRayonism specConfig) {
-    final SchemaDefinitionsRayonism schemaDefinitions = new SchemaDefinitionsRayonism(specConfig);
-    final SpecLogic specLogic = SpecLogicRayonism.create(specConfig, schemaDefinitions);
-    return new SpecVersion(specConfig, schemaDefinitions, specLogic);
+  public static SpecVersion createMerge(final SpecConfigMerge specConfig) {
+    final SchemaDefinitionsMerge schemaDefinitions = new SchemaDefinitionsMerge(specConfig);
+    final SpecLogic specLogic = SpecLogicMerge.create(specConfig, schemaDefinitions);
+    return new SpecVersion(SpecMilestone.MERGE, specConfig, schemaDefinitions, specLogic);
   }
 
   public SpecConfig getConfig() {
