--- conflicted
+++ resolved
@@ -14,21 +14,8 @@
 package tech.pegasys.teku.spec.schemas;
 
 import tech.pegasys.teku.spec.datastructures.state.beaconstate.BeaconStateSchema;
-import tech.pegasys.teku.spec.datastructures.state.beaconstate.versions.genesis.BeaconStateSchemaGenesis;
 
-<<<<<<< HEAD
 public interface SchemaDefinitions {
+
   BeaconStateSchema<?, ?> getBeaconStateSchema();
-=======
-public class SchemaDefinitions {
-  private final SpecConstants specConstants;
-
-  public SchemaDefinitions(final SpecConstants specConstants) {
-    this.specConstants = specConstants;
-  }
-
-  public BeaconStateSchema<?, ?> getBeaconStateSchema() {
-    return BeaconStateSchemaGenesis.create(specConstants);
-  }
->>>>>>> f785cd12
 }