--- conflicted
+++ resolved
@@ -125,11 +125,12 @@
   }
 
   @NonSchema
-<<<<<<< HEAD
+  default Optional<SchemaDefinitionsGloas> toVersionGloas() {
+    return Optional.empty();
+  }
+
+  @NonSchema
   default Optional<SchemaDefinitionsEip7805> toVersionEip7805() {
-=======
-  default Optional<SchemaDefinitionsGloas> toVersionGloas() {
->>>>>>> 9d873b1c
     return Optional.empty();
   }
 
