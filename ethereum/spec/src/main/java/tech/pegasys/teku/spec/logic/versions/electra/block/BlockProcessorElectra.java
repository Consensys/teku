/*
 * Copyright Consensys Software Inc., 2022
 *
 * Licensed under the Apache License, Version 2.0 (the "License"); you may not use this file except in compliance with
 * the License. You may obtain a copy of the License at
 *
 * http://www.apache.org/licenses/LICENSE-2.0
 *
 * Unless required by applicable law or agreed to in writing, software distributed under the License is distributed on
 * an "AS IS" BASIS, WITHOUT WARRANTIES OR CONDITIONS OF ANY KIND, either express or implied. See the License for the
 * specific language governing permissions and limitations under the License.
 */

package tech.pegasys.teku.spec.logic.versions.electra.block;

import static com.google.common.base.Preconditions.checkArgument;
import static tech.pegasys.teku.spec.config.SpecConfig.FAR_FUTURE_EPOCH;
import static tech.pegasys.teku.spec.config.SpecConfigElectra.FULL_EXIT_REQUEST_AMOUNT;

import java.util.Optional;
import java.util.function.Supplier;
import tech.pegasys.teku.infrastructure.bytes.Bytes20;
import tech.pegasys.teku.infrastructure.ssz.SszList;
import tech.pegasys.teku.infrastructure.ssz.SszMutableList;
import tech.pegasys.teku.infrastructure.ssz.primitive.SszUInt64;
import tech.pegasys.teku.infrastructure.unsigned.UInt64;
import tech.pegasys.teku.spec.cache.IndexedAttestationCache;
import tech.pegasys.teku.spec.config.SpecConfigElectra;
import tech.pegasys.teku.spec.datastructures.blocks.blockbody.BeaconBlockBody;
import tech.pegasys.teku.spec.datastructures.execution.ExecutionPayload;
import tech.pegasys.teku.spec.datastructures.execution.versions.electra.DepositReceipt;
import tech.pegasys.teku.spec.datastructures.execution.versions.electra.ExecutionLayerWithdrawalRequest;
import tech.pegasys.teku.spec.datastructures.execution.versions.electra.ExecutionPayloadElectra;
import tech.pegasys.teku.spec.datastructures.state.Validator;
import tech.pegasys.teku.spec.datastructures.state.beaconstate.BeaconState;
import tech.pegasys.teku.spec.datastructures.state.beaconstate.MutableBeaconState;
import tech.pegasys.teku.spec.datastructures.state.beaconstate.versions.electra.BeaconStateElectra;
import tech.pegasys.teku.spec.datastructures.state.beaconstate.versions.electra.MutableBeaconStateElectra;
import tech.pegasys.teku.spec.datastructures.state.versions.electra.PendingPartialWithdrawal;
import tech.pegasys.teku.spec.logic.common.helpers.BeaconStateMutators.ValidatorExitContext;
import tech.pegasys.teku.spec.logic.common.operations.OperationSignatureVerifier;
import tech.pegasys.teku.spec.logic.common.operations.validation.OperationValidator;
import tech.pegasys.teku.spec.logic.common.statetransition.exceptions.BlockProcessingException;
import tech.pegasys.teku.spec.logic.common.util.AttestationUtil;
import tech.pegasys.teku.spec.logic.common.util.BeaconStateUtil;
import tech.pegasys.teku.spec.logic.common.util.SyncCommitteeUtil;
import tech.pegasys.teku.spec.logic.common.util.ValidatorsUtil;
import tech.pegasys.teku.spec.logic.versions.altair.helpers.BeaconStateAccessorsAltair;
import tech.pegasys.teku.spec.logic.versions.deneb.block.BlockProcessorDeneb;
import tech.pegasys.teku.spec.logic.versions.deneb.helpers.MiscHelpersDeneb;
<<<<<<< HEAD
import tech.pegasys.teku.spec.logic.versions.electra.helpers.BeaconStateMutatorsElectra;
=======
>>>>>>> 7547d87c
import tech.pegasys.teku.spec.logic.versions.electra.helpers.PredicatesElectra;
import tech.pegasys.teku.spec.schemas.SchemaDefinitionsDeneb;
import tech.pegasys.teku.spec.schemas.SchemaDefinitionsElectra;

public class BlockProcessorElectra extends BlockProcessorDeneb {

<<<<<<< HEAD
  private final SpecConfigElectra specConfigElectra;
  private final PredicatesElectra predicatesElectra;
  private final BeaconStateMutatorsElectra beaconStateMutatorsElectra;
  private final SchemaDefinitionsElectra schemaDefinitionsElectra;
=======
  @SuppressWarnings("unused")
  private final PredicatesElectra predicatesElectra;
>>>>>>> 7547d87c

  public BlockProcessorElectra(
      final SpecConfigElectra specConfig,
      final PredicatesElectra predicates,
      final MiscHelpersDeneb miscHelpers,
      final SyncCommitteeUtil syncCommitteeUtil,
      final BeaconStateAccessorsAltair beaconStateAccessors,
      final BeaconStateMutatorsElectra beaconStateMutators,
      final OperationSignatureVerifier operationSignatureVerifier,
      final BeaconStateUtil beaconStateUtil,
      final AttestationUtil attestationUtil,
      final ValidatorsUtil validatorsUtil,
      final OperationValidator operationValidator,
      final SchemaDefinitionsElectra schemaDefinitions) {
    super(
        specConfig,
        predicates,
        miscHelpers,
        syncCommitteeUtil,
        beaconStateAccessors,
        beaconStateMutators,
        operationSignatureVerifier,
        beaconStateUtil,
        attestationUtil,
        validatorsUtil,
        operationValidator,
        SchemaDefinitionsDeneb.required(schemaDefinitions));
<<<<<<< HEAD
    specConfigElectra = specConfig;
    predicatesElectra = predicates;
    beaconStateMutatorsElectra = beaconStateMutators;
    schemaDefinitionsElectra = schemaDefinitions;
=======
    this.predicatesElectra = PredicatesElectra.required(predicates);
>>>>>>> 7547d87c
  }

  @Override
  protected void processOperationsNoValidation(
      final MutableBeaconState state,
      final BeaconBlockBody body,
      final IndexedAttestationCache indexedAttestationCache)
      throws BlockProcessingException {
    super.processOperationsNoValidation(state, body, indexedAttestationCache);

    safelyProcess(
        () ->
            processDepositReceipts(
                state,
                body.getOptionalExecutionPayload()
                    .flatMap(ExecutionPayload::toVersionElectra)
                    .map(ExecutionPayloadElectra::getDepositReceipts)
                    .orElseThrow(
                        () ->
                            new BlockProcessingException(
                                "Deposit receipts were not found during block processing."))));
  }

  @Override
  protected void verifyOutstandingDepositsAreProcessed(
      final BeaconState state, final BeaconBlockBody body) {
    final UInt64 eth1DepositIndexLimit =
        state
            .getEth1Data()
            .getDepositCount()
            .min(BeaconStateElectra.required(state).getDepositReceiptsStartIndex());

    if (state.getEth1DepositIndex().isLessThan(eth1DepositIndexLimit)) {
      final int expectedDepositCount =
          Math.min(
              specConfig.getMaxDeposits(),
              eth1DepositIndexLimit.minus(state.getEth1DepositIndex()).intValue());

      checkArgument(
          body.getDeposits().size() == expectedDepositCount,
          "process_operations: Verify that outstanding deposits are processed up to the maximum number of deposits");
    } else {
      checkArgument(
          body.getDeposits().isEmpty(),
          "process_operations: Verify that former deposit mechanism has been disabled");
    }
  }

  @Override
  protected void processExecutionLayerWithdrawalRequests(
      final MutableBeaconState state,
      final Optional<ExecutionPayload> executionPayload,
      final Supplier<ValidatorExitContext> validatorExitContextSupplier)
      throws BlockProcessingException {
    this.processExecutionLayerWithdrawalRequests(
        state,
        getExecutionLayerWithdrawalRequestsFromBlock(executionPayload),
        validatorExitContextSupplier);
  }

  /**
   * Implements process_execution_layer_withdrawal_request from consensus-specs (EIP-7002 &
   * EIP-7251).
   */
  @Override
  public void processExecutionLayerWithdrawalRequests(
      final MutableBeaconState state,
      final SszList<ExecutionLayerWithdrawalRequest> withdrawalRequests,
      final Supplier<ValidatorExitContext> validatorExitContextSupplier)
      throws BlockProcessingException {
    final UInt64 currentEpoch = miscHelpers.computeEpochAtSlot(state.getSlot());

    withdrawalRequests.forEach(
        withdrawalRequest -> {
          // If partial withdrawal queue is full, only full exits are processed
          final boolean isFullExitRequest =
              withdrawalRequest.getAmount().equals(FULL_EXIT_REQUEST_AMOUNT);
          final boolean partialWithdrawalsQueueFull =
              state.toVersionElectra().orElseThrow().getPendingPartialWithdrawals().size()
                  >= specConfigElectra.getPendingPartialWithdrawalsLimit();
          if (partialWithdrawalsQueueFull && !isFullExitRequest) {
            return;
          }

          final Optional<Integer> maybeValidatorIndex =
              validatorsUtil.getValidatorIndex(state, withdrawalRequest.getValidatorPublicKey());
          if (maybeValidatorIndex.isEmpty()) {
            return;
          }

          final int validatorIndex = maybeValidatorIndex.get();
          final Validator validator = state.getValidators().get(validatorIndex);

          // Check if validator has an execution address set
          final boolean hasExecutionAddress =
              predicatesElectra.hasExecutionWithdrawalCredential(validator);
          if (!hasExecutionAddress) {
            return;
          }

          // Check withdrawalRequest source_address matches validator eth1 withdrawal credentials
          final Bytes20 executionAddress =
              new Bytes20(validator.getWithdrawalCredentials().slice(12));
          final boolean isCorrectSourceAddress =
              executionAddress.equals(withdrawalRequest.getSourceAddress());
          if (!isCorrectSourceAddress) {
            return;
          }

          // Check if validator is active
          final boolean isValidatorActive = predicates.isActiveValidator(validator, currentEpoch);
          if (!isValidatorActive) {
            return;
          }

          // Check if validator has already initiated exit
          final boolean hasInitiatedExit = !validator.getExitEpoch().equals(FAR_FUTURE_EPOCH);
          if (hasInitiatedExit) {
            return;
          }

          // Check if validator has been active long enough
          final boolean validatorActiveLongEnough =
              currentEpoch.isGreaterThanOrEqualTo(
                  validator.getActivationEpoch().plus(specConfig.getShardCommitteePeriod()));
          if (!validatorActiveLongEnough) {
            return;
          }

          final UInt64 pendingBalanceToWithdraw =
              validatorsUtil.getPendingBalanceToWithdraw(state, validatorIndex);
          if (isFullExitRequest) {
            // Only exit validator if it has no pending withdrawals in the queue
            if (pendingBalanceToWithdraw.isZero()) {
              beaconStateMutators.initiateValidatorExit(
                  state, validatorIndex, validatorExitContextSupplier);
              return;
            }
          }

          final UInt64 validatorBalance = state.getBalances().get(validatorIndex).get();
          final UInt64 minActivationBalance = specConfigElectra.getMinActivationBalance();

          final boolean hasCompoundingWithdrawalCredential =
              predicatesElectra.hasCompoundingWithdrawalCredential(validator);
          final boolean hasSufficientEffectiveBalance =
              validator.getEffectiveBalance().isGreaterThanOrEqualTo(minActivationBalance);
          final boolean hasExcessBalance =
              validatorBalance.isGreaterThan(minActivationBalance.plus(pendingBalanceToWithdraw));
          if (hasCompoundingWithdrawalCredential
              && hasSufficientEffectiveBalance
              && hasExcessBalance) {
            final UInt64 toWithdraw =
                validatorBalance
                    .min(minActivationBalance)
                    .minus(pendingBalanceToWithdraw)
                    .min(withdrawalRequest.getAmount());
            final UInt64 exitQueueEpoch =
                beaconStateMutatorsElectra.computeExitEpochAndUpdateChurn(
                    MutableBeaconStateElectra.required(state), toWithdraw);
            final UInt64 withdrawableEpoch =
                exitQueueEpoch.plus(specConfigElectra.getMinValidatorWithdrawabilityDelay());

            // Add the partial withdrawal to the pending queue
            final SszMutableList<PendingPartialWithdrawal> newPendingPartialWithdrawals =
                MutableBeaconStateElectra.required(state)
                    .getPendingPartialWithdrawals()
                    .createWritableCopy();
            newPendingPartialWithdrawals.append(
                schemaDefinitionsElectra
                    .getPendingPartialWithdrawalSchema()
                    .create(
                        SszUInt64.of(UInt64.fromLongBits(validatorIndex)),
                        SszUInt64.of(toWithdraw),
                        SszUInt64.of(withdrawableEpoch)));
            MutableBeaconStateElectra.required(state)
                .setPendingPartialWithdrawals(newPendingPartialWithdrawals);
          }
        });
  }

  private SszList<ExecutionLayerWithdrawalRequest> getExecutionLayerWithdrawalRequestsFromBlock(
      final Optional<ExecutionPayload> maybeExecutionPayload) throws BlockProcessingException {
    return maybeExecutionPayload
        .flatMap(ExecutionPayload::toVersionElectra)
        .map(ExecutionPayloadElectra::getWithdrawalRequests)
        .orElseThrow(
            () ->
                new BlockProcessingException(
                    "Execution layer withdrawal requests were not found during block processing."));
  }

  /*
   Implements process_deposit_receipt from consensus-specs (EIP-6110)
  */
  @Override
  public void processDepositReceipts(
      final MutableBeaconState state, final SszList<DepositReceipt> depositReceipts)
      throws BlockProcessingException {
    final MutableBeaconStateElectra electraState = MutableBeaconStateElectra.required(state);
    for (DepositReceipt depositReceipt : depositReceipts) {
      // process_deposit_receipt
      if (electraState
          .getDepositReceiptsStartIndex()
          .equals(SpecConfigElectra.UNSET_DEPOSIT_RECEIPTS_START_INDEX)) {
        electraState.setDepositReceiptsStartIndex(depositReceipt.getIndex());
      }
      applyDeposit(
          state,
          depositReceipt.getPubkey(),
          depositReceipt.getWithdrawalCredentials(),
          depositReceipt.getAmount(),
          depositReceipt.getSignature(),
          Optional.empty(),
          false);
    }
  }
}<|MERGE_RESOLUTION|>--- conflicted
+++ resolved
@@ -48,29 +48,21 @@
 import tech.pegasys.teku.spec.logic.versions.altair.helpers.BeaconStateAccessorsAltair;
 import tech.pegasys.teku.spec.logic.versions.deneb.block.BlockProcessorDeneb;
 import tech.pegasys.teku.spec.logic.versions.deneb.helpers.MiscHelpersDeneb;
-<<<<<<< HEAD
 import tech.pegasys.teku.spec.logic.versions.electra.helpers.BeaconStateMutatorsElectra;
-=======
->>>>>>> 7547d87c
 import tech.pegasys.teku.spec.logic.versions.electra.helpers.PredicatesElectra;
 import tech.pegasys.teku.spec.schemas.SchemaDefinitionsDeneb;
 import tech.pegasys.teku.spec.schemas.SchemaDefinitionsElectra;
 
 public class BlockProcessorElectra extends BlockProcessorDeneb {
 
-<<<<<<< HEAD
   private final SpecConfigElectra specConfigElectra;
   private final PredicatesElectra predicatesElectra;
   private final BeaconStateMutatorsElectra beaconStateMutatorsElectra;
   private final SchemaDefinitionsElectra schemaDefinitionsElectra;
-=======
-  @SuppressWarnings("unused")
-  private final PredicatesElectra predicatesElectra;
->>>>>>> 7547d87c
 
   public BlockProcessorElectra(
       final SpecConfigElectra specConfig,
-      final PredicatesElectra predicates,
+      final Predicates predicates,
       final MiscHelpersDeneb miscHelpers,
       final SyncCommitteeUtil syncCommitteeUtil,
       final BeaconStateAccessorsAltair beaconStateAccessors,
@@ -94,14 +86,10 @@
         validatorsUtil,
         operationValidator,
         SchemaDefinitionsDeneb.required(schemaDefinitions));
-<<<<<<< HEAD
-    specConfigElectra = specConfig;
-    predicatesElectra = predicates;
-    beaconStateMutatorsElectra = beaconStateMutators;
-    schemaDefinitionsElectra = schemaDefinitions;
-=======
+    this.specConfigElectra = specConfig;
     this.predicatesElectra = PredicatesElectra.required(predicates);
->>>>>>> 7547d87c
+    this.beaconStateMutatorsElectra = beaconStateMutators;
+    this.schemaDefinitionsElectra = schemaDefinitions;
   }
 
   @Override
