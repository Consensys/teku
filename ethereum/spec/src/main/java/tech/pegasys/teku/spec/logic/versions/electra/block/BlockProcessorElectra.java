/*
 * Copyright Consensys Software Inc., 2022
 *
 * Licensed under the Apache License, Version 2.0 (the "License"); you may not use this file except in compliance with
 * the License. You may obtain a copy of the License at
 *
 * http://www.apache.org/licenses/LICENSE-2.0
 *
 * Unless required by applicable law or agreed to in writing, software distributed under the License is distributed on
 * an "AS IS" BASIS, WITHOUT WARRANTIES OR CONDITIONS OF ANY KIND, either express or implied. See the License for the
 * specific language governing permissions and limitations under the License.
 */

package tech.pegasys.teku.spec.logic.versions.electra.block;

import static com.google.common.base.Preconditions.checkArgument;
import static tech.pegasys.teku.spec.config.SpecConfig.FAR_FUTURE_EPOCH;
import static tech.pegasys.teku.spec.config.SpecConfigElectra.FULL_EXIT_REQUEST_AMOUNT;
import static tech.pegasys.teku.spec.constants.WithdrawalPrefixes.COMPOUNDING_WITHDRAWAL_BYTE;

import java.util.Optional;
import java.util.function.Supplier;
import tech.pegasys.teku.infrastructure.bytes.Bytes20;
import tech.pegasys.teku.infrastructure.ssz.SszList;
import tech.pegasys.teku.infrastructure.ssz.SszMutableList;
import tech.pegasys.teku.infrastructure.ssz.primitive.SszUInt64;
import tech.pegasys.teku.infrastructure.unsigned.UInt64;
import tech.pegasys.teku.spec.cache.IndexedAttestationCache;
import tech.pegasys.teku.spec.config.SpecConfigElectra;
import tech.pegasys.teku.spec.datastructures.blocks.blockbody.BeaconBlockBody;
import tech.pegasys.teku.spec.datastructures.execution.ExecutionPayload;
import tech.pegasys.teku.spec.datastructures.execution.versions.electra.DepositReceipt;
import tech.pegasys.teku.spec.datastructures.execution.versions.electra.ExecutionLayerWithdrawRequest;
import tech.pegasys.teku.spec.datastructures.execution.versions.electra.ExecutionPayloadElectra;
import tech.pegasys.teku.spec.datastructures.state.Validator;
import tech.pegasys.teku.spec.datastructures.state.beaconstate.BeaconState;
import tech.pegasys.teku.spec.datastructures.state.beaconstate.MutableBeaconState;
import tech.pegasys.teku.spec.datastructures.state.beaconstate.versions.electra.BeaconStateElectra;
import tech.pegasys.teku.spec.datastructures.state.beaconstate.versions.electra.MutableBeaconStateElectra;
import tech.pegasys.teku.spec.datastructures.state.versions.electra.PendingPartialWithdrawal;
import tech.pegasys.teku.spec.logic.common.helpers.BeaconStateMutators;
import tech.pegasys.teku.spec.logic.common.helpers.BeaconStateMutators.ValidatorExitContext;
import tech.pegasys.teku.spec.logic.common.helpers.Predicates;
import tech.pegasys.teku.spec.logic.common.operations.OperationSignatureVerifier;
import tech.pegasys.teku.spec.logic.common.operations.validation.OperationValidator;
import tech.pegasys.teku.spec.logic.common.statetransition.exceptions.BlockProcessingException;
import tech.pegasys.teku.spec.logic.common.util.AttestationUtil;
import tech.pegasys.teku.spec.logic.common.util.BeaconStateUtil;
import tech.pegasys.teku.spec.logic.common.util.SyncCommitteeUtil;
import tech.pegasys.teku.spec.logic.common.util.ValidatorsUtil;
import tech.pegasys.teku.spec.logic.versions.altair.helpers.BeaconStateAccessorsAltair;
import tech.pegasys.teku.spec.logic.versions.deneb.block.BlockProcessorDeneb;
import tech.pegasys.teku.spec.logic.versions.deneb.helpers.MiscHelpersDeneb;
import tech.pegasys.teku.spec.schemas.SchemaDefinitionsDeneb;
import tech.pegasys.teku.spec.schemas.SchemaDefinitionsElectra;

public class BlockProcessorElectra extends BlockProcessorDeneb {

  private final SchemaDefinitionsElectra schemaDefinitionsElectra;
  private final SpecConfigElectra specConfigElectra;

  public BlockProcessorElectra(
      final SpecConfigElectra specConfig,
      final Predicates predicates,
      final MiscHelpersDeneb miscHelpers,
      final SyncCommitteeUtil syncCommitteeUtil,
      final BeaconStateAccessorsAltair beaconStateAccessors,
      final BeaconStateMutators beaconStateMutators,
      final OperationSignatureVerifier operationSignatureVerifier,
      final BeaconStateUtil beaconStateUtil,
      final AttestationUtil attestationUtil,
      final ValidatorsUtil validatorsUtil,
      final OperationValidator operationValidator,
      final SchemaDefinitionsElectra schemaDefinitions) {
    super(
        specConfig,
        predicates,
        miscHelpers,
        syncCommitteeUtil,
        beaconStateAccessors,
        beaconStateMutators,
        operationSignatureVerifier,
        beaconStateUtil,
        attestationUtil,
        validatorsUtil,
        operationValidator,
        SchemaDefinitionsDeneb.required(schemaDefinitions));
    schemaDefinitionsElectra = schemaDefinitions;
    specConfigElectra = specConfig;
  }

  @Override
  protected void processOperationsNoValidation(
      final MutableBeaconState state,
      final BeaconBlockBody body,
      final IndexedAttestationCache indexedAttestationCache)
      throws BlockProcessingException {
    super.processOperationsNoValidation(state, body, indexedAttestationCache);

    safelyProcess(
        () ->
            processDepositReceipts(
                state,
                body.getOptionalExecutionPayload()
                    .flatMap(ExecutionPayload::toVersionElectra)
                    .map(ExecutionPayloadElectra::getDepositReceipts)
                    .orElseThrow(
                        () ->
                            new BlockProcessingException(
                                "Deposit receipts were not found during block processing."))));
  }

  @Override
  protected void verifyOutstandingDepositsAreProcessed(
      final BeaconState state, final BeaconBlockBody body) {
    final UInt64 eth1DepositIndexLimit =
        state
            .getEth1Data()
            .getDepositCount()
            .min(BeaconStateElectra.required(state).getDepositReceiptsStartIndex());

    if (state.getEth1DepositIndex().isLessThan(eth1DepositIndexLimit)) {
      final int expectedDepositCount =
          Math.min(
              specConfig.getMaxDeposits(),
              eth1DepositIndexLimit.minus(state.getEth1DepositIndex()).intValue());

      checkArgument(
          body.getDeposits().size() == expectedDepositCount,
          "process_operations: Verify that outstanding deposits are processed up to the maximum number of deposits");
    } else {
      checkArgument(
          body.getDeposits().isEmpty(),
          "process_operations: Verify that former deposit mechanism has been disabled");
    }
  }

  @Override
  protected void processExecutionLayerWithdrawRequests(
      final MutableBeaconState state,
      final Optional<ExecutionPayload> executionPayload,
      final Supplier<ValidatorExitContext> validatorExitContextSupplier)
      throws BlockProcessingException {
    this.processExecutionLayerWithdrawRequests(
        state,
        getExecutionLayerWithdrawRequestsFromBlock(executionPayload),
        validatorExitContextSupplier);
  }

  /**
   * Implements process_execution_layer_withdraw_request from consensus-specs (EIP-7002 & EIP-7251).
   */
  @Override
  public void processExecutionLayerWithdrawRequests(
      final MutableBeaconState state,
      final SszList<ExecutionLayerWithdrawRequest> withdrawRequests,
      final Supplier<ValidatorExitContext> validatorExitContextSupplier)
      throws BlockProcessingException {
    final UInt64 currentEpoch = miscHelpers.computeEpochAtSlot(state.getSlot());

    withdrawRequests.forEach(
        withdrawRequest -> {
          // If partial withdrawal queue is full, only full exits are processed
          final boolean isFullExitRequest =
              withdrawRequest.getAmount().equals(FULL_EXIT_REQUEST_AMOUNT);
          final boolean partialWithdrawalsQueueFull =
              state.toVersionElectra().orElseThrow().getPendingPartialWithdrawals().size()
                  >= specConfigElectra.getPendingPartialWithdrawalsLimit();
          if (partialWithdrawalsQueueFull && !isFullExitRequest) {
            return;
          }

          final Optional<Integer> maybeValidatorIndex =
              validatorsUtil.getValidatorIndex(state, withdrawRequest.getValidatorPublicKey());
          if (maybeValidatorIndex.isEmpty()) {
            return;
          }

          final int validatorIndex = maybeValidatorIndex.get();
          final Validator validator = state.getValidators().get(validatorIndex);

<<<<<<< HEAD
          // Check if validator has an execution address set
          boolean hasExecutionAddress = predicates.hasExecutionWithdrawalCredential(validator);
          if (!hasExecutionAddress) {
=======
          // Check if validator has eth1 credentials
          final boolean isExecutionAddress = predicates.hasEth1WithdrawalCredential(validator);
          if (!isExecutionAddress) {
>>>>>>> e8eee851
            return;
          }

          // Check withdrawRequest source_address matches validator eth1 withdrawal credentials
          final Bytes20 executionAddress =
              new Bytes20(validator.getWithdrawalCredentials().slice(12));
<<<<<<< HEAD
          boolean isCorrectSourceAddress =
              executionAddress.equals(withdrawRequest.getSourceAddress());
=======
          final boolean isCorrectSourceAddress = executionAddress.equals(exit.getSourceAddress());
>>>>>>> e8eee851
          if (!isCorrectSourceAddress) {
            return;
          }

          // Check if validator is active
          final boolean isValidatorActive = predicates.isActiveValidator(validator, currentEpoch);
          if (!isValidatorActive) {
            return;
          }

          // Check if validator has already initiated exit
          final boolean hasInitiatedExit = !validator.getExitEpoch().equals(FAR_FUTURE_EPOCH);
          if (hasInitiatedExit) {
            return;
          }

          // Check if validator has been active long enough
          final boolean validatorActiveLongEnough =
              currentEpoch.isGreaterThanOrEqualTo(
                  validator.getActivationEpoch().plus(specConfig.getShardCommitteePeriod()));
          if (!validatorActiveLongEnough) {
            return;
          }

          final UInt64 pendingBalanceToWithdraw =
              validatorsUtil.getPendingBalanceToWithdraw(state, validatorIndex);
          if (isFullExitRequest) {
            // Only exit validator if it has no pending withdrawals in the queue
            if (pendingBalanceToWithdraw.isZero()) {
              beaconStateMutators.initiateValidatorExit(
                  state, validatorIndex, validatorExitContextSupplier);
              return;
            }
          }

          final UInt64 validatorBalance = state.getBalances().get(validatorIndex).get();
          final UInt64 minActivationBalance = specConfigElectra.getMinActivationBalance();

          // TODO: use predicates.hasCompoundingWithdrawalCredential()
          final boolean hasCompoundingWithdrawalCredential =
              validator.getWithdrawalCredentials().get(0) == COMPOUNDING_WITHDRAWAL_BYTE;
          final boolean hasSufficientEffectiveBalance =
              validator.getEffectiveBalance().isGreaterThanOrEqualTo(minActivationBalance);
          final boolean hasExcessBalance =
              validatorBalance.isGreaterThan(minActivationBalance.plus(pendingBalanceToWithdraw));
          if (hasCompoundingWithdrawalCredential
              && hasSufficientEffectiveBalance
              && hasExcessBalance) {
            final UInt64 toWithdraw =
                validatorBalance
                    .min(minActivationBalance)
                    .minus(pendingBalanceToWithdraw)
                    .min(withdrawRequest.getAmount());
            // TODO: implement compute_exit_epoch_and_update_churn
            final UInt64 exitQueueEpoch = UInt64.ZERO;
            final UInt64 withdrawableEpoch =
                exitQueueEpoch.plus(specConfigElectra.getMinValidatorWithdrawabilityDelay());

            // Add the partial withdrawal to the pending queue
            SszMutableList<PendingPartialWithdrawal> newPendingPartialWithdrawals =
                MutableBeaconStateElectra.required(state)
                    .getPendingPartialWithdrawals()
                    .createWritableCopy();
            newPendingPartialWithdrawals.append(
                schemaDefinitionsElectra
                    .getPendingPartialWithdrawalSchema()
                    .create(
                        SszUInt64.of(UInt64.fromLongBits(validatorIndex)),
                        SszUInt64.of(toWithdraw),
                        SszUInt64.of(withdrawableEpoch)));
            MutableBeaconStateElectra.required(state)
                .setPendingPartialWithdrawals(newPendingPartialWithdrawals);
          }
        });
  }

  private SszList<ExecutionLayerWithdrawRequest> getExecutionLayerWithdrawRequestsFromBlock(
      final Optional<ExecutionPayload> maybeExecutionPayload) throws BlockProcessingException {
    return maybeExecutionPayload
        .flatMap(ExecutionPayload::toVersionElectra)
        .map(ExecutionPayloadElectra::getWithdrawRequests)
        .orElseThrow(
            () ->
                new BlockProcessingException(
                    "Execution layer withdraw requests were not found during block processing."));
  }

  /*
   Implements process_deposit_receipt from consensus-specs (EIP-6110)
  */
  @Override
  public void processDepositReceipts(
      final MutableBeaconState state, final SszList<DepositReceipt> depositReceipts)
      throws BlockProcessingException {
    final MutableBeaconStateElectra electraState = MutableBeaconStateElectra.required(state);
    for (DepositReceipt depositReceipt : depositReceipts) {
      // process_deposit_receipt
      if (electraState
          .getDepositReceiptsStartIndex()
          .equals(SpecConfigElectra.UNSET_DEPOSIT_RECEIPTS_START_INDEX)) {
        electraState.setDepositReceiptsStartIndex(depositReceipt.getIndex());
      }
      applyDeposit(
          state,
          depositReceipt.getPubkey(),
          depositReceipt.getWithdrawalCredentials(),
          depositReceipt.getAmount(),
          depositReceipt.getSignature(),
          Optional.empty(),
          false);
    }
  }
}<|MERGE_RESOLUTION|>--- conflicted
+++ resolved
@@ -179,27 +179,17 @@
           final int validatorIndex = maybeValidatorIndex.get();
           final Validator validator = state.getValidators().get(validatorIndex);
 
-<<<<<<< HEAD
           // Check if validator has an execution address set
-          boolean hasExecutionAddress = predicates.hasExecutionWithdrawalCredential(validator);
+          final boolean hasExecutionAddress = predicates.hasExecutionWithdrawalCredential(validator);
           if (!hasExecutionAddress) {
-=======
-          // Check if validator has eth1 credentials
-          final boolean isExecutionAddress = predicates.hasEth1WithdrawalCredential(validator);
-          if (!isExecutionAddress) {
->>>>>>> e8eee851
             return;
           }
 
           // Check withdrawRequest source_address matches validator eth1 withdrawal credentials
           final Bytes20 executionAddress =
               new Bytes20(validator.getWithdrawalCredentials().slice(12));
-<<<<<<< HEAD
-          boolean isCorrectSourceAddress =
+          final boolean isCorrectSourceAddress =
               executionAddress.equals(withdrawRequest.getSourceAddress());
-=======
-          final boolean isCorrectSourceAddress = executionAddress.equals(exit.getSourceAddress());
->>>>>>> e8eee851
           if (!isCorrectSourceAddress) {
             return;
           }
@@ -259,7 +249,7 @@
                 exitQueueEpoch.plus(specConfigElectra.getMinValidatorWithdrawabilityDelay());
 
             // Add the partial withdrawal to the pending queue
-            SszMutableList<PendingPartialWithdrawal> newPendingPartialWithdrawals =
+            final SszMutableList<PendingPartialWithdrawal> newPendingPartialWithdrawals =
                 MutableBeaconStateElectra.required(state)
                     .getPendingPartialWithdrawals()
                     .createWritableCopy();
