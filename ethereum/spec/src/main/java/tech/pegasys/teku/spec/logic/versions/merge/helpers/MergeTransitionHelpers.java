--- conflicted
+++ resolved
@@ -33,8 +33,6 @@
     this.specConfig = specConfig;
   }
 
-<<<<<<< HEAD
-=======
   /**
    * When the first non-empty execution payload is received we need to perform some extra checks on
    * what that payload uses as the PoW chain head (the PoW chain block it uses as parentRoot).
@@ -49,7 +47,6 @@
    * @param executionPayload the first non-empty payload on the beacon chain
    * @return a future containing the validation result for the execution payload
    */
->>>>>>> e7cd63d4
   public SafeFuture<ExecutePayloadResult> validateMergeBlock(
       final ExecutionEngineChannel executionEngine, final ExecutionPayload executionPayload) {
     return executionEngine
