--- conflicted
+++ resolved
@@ -52,14 +52,9 @@
         SszList<Withdrawal>,
         SszUInt64,
         SszUInt64,
-<<<<<<< HEAD
-        SszList<DepositReceipt>,
+        SszList<DepositRequest>,
         SszList<ExecutionLayerWithdrawalRequest>,
         SszList<ConsolidationRequest>>
-=======
-        SszList<DepositRequest>,
-        SszList<ExecutionLayerWithdrawalRequest>>
->>>>>>> 0480cde8
     implements ExecutionPayloadElectra {
 
   public ExecutionPayloadElectraImpl(
@@ -82,14 +77,9 @@
               SszList<Withdrawal>,
               SszUInt64,
               SszUInt64,
-<<<<<<< HEAD
-              SszList<DepositReceipt>,
+              SszList<DepositRequest>,
               SszList<ExecutionLayerWithdrawalRequest>,
               SszList<ConsolidationRequest>>
-=======
-              SszList<DepositRequest>,
-              SszList<ExecutionLayerWithdrawalRequest>>
->>>>>>> 0480cde8
           schema,
       final TreeNode backingNode) {
     super(schema, backingNode);
@@ -114,14 +104,9 @@
       final SszList<Withdrawal> withdrawals,
       final SszUInt64 blobGasUsed,
       final SszUInt64 excessBlobGas,
-<<<<<<< HEAD
-      final SszList<DepositReceipt> depositReceipts,
+      final SszList<DepositRequest> depositRequests,
       final SszList<ExecutionLayerWithdrawalRequest> withdrawalRequests,
       final SszList<ConsolidationRequest> consolidationRequests) {
-=======
-      final SszList<DepositRequest> depositRequests,
-      final SszList<ExecutionLayerWithdrawalRequest> withdrawalRequests) {
->>>>>>> 0480cde8
     super(
         schema,
         parentHash,
@@ -141,14 +126,9 @@
         withdrawals,
         blobGasUsed,
         excessBlobGas,
-<<<<<<< HEAD
-        depositReceipts,
+        depositRequests,
         withdrawalRequests,
         consolidationRequests);
-=======
-        depositRequests,
-        withdrawalRequests);
->>>>>>> 0480cde8
   }
 
   @Override
@@ -276,13 +256,8 @@
     return List.of(
         getTransactions().getBackingNode(),
         getWithdrawals().getBackingNode(),
-<<<<<<< HEAD
-        getDepositReceipts().getBackingNode(),
+        getDepositRequests().getBackingNode(),
         getWithdrawalRequests().getBackingNode(),
         getConsolidationRequests().getBackingNode());
-=======
-        getDepositRequests().getBackingNode(),
-        getWithdrawalRequests().getBackingNode());
->>>>>>> 0480cde8
   }
 }