--- conflicted
+++ resolved
@@ -76,13 +76,10 @@
 
   // compute_fork_version
   public Bytes4 computeForkVersion(final UInt64 epoch) {
-<<<<<<< HEAD
     if (epoch.isGreaterThanOrEqualTo(specConfig.getEip7805ForkEpoch())) {
       return specConfig.getEip7805ForkVersion();
-=======
-    if (epoch.isGreaterThanOrEqualTo(specConfig.getGloasForkEpoch())) {
+    } else if (epoch.isGreaterThanOrEqualTo(specConfig.getGloasForkEpoch())) {
       return specConfig.getGloasForkVersion();
->>>>>>> 9d873b1c
     } else if (epoch.isGreaterThanOrEqualTo(specConfig.getFuluForkEpoch())) {
       return specConfig.getFuluForkVersion();
     } else if (epoch.isGreaterThanOrEqualTo(specConfig.getElectraForkEpoch())) {
@@ -529,11 +526,11 @@
     return Optional.empty();
   }
 
-<<<<<<< HEAD
+  public Optional<MiscHelpersGloas> toVersionGloas() {
+    return Optional.empty();
+  }
+
   public Optional<MiscHelpersEip7805> toVersionEip7805() {
-=======
-  public Optional<MiscHelpersGloas> toVersionGloas() {
->>>>>>> 9d873b1c
     return Optional.empty();
   }
 }