/*
 * Copyright 2021 ConsenSys AG.
 *
 * Licensed under the Apache License, Version 2.0 (the "License"); you may not use this file except in compliance with
 * the License. You may obtain a copy of the License at
 *
 * http://www.apache.org/licenses/LICENSE-2.0
 *
 * Unless required by applicable law or agreed to in writing, software distributed under the License is distributed on
 * an "AS IS" BASIS, WITHOUT WARRANTIES OR CONDITIONS OF ANY KIND, either express or implied. See the License for the
 * specific language governing permissions and limitations under the License.
 */

package tech.pegasys.teku.spec.datastructures.state.beaconstate.versions.altair;

import org.apache.tuweni.bytes.Bytes32;
import tech.pegasys.teku.spec.constants.ParticipationFlags;
import tech.pegasys.teku.ssz.SszList;
import tech.pegasys.teku.ssz.primitive.SszByte;

public interface ValidatorStatsAltair extends BeaconStateAltair {
<<<<<<< HEAD

=======
>>>>>>> 2ec93c64
  @Override
  default CorrectAndLiveValidators getValidatorStatsPreviousEpoch(final Bytes32 correctTargetRoot) {
    return getValidatorStats(getPreviousEpochParticipation());
  }

  @Override
  default CorrectAndLiveValidators getValidatorStatsCurrentEpoch(final Bytes32 correctTargetRoot) {
    return getValidatorStats(getCurrentEpochParticipation());
  }

  private static CorrectAndLiveValidators getValidatorStats(
      final SszList<SszByte> participationFlags) {
    int numberOfCorrectValidators = 0;
    int numberOfLiveValidators = 0;
    for (SszByte participationFlag : participationFlags) {
      final byte flag = participationFlag.get();
      if (ParticipationFlags.isTimelyTarget(flag)) {
        numberOfCorrectValidators++;
      }
      if (ParticipationFlags.isAnyFlagSet(flag)) {
        numberOfLiveValidators++;
      }
    }
    return new CorrectAndLiveValidators(numberOfCorrectValidators, numberOfLiveValidators);
  }
}<|MERGE_RESOLUTION|>--- conflicted
+++ resolved
@@ -19,10 +19,6 @@
 import tech.pegasys.teku.ssz.primitive.SszByte;
 
 public interface ValidatorStatsAltair extends BeaconStateAltair {
-<<<<<<< HEAD
-
-=======
->>>>>>> 2ec93c64
   @Override
   default CorrectAndLiveValidators getValidatorStatsPreviousEpoch(final Bytes32 correctTargetRoot) {
     return getValidatorStats(getPreviousEpochParticipation());
@@ -33,8 +29,7 @@
     return getValidatorStats(getCurrentEpochParticipation());
   }
 
-  private static CorrectAndLiveValidators getValidatorStats(
-      final SszList<SszByte> participationFlags) {
+  private CorrectAndLiveValidators getValidatorStats(final SszList<SszByte> participationFlags) {
     int numberOfCorrectValidators = 0;
     int numberOfLiveValidators = 0;
     for (SszByte participationFlag : participationFlags) {
