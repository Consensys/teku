/*
 * Copyright Consensys Software Inc., 2025
 *
 * Licensed under the Apache License, Version 2.0 (the "License"); you may not use this file except in compliance with
 * the License. You may obtain a copy of the License at
 *
 * http://www.apache.org/licenses/LICENSE-2.0
 *
 * Unless required by applicable law or agreed to in writing, software distributed under the License is distributed on
 * an "AS IS" BASIS, WITHOUT WARRANTIES OR CONDITIONS OF ANY KIND, either express or implied. See the License for the
 * specific language governing permissions and limitations under the License.
 */

package tech.pegasys.teku.spec;

import static com.google.common.base.Preconditions.checkArgument;
import static com.google.common.base.Preconditions.checkNotNull;

import java.util.Arrays;
import java.util.List;
import java.util.Locale;
import java.util.Optional;
import tech.pegasys.teku.infrastructure.bytes.Bytes4;
import tech.pegasys.teku.infrastructure.unsigned.UInt64;
import tech.pegasys.teku.spec.config.SpecConfig;
<<<<<<< HEAD
import tech.pegasys.teku.spec.config.SpecConfigAltair;
import tech.pegasys.teku.spec.config.SpecConfigBellatrix;
import tech.pegasys.teku.spec.config.SpecConfigCapella;
import tech.pegasys.teku.spec.config.SpecConfigDeneb;
import tech.pegasys.teku.spec.config.SpecConfigEip7805;
import tech.pegasys.teku.spec.config.SpecConfigElectra;
import tech.pegasys.teku.spec.config.SpecConfigFulu;
=======
>>>>>>> 9d873b1c

public enum SpecMilestone {
  PHASE0,
  ALTAIR,
  BELLATRIX,
  CAPELLA,
  DENEB,
  ELECTRA,
  FULU,
<<<<<<< HEAD
  EIP7805;
=======
  GLOAS;
>>>>>>> 9d873b1c

  /**
   * Returns true if this milestone is at or after the supplied milestone ({@code other})
   *
   * @param other The milestone we're comparing against
   * @return True if this milestone is ordered at or after the given milestone
   */
  public boolean isGreaterThanOrEqualTo(final SpecMilestone other) {
    return compareTo(other) >= 0;
  }

  public boolean isGreaterThan(final SpecMilestone other) {
    return compareTo(other) > 0;
  }

  public boolean isLessThanOrEqualTo(final SpecMilestone other) {
    return compareTo(other) <= 0;
  }

  public boolean isLessThan(final SpecMilestone other) {
    return compareTo(other) < 0;
  }

  /** Returns the milestone prior to this milestone */
  @SuppressWarnings("EnumOrdinal")
  public SpecMilestone getPreviousMilestone() {
    checkArgument(!equals(PHASE0), "There is no milestone prior to Phase0");
    final SpecMilestone[] values = SpecMilestone.values();
    return values[ordinal() - 1];
  }

  /** Returns the milestone prior to this milestone */
  @SuppressWarnings("EnumOrdinal")
  public Optional<SpecMilestone> getPreviousMilestoneIfExists() {
    if (this.equals(PHASE0)) {
      return Optional.empty();
    }
    final SpecMilestone[] values = SpecMilestone.values();
    return Optional.of(values[ordinal() - 1]);
  }

  /**
   * @param milestone The milestone being inspected
   * @return An ordered list of all milestones preceding the supplied milestone
   */
  public static List<SpecMilestone> getAllPriorMilestones(final SpecMilestone milestone) {
    final List<SpecMilestone> allMilestones = Arrays.asList(SpecMilestone.values());
    final int milestoneIndex = allMilestones.indexOf(milestone);
    return allMilestones.subList(0, milestoneIndex);
  }

  /**
   * @param milestone The milestone being inspected
   * @return An ordered list of the supplied milestone and all milestones succeeding it
   */
  public static List<SpecMilestone> getAllMilestonesFrom(final SpecMilestone milestone) {
    final List<SpecMilestone> allMilestones = Arrays.asList(SpecMilestone.values());
    final int milestoneIndex = allMilestones.indexOf(milestone);
    return allMilestones.subList(milestoneIndex, SpecMilestone.values().length);
  }

  /**
   * @param milestone The milestone being inspected
   * @return An ordered list of all milestones up to and included the specified milestone
   */
  public static List<SpecMilestone> getMilestonesUpTo(final SpecMilestone milestone) {
    final List<SpecMilestone> allMilestones = Arrays.asList(SpecMilestone.values());
    final int milestoneIndex = allMilestones.indexOf(milestone);
    return allMilestones.subList(0, milestoneIndex + 1);
  }

  public static SpecMilestone getHighestMilestone() {
    final int length = SpecMilestone.values().length;
    return SpecMilestone.values()[length - 1];
  }

  static boolean areMilestonesInOrder(final SpecMilestone... milestones) {
    final List<SpecMilestone> allMilestones = Arrays.asList(SpecMilestone.values());
    int lastMilestoneIndex = -1;
    for (SpecMilestone milestone : milestones) {
      final int curMilestoneIndex = allMilestones.indexOf(milestone);
      if (curMilestoneIndex < lastMilestoneIndex) {
        return false;
      }
      lastMilestoneIndex = curMilestoneIndex;
    }
    return true;
  }

  static Optional<Bytes4> getForkVersion(
      final SpecConfig specConfig, final SpecMilestone milestone) {
    return switch (milestone) {
      case PHASE0 -> Optional.of(specConfig.getGenesisForkVersion());
<<<<<<< HEAD
      case ALTAIR -> specConfig.toVersionAltair().map(SpecConfigAltair::getAltairForkVersion);
      case BELLATRIX ->
          specConfig.toVersionBellatrix().map(SpecConfigBellatrix::getBellatrixForkVersion);
      case CAPELLA -> specConfig.toVersionCapella().map(SpecConfigCapella::getCapellaForkVersion);
      case DENEB -> specConfig.toVersionDeneb().map(SpecConfigDeneb::getDenebForkVersion);
      case ELECTRA -> specConfig.toVersionElectra().map(SpecConfigElectra::getElectraForkVersion);
      case FULU -> specConfig.toVersionFulu().map(SpecConfigFulu::getFuluForkVersion);
      case EIP7805 -> specConfig.toVersionEip7805().map(SpecConfigEip7805::getEip7805ForkVersion);
=======
      case ALTAIR -> specConfig.toVersionAltair().map(SpecConfig::getAltairForkVersion);
      case BELLATRIX -> specConfig.toVersionBellatrix().map(SpecConfig::getBellatrixForkVersion);
      case CAPELLA -> specConfig.toVersionCapella().map(SpecConfig::getCapellaForkVersion);
      case DENEB -> specConfig.toVersionDeneb().map(SpecConfig::getDenebForkVersion);
      case ELECTRA -> specConfig.toVersionElectra().map(SpecConfig::getElectraForkVersion);
      case FULU -> specConfig.toVersionFulu().map(SpecConfig::getFuluForkVersion);
      case GLOAS -> specConfig.toVersionGloas().map(SpecConfig::getGloasForkVersion);
>>>>>>> 9d873b1c
    };
  }

  static Optional<UInt64> getForkEpoch(final SpecConfig specConfig, final SpecMilestone milestone) {
    return switch (milestone) {
      case PHASE0 ->
          // Phase0 can only ever start at epoch 0 - no non-zero slot is valid. However, another
          // fork may also be configured to start at epoch 0, effectively overriding phase0
          Optional.of(UInt64.ZERO);
<<<<<<< HEAD
      case ALTAIR -> specConfig.toVersionAltair().map(SpecConfigAltair::getAltairForkEpoch);
      case BELLATRIX ->
          specConfig.toVersionBellatrix().map(SpecConfigBellatrix::getBellatrixForkEpoch);
      case CAPELLA -> specConfig.toVersionCapella().map(SpecConfigCapella::getCapellaForkEpoch);
      case DENEB -> specConfig.toVersionDeneb().map(SpecConfigDeneb::getDenebForkEpoch);
      case ELECTRA -> specConfig.toVersionElectra().map(SpecConfigElectra::getElectraForkEpoch);
      case FULU -> specConfig.toVersionFulu().map(SpecConfigFulu::getFuluForkEpoch);
      case EIP7805 -> specConfig.toVersionEip7805().map(SpecConfigEip7805::getEip7805ForkEpoch);
=======
      case ALTAIR -> specConfig.toVersionAltair().map(SpecConfig::getAltairForkEpoch);
      case BELLATRIX -> specConfig.toVersionBellatrix().map(SpecConfig::getBellatrixForkEpoch);
      case CAPELLA -> specConfig.toVersionCapella().map(SpecConfig::getCapellaForkEpoch);
      case DENEB -> specConfig.toVersionDeneb().map(SpecConfig::getDenebForkEpoch);
      case ELECTRA -> specConfig.toVersionElectra().map(SpecConfig::getElectraForkEpoch);
      case FULU -> specConfig.toVersionFulu().map(SpecConfig::getFuluForkEpoch);
      case GLOAS -> specConfig.toVersionGloas().map(SpecConfig::getGloasForkEpoch);
>>>>>>> 9d873b1c
    };
  }

  public static SpecMilestone forName(final String milestoneName) {
    checkNotNull(milestoneName, "Milestone name can't be null");
    return SpecMilestone.valueOf(milestoneName.toUpperCase(Locale.ROOT));
  }

  public String lowerCaseName() {
    return this.name().toLowerCase(Locale.ROOT);
  }
}<|MERGE_RESOLUTION|>--- conflicted
+++ resolved
@@ -23,16 +23,6 @@
 import tech.pegasys.teku.infrastructure.bytes.Bytes4;
 import tech.pegasys.teku.infrastructure.unsigned.UInt64;
 import tech.pegasys.teku.spec.config.SpecConfig;
-<<<<<<< HEAD
-import tech.pegasys.teku.spec.config.SpecConfigAltair;
-import tech.pegasys.teku.spec.config.SpecConfigBellatrix;
-import tech.pegasys.teku.spec.config.SpecConfigCapella;
-import tech.pegasys.teku.spec.config.SpecConfigDeneb;
-import tech.pegasys.teku.spec.config.SpecConfigEip7805;
-import tech.pegasys.teku.spec.config.SpecConfigElectra;
-import tech.pegasys.teku.spec.config.SpecConfigFulu;
-=======
->>>>>>> 9d873b1c
 
 public enum SpecMilestone {
   PHASE0,
@@ -42,11 +32,8 @@
   DENEB,
   ELECTRA,
   FULU,
-<<<<<<< HEAD
+  GLOAS,
   EIP7805;
-=======
-  GLOAS;
->>>>>>> 9d873b1c
 
   /**
    * Returns true if this milestone is at or after the supplied milestone ({@code other})
@@ -140,16 +127,6 @@
       final SpecConfig specConfig, final SpecMilestone milestone) {
     return switch (milestone) {
       case PHASE0 -> Optional.of(specConfig.getGenesisForkVersion());
-<<<<<<< HEAD
-      case ALTAIR -> specConfig.toVersionAltair().map(SpecConfigAltair::getAltairForkVersion);
-      case BELLATRIX ->
-          specConfig.toVersionBellatrix().map(SpecConfigBellatrix::getBellatrixForkVersion);
-      case CAPELLA -> specConfig.toVersionCapella().map(SpecConfigCapella::getCapellaForkVersion);
-      case DENEB -> specConfig.toVersionDeneb().map(SpecConfigDeneb::getDenebForkVersion);
-      case ELECTRA -> specConfig.toVersionElectra().map(SpecConfigElectra::getElectraForkVersion);
-      case FULU -> specConfig.toVersionFulu().map(SpecConfigFulu::getFuluForkVersion);
-      case EIP7805 -> specConfig.toVersionEip7805().map(SpecConfigEip7805::getEip7805ForkVersion);
-=======
       case ALTAIR -> specConfig.toVersionAltair().map(SpecConfig::getAltairForkVersion);
       case BELLATRIX -> specConfig.toVersionBellatrix().map(SpecConfig::getBellatrixForkVersion);
       case CAPELLA -> specConfig.toVersionCapella().map(SpecConfig::getCapellaForkVersion);
@@ -157,7 +134,7 @@
       case ELECTRA -> specConfig.toVersionElectra().map(SpecConfig::getElectraForkVersion);
       case FULU -> specConfig.toVersionFulu().map(SpecConfig::getFuluForkVersion);
       case GLOAS -> specConfig.toVersionGloas().map(SpecConfig::getGloasForkVersion);
->>>>>>> 9d873b1c
+      case EIP7805 -> specConfig.toVersionEip7805().map(SpecConfig::getEip7805ForkVersion);
     };
   }
 
@@ -167,16 +144,6 @@
           // Phase0 can only ever start at epoch 0 - no non-zero slot is valid. However, another
           // fork may also be configured to start at epoch 0, effectively overriding phase0
           Optional.of(UInt64.ZERO);
-<<<<<<< HEAD
-      case ALTAIR -> specConfig.toVersionAltair().map(SpecConfigAltair::getAltairForkEpoch);
-      case BELLATRIX ->
-          specConfig.toVersionBellatrix().map(SpecConfigBellatrix::getBellatrixForkEpoch);
-      case CAPELLA -> specConfig.toVersionCapella().map(SpecConfigCapella::getCapellaForkEpoch);
-      case DENEB -> specConfig.toVersionDeneb().map(SpecConfigDeneb::getDenebForkEpoch);
-      case ELECTRA -> specConfig.toVersionElectra().map(SpecConfigElectra::getElectraForkEpoch);
-      case FULU -> specConfig.toVersionFulu().map(SpecConfigFulu::getFuluForkEpoch);
-      case EIP7805 -> specConfig.toVersionEip7805().map(SpecConfigEip7805::getEip7805ForkEpoch);
-=======
       case ALTAIR -> specConfig.toVersionAltair().map(SpecConfig::getAltairForkEpoch);
       case BELLATRIX -> specConfig.toVersionBellatrix().map(SpecConfig::getBellatrixForkEpoch);
       case CAPELLA -> specConfig.toVersionCapella().map(SpecConfig::getCapellaForkEpoch);
@@ -184,7 +151,7 @@
       case ELECTRA -> specConfig.toVersionElectra().map(SpecConfig::getElectraForkEpoch);
       case FULU -> specConfig.toVersionFulu().map(SpecConfig::getFuluForkEpoch);
       case GLOAS -> specConfig.toVersionGloas().map(SpecConfig::getGloasForkEpoch);
->>>>>>> 9d873b1c
+      case EIP7805 -> specConfig.toVersionEip7805().map(SpecConfig::getEip7805ForkEpoch);
     };
   }
 
