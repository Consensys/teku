/*
 * Copyright Consensys Software Inc., 2024
 *
 * Licensed under the Apache License, Version 2.0 (the "License"); you may not use this file except in compliance with
 * the License. You may obtain a copy of the License at
 *
 * http://www.apache.org/licenses/LICENSE-2.0
 *
 * Unless required by applicable law or agreed to in writing, software distributed under the License is distributed on
 * an "AS IS" BASIS, WITHOUT WARRANTIES OR CONDITIONS OF ANY KIND, either express or implied. See the License for the
 * specific language governing permissions and limitations under the License.
 */

package tech.pegasys.teku.spec.logic.versions.electra.helpers;

import static com.google.common.base.Preconditions.checkArgument;
import static tech.pegasys.teku.infrastructure.crypto.Hash.getSha256Instance;
import static tech.pegasys.teku.infrastructure.unsigned.UInt64.ZERO;
import static tech.pegasys.teku.spec.config.SpecConfig.FAR_FUTURE_EPOCH;
import static tech.pegasys.teku.spec.logic.common.helpers.MathHelpers.bytesToUInt64;
import static tech.pegasys.teku.spec.logic.common.helpers.MathHelpers.uint64ToBytes;

import it.unimi.dsi.fastutil.ints.IntList;
import java.util.Optional;
import org.apache.tuweni.bytes.Bytes;
import org.apache.tuweni.bytes.Bytes32;
import tech.pegasys.teku.bls.BLSPublicKey;
import tech.pegasys.teku.infrastructure.crypto.Sha256;
import tech.pegasys.teku.infrastructure.unsigned.UInt64;
import tech.pegasys.teku.spec.config.SpecConfigDeneb;
import tech.pegasys.teku.spec.config.SpecConfigElectra;
import tech.pegasys.teku.spec.datastructures.state.Validator;
import tech.pegasys.teku.spec.datastructures.state.beaconstate.BeaconState;
import tech.pegasys.teku.spec.datastructures.state.beaconstate.versions.electra.BeaconStateElectra;
import tech.pegasys.teku.spec.logic.common.helpers.MiscHelpers;
import tech.pegasys.teku.spec.logic.common.helpers.Predicates;
import tech.pegasys.teku.spec.logic.versions.deneb.helpers.MiscHelpersDeneb;
import tech.pegasys.teku.spec.schemas.SchemaDefinitions;
import tech.pegasys.teku.spec.schemas.SchemaDefinitionsDeneb;

public class MiscHelpersElectra extends MiscHelpersDeneb {
  public static final UInt64 MAX_RANDOM_VALUE = UInt64.valueOf(65535);
  private final SpecConfigElectra specConfigElectra;
  private final PredicatesElectra predicatesElectra;

  public MiscHelpersElectra(
      final SpecConfigElectra specConfig,
      final Predicates predicates,
      final SchemaDefinitions schemaDefinitions) {
    super(
        SpecConfigDeneb.required(specConfig),
        predicates,
        SchemaDefinitionsDeneb.required(schemaDefinitions));
    this.specConfigElectra = SpecConfigElectra.required(specConfig);
    this.predicatesElectra = PredicatesElectra.required(predicates);
  }

  public static MiscHelpersElectra required(final MiscHelpers miscHelpers) {
    return miscHelpers
        .toVersionElectra()
        .orElseThrow(
            () ->
                new IllegalArgumentException(
                    "Expected Electra misc helpers but got: "
                        + miscHelpers.getClass().getSimpleName()));
  }

  @Override
  public int computeProposerIndex(
      final BeaconState state, final IntList indices, final Bytes32 seed) {
    return computeProposerIndex(
        state,
        indices,
        seed,
        SpecConfigElectra.required(specConfig).getMaxEffectiveBalanceElectra());
  }

  @Override
<<<<<<< HEAD
  protected int computeProposerIndex(
      final BeaconState state,
      final IntList indices,
      final Bytes32 seed,
      final UInt64 maxEffectiveBalance) {
    checkArgument(!indices.isEmpty(), "compute_proposer_index indices must not be empty");

    final Sha256 sha256 = getSha256Instance();

    int i = 0;
    final int total = indices.size();
    Bytes randomBytes = null;
    while (true) {
      final int candidateIndex = indices.getInt(computeShuffledIndex(i % total, total, seed));
      if (i % 16 == 0) {
        randomBytes = Bytes.wrap(sha256.digest(seed, uint64ToBytes(Math.floorDiv(i, 16L))));
      }
      final int offset = i % 16 * 2;
      final UInt64 randomValue = bytesToUInt64(randomBytes.slice(offset, 2));
      final UInt64 validatorEffectiveBalance =
          state.getValidators().get(candidateIndex).getEffectiveBalance();
      if (validatorEffectiveBalance
          .times(MAX_RANDOM_VALUE)
          .isGreaterThanOrEqualTo(maxEffectiveBalance.times(randomValue))) {
        return candidateIndex;
      }
      i++;
    }
  }

  @Override
  public UInt64 getMaxEffectiveBalance(final Validator validator) {
    return predicatesElectra.hasCompoundingWithdrawalCredential(validator)
        ? specConfigElectra.getMaxEffectiveBalanceElectra()
        : specConfigElectra.getMinActivationBalance();
  }

  @Override
=======
>>>>>>> 4bcc4db8
  public Validator getValidatorFromDeposit(
      final BLSPublicKey pubkey, final Bytes32 withdrawalCredentials, final UInt64 amount) {
    final Validator validator =
        new Validator(
            pubkey,
            withdrawalCredentials,
            ZERO,
            false,
            FAR_FUTURE_EPOCH,
            FAR_FUTURE_EPOCH,
            FAR_FUTURE_EPOCH,
            FAR_FUTURE_EPOCH);

    final UInt64 maxEffectiveBalance = getMaxEffectiveBalance(validator);
    final UInt64 validatorEffectiveBalance =
        amount
            .minusMinZero(amount.mod(specConfig.getEffectiveBalanceIncrement()))
            .min(maxEffectiveBalance);

    return validator.withEffectiveBalance(validatorEffectiveBalance);
  }

  @Override
  public UInt64 getMaxEffectiveBalance(final Validator validator) {
    return predicatesElectra.hasCompoundingWithdrawalCredential(validator)
        ? specConfigElectra.getMaxEffectiveBalanceElectra()
        : specConfigElectra.getMinActivationBalance();
  }

  @Override
  public boolean isFormerDepositMechanismDisabled(final BeaconState state) {
    // if the next deposit to be processed by Eth1Data poll has the index of the first deposit
    // processed with the new deposit flow, i.e. `eth1_deposit_index ==
    // deposit_requests_start_index`, we should stop Eth1Data deposits processing
    return state
        .getEth1DepositIndex()
        .equals(BeaconStateElectra.required(state).getDepositRequestsStartIndex());
  }

  @Override
  public Optional<MiscHelpersElectra> toVersionElectra() {
    return Optional.of(this);
  }
}<|MERGE_RESOLUTION|>--- conflicted
+++ resolved
@@ -76,7 +76,6 @@
   }
 
   @Override
-<<<<<<< HEAD
   protected int computeProposerIndex(
       final BeaconState state,
       final IntList indices,
@@ -115,8 +114,6 @@
   }
 
   @Override
-=======
->>>>>>> 4bcc4db8
   public Validator getValidatorFromDeposit(
       final BLSPublicKey pubkey, final Bytes32 withdrawalCredentials, final UInt64 amount) {
     final Validator validator =
@@ -140,13 +137,6 @@
   }
 
   @Override
-  public UInt64 getMaxEffectiveBalance(final Validator validator) {
-    return predicatesElectra.hasCompoundingWithdrawalCredential(validator)
-        ? specConfigElectra.getMaxEffectiveBalanceElectra()
-        : specConfigElectra.getMinActivationBalance();
-  }
-
-  @Override
   public boolean isFormerDepositMechanismDisabled(final BeaconState state) {
     // if the next deposit to be processed by Eth1Data poll has the index of the first deposit
     // processed with the new deposit flow, i.e. `eth1_deposit_index ==
