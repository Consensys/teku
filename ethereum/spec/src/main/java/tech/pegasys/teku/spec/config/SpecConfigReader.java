--- conflicted
+++ resolved
@@ -55,13 +55,9 @@
           CONFIG_NAME_KEY,
           // Unsupported, upcoming fork-related keys
           "SHARDING_FORK_VERSION",
-<<<<<<< HEAD
           "SHARDING_FORK_EPOCH");
-=======
           "SHARDING_FORK_EPOCH",
-          "TRANSITION_TOTAL_DIFFICULTY",
           "MIN_ANCHOR_POW_BLOCK_DIFFICULTY");
->>>>>>> 808d232d
   private static final ImmutableSet<String> CONSTANT_KEYS =
       ImmutableSet.of(
           // Phase0 constants which may exist in legacy config files, but should now be ignored
