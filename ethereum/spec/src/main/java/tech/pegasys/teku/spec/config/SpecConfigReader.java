/*
 * Copyright ConsenSys Software Inc., 2022
 *
 * Licensed under the Apache License, Version 2.0 (the "License"); you may not use this file except in compliance with
 * the License. You may obtain a copy of the License at
 *
 * http://www.apache.org/licenses/LICENSE-2.0
 *
 * Unless required by applicable law or agreed to in writing, software distributed under the License is distributed on
 * an "AS IS" BASIS, WITHOUT WARRANTIES OR CONDITIONS OF ANY KIND, either express or implied. See the License for the
 * specific language governing permissions and limitations under the License.
 */

package tech.pegasys.teku.spec.config;

import static tech.pegasys.teku.spec.config.SpecConfigFormatter.camelToSnakeCase;

import com.fasterxml.jackson.databind.ObjectMapper;
import com.fasterxml.jackson.databind.RuntimeJsonMappingException;
import com.fasterxml.jackson.dataformat.yaml.YAMLFactory;
import com.google.common.collect.ImmutableMap;
import com.google.common.collect.ImmutableSet;
import com.google.common.collect.Sets;
import java.io.IOException;
import java.io.InputStream;
import java.lang.reflect.InvocationTargetException;
import java.lang.reflect.Method;
import java.lang.reflect.Modifier;
import java.math.BigInteger;
import java.nio.ByteOrder;
import java.util.Arrays;
import java.util.HashMap;
import java.util.Map;
import java.util.NoSuchElementException;
import java.util.Set;
import java.util.function.Consumer;
import java.util.function.Function;
import java.util.stream.Stream;
import org.apache.logging.log4j.LogManager;
import org.apache.logging.log4j.Logger;
import org.apache.tuweni.bytes.Bytes;
import org.apache.tuweni.bytes.Bytes32;
import org.apache.tuweni.units.bigints.UInt256;
import tech.pegasys.teku.ethereum.execution.types.Eth1Address;
import tech.pegasys.teku.infrastructure.bytes.Bytes4;
import tech.pegasys.teku.infrastructure.unsigned.UInt64;
import tech.pegasys.teku.spec.config.builder.AltairBuilder;
import tech.pegasys.teku.spec.config.builder.BellatrixBuilder;
import tech.pegasys.teku.spec.config.builder.CapellaBuilder;
import tech.pegasys.teku.spec.config.builder.DenebBuilder;
import tech.pegasys.teku.spec.config.builder.SpecConfigBuilder;

public class SpecConfigReader {
  private static final Logger LOG = LogManager.getLogger();
  public static final String PRESET_KEY = "PRESET_BASE";
  private static final String CONFIG_NAME_KEY = "CONFIG_NAME";
  private static final ImmutableSet<String> KEYS_TO_IGNORE =
      ImmutableSet.of(
          PRESET_KEY,
          CONFIG_NAME_KEY,
          // Unsupported, upcoming fork-related keys
          "SHARDING_FORK_VERSION",
          "SHARDING_FORK_EPOCH",
          "EIP6110_FORK_VERSION",
          "EIP6110_FORK_EPOCH",
<<<<<<< HEAD
=======
          "WHISK_FORK_VERSION",
          "WHISK_FORK_EPOCH",
>>>>>>> 7e67d7ab
          // Old merge config item which is no longer used, ignore for backwards compatibility
          "TRANSITION_TOTAL_DIFFICULTY",
          // Deprecated fields
          "GOSSIP_MAX_SIZE_BELLATRIX",
          "MAX_CHUNK_SIZE_BELLATRIX");
  private static final ImmutableSet<String> CONSTANT_KEYS =
      ImmutableSet.of(
          // Phase0 constants which may exist in legacy config files, but should now be ignored
          "BLS_WITHDRAWAL_PREFIX",
          "TARGET_AGGREGATORS_PER_COMMITTEE",
          "RANDOM_SUBNETS_PER_VALIDATOR",
          "EPOCHS_PER_RANDOM_SUBNET_SUBSCRIPTION",
          "DOMAIN_BEACON_PROPOSER",
          "DOMAIN_BEACON_ATTESTER",
          "DOMAIN_RANDAO",
          "DOMAIN_DEPOSIT",
          "DOMAIN_VOLUNTARY_EXIT",
          "DOMAIN_SELECTION_PROOF",
          "DOMAIN_AGGREGATE_AND_PROOF",
          // Altair constants
          "DOMAIN_SYNC_COMMITTEE",
          "DOMAIN_CONTRIBUTION_AND_PROOF",
          "TARGET_AGGREGATORS_PER_SYNC_SUBCOMMITTEE",
          "DOMAIN_SYNC_COMMITTEE_SELECTION_PROOF",
          "SYNC_COMMITTEE_SUBNET_COUNT");

  private final ImmutableMap<Class<?>, Function<Object, ?>> parsers =
      ImmutableMap.<Class<?>, Function<Object, ?>>builder()
          .put(Integer.TYPE, this::parseInt)
          .put(Integer.class, this::parseInt)
          .put(Long.TYPE, this::parseLong)
          .put(Long.class, this::parseLong)
          .put(UInt64.class, fromString(UInt64::valueOf))
          .put(UInt256.class, fromString(str -> UInt256.valueOf(new BigInteger(str))))
          .put(String.class, Function.identity())
          .put(Bytes.class, fromString(Bytes::fromHexString))
          .put(Bytes4.class, fromString(Bytes4::fromHexString))
          .put(Bytes32.class, fromString(Bytes32::fromHexStringStrict))
          .put(boolean.class, fromString(Boolean::valueOf))
          .put(Eth1Address.class, fromString(Eth1Address::fromHexString))
          .build();

  final SpecConfigBuilder configBuilder = SpecConfig.builder();

  public SpecConfig build() {
    return configBuilder.build();
  }

  public SpecConfig build(Consumer<SpecConfigBuilder> modifier) {
    modifier.accept(configBuilder);
    return build();
  }

  /**
   * Reads and processes the resource, returns any referenced "preset" to be processed if a preset
   * field is set
   *
   * @param source The source to read
   * @throws IOException Thrown if an error occurs reading the source
   */
  public void readAndApply(final InputStream source, final boolean ignoreUnknownConfigItems)
      throws IOException {
    final Map<String, String> rawValues = readValues(source);
    loadFromMap(rawValues, ignoreUnknownConfigItems);
  }

  public void loadFromMap(
      final Map<String, String> rawValues, final boolean ignoreUnknownConfigItems) {
    final Map<String, String> unprocessedConfig = new HashMap<>(rawValues);
    final Map<String, String> apiSpecConfig = new HashMap<>(rawValues);
    // Remove any keys that we're ignoring
    KEYS_TO_IGNORE.forEach(
        key -> {
          unprocessedConfig.remove(key);
          if (!key.equals(PRESET_KEY) && !key.equals(CONFIG_NAME_KEY)) {
            apiSpecConfig.remove(key);
          }
        });

    // Process phase0 config
    configBuilder.rawConfig(apiSpecConfig);
    streamConfigSetters(configBuilder.getClass())
        .forEach(
            setter -> {
              final String constantKey = camelToSnakeCase(setter.getName());
              final Object rawValue = unprocessedConfig.get(constantKey);
              invokeSetter(
                  setter, BuilderSupplier.fromBuilder(configBuilder), constantKey, rawValue);
              unprocessedConfig.remove(constantKey);
            });

    // Process altair config
    streamConfigSetters(AltairBuilder.class)
        .forEach(
            setter -> {
              final String constantKey = camelToSnakeCase(setter.getName());
              final Object rawValue = unprocessedConfig.get(constantKey);
              invokeSetter(setter, configBuilder::altairBuilder, constantKey, rawValue);
              unprocessedConfig.remove(constantKey);
            });

    // Process bellatrix config
    streamConfigSetters(BellatrixBuilder.class)
        .forEach(
            setter -> {
              final String constantKey = camelToSnakeCase(setter.getName());
              final Object rawValue = unprocessedConfig.get(constantKey);
              invokeSetter(setter, configBuilder::bellatrixBuilder, constantKey, rawValue);
              unprocessedConfig.remove(constantKey);
            });

    // Process capella config
    streamConfigSetters(CapellaBuilder.class)
        .forEach(
            setter -> {
              final String constantKey = camelToSnakeCase(setter.getName());
              final Object rawValue = unprocessedConfig.get(constantKey);
              invokeSetter(setter, configBuilder::capellaBuilder, constantKey, rawValue);
              unprocessedConfig.remove(constantKey);
            });

    // Process Deneb config
    streamConfigSetters(DenebBuilder.class)
        .forEach(
            setter -> {
              final String constantKey = camelToSnakeCase(setter.getName());
              final Object rawValue = unprocessedConfig.get(constantKey);
              invokeSetter(setter, configBuilder::denebBuilder, constantKey, rawValue);
              unprocessedConfig.remove(constantKey);
            });

    // Check any constants that have been configured and then ignore
    final Set<String> configuredConstants =
        Sets.intersection(CONSTANT_KEYS, unprocessedConfig.keySet());
    if (configuredConstants.size() > 0) {
      LOG.info(
          "Ignoring non-configurable constants supplied in network configuration: {}",
          String.join(", ", configuredConstants));
    }
    CONSTANT_KEYS.forEach(unprocessedConfig::remove);

    if (unprocessedConfig.size() > 0) {
      final String unknownKeys = String.join(",", unprocessedConfig.keySet());
      if (!ignoreUnknownConfigItems) {
        throw new IllegalArgumentException("Detected unknown spec config entries: " + unknownKeys);
      } else {
        LOG.info("Ignoring unknown items in network configuration: {}", unknownKeys);
      }
    }
  }

  @SuppressWarnings("unchecked")
  public Map<String, String> readValues(final InputStream source) throws IOException {
    final ObjectMapper mapper = new ObjectMapper(new YAMLFactory());
    try {
      return (Map<String, String>)
          mapper
              .readerFor(
                  mapper.getTypeFactory().constructMapType(Map.class, String.class, String.class))
              .readValues(source)
              .next();
    } catch (NoSuchElementException e) {
      throw new IllegalArgumentException("Supplied spec config is empty");
    } catch (RuntimeJsonMappingException e) {
      throw new IllegalArgumentException("Cannot read spec config: " + e.getMessage());
    }
  }

  private Stream<Method> streamConfigSetters(Class<?> builderClass) {
    // Ignore any setters that aren't for individual config entries
    final Set<String> ignoredSetters = Set.of("rawConfig");

    return Arrays.stream(builderClass.getMethods())
        .filter(m -> Modifier.isPublic(m.getModifiers()))
        .filter(m -> m.getReturnType() == builderClass)
        .filter(m -> m.getParameterTypes().length == 1)
        .filter(m -> !ignoredSetters.contains(m.getName()));
  }

  private <T> void invokeSetter(
      final Method setterMethod,
      final BuilderSupplier<T> builder,
      final String constantKey,
      final Object rawValue) {
    if (rawValue == null) {
      return;
    }

    final Class<?> valueType = setterMethod.getParameterTypes()[0];
    final Object value = parseValue(valueType, constantKey, rawValue);
    builder.updateBuilder(
        b -> {
          try {
            setterMethod.invoke(b, value);
          } catch (IllegalAccessException | InvocationTargetException e) {
            throw new RuntimeException(e);
          }
        });
  }

  private Object parseValue(final Class<?> valueType, final String key, final Object value) {
    final Function<Object, ?> parser = parsers.get(valueType);
    if (parser == null) {
      throw new IllegalStateException("Missing parser for constant type: " + valueType);
    }
    try {
      return parser.apply(value);
    } catch (final IllegalArgumentException e) {
      throw new IllegalArgumentException(
          "Failed to parse value for constant " + key + ": '" + value + "'", e);
    }
  }

  private int parseInt(final Object input) {
    final String stringValue = input.toString();
    final int value;
    if (input instanceof Integer) {
      value = (Integer) input;
    } else if (stringValue.startsWith("0x")) {
      value =
          Bytes.fromHexString(stringValue)
              .toUnsignedBigInteger(ByteOrder.LITTLE_ENDIAN)
              .intValueExact();
    } else {
      value = Integer.parseInt(stringValue, 10);
    }

    // Validate
    if (value < 0) {
      throw new IllegalArgumentException("Integer values must be positive");
    }

    return value;
  }

  private Long parseLong(final Object rawValue) {
    final long value = Long.valueOf(rawValue.toString(), 10);
    if (value < 0) {
      throw new IllegalArgumentException("Long values must be positive");
    }

    return value;
  }

  private <T> Function<Object, T> fromString(final Function<String, T> function) {
    return value -> function.apply(value.toString());
  }

  private interface BuilderSupplier<TBuilder> {
    static <T> BuilderSupplier<T> fromBuilder(T builder) {
      return (consumer) -> consumer.accept(builder);
    }

    void updateBuilder(final Consumer<TBuilder> consumer);
  }
}<|MERGE_RESOLUTION|>--- conflicted
+++ resolved
@@ -63,11 +63,8 @@
           "SHARDING_FORK_EPOCH",
           "EIP6110_FORK_VERSION",
           "EIP6110_FORK_EPOCH",
-<<<<<<< HEAD
-=======
           "WHISK_FORK_VERSION",
           "WHISK_FORK_EPOCH",
->>>>>>> 7e67d7ab
           // Old merge config item which is no longer used, ignore for backwards compatibility
           "TRANSITION_TOTAL_DIFFICULTY",
           // Deprecated fields
