/*
 * Copyright Consensys Software Inc., 2025
 *
 * Licensed under the Apache License, Version 2.0 (the "License"); you may not use this file except in compliance with
 * the License. You may obtain a copy of the License at
 *
 * http://www.apache.org/licenses/LICENSE-2.0
 *
 * Unless required by applicable law or agreed to in writing, software distributed under the License is distributed on
 * an "AS IS" BASIS, WITHOUT WARRANTIES OR CONDITIONS OF ANY KIND, either express or implied. See the License for the
 * specific language governing permissions and limitations under the License.
 */

package tech.pegasys.teku.spec.config;

import static tech.pegasys.teku.spec.config.SpecConfigFormatter.camelToSnakeCase;

import com.fasterxml.jackson.databind.RuntimeJsonMappingException;
import com.google.common.collect.ImmutableMap;
import com.google.common.collect.ImmutableSet;
import com.google.common.collect.Sets;
import java.io.IOException;
import java.io.InputStream;
import java.lang.reflect.InvocationTargetException;
import java.lang.reflect.Method;
import java.lang.reflect.Modifier;
import java.math.BigInteger;
import java.nio.ByteOrder;
import java.util.Arrays;
import java.util.HashMap;
import java.util.Map;
import java.util.NoSuchElementException;
import java.util.Set;
import java.util.function.Consumer;
import java.util.function.Function;
import java.util.stream.Stream;
import org.apache.logging.log4j.LogManager;
import org.apache.logging.log4j.Logger;
import org.apache.tuweni.bytes.Bytes;
import org.apache.tuweni.bytes.Bytes32;
import org.apache.tuweni.units.bigints.UInt256;
import tech.pegasys.teku.ethereum.execution.types.Eth1Address;
import tech.pegasys.teku.infrastructure.bytes.Bytes4;
import tech.pegasys.teku.infrastructure.unsigned.UInt64;
import tech.pegasys.teku.spec.config.builder.AltairBuilder;
import tech.pegasys.teku.spec.config.builder.BellatrixBuilder;
import tech.pegasys.teku.spec.config.builder.CapellaBuilder;
import tech.pegasys.teku.spec.config.builder.DenebBuilder;
import tech.pegasys.teku.spec.config.builder.ElectraBuilder;
import tech.pegasys.teku.spec.config.builder.FuluBuilder;
import tech.pegasys.teku.spec.config.builder.SpecConfigBuilder;

public class SpecConfigReader {
  private static final Logger LOG = LogManager.getLogger();
  public static final String PRESET_KEY = "PRESET_BASE";
  public static final String CONFIG_NAME_KEY = "CONFIG_NAME";
  private static final ImmutableSet<String> KEYS_TO_IGNORE =
      ImmutableSet.of(
          PRESET_KEY,
          CONFIG_NAME_KEY,
          // Unsupported, upcoming fork-related keys
          "SHARDING_FORK_VERSION",
          "SHARDING_FORK_EPOCH",
          "EIP6110_FORK_VERSION",
          "EIP6110_FORK_EPOCH",
          "WHISK_FORK_VERSION",
          "WHISK_FORK_EPOCH",
          // Old merge config item which is no longer used, ignore for backwards compatibility
          "TRANSITION_TOTAL_DIFFICULTY",
          // Deprecated fields
          "GOSSIP_MAX_SIZE_BELLATRIX",
          "MAX_CHUNK_SIZE_BELLATRIX",
          "MAX_CHUNK_SIZE");
  private static final ImmutableSet<String> CONSTANT_KEYS =
      ImmutableSet.of(
          // Phase0 constants which may exist in legacy config files, but should now be ignored
          "BLS_WITHDRAWAL_PREFIX",
          "TARGET_AGGREGATORS_PER_COMMITTEE",
          "EPOCHS_PER_RANDOM_SUBNET_SUBSCRIPTION",
          "DOMAIN_BEACON_PROPOSER",
          "DOMAIN_BEACON_ATTESTER",
          "DOMAIN_RANDAO",
          "DOMAIN_DEPOSIT",
          "DOMAIN_VOLUNTARY_EXIT",
          "DOMAIN_SELECTION_PROOF",
          "DOMAIN_AGGREGATE_AND_PROOF",
          // Altair constants
          "DOMAIN_SYNC_COMMITTEE",
          "DOMAIN_CONTRIBUTION_AND_PROOF",
          "TARGET_AGGREGATORS_PER_SYNC_SUBCOMMITTEE",
          "DOMAIN_SYNC_COMMITTEE_SELECTION_PROOF",
          "SYNC_COMMITTEE_SUBNET_COUNT");

  private final ImmutableMap<Class<?>, Function<Object, ?>> parsers =
      ImmutableMap.<Class<?>, Function<Object, ?>>builder()
          .put(Integer.TYPE, this::parseInt)
          .put(Integer.class, this::parseInt)
          .put(Long.TYPE, this::parseLong)
          .put(Long.class, this::parseLong)
          .put(Boolean.TYPE, fromString(Boolean::valueOf))
          .put(Boolean.class, fromString(Boolean::valueOf))
          .put(UInt64.class, fromString(UInt64::valueOf))
          .put(UInt256.class, fromString(str -> UInt256.valueOf(new BigInteger(str))))
          .put(String.class, Function.identity())
          .put(Bytes.class, fromString(Bytes::fromHexString))
          .put(Bytes4.class, fromString(Bytes4::fromHexString))
          .put(Bytes32.class, fromString(Bytes32::fromHexStringStrict))
          .put(Eth1Address.class, fromString(Eth1Address::fromHexString))
          .build();

  final SpecConfigBuilder configBuilder = SpecConfig.builder();

  public SpecConfigAndParent<? extends SpecConfig> build() {
    return configBuilder.build();
  }

  public SpecConfigAndParent<? extends SpecConfig> build(
      final Consumer<SpecConfigBuilder> modifier) {
    modifier.accept(configBuilder);
    return build();
  }

  /**
   * Reads and processes the resource, returns any referenced "preset" to be processed if a preset
   * field is set
   *
   * @param source The source to read
   * @throws IOException Thrown if an error occurs reading the source
   */
  public void readAndApply(final InputStream source, final boolean ignoreUnknownConfigItems)
      throws IOException {
    final Map<String, Object> rawValues = readValues(source);
    loadFromMap(rawValues, ignoreUnknownConfigItems);
  }

  public void loadFromMap(
      final Map<String, Object> rawValues, final boolean ignoreUnknownConfigItems) {
    final Map<String, Object> unprocessedConfig = new HashMap<>(rawValues);
    final Map<String, Object> apiSpecConfig = new HashMap<>(rawValues);
    // Remove any keys that we're ignoring
    KEYS_TO_IGNORE.forEach(
        key -> {
          unprocessedConfig.remove(key);
          if (!key.equals(PRESET_KEY) && !key.equals(CONFIG_NAME_KEY)) {
            apiSpecConfig.remove(key);
          }
        });

    // Process phase0 config
    configBuilder.rawConfig(apiSpecConfig);
    streamConfigSetters(configBuilder.getClass())
        .forEach(
            setter -> {
              final String constantKey = camelToSnakeCase(setter.getName());
              final Object rawValue = unprocessedConfig.get(constantKey);
              invokeSetter(
                  setter, BuilderSupplier.fromBuilder(configBuilder), constantKey, rawValue);
              unprocessedConfig.remove(constantKey);
            });

    // Process altair config
    streamConfigSetters(AltairBuilder.class)
        .forEach(
            setter -> {
              final String constantKey = camelToSnakeCase(setter.getName());
              final Object rawValue = unprocessedConfig.get(constantKey);
              invokeSetter(setter, configBuilder::altairBuilder, constantKey, rawValue);
              unprocessedConfig.remove(constantKey);
            });

    // Process bellatrix config
    streamConfigSetters(BellatrixBuilder.class)
        .forEach(
            setter -> {
              final String constantKey = camelToSnakeCase(setter.getName());
              final Object rawValue = unprocessedConfig.get(constantKey);
              invokeSetter(setter, configBuilder::bellatrixBuilder, constantKey, rawValue);
              unprocessedConfig.remove(constantKey);
            });

    // Process capella config
    streamConfigSetters(CapellaBuilder.class)
        .forEach(
            setter -> {
              final String constantKey = camelToSnakeCase(setter.getName());
              final Object rawValue = unprocessedConfig.get(constantKey);
              invokeSetter(setter, configBuilder::capellaBuilder, constantKey, rawValue);
              unprocessedConfig.remove(constantKey);
            });

    // Process deneb config
    streamConfigSetters(DenebBuilder.class)
        .forEach(
            setter -> {
              final String constantKey = camelToSnakeCase(setter.getName());
              final Object rawValue = unprocessedConfig.get(constantKey);
              invokeSetter(setter, configBuilder::denebBuilder, constantKey, rawValue);
              unprocessedConfig.remove(constantKey);
            });

    // Process electra config
    streamConfigSetters(ElectraBuilder.class)
        .forEach(
            setter -> {
              final String constantKey = camelToSnakeCase(setter.getName());
              final Object rawValue = unprocessedConfig.get(constantKey);
              invokeSetter(setter, configBuilder::electraBuilder, constantKey, rawValue);
              unprocessedConfig.remove(constantKey);
            });

<<<<<<< HEAD
    // Process Fulu config
=======
    // Process fulu config
>>>>>>> 40e78390
    streamConfigSetters(FuluBuilder.class)
        .forEach(
            setter -> {
              final String constantKey = camelToSnakeCase(setter.getName());
              final Object rawValue = unprocessedConfig.get(constantKey);
              invokeSetter(setter, configBuilder::fuluBuilder, constantKey, rawValue);
              unprocessedConfig.remove(constantKey);
            });

    // Check any constants that have been configured and then ignore
    final Set<String> configuredConstants =
        Sets.intersection(CONSTANT_KEYS, unprocessedConfig.keySet());
    if (configuredConstants.size() > 0) {
      LOG.info(
          "Ignoring non-configurable constants supplied in network configuration: {}",
          String.join(", ", configuredConstants));
    }
    CONSTANT_KEYS.forEach(unprocessedConfig::remove);

    if (unprocessedConfig.size() > 0) {
      final String unknownKeys = String.join(",", unprocessedConfig.keySet());
      if (!ignoreUnknownConfigItems) {
        throw new IllegalArgumentException("Detected unknown spec config entries: " + unknownKeys);
      } else {
        LOG.warn("Ignoring unknown items in network configuration: {}", unknownKeys);
      }
    }
  }

  public Map<String, Object> readValues(final InputStream source) throws IOException {
    final YamlConfigReader reader = new YamlConfigReader();
    try {
      return reader.readValues(source);
    } catch (NoSuchElementException e) {
      throw new IllegalArgumentException("Supplied spec config is empty");
    } catch (RuntimeJsonMappingException e) {
      throw new IllegalArgumentException("Cannot read spec config: " + e.getMessage());
    }
  }

  private Stream<Method> streamConfigSetters(final Class<?> builderClass) {
    // Ignore any setters that aren't for individual config entries
    final Set<String> ignoredSetters = Set.of("rawConfig");

    return Arrays.stream(builderClass.getMethods())
        .filter(m -> Modifier.isPublic(m.getModifiers()))
        .filter(m -> m.getReturnType() == builderClass)
        .filter(m -> m.getParameterTypes().length == 1)
        .filter(m -> !ignoredSetters.contains(m.getName()));
  }

  private <T> void invokeSetter(
      final Method setterMethod,
      final BuilderSupplier<T> builder,
      final String constantKey,
      final Object rawValue) {
    if (rawValue == null) {
      return;
    }

    final Class<?> valueType = setterMethod.getParameterTypes()[0];
    final Object value = parseValue(valueType, constantKey, rawValue);
    builder.updateBuilder(
        b -> {
          try {
            setterMethod.invoke(b, value);
          } catch (IllegalAccessException | InvocationTargetException e) {
            throw new RuntimeException(e);
          }
        });
  }

  private Object parseValue(final Class<?> valueType, final String key, final Object value) {
    final Function<Object, ?> parser = parsers.get(valueType);
    if (parser == null) {
      throw new IllegalStateException("Missing parser for constant type: " + valueType);
    }
    try {
      return parser.apply(value);
    } catch (final IllegalArgumentException e) {
      throw new IllegalArgumentException(
          "Failed to parse value for constant " + key + ": '" + value + "'", e);
    }
  }

  private int parseInt(final Object input) {
    final String stringValue = input.toString();
    final int value;
    if (input instanceof Integer) {
      value = (Integer) input;
    } else if (stringValue.startsWith("0x")) {
      value =
          Bytes.fromHexString(stringValue)
              .toUnsignedBigInteger(ByteOrder.LITTLE_ENDIAN)
              .intValueExact();
    } else {
      value = Integer.parseInt(stringValue, 10);
    }

    // Validate
    if (value < 0) {
      throw new IllegalArgumentException("Integer values must be positive");
    }

    return value;
  }

  private Long parseLong(final Object rawValue) {
    final long value = Long.valueOf(rawValue.toString(), 10);
    if (value < 0) {
      throw new IllegalArgumentException("Long values must be positive");
    }

    return value;
  }

  private <T> Function<Object, T> fromString(final Function<String, T> function) {
    return value -> function.apply(value.toString());
  }

  private interface BuilderSupplier<TBuilder> {
    static <T> BuilderSupplier<T> fromBuilder(final T builder) {
      return (consumer) -> consumer.accept(builder);
    }

    void updateBuilder(final Consumer<TBuilder> consumer);
  }
}<|MERGE_RESOLUTION|>--- conflicted
+++ resolved
@@ -208,11 +208,17 @@
               unprocessedConfig.remove(constantKey);
             });
 
-<<<<<<< HEAD
     // Process Fulu config
-=======
+    streamConfigSetters(FuluBuilder.class)
+        .forEach(
+            setter -> {
+              final String constantKey = camelToSnakeCase(setter.getName());
+              final Object rawValue = unprocessedConfig.get(constantKey);
+              invokeSetter(setter, configBuilder::fuluBuilder, constantKey, rawValue);
+              unprocessedConfig.remove(constantKey);
+            });
+
     // Process fulu config
->>>>>>> 40e78390
     streamConfigSetters(FuluBuilder.class)
         .forEach(
             setter -> {
