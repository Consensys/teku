--- conflicted
+++ resolved
@@ -221,22 +221,23 @@
               unprocessedConfig.remove(constantKey);
             });
 
-<<<<<<< HEAD
+    // Process gloas config
+    streamConfigSetters(GloasBuilder.class)
+        .forEach(
+            setter -> {
+              final String constantKey = camelToSnakeCase(setter.getName());
+              final Object rawValue = unprocessedConfig.get(constantKey);
+              invokeSetter(setter, configBuilder::gloasBuilder, constantKey, rawValue);
+              unprocessedConfig.remove(constantKey);
+            });
+
     // Process eip7805 config
     streamConfigSetters(Eip7805Builder.class)
-=======
-    // Process gloas config
-    streamConfigSetters(GloasBuilder.class)
->>>>>>> 9d873b1c
-        .forEach(
-            setter -> {
-              final String constantKey = camelToSnakeCase(setter.getName());
-              final Object rawValue = unprocessedConfig.get(constantKey);
-<<<<<<< HEAD
+        .forEach(
+            setter -> {
+              final String constantKey = camelToSnakeCase(setter.getName());
+              final Object rawValue = unprocessedConfig.get(constantKey);
               invokeSetter(setter, configBuilder::eip7805Builder, constantKey, rawValue);
-=======
-              invokeSetter(setter, configBuilder::gloasBuilder, constantKey, rawValue);
->>>>>>> 9d873b1c
               unprocessedConfig.remove(constantKey);
             });
 
