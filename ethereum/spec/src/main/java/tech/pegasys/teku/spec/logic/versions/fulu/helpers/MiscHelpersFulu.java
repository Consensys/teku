--- conflicted
+++ resolved
@@ -13,15 +13,6 @@
 
 package tech.pegasys.teku.spec.logic.versions.fulu.helpers;
 
-<<<<<<< HEAD
-import static com.google.common.base.Preconditions.checkArgument;
-
-import java.util.Comparator;
-import java.util.List;
-import java.util.Optional;
-import tech.pegasys.teku.infrastructure.unsigned.UInt64;
-import tech.pegasys.teku.spec.config.BlobSchedule;
-=======
 import static tech.pegasys.teku.spec.logic.common.helpers.MathHelpers.bytesToUInt64;
 import static tech.pegasys.teku.spec.logic.common.helpers.MathHelpers.uint256ToBytes;
 
@@ -31,6 +22,10 @@
 import java.util.ArrayList;
 import java.util.Collection;
 import java.util.Collections;
+import java.util.List;
+import static com.google.common.base.Preconditions.checkArgument;
+
+import java.util.Comparator;
 import java.util.List;
 import java.util.Optional;
 import java.util.Set;
@@ -49,7 +44,8 @@
 import tech.pegasys.teku.kzg.KZGCellAndProof;
 import tech.pegasys.teku.kzg.KZGCellID;
 import tech.pegasys.teku.kzg.KZGCellWithColumnId;
->>>>>>> c443b37c
+import tech.pegasys.teku.infrastructure.unsigned.UInt64;
+import tech.pegasys.teku.spec.config.BlobSchedule;
 import tech.pegasys.teku.spec.config.SpecConfigElectra;
 import tech.pegasys.teku.spec.config.SpecConfigFulu;
 import tech.pegasys.teku.spec.datastructures.blobs.versions.deneb.Blob;
@@ -124,19 +120,19 @@
     return Optional.of(this);
   }
 
-<<<<<<< HEAD
   // get_max_blobs_per_block
   public int getMaxBlobsPerBlock(final UInt64 epoch) {
     checkArgument(!blobSchedule.isEmpty(), "Blob schedules not correctly defined.");
 
     final Optional<BlobSchedule> maybeSchedule =
-        blobSchedule.stream()
-            .filter(blobSchedule -> blobSchedule.epoch().isLessThanOrEqualTo(epoch))
-            .max(Comparator.comparing(BlobSchedule::epoch));
+            blobSchedule.stream()
+                    .filter(blobSchedule -> blobSchedule.epoch().isLessThanOrEqualTo(epoch))
+                    .max(Comparator.comparing(BlobSchedule::epoch));
     return maybeSchedule.isPresent()
-        ? maybeSchedule.get().maxBlobsPerBlock()
-        : blobSchedule.getFirst().maxBlobsPerBlock();
-=======
+            ? maybeSchedule.get().maxBlobsPerBlock()
+            : blobSchedule.getFirst().maxBlobsPerBlock();
+  }
+
   private UInt256 incrementByModule(final UInt256 n) {
     if (n.equals(UInt256.MAX_VALUE)) {
       return UInt256.ZERO;
@@ -602,6 +598,5 @@
     return currentEpoch
         .minusMinZero(epoch)
         .isLessThanOrEqualTo(specConfigFulu.getMinEpochsForDataColumnSidecarsRequests());
->>>>>>> c443b37c
   }
 }