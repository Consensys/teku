/*
 * Copyright Consensys Software Inc., 2025
 *
 * Licensed under the Apache License, Version 2.0 (the "License"); you may not use this file except in compliance with
 * the License. You may obtain a copy of the License at
 *
 * http://www.apache.org/licenses/LICENSE-2.0
 *
 * Unless required by applicable law or agreed to in writing, software distributed under the License is distributed on
 * an "AS IS" BASIS, WITHOUT WARRANTIES OR CONDITIONS OF ANY KIND, either express or implied. See the License for the
 * specific language governing permissions and limitations under the License.
 */

package tech.pegasys.teku.spec.logic.versions.fulu.helpers;

import static com.google.common.base.Preconditions.checkArgument;
import static tech.pegasys.teku.spec.logic.common.helpers.MathHelpers.bytesToUInt64;
import static tech.pegasys.teku.spec.logic.common.helpers.MathHelpers.uint256ToBytes;
import static tech.pegasys.teku.spec.logic.common.helpers.MathHelpers.uint64ToBytes;

import com.google.common.annotations.VisibleForTesting;
import com.google.common.primitives.Bytes;
import it.unimi.dsi.fastutil.ints.IntList;
import java.math.BigDecimal;
import java.math.MathContext;
import java.util.ArrayList;
import java.util.Collection;
import java.util.Collections;
import java.util.Comparator;
import java.util.List;
import java.util.Optional;
import java.util.Set;
import java.util.stream.Collectors;
import java.util.stream.IntStream;
import java.util.stream.Stream;
import org.apache.logging.log4j.LogManager;
import org.apache.logging.log4j.Logger;
import org.apache.tuweni.bytes.Bytes32;
import org.apache.tuweni.units.bigints.UInt256;
import tech.pegasys.teku.infrastructure.crypto.Hash;
import tech.pegasys.teku.infrastructure.ssz.SszList;
import tech.pegasys.teku.infrastructure.ssz.schema.SszListSchema;
import tech.pegasys.teku.infrastructure.ssz.tree.MerkleUtil;
import tech.pegasys.teku.infrastructure.unsigned.UInt64;
import tech.pegasys.teku.kzg.KZG;
import tech.pegasys.teku.kzg.KZGCell;
import tech.pegasys.teku.kzg.KZGCellAndProof;
import tech.pegasys.teku.kzg.KZGCellID;
import tech.pegasys.teku.kzg.KZGCellWithColumnId;
import tech.pegasys.teku.spec.config.BlobSchedule;
import tech.pegasys.teku.spec.config.SpecConfigElectra;
import tech.pegasys.teku.spec.config.SpecConfigFulu;
import tech.pegasys.teku.spec.datastructures.blobs.versions.deneb.Blob;
import tech.pegasys.teku.spec.datastructures.blobs.versions.fulu.Cell;
import tech.pegasys.teku.spec.datastructures.blobs.versions.fulu.DataColumn;
import tech.pegasys.teku.spec.datastructures.blobs.versions.fulu.DataColumnSchema;
import tech.pegasys.teku.spec.datastructures.blobs.versions.fulu.DataColumnSidecar;
import tech.pegasys.teku.spec.datastructures.blobs.versions.fulu.DataColumnSidecarSchema;
import tech.pegasys.teku.spec.datastructures.blobs.versions.fulu.MatrixEntry;
import tech.pegasys.teku.spec.datastructures.blocks.BeaconBlock;
import tech.pegasys.teku.spec.datastructures.blocks.SignedBeaconBlock;
import tech.pegasys.teku.spec.datastructures.blocks.SignedBeaconBlockHeader;
import tech.pegasys.teku.spec.datastructures.blocks.blockbody.BeaconBlockBody;
import tech.pegasys.teku.spec.datastructures.blocks.blockbody.versions.deneb.BeaconBlockBodyDeneb;
import tech.pegasys.teku.spec.datastructures.blocks.blockbody.versions.deneb.BlindedBeaconBlockBodyDeneb;
import tech.pegasys.teku.spec.datastructures.blocks.blockbody.versions.electra.BeaconBlockBodySchemaElectra;
import tech.pegasys.teku.spec.datastructures.execution.BlobAndCellProofs;
import tech.pegasys.teku.spec.datastructures.state.Validator;
import tech.pegasys.teku.spec.datastructures.state.beaconstate.BeaconState;
import tech.pegasys.teku.spec.datastructures.state.beaconstate.versions.electra.BeaconStateElectra;
import tech.pegasys.teku.spec.datastructures.type.SszKZGCommitment;
import tech.pegasys.teku.spec.datastructures.type.SszKZGProof;
import tech.pegasys.teku.spec.logic.common.helpers.MiscHelpers;
import tech.pegasys.teku.spec.logic.common.helpers.Predicates;
import tech.pegasys.teku.spec.logic.versions.electra.helpers.MiscHelpersElectra;
import tech.pegasys.teku.spec.schemas.SchemaDefinitions;
import tech.pegasys.teku.spec.schemas.SchemaDefinitionsElectra;
import tech.pegasys.teku.spec.schemas.SchemaDefinitionsFulu;

public class MiscHelpersFulu extends MiscHelpersElectra {
  private static final MathContext BIGDECIMAL_PRECISION = MathContext.DECIMAL128;
  private static final Logger LOG = LogManager.getLogger();

  public static MiscHelpersFulu required(final MiscHelpers miscHelpers) {
    return miscHelpers
        .toVersionFulu()
        .orElseThrow(
            () ->
                new IllegalArgumentException(
                    "Expected Fulu misc helpers but got: "
                        + miscHelpers.getClass().getSimpleName()));
  }

  @SuppressWarnings("unused")
  private final SpecConfigFulu specConfigFulu;

  @SuppressWarnings("unused")
  private final Predicates predicates;

  @SuppressWarnings("unused")
  private final SchemaDefinitionsFulu schemaDefinitions;

  private final List<BlobSchedule> blobSchedule;

  public MiscHelpersFulu(
      final SpecConfigFulu specConfigFulu,
      final Predicates predicates,
      final SchemaDefinitions schemaDefinitions) {
    super(
        SpecConfigElectra.required(specConfigFulu),
        predicates,
        SchemaDefinitionsElectra.required(schemaDefinitions));
    this.predicates = predicates;
    this.specConfigFulu = specConfigFulu;
    this.schemaDefinitions = SchemaDefinitionsFulu.required(schemaDefinitions);
    this.blobSchedule =
        specConfigFulu.getBlobSchedule().stream()
            .sorted(Comparator.comparing(BlobSchedule::epoch))
            .toList();
  }

  @Override
  public Optional<MiscHelpersFulu> toVersionFulu() {
    return Optional.of(this);
  }

  // get_max_blobs_per_block
  public int getMaxBlobsPerBlock(final UInt64 epoch) {
    checkArgument(!blobSchedule.isEmpty(), "Blob schedule not correctly defined.");

    final Optional<BlobSchedule> maybeSchedule =
        blobSchedule.stream()
            .filter(blobSchedule -> blobSchedule.epoch().isLessThanOrEqualTo(epoch))
            .max(Comparator.comparing(BlobSchedule::epoch));

    final int maxBlobs =
        maybeSchedule
            .map(BlobSchedule::maxBlobsPerBlock)
            .orElseGet(() -> blobSchedule.getFirst().maxBlobsPerBlock());
    LOG.debug("Max blobs at epoch {} found to be {}", epoch, maxBlobs);
    return maxBlobs;
  }

  public int getHighestMaxBlobsPerBlockFromSchedule() {
    checkArgument(!blobSchedule.isEmpty(), "Blob schedule not correctly defined.");
    return blobSchedule.stream()
        .max(Comparator.comparing(BlobSchedule::maxBlobsPerBlock))
        .map(BlobSchedule::maxBlobsPerBlock)
        .orElseGet(() -> blobSchedule.getLast().maxBlobsPerBlock());
  }

  private UInt256 incrementByModule(final UInt256 n) {
    if (n.equals(UInt256.MAX_VALUE)) {
      return UInt256.ZERO;
    } else {
      return n.plus(1);
    }
  }

  public UInt64 computeSubnetForDataColumnSidecar(final UInt64 columnIndex) {
    return columnIndex.mod(specConfigFulu.getDataColumnSidecarSubnetCount());
  }

  public List<UInt64> computeDataColumnSidecarBackboneSubnets(
      final UInt256 nodeId, final UInt64 epoch, final int groupCount) {
    final List<UInt64> columns = computeCustodyColumnIndexes(nodeId, groupCount);
    return columns.stream().map(this::computeSubnetForDataColumnSidecar).toList();
  }

  public List<UInt64> computeCustodyColumnIndexes(final UInt256 nodeId, final int groupCount) {
    final List<UInt64> custodyGroups = getCustodyGroups(nodeId, groupCount);
    return custodyGroups.stream()
        .flatMap(group -> computeColumnsForCustodyGroup(group).stream())
        .toList();
  }

  public List<UInt64> computeColumnsForCustodyGroup(final UInt64 custodyGroup) {
    if (custodyGroup.isGreaterThanOrEqualTo(specConfigFulu.getNumberOfCustodyGroups())) {
      throw new IllegalArgumentException(
          String.format(
              "Custody group %s couldn't exceed number of groups %s",
              custodyGroup, specConfigFulu.getNumberOfCustodyGroups()));
    }

    final int columnsPerGroup =
        specConfigFulu.getNumberOfColumns() / specConfigFulu.getNumberOfCustodyGroups();

    return IntStream.range(0, columnsPerGroup)
        .mapToLong(
            i -> (long) specConfigFulu.getNumberOfCustodyGroups() * i + custodyGroup.intValue())
        .sorted()
        .mapToObj(UInt64::valueOf)
        .toList();
  }

  private UInt64 computeCustodyGroupIndex(final UInt256 nodeId) {
    return bytesToUInt64(Hash.sha256(uint256ToBytes(nodeId)).slice(0, 8))
        .mod(specConfigFulu.getNumberOfCustodyGroups());
  }

  public List<UInt64> getCustodyGroups(final UInt256 nodeId, final int custodyGroupCount) {
    if (custodyGroupCount > specConfigFulu.getNumberOfCustodyGroups()) {
      throw new IllegalArgumentException(
          String.format(
              "Custody group count %s couldn't exceed number of groups %s",
              custodyGroupCount, specConfigFulu.getNumberOfCustodyGroups()));
    }

    return Stream.iterate(nodeId, this::incrementByModule)
        .map(this::computeCustodyGroupIndex)
        .distinct()
        .limit(custodyGroupCount)
        .sorted()
        .toList();
  }

  public UInt64 getValidatorsCustodyRequirement(
      final BeaconState state, final Set<UInt64> validatorIndices) {
    final UInt64 totalNodeBalance =
        validatorIndices.stream()
            .map(
                proposerIndex -> {
                  final Validator validator = state.getValidators().get(proposerIndex.intValue());
                  return validator.getEffectiveBalance();
                })
            .reduce(UInt64.ZERO, UInt64::plus);
    final UInt64 count =
        totalNodeBalance.dividedBy(specConfigFulu.getBalancePerAdditionalCustodyGroup());
    return count
        .max(specConfigFulu.getValidatorCustodyRequirement())
        .min(specConfigFulu.getNumberOfCustodyGroups());
  }

  public boolean verifyDataColumnSidecarKzgProof(
      final KZG kzg, final DataColumnSidecar dataColumnSidecar) {
    final int dataColumns = specConfigFulu.getNumberOfColumns();
    if (dataColumnSidecar.getIndex().isGreaterThanOrEqualTo(dataColumns)) {
      return false;
    }

    // Number of rows is the same for cells, commitments, proofs
    if (dataColumnSidecar.getDataColumn().size() != dataColumnSidecar.getSszKZGCommitments().size()
        || dataColumnSidecar.getSszKZGCommitments().size()
            != dataColumnSidecar.getSszKZGProofs().size()) {
      return false;
    }

    final List<KZGCellWithColumnId> cellWithIds =
        IntStream.range(0, dataColumnSidecar.getDataColumn().size())
            .mapToObj(
                rowIndex ->
                    KZGCellWithColumnId.fromCellAndColumn(
                        new KZGCell(dataColumnSidecar.getDataColumn().get(rowIndex).getBytes()),
                        dataColumnSidecar.getIndex().intValue()))
            .collect(Collectors.toList());

    return kzg.verifyCellProofBatch(
        dataColumnSidecar.getSszKZGCommitments().stream()
            .map(SszKZGCommitment::getKZGCommitment)
            .toList(),
        cellWithIds,
        dataColumnSidecar.getSszKZGProofs().stream().map(SszKZGProof::getKZGProof).toList());
  }

  public boolean verifyDataColumnSidecarInclusionProof(final DataColumnSidecar dataColumnSidecar) {
    if (dataColumnSidecar.getSszKZGCommitments().isEmpty()) {
      return false;
    }
    return predicates.isValidMerkleBranch(
        dataColumnSidecar.getSszKZGCommitments().hashTreeRoot(),
        dataColumnSidecar.getKzgCommitmentsInclusionProof(),
        specConfigFulu.getKzgCommitmentsInclusionProofDepth().intValue(),
        getBlockBodyKzgCommitmentsGeneralizedIndex(),
        dataColumnSidecar.getBlockBodyRoot());
  }

  public int getBlockBodyKzgCommitmentsGeneralizedIndex() {
    return (int)
        BeaconBlockBodySchemaElectra.required(schemaDefinitions.getBeaconBlockBodySchema())
            .getBlobKzgCommitmentsGeneralizedIndex();
  }

  public List<Bytes32> computeDataColumnKzgCommitmentsInclusionProof(
      final BeaconBlockBody beaconBlockBody) {
    return MerkleUtil.constructMerkleProof(
        beaconBlockBody.getBackingNode(), getBlockBodyKzgCommitmentsGeneralizedIndex());
  }

  @VisibleForTesting
  @Deprecated
  public List<DataColumnSidecar> constructDataColumnSidecarsOld(
      final SignedBeaconBlock signedBeaconBlock, final List<Blob> blobs, final KZG kzg) {
    return constructDataColumnSidecars(
        signedBeaconBlock.getMessage(),
        signedBeaconBlock.asHeader(),
        computeExtendedMatrixAndProofs(blobs, kzg));
  }

  public List<DataColumnSidecar> constructDataColumnSidecars(
      final SignedBeaconBlock signedBeaconBlock,
      final List<BlobAndCellProofs> blobAndCellProofsList,
      final KZG kzg) {
    return constructDataColumnSidecars(
        signedBeaconBlock.getMessage(),
        signedBeaconBlock.asHeader(),
        computeExtendedMatrix(blobAndCellProofsList, kzg));
  }

  public List<DataColumnSidecar> constructDataColumnSidecars(
      final SignedBeaconBlockHeader signedBeaconBlockHeader,
      final SszList<SszKZGCommitment> sszKZGCommitments,
      final List<Bytes32> kzgCommitmentsInclusionProof,
      final List<BlobAndCellProofs> blobAndCellProofsList,
      final KZG kzg) {
    final List<List<MatrixEntry>> extendedMatrix =
        computeExtendedMatrix(blobAndCellProofsList, kzg);
    return constructDataColumnSidecars(
        signedBeaconBlockHeader, sszKZGCommitments, kzgCommitmentsInclusionProof, extendedMatrix);
  }

  /**
   * Return the full ``ExtendedMatrix``.
   *
   * <p>This helper demonstrates the relationship between blobs and ``ExtendedMatrix``.
   *
   * <p>>The data structure for storing cells is implementation-dependent.
   */
  public List<List<MatrixEntry>> computeExtendedMatrixAndProofs(
      final List<Blob> blobs, final KZG kzg) {
    return IntStream.range(0, blobs.size())
        .parallel()
        .mapToObj(
            blobIndex -> {
              final List<KZGCellAndProof> kzgCellAndProofs =
                  kzg.computeCellsAndProofs(blobs.get(blobIndex).getBytes());
              final List<MatrixEntry> row = new ArrayList<>();
              for (int cellIndex = 0; cellIndex < kzgCellAndProofs.size(); ++cellIndex) {
                row.add(
                    schemaDefinitions
                        .getMatrixEntrySchema()
                        .create(
                            kzgCellAndProofs.get(cellIndex).cell(),
                            kzgCellAndProofs.get(cellIndex).proof(),
                            blobIndex,
                            cellIndex));
              }
              return row;
            })
        .toList();
  }

  public List<List<MatrixEntry>> computeExtendedMatrix(
      final List<BlobAndCellProofs> blobAndCellProofsList, final KZG kzg) {
    return IntStream.range(0, blobAndCellProofsList.size())
        .parallel()
        .mapToObj(
            blobIndex -> {
              final BlobAndCellProofs blobAndCellProofs = blobAndCellProofsList.get(blobIndex);
              final List<KZGCell> kzgCells = kzg.computeCells(blobAndCellProofs.blob().getBytes());
              final List<MatrixEntry> row = new ArrayList<>();
              for (int cellIndex = 0; cellIndex < kzgCells.size(); ++cellIndex) {
                row.add(
                    schemaDefinitions
                        .getMatrixEntrySchema()
                        .create(
                            kzgCells.get(cellIndex),
                            blobAndCellProofs.cellProofs().get(cellIndex),
                            blobIndex,
                            cellIndex));
              }
              return row;
            })
        .toList();
  }

  @VisibleForTesting
  public List<DataColumnSidecar> constructDataColumnSidecars(
      final BeaconBlock beaconBlock,
      final SignedBeaconBlockHeader signedBeaconBlockHeader,
      final List<List<MatrixEntry>> extendedMatrix) {
    if (extendedMatrix.isEmpty()) {
      return Collections.emptyList();
    }

    final SszList<SszKZGCommitment> sszKZGCommitments;
    final List<Bytes32> kzgCommitmentsInclusionProof;
    if (beaconBlock.isBlinded()) {
      final BlindedBeaconBlockBodyDeneb beaconBlockBody =
          BlindedBeaconBlockBodyDeneb.required(beaconBlock.getBody());
      sszKZGCommitments = beaconBlockBody.getBlobKzgCommitments();
      kzgCommitmentsInclusionProof = computeDataColumnKzgCommitmentsInclusionProof(beaconBlockBody);
    } else {
      final BeaconBlockBodyDeneb beaconBlockBody =
          BeaconBlockBodyDeneb.required(beaconBlock.getBody());
      sszKZGCommitments = beaconBlockBody.getBlobKzgCommitments();
      kzgCommitmentsInclusionProof = computeDataColumnKzgCommitmentsInclusionProof(beaconBlockBody);
    }

    return constructDataColumnSidecars(
        signedBeaconBlockHeader, sszKZGCommitments, kzgCommitmentsInclusionProof, extendedMatrix);
  }

  private List<DataColumnSidecar> constructDataColumnSidecars(
      final SignedBeaconBlockHeader signedBeaconBlockHeader,
      final SszList<SszKZGCommitment> sszKZGCommitments,
      final List<Bytes32> kzgCommitmentsInclusionProof,
      final List<List<MatrixEntry>> extendedMatrix) {
    if (extendedMatrix.isEmpty()) {
      return Collections.emptyList();
    }

    final DataColumnSchema dataColumnSchema = schemaDefinitions.getDataColumnSchema();
    final DataColumnSidecarSchema dataColumnSidecarSchema =
        schemaDefinitions.getDataColumnSidecarSchema();
    final SszListSchema<SszKZGProof, ?> kzgProofsSchema =
        dataColumnSidecarSchema.getKzgProofsSchema();

    final int columnCount = extendedMatrix.getFirst().size();

    return IntStream.range(0, columnCount)
        .mapToObj(
            cellID -> {
              List<MatrixEntry> columnData =
                  extendedMatrix.stream().map(row -> row.get(cellID)).toList();
              List<Cell> columnCells = columnData.stream().map(MatrixEntry::getCell).toList();

              SszList<SszKZGProof> columnProofs =
                  columnData.stream()
                      .map(MatrixEntry::getKzgProof)
                      .map(SszKZGProof::new)
                      .collect(kzgProofsSchema.collector());
              final DataColumn dataColumn = dataColumnSchema.create(columnCells);

              return dataColumnSidecarSchema.create(
                  UInt64.valueOf(cellID),
                  dataColumn,
                  sszKZGCommitments,
                  columnProofs,
                  signedBeaconBlockHeader,
                  kzgCommitmentsInclusionProof);
            })
        .toList();
  }

  public List<DataColumnSidecar> reconstructAllDataColumnSidecars(
      final Collection<DataColumnSidecar> existingSidecars, final KZG kzg) {
    if (existingSidecars.size() < (specConfigFulu.getNumberOfColumns() / 2)) {
      throw new IllegalArgumentException(
          "Number of sidecars must be greater than or equal to the half of column count");
    }
    final List<List<MatrixEntry>> columnBlobEntries =
        existingSidecars.stream()
            .map(
                sideCar ->
                    IntStream.range(0, sideCar.getDataColumn().size())
                        .mapToObj(
                            rowIndex ->
                                schemaDefinitions
                                    .getMatrixEntrySchema()
                                    .create(
                                        sideCar.getDataColumn().get(rowIndex),
                                        sideCar.getSszKZGProofs().get(rowIndex).getKZGProof(),
                                        sideCar.getIndex(),
                                        UInt64.valueOf(rowIndex)))
                        .toList())
            .toList();
    final List<List<MatrixEntry>> blobColumnEntries = transpose(columnBlobEntries);
    final List<List<MatrixEntry>> extendedMatrix = recoverMatrix(blobColumnEntries, kzg);
    final DataColumnSidecar anyExistingSidecar =
        existingSidecars.stream().findFirst().orElseThrow();
    final SignedBeaconBlockHeader signedBeaconBlockHeader =
        anyExistingSidecar.getSignedBeaconBlockHeader();
    return constructDataColumnSidecars(
        signedBeaconBlockHeader,
        anyExistingSidecar.getSszKZGCommitments(),
        anyExistingSidecar.getKzgCommitmentsInclusionProof().asListUnboxed(),
        extendedMatrix);
  }

  /**
   * Return the recovered extended matrix.
   *
   * <p>This helper demonstrates how to apply ``recover_cells_and_kzg_proofs``.
   *
   * <p>The data structure for storing cells is implementation-dependent.
   */
  public List<List<MatrixEntry>> recoverMatrix(
      final List<List<MatrixEntry>> partialMatrix, final KZG kzg) {
    return IntStream.range(0, partialMatrix.size())
        .parallel()
        .mapToObj(
            blobIndex -> {
              final List<KZGCellWithColumnId> cellWithColumnIds =
                  partialMatrix.get(blobIndex).stream()
                      .filter(entry -> entry.getRowIndex().intValue() == blobIndex)
                      .map(
                          entry ->
                              new KZGCellWithColumnId(
                                  new KZGCell(entry.getCell().getBytes()),
                                  new KZGCellID(entry.getColumnIndex())))
                      .toList();
              final List<KZGCellAndProof> kzgCellAndProofs =
                  kzg.recoverCellsAndProofs(cellWithColumnIds);
              return IntStream.range(0, kzgCellAndProofs.size())
                  .mapToObj(
                      kzgCellAndProofIndex ->
                          schemaDefinitions
                              .getMatrixEntrySchema()
                              .create(
                                  kzgCellAndProofs.get(kzgCellAndProofIndex).cell(),
                                  kzgCellAndProofs.get(kzgCellAndProofIndex).proof(),
                                  kzgCellAndProofIndex,
                                  blobIndex))
                  .toList();
            })
        .toList();
  }

  /**
   * NOTE: this method was part of the spec for lossy sampling. Not it is only being used on tests
   * (eventually it will be removed).
   *
   * <p>Return the sample count if allowing failures.
   *
   * <p>This helper demonstrates how to calculate the number of columns to query per slot when
   * allowing given number of failures, assuming uniform random selection without replacement.
   * Nested functions are direct replacements of Python library functions math.comb and
   * scipy.stats.hypergeom.cdf, with the same signatures.
   */
  public UInt64 getExtendedSampleCount(final UInt64 allowedFailures) {
    if (allowedFailures.isGreaterThan(specConfigFulu.getNumberOfColumns() / 2)) {
      throw new IllegalArgumentException(
          String.format(
              "Allowed failures (%s) should be less than half of columns number (%s)",
              allowedFailures, specConfigFulu.getNumberOfColumns()));
    }
    final UInt64 worstCaseMissing = UInt64.valueOf(specConfigFulu.getNumberOfColumns() / 2 + 1);
    final double falsePositiveThreshold =
        hypergeomCdf(
            UInt64.ZERO,
            UInt64.valueOf(specConfigFulu.getNumberOfColumns()),
            worstCaseMissing,
            UInt64.valueOf(specConfigFulu.getSamplesPerSlot()));
    UInt64 sampleCount = UInt64.valueOf(specConfigFulu.getSamplesPerSlot());
    for (;
        sampleCount.isLessThanOrEqualTo(specConfigFulu.getNumberOfColumns());
        sampleCount = sampleCount.increment()) {
      if (hypergeomCdf(
              allowedFailures,
              UInt64.valueOf(specConfigFulu.getNumberOfColumns()),
              worstCaseMissing,
              sampleCount)
          <= falsePositiveThreshold) {
        break;
      }
    }
    return sampleCount;
  }

  private static <T> List<List<T>> transpose(final List<List<T>> matrix) {
    final int rowCount = matrix.size();
    final int colCount = matrix.getFirst().size();
    final List<List<T>> ret =
        Stream.generate(() -> (List<T>) new ArrayList<T>(rowCount)).limit(colCount).toList();

    for (int row = 0; row < rowCount; row++) {
      if (matrix.get(row).size() != colCount) {
        throw new IllegalArgumentException("Different number columns in the matrix");
      }
      for (int col = 0; col < colCount; col++) {
        final T val = matrix.get(row).get(col);
        ret.get(col).add(row, val);
      }
    }
    return ret;
  }

  private UInt256 mathComb(final UInt64 n, final UInt64 k) {
    if (n.isGreaterThanOrEqualTo(k)) {
      UInt256 r = UInt256.ONE;
      for (UInt64 i = UInt64.ZERO;
          i.isLessThan(k.isGreaterThan(n.minus(k)) ? n.minus(k) : k);
          i = i.plus(1)) {
        r = r.multiply(n.minus(i).longValue()).divide(i.plus(1).longValue());
      }
      return r;
    } else {
      return UInt256.ZERO;
    }
  }

  @SuppressWarnings("JavaCase")
  private double hypergeomCdf(final UInt64 k, final UInt64 M, final UInt64 n, final UInt64 N) {
    return Stream.iterate(UInt64.ZERO, i -> i.isLessThanOrEqualTo(k), UInt64::increment)
        .mapToDouble(
            i ->
                N.isLessThan(i)
                    ? 0d
                    : new BigDecimal(
                            mathComb(n, i)
                                .multiply(mathComb(M.minus(n), N.minus(i)))
                                .toBigInteger(),
                            BIGDECIMAL_PRECISION)
                        .divide(new BigDecimal(mathComb(M, N).toBigInteger()), BIGDECIMAL_PRECISION)
                        .doubleValue())
        .sum();
  }

  @Override
  public boolean isAvailabilityOfBlobSidecarsRequiredAtEpoch(
      final UInt64 currentEpoch, final UInt64 epoch) {
    return !epoch.isGreaterThanOrEqualTo(specConfigFulu.getFuluForkEpoch());
  }

  public boolean isAvailabilityOfDataColumnSidecarsRequiredAtEpoch(
      final UInt64 currentEpoch, final UInt64 epoch) {
    return currentEpoch
        .minusMinZero(epoch)
        .isLessThanOrEqualTo(specConfigFulu.getMinEpochsForDataColumnSidecarsRequests());
  }

  // compute_proposer_indices
  @Override
  public List<Integer> computeProposerIndices(
      final BeaconState state,
      final UInt64 epoch,
      final Bytes32 epochSeed,
      final IntList activeValidatorIndices) {
    final UInt64 startSlot = computeStartSlotAtEpoch(epoch);
    final int slotsPerEpoch = specConfigFulu.getSlotsPerEpoch();
    final List<Bytes32> seeds =
        IntStream.range(0, slotsPerEpoch)
            .mapToObj(
                i -> {
                  return Hash.sha256(
                      Bytes.concat(
                          epochSeed.toArray(), uint64ToBytes(startSlot.plus(i)).toArray()));
                })
            .toList();
    return seeds.stream()
        .map(seed -> computeProposerIndex(state, activeValidatorIndices, seed))
        .toList();
  }

  // initialize_proposer_lookahead
  public List<UInt64> initializeProposerLookahead(
      final BeaconStateElectra state, final BeaconStateAccessorsFulu beaconAccessors) {
    final int minLookaheadSeed = specConfigFulu.getMinSeedLookahead();
    final UInt64 currentEpoch = computeEpochAtSlot(state.getSlot());
<<<<<<< HEAD
    List<Integer> proposerIndexes = new ArrayList<>();
    for (int i = 0; i <= minLookaheadSeed; i++) {
      UInt64 epoch = currentEpoch.plus(i);
      Bytes32 seed = beaconAccessors.getSeed(state, epoch, Domain.BEACON_PROPOSER);
      IntList activeValidatorIndices = beaconAccessors.getActiveValidatorIndices(state, epoch);
      proposerIndexes.addAll(computeProposerIndices(state, epoch, seed, activeValidatorIndices));
    }
    return proposerIndexes.stream().map(UInt64::valueOf).collect(Collectors.toList());
=======
    return IntStream.rangeClosed(0, specConfigFulu.getMinSeedLookahead())
        .flatMap(
            i ->
                beaconAccessors.getBeaconProposerIndices(state, currentEpoch.plus(i)).stream()
                    .mapToInt(Integer::intValue))
        .mapToObj(UInt64::valueOf)
        .toList();
>>>>>>> e19a773c
  }
}<|MERGE_RESOLUTION|>--- conflicted
+++ resolved
@@ -627,36 +627,22 @@
       final Bytes32 epochSeed,
       final IntList activeValidatorIndices) {
     final UInt64 startSlot = computeStartSlotAtEpoch(epoch);
-    final int slotsPerEpoch = specConfigFulu.getSlotsPerEpoch();
-    final List<Bytes32> seeds =
-        IntStream.range(0, slotsPerEpoch)
-            .mapToObj(
-                i -> {
-                  return Hash.sha256(
+    return IntStream.range(0, specConfigFulu.getSlotsPerEpoch())
+        .mapToObj(
+            i -> {
+              final Bytes32 seed =
+                  Hash.sha256(
                       Bytes.concat(
                           epochSeed.toArray(), uint64ToBytes(startSlot.plus(i)).toArray()));
-                })
-            .toList();
-    return seeds.stream()
-        .map(seed -> computeProposerIndex(state, activeValidatorIndices, seed))
+              return computeProposerIndex(state, activeValidatorIndices, seed);
+            })
         .toList();
   }
 
   // initialize_proposer_lookahead
   public List<UInt64> initializeProposerLookahead(
       final BeaconStateElectra state, final BeaconStateAccessorsFulu beaconAccessors) {
-    final int minLookaheadSeed = specConfigFulu.getMinSeedLookahead();
     final UInt64 currentEpoch = computeEpochAtSlot(state.getSlot());
-<<<<<<< HEAD
-    List<Integer> proposerIndexes = new ArrayList<>();
-    for (int i = 0; i <= minLookaheadSeed; i++) {
-      UInt64 epoch = currentEpoch.plus(i);
-      Bytes32 seed = beaconAccessors.getSeed(state, epoch, Domain.BEACON_PROPOSER);
-      IntList activeValidatorIndices = beaconAccessors.getActiveValidatorIndices(state, epoch);
-      proposerIndexes.addAll(computeProposerIndices(state, epoch, seed, activeValidatorIndices));
-    }
-    return proposerIndexes.stream().map(UInt64::valueOf).collect(Collectors.toList());
-=======
     return IntStream.rangeClosed(0, specConfigFulu.getMinSeedLookahead())
         .flatMap(
             i ->
@@ -664,6 +650,5 @@
                     .mapToInt(Integer::intValue))
         .mapToObj(UInt64::valueOf)
         .toList();
->>>>>>> e19a773c
   }
 }