--- conflicted
+++ resolved
@@ -97,12 +97,8 @@
   public MiscHelpersFulu(
       final SpecConfigFulu specConfig,
       final PredicatesElectra predicates,
-<<<<<<< HEAD
       final SchemaDefinitionsFulu schemaDefinitions,
       final BpoForkSchedule bpoForkSchedule) {
-=======
-      final SchemaDefinitionsFulu schemaDefinitions) {
->>>>>>> 75d869d6
     super(
         SpecConfigElectra.required(specConfig),
         predicates,
@@ -110,11 +106,7 @@
     this.predicates = predicates;
     this.specConfigFulu = specConfig;
     this.schemaDefinitionsFulu = schemaDefinitions;
-<<<<<<< HEAD
     this.bpoForkSchedule = bpoForkSchedule;
-=======
-    this.bpoForkSchedule = new BpoForkSchedule(specConfig);
->>>>>>> 75d869d6
   }
 
   @Override
@@ -149,23 +141,13 @@
     return new Bytes4(baseDigest.xor(blobParameters.hash()).slice(0, 4));
   }
 
-<<<<<<< HEAD
   public Optional<BlobParameters> getBpoFork(final UInt64 epoch) {
     return bpoForkSchedule.getBpoFork(epoch);
-=======
-  public Optional<Integer> getHighestMaxBlobsPerBlockFromBpoForkSchedule() {
-    return bpoForkSchedule.getHighestMaxBlobsPerBlock();
->>>>>>> 75d869d6
   }
 
   // get_blob_parameters
   public BlobParameters getBlobParameters(final UInt64 epoch) {
-<<<<<<< HEAD
     return getBpoFork(epoch)
-=======
-    return bpoForkSchedule
-        .getBpoFork(epoch)
->>>>>>> 75d869d6
         .orElse(
             new BlobParameters(
                 specConfigFulu.getElectraForkEpoch(), specConfigFulu.getMaxBlobsPerBlock()));
