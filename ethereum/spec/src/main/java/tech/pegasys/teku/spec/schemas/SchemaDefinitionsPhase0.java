/*
 * Copyright 2021 ConsenSys AG.
 *
 * Licensed under the Apache License, Version 2.0 (the "License"); you may not use this file except in compliance with
 * the License. You may obtain a copy of the License at
 *
 * http://www.apache.org/licenses/LICENSE-2.0
 *
 * Unless required by applicable law or agreed to in writing, software distributed under the License is distributed on
 * an "AS IS" BASIS, WITHOUT WARRANTIES OR CONDITIONS OF ANY KIND, either express or implied. See the License for the
 * specific language governing permissions and limitations under the License.
 */

package tech.pegasys.teku.spec.schemas;

import tech.pegasys.teku.spec.config.SpecConfig;
import tech.pegasys.teku.spec.datastructures.blocks.BeaconBlockSchema;
import tech.pegasys.teku.spec.datastructures.blocks.SignedBeaconBlockSchema;
import tech.pegasys.teku.spec.datastructures.blocks.blockbody.BeaconBlockBodySchema;
import tech.pegasys.teku.spec.datastructures.blocks.blockbody.versions.phase0.BeaconBlockBodySchemaPhase0;
import tech.pegasys.teku.spec.datastructures.state.beaconstate.BeaconStateSchema;
import tech.pegasys.teku.spec.datastructures.state.beaconstate.versions.phase0.BeaconStateSchemaPhase0;

public class SchemaDefinitionsPhase0 implements SchemaDefinitions {
<<<<<<< HEAD
  private final BeaconStateSchema<?, ?> beaconStateSchema;
  private final BeaconBlockBodySchema<?> beaconBlockBodySchema;

  public SchemaDefinitionsPhase0(final SpecConstants specConstants) {
    this.beaconStateSchema = BeaconStateSchemaPhase0.create(specConstants);
    this.beaconBlockBodySchema = BeaconBlockBodySchemaPhase0.create(specConstants);
=======
  private final SpecConfig specConfig;

  public SchemaDefinitionsPhase0(final SpecConfig specConfig) {
    this.specConfig = specConfig;
>>>>>>> d1720026
  }

  @Override
  public BeaconStateSchema<?, ?> getBeaconStateSchema() {
<<<<<<< HEAD
    return beaconStateSchema;
=======
    return BeaconStateSchemaPhase0.create(specConfig);
  }

  @Override
  public SignedBeaconBlockSchema getSignedBeaconBlockSchema() {
    return new SignedBeaconBlockSchema(getBeaconBlockSchema());
  }

  @Override
  public BeaconBlockSchema getBeaconBlockSchema() {
    return new BeaconBlockSchema(getBeaconBlockBodySchema());
>>>>>>> d1720026
  }

  @Override
  public BeaconBlockBodySchema<?> getBeaconBlockBodySchema() {
<<<<<<< HEAD
    return beaconBlockBodySchema;
=======
    return BeaconBlockBodySchemaPhase0.create(specConfig);
>>>>>>> d1720026
  }
}<|MERGE_RESOLUTION|>--- conflicted
+++ resolved
@@ -22,27 +22,17 @@
 import tech.pegasys.teku.spec.datastructures.state.beaconstate.versions.phase0.BeaconStateSchemaPhase0;
 
 public class SchemaDefinitionsPhase0 implements SchemaDefinitions {
-<<<<<<< HEAD
   private final BeaconStateSchema<?, ?> beaconStateSchema;
   private final BeaconBlockBodySchema<?> beaconBlockBodySchema;
 
-  public SchemaDefinitionsPhase0(final SpecConstants specConstants) {
-    this.beaconStateSchema = BeaconStateSchemaPhase0.create(specConstants);
-    this.beaconBlockBodySchema = BeaconBlockBodySchemaPhase0.create(specConstants);
-=======
-  private final SpecConfig specConfig;
-
   public SchemaDefinitionsPhase0(final SpecConfig specConfig) {
-    this.specConfig = specConfig;
->>>>>>> d1720026
+    this.beaconStateSchema = BeaconStateSchemaPhase0.create(specConfig);
+    this.beaconBlockBodySchema = BeaconBlockBodySchemaPhase0.create(specConfig);
   }
 
   @Override
   public BeaconStateSchema<?, ?> getBeaconStateSchema() {
-<<<<<<< HEAD
     return beaconStateSchema;
-=======
-    return BeaconStateSchemaPhase0.create(specConfig);
   }
 
   @Override
@@ -53,15 +43,10 @@
   @Override
   public BeaconBlockSchema getBeaconBlockSchema() {
     return new BeaconBlockSchema(getBeaconBlockBodySchema());
->>>>>>> d1720026
   }
 
   @Override
   public BeaconBlockBodySchema<?> getBeaconBlockBodySchema() {
-<<<<<<< HEAD
     return beaconBlockBodySchema;
-=======
-    return BeaconBlockBodySchemaPhase0.create(specConfig);
->>>>>>> d1720026
   }
 }