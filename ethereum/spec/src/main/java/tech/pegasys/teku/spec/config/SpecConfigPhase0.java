/*
 * Copyright Consensys Software Inc., 2022
 *
 * Licensed under the Apache License, Version 2.0 (the "License"); you may not use this file except in compliance with
 * the License. You may obtain a copy of the License at
 *
 * http://www.apache.org/licenses/LICENSE-2.0
 *
 * Unless required by applicable law or agreed to in writing, software distributed under the License is distributed on
 * an "AS IS" BASIS, WITHOUT WARRANTIES OR CONDITIONS OF ANY KIND, either express or implied. See the License for the
 * specific language governing permissions and limitations under the License.
 */

package tech.pegasys.teku.spec.config;

import java.util.Map;
import java.util.Objects;
import org.apache.tuweni.bytes.Bytes;
import tech.pegasys.teku.ethereum.execution.types.Eth1Address;
import tech.pegasys.teku.infrastructure.bytes.Bytes4;
import tech.pegasys.teku.infrastructure.unsigned.UInt64;
import tech.pegasys.teku.spec.SpecMilestone;
import tech.pegasys.teku.spec.constants.WithdrawalPrefixes;
import tech.pegasys.teku.spec.logic.common.helpers.MathHelpers;

public class SpecConfigPhase0 implements SpecConfig {
  private final Map<String, Object> rawConfig;

  // Constants
  private static final UInt64 BASE_REWARDS_PER_EPOCH = UInt64.valueOf(4);
  private static final int DEPOSIT_CONTRACT_TREE_DEPTH = 32;
  private static final int JUSTIFICATION_BITS_LENGTH = 4;

  // Misc
  private final UInt64 eth1FollowDistance;
  private final int maxCommitteesPerSlot;
  private final int targetCommitteeSize;
  private final int maxValidatorsPerCommittee;
  private final int minPerEpochChurnLimit;
  private final int churnLimitQuotient;
  private final int shuffleRoundCount;
  private final int minGenesisActiveValidatorCount;
  private final UInt64 minGenesisTime;
  private final UInt64 hysteresisQuotient;
  private final UInt64 hysteresisDownwardMultiplier;
  private final UInt64 hysteresisUpwardMultiplier;
  private final int proportionalSlashingMultiplier;

  // Gwei values
  private final UInt64 minDepositAmount;
  private final UInt64 maxEffectiveBalance;
  private final UInt64 ejectionBalance;
  private final UInt64 effectiveBalanceIncrement;

  // Initial values
  private final Bytes4 genesisForkVersion;

  // Time parameters
  private final UInt64 genesisDelay;
  private final int secondsPerSlot;
  private final int minAttestationInclusionDelay;
  private final int slotsPerEpoch;
  private final long squareRootSlotsPerEpoch;
  private final int minSeedLookahead;
  private final int maxSeedLookahead;
  private final UInt64 minEpochsToInactivityPenalty;
  private final int epochsPerEth1VotingPeriod;
  private final int slotsPerHistoricalRoot;
  private final int minValidatorWithdrawabilityDelay;
  private final UInt64 shardCommitteePeriod;

  // State list lengths
  private final int epochsPerHistoricalVector;
  private final int epochsPerSlashingsVector;
  private final int historicalRootsLimit;
  private final long validatorRegistryLimit;

  // Reward and penalty quotients
  private final int baseRewardFactor;
  private final int whistleblowerRewardQuotient;
  private final UInt64 proposerRewardQuotient;
  private final UInt64 inactivityPenaltyQuotient;
  private final int minSlashingPenaltyQuotient;

  // Max transactions per block
  private final int maxProposerSlashings;
  private final int maxAttesterSlashings;
  private final int maxAttestations;
  private final int maxDeposits;
  private final int maxVoluntaryExits;

  // Validator
  private final int secondsPerEth1Block;

  // Fork Choice
  private final int safeSlotsToUpdateJustified;
  private final int proposerScoreBoost;

  // Deposit Contract
  private final long depositChainId;
  private final long depositNetworkId;
  private final Eth1Address depositContractAddress;

  // Networking
  private final int maxPayloadSize;
<<<<<<< HEAD
  private final int maxChunkSize;
=======
>>>>>>> 866725f8
  private final int maxRequestBlocks;
  private final int epochsPerSubnetSubscription;
  private final int minEpochsForBlockRequests;
  private final int ttfbTimeout;
  private final int respTimeout;
  private final int attestationPropagationSlotRange;
  private final int maximumGossipClockDisparity;
  private final Bytes4 messageDomainInvalidSnappy;
  private final Bytes4 messageDomainValidSnappy;
  private final int subnetsPerNode;
  private final int attestationSubnetCount;
  private final int attestationSubnetExtraBits;
  private final int attestationSubnetPrefixBits;
  private final int reorgMaxEpochsSinceFinalization;
  private final int reorgHeadWeightThreshold;
  private final int reorgParentWeightThreshold;

  private final UInt64 maxPerEpochActivationExitChurnLimit;

  public SpecConfigPhase0(
      final Map<String, Object> rawConfig,
      final UInt64 eth1FollowDistance,
      final int maxCommitteesPerSlot,
      final int targetCommitteeSize,
      final int maxValidatorsPerCommittee,
      final int minPerEpochChurnLimit,
      final int churnLimitQuotient,
      final int shuffleRoundCount,
      final int minGenesisActiveValidatorCount,
      final UInt64 minGenesisTime,
      final UInt64 hysteresisQuotient,
      final UInt64 hysteresisDownwardMultiplier,
      final UInt64 hysteresisUpwardMultiplier,
      final int proportionalSlashingMultiplier,
      final UInt64 minDepositAmount,
      final UInt64 maxEffectiveBalance,
      final UInt64 ejectionBalance,
      final UInt64 effectiveBalanceIncrement,
      final Bytes4 genesisForkVersion,
      final UInt64 genesisDelay,
      final int secondsPerSlot,
      final int minAttestationInclusionDelay,
      final int slotsPerEpoch,
      final int minSeedLookahead,
      final int maxSeedLookahead,
      final UInt64 minEpochsToInactivityPenalty,
      final int epochsPerEth1VotingPeriod,
      final int slotsPerHistoricalRoot,
      final int minValidatorWithdrawabilityDelay,
      final UInt64 shardCommitteePeriod,
      final int epochsPerHistoricalVector,
      final int epochsPerSlashingsVector,
      final int historicalRootsLimit,
      final long validatorRegistryLimit,
      final int baseRewardFactor,
      final int whistleblowerRewardQuotient,
      final UInt64 proposerRewardQuotient,
      final UInt64 inactivityPenaltyQuotient,
      final int minSlashingPenaltyQuotient,
      final int maxProposerSlashings,
      final int maxAttesterSlashings,
      final int maxAttestations,
      final int maxDeposits,
      final int maxVoluntaryExits,
      final int secondsPerEth1Block,
      final int safeSlotsToUpdateJustified,
      final int proposerScoreBoost,
      final long depositChainId,
      final long depositNetworkId,
      final Eth1Address depositContractAddress,
      final int maxPayloadSize,
<<<<<<< HEAD
      final int maxChunkSize,
=======
>>>>>>> 866725f8
      final int maxRequestBlocks,
      final int epochsPerSubnetSubscription,
      final int minEpochsForBlockRequests,
      final int ttfbTimeout,
      final int respTimeout,
      final int attestationPropagationSlotRange,
      final int maximumGossipClockDisparity,
      final Bytes4 messageDomainInvalidSnappy,
      final Bytes4 messageDomainValidSnappy,
      final int subnetsPerNode,
      final int attestationSubnetCount,
      final int attestationSubnetExtraBits,
      final int attestationSubnetPrefixBits,
      final int reorgMaxEpochsSinceFinalization,
      final int reorgHeadWeightThreshold,
      final int reorgParentWeightThreshold,
      final UInt64 maxPerEpochActivationExitChurnLimit) {
    this.rawConfig = rawConfig;
    this.eth1FollowDistance = eth1FollowDistance;
    this.maxCommitteesPerSlot = maxCommitteesPerSlot;
    this.targetCommitteeSize = targetCommitteeSize;
    this.maxValidatorsPerCommittee = maxValidatorsPerCommittee;
    this.minPerEpochChurnLimit = minPerEpochChurnLimit;
    this.churnLimitQuotient = churnLimitQuotient;
    this.shuffleRoundCount = shuffleRoundCount;
    this.minGenesisActiveValidatorCount = minGenesisActiveValidatorCount;
    this.minGenesisTime = minGenesisTime;
    this.hysteresisQuotient = hysteresisQuotient;
    this.hysteresisDownwardMultiplier = hysteresisDownwardMultiplier;
    this.hysteresisUpwardMultiplier = hysteresisUpwardMultiplier;
    this.proportionalSlashingMultiplier = proportionalSlashingMultiplier;
    this.minDepositAmount = minDepositAmount;
    this.maxEffectiveBalance = maxEffectiveBalance;
    this.ejectionBalance = ejectionBalance;
    this.effectiveBalanceIncrement = effectiveBalanceIncrement;
    this.genesisForkVersion = genesisForkVersion;
    this.genesisDelay = genesisDelay;
    this.secondsPerSlot = secondsPerSlot;
    this.minAttestationInclusionDelay = minAttestationInclusionDelay;
    this.slotsPerEpoch = slotsPerEpoch;
    this.minSeedLookahead = minSeedLookahead;
    this.maxSeedLookahead = maxSeedLookahead;
    this.minEpochsToInactivityPenalty = minEpochsToInactivityPenalty;
    this.epochsPerEth1VotingPeriod = epochsPerEth1VotingPeriod;
    this.slotsPerHistoricalRoot = slotsPerHistoricalRoot;
    this.minValidatorWithdrawabilityDelay = minValidatorWithdrawabilityDelay;
    this.shardCommitteePeriod = shardCommitteePeriod;
    this.epochsPerHistoricalVector = epochsPerHistoricalVector;
    this.epochsPerSlashingsVector = epochsPerSlashingsVector;
    this.historicalRootsLimit = historicalRootsLimit;
    this.validatorRegistryLimit = validatorRegistryLimit;
    this.baseRewardFactor = baseRewardFactor;
    this.whistleblowerRewardQuotient = whistleblowerRewardQuotient;
    this.proposerRewardQuotient = proposerRewardQuotient;
    this.inactivityPenaltyQuotient = inactivityPenaltyQuotient;
    this.minSlashingPenaltyQuotient = minSlashingPenaltyQuotient;
    this.maxProposerSlashings = maxProposerSlashings;
    this.maxAttesterSlashings = maxAttesterSlashings;
    this.maxAttestations = maxAttestations;
    this.maxDeposits = maxDeposits;
    this.maxVoluntaryExits = maxVoluntaryExits;
    this.secondsPerEth1Block = secondsPerEth1Block;
    this.safeSlotsToUpdateJustified = safeSlotsToUpdateJustified;
    this.proposerScoreBoost = proposerScoreBoost;
    this.depositChainId = depositChainId;
    this.depositNetworkId = depositNetworkId;
    this.depositContractAddress = depositContractAddress;
    this.squareRootSlotsPerEpoch = MathHelpers.integerSquareRoot(slotsPerEpoch);
    this.maxPayloadSize = maxPayloadSize;
<<<<<<< HEAD
    this.maxChunkSize = maxChunkSize;
=======
>>>>>>> 866725f8
    this.maxRequestBlocks = maxRequestBlocks;
    this.epochsPerSubnetSubscription = epochsPerSubnetSubscription;
    this.minEpochsForBlockRequests = minEpochsForBlockRequests;
    this.ttfbTimeout = ttfbTimeout;
    this.respTimeout = respTimeout;
    this.attestationPropagationSlotRange = attestationPropagationSlotRange;
    this.maximumGossipClockDisparity = maximumGossipClockDisparity;
    this.messageDomainInvalidSnappy = messageDomainInvalidSnappy;
    this.messageDomainValidSnappy = messageDomainValidSnappy;
    this.subnetsPerNode = subnetsPerNode;
    this.attestationSubnetCount = attestationSubnetCount;
    this.attestationSubnetExtraBits = attestationSubnetExtraBits;
    this.attestationSubnetPrefixBits = attestationSubnetPrefixBits;
    this.reorgMaxEpochsSinceFinalization = reorgMaxEpochsSinceFinalization;
    this.reorgHeadWeightThreshold = reorgHeadWeightThreshold;
    this.reorgParentWeightThreshold = reorgParentWeightThreshold;
    this.maxPerEpochActivationExitChurnLimit = maxPerEpochActivationExitChurnLimit;
  }

  @Override
  public Map<String, Object> getRawConfig() {
    return rawConfig;
  }

  @Override
  public UInt64 getBaseRewardsPerEpoch() {
    return BASE_REWARDS_PER_EPOCH;
  }

  @Override
  public int getDepositContractTreeDepth() {
    return DEPOSIT_CONTRACT_TREE_DEPTH;
  }

  @Override
  public int getJustificationBitsLength() {
    return JUSTIFICATION_BITS_LENGTH;
  }

  @Override
  public UInt64 getEth1FollowDistance() {
    return eth1FollowDistance;
  }

  @Override
  public int getMaxCommitteesPerSlot() {
    return maxCommitteesPerSlot;
  }

  @Override
  public int getTargetCommitteeSize() {
    return targetCommitteeSize;
  }

  @Override
  public int getMaxValidatorsPerCommittee() {
    return maxValidatorsPerCommittee;
  }

  @Override
  public int getMinPerEpochChurnLimit() {
    return minPerEpochChurnLimit;
  }

  @Override
  public UInt64 getMaxPerEpochActivationExitChurnLimit() {
    return maxPerEpochActivationExitChurnLimit;
  }

  @Override
  public int getChurnLimitQuotient() {
    return churnLimitQuotient;
  }

  @Override
  public int getShuffleRoundCount() {
    return shuffleRoundCount;
  }

  @Override
  public int getMinGenesisActiveValidatorCount() {
    return minGenesisActiveValidatorCount;
  }

  @Override
  public UInt64 getMinGenesisTime() {
    return minGenesisTime;
  }

  @Override
  public UInt64 getHysteresisQuotient() {
    return hysteresisQuotient;
  }

  @Override
  public UInt64 getHysteresisDownwardMultiplier() {
    return hysteresisDownwardMultiplier;
  }

  @Override
  public UInt64 getHysteresisUpwardMultiplier() {
    return hysteresisUpwardMultiplier;
  }

  @Override
  public int getProportionalSlashingMultiplier() {
    return proportionalSlashingMultiplier;
  }

  @Override
  public UInt64 getMinDepositAmount() {
    return minDepositAmount;
  }

  @Override
  public UInt64 getMaxEffectiveBalance() {
    return maxEffectiveBalance;
  }

  @Override
  public UInt64 getEjectionBalance() {
    return ejectionBalance;
  }

  @Override
  public UInt64 getEffectiveBalanceIncrement() {
    return effectiveBalanceIncrement;
  }

  @Override
  public Bytes4 getGenesisForkVersion() {
    return genesisForkVersion;
  }

  @Override
  public Bytes getBlsWithdrawalPrefix() {
    return WithdrawalPrefixes.BLS_WITHDRAWAL_PREFIX;
  }

  @Override
  public UInt64 getGenesisDelay() {
    return genesisDelay;
  }

  @Override
  public int getSecondsPerSlot() {
    return secondsPerSlot;
  }

  @Override
  public int getMinAttestationInclusionDelay() {
    return minAttestationInclusionDelay;
  }

  @Override
  public int getSlotsPerEpoch() {
    return slotsPerEpoch;
  }

  @Override
  public long getSquareRootSlotsPerEpoch() {
    return squareRootSlotsPerEpoch;
  }

  @Override
  public int getMinSeedLookahead() {
    return minSeedLookahead;
  }

  @Override
  public int getMaxSeedLookahead() {
    return maxSeedLookahead;
  }

  @Override
  public UInt64 getMinEpochsToInactivityPenalty() {
    return minEpochsToInactivityPenalty;
  }

  @Override
  public int getEpochsPerEth1VotingPeriod() {
    return epochsPerEth1VotingPeriod;
  }

  @Override
  public int getSlotsPerHistoricalRoot() {
    return slotsPerHistoricalRoot;
  }

  @Override
  public int getMinValidatorWithdrawabilityDelay() {
    return minValidatorWithdrawabilityDelay;
  }

  @Override
  public UInt64 getShardCommitteePeriod() {
    return shardCommitteePeriod;
  }

  @Override
  public int getEpochsPerHistoricalVector() {
    return epochsPerHistoricalVector;
  }

  @Override
  public int getEpochsPerSlashingsVector() {
    return epochsPerSlashingsVector;
  }

  @Override
  public int getHistoricalRootsLimit() {
    return historicalRootsLimit;
  }

  @Override
  public long getValidatorRegistryLimit() {
    return validatorRegistryLimit;
  }

  @Override
  public int getBaseRewardFactor() {
    return baseRewardFactor;
  }

  @Override
  public int getWhistleblowerRewardQuotient() {
    return whistleblowerRewardQuotient;
  }

  @Override
  public UInt64 getProposerRewardQuotient() {
    return proposerRewardQuotient;
  }

  @Override
  public UInt64 getInactivityPenaltyQuotient() {
    return inactivityPenaltyQuotient;
  }

  @Override
  public int getMinSlashingPenaltyQuotient() {
    return minSlashingPenaltyQuotient;
  }

  @Override
  public int getMaxProposerSlashings() {
    return maxProposerSlashings;
  }

  @Override
  public int getMaxAttesterSlashings() {
    return maxAttesterSlashings;
  }

  @Override
  public int getMaxAttestations() {
    return maxAttestations;
  }

  @Override
  public int getMaxDeposits() {
    return maxDeposits;
  }

  @Override
  public int getMaxVoluntaryExits() {
    return maxVoluntaryExits;
  }

  @Override
  public int getSecondsPerEth1Block() {
    return secondsPerEth1Block;
  }

  @Override
  public int getSafeSlotsToUpdateJustified() {
    return safeSlotsToUpdateJustified;
  }

  @Override
  public int getReorgMaxEpochsSinceFinalization() {
    return reorgMaxEpochsSinceFinalization;
  }

  @Override
  public int getReorgHeadWeightThreshold() {
    return reorgHeadWeightThreshold;
  }

  @Override
  public int getReorgParentWeightThreshold() {
    return reorgParentWeightThreshold;
  }

  @Override
  public int getProposerScoreBoost() {
    return proposerScoreBoost;
  }

  @Override
  public long getDepositChainId() {
    return depositChainId;
  }

  @Override
  public long getDepositNetworkId() {
    return depositNetworkId;
  }

  @Override
  public Eth1Address getDepositContractAddress() {
    return depositContractAddress;
  }

  @Override
  public int getMaxPayloadSize() {
    return maxPayloadSize;
<<<<<<< HEAD
  }

  @Override
  public int getMaxChunkSize() {
    return maxChunkSize;
=======
>>>>>>> 866725f8
  }

  @Override
  public int getMaxRequestBlocks() {
    return maxRequestBlocks;
  }

  @Override
  public int getEpochsPerSubnetSubscription() {
    return epochsPerSubnetSubscription;
  }

  @Override
  public int getMinEpochsForBlockRequests() {
    return minEpochsForBlockRequests;
  }

  @Override
  public int getTtfbTimeout() {
    return ttfbTimeout;
  }

  @Override
  public int getRespTimeout() {
    return respTimeout;
  }

  @Override
  public int getAttestationPropagationSlotRange() {
    return attestationPropagationSlotRange;
  }

  @Override
  public int getMaximumGossipClockDisparity() {
    return maximumGossipClockDisparity;
  }

  @Override
  public Bytes4 getMessageDomainInvalidSnappy() {
    return messageDomainInvalidSnappy;
  }

  @Override
  public Bytes4 getMessageDomainValidSnappy() {
    return messageDomainValidSnappy;
  }

  @Override
  public int getSubnetsPerNode() {
    return subnetsPerNode;
  }

  @Override
  public int getAttestationSubnetCount() {
    return attestationSubnetCount;
  }

  @Override
  public int getAttestationSubnetExtraBits() {
    return attestationSubnetExtraBits;
  }

  @Override
  public int getAttestationSubnetPrefixBits() {
    return attestationSubnetPrefixBits;
  }

  @Override
  public SpecMilestone getMilestone() {
    return SpecMilestone.PHASE0;
  }

  @Override
  public boolean equals(final Object o) {
    if (this == o) {
      return true;
    }
    if (o == null || getClass() != o.getClass()) {
      return false;
    }
    final SpecConfigPhase0 that = (SpecConfigPhase0) o;
    return maxCommitteesPerSlot == that.maxCommitteesPerSlot
        && targetCommitteeSize == that.targetCommitteeSize
        && maxValidatorsPerCommittee == that.maxValidatorsPerCommittee
        && minPerEpochChurnLimit == that.minPerEpochChurnLimit
        && churnLimitQuotient == that.churnLimitQuotient
        && shuffleRoundCount == that.shuffleRoundCount
        && minGenesisActiveValidatorCount == that.minGenesisActiveValidatorCount
        && proportionalSlashingMultiplier == that.proportionalSlashingMultiplier
        && secondsPerSlot == that.secondsPerSlot
        && minAttestationInclusionDelay == that.minAttestationInclusionDelay
        && slotsPerEpoch == that.slotsPerEpoch
        && squareRootSlotsPerEpoch == that.squareRootSlotsPerEpoch
        && minSeedLookahead == that.minSeedLookahead
        && maxSeedLookahead == that.maxSeedLookahead
        && epochsPerEth1VotingPeriod == that.epochsPerEth1VotingPeriod
        && slotsPerHistoricalRoot == that.slotsPerHistoricalRoot
        && minValidatorWithdrawabilityDelay == that.minValidatorWithdrawabilityDelay
        && epochsPerHistoricalVector == that.epochsPerHistoricalVector
        && epochsPerSlashingsVector == that.epochsPerSlashingsVector
        && historicalRootsLimit == that.historicalRootsLimit
        && validatorRegistryLimit == that.validatorRegistryLimit
        && baseRewardFactor == that.baseRewardFactor
        && whistleblowerRewardQuotient == that.whistleblowerRewardQuotient
        && minSlashingPenaltyQuotient == that.minSlashingPenaltyQuotient
        && maxProposerSlashings == that.maxProposerSlashings
        && maxAttesterSlashings == that.maxAttesterSlashings
        && maxAttestations == that.maxAttestations
        && maxDeposits == that.maxDeposits
        && maxVoluntaryExits == that.maxVoluntaryExits
        && secondsPerEth1Block == that.secondsPerEth1Block
        && safeSlotsToUpdateJustified == that.safeSlotsToUpdateJustified
        && proposerScoreBoost == that.proposerScoreBoost
        && depositChainId == that.depositChainId
        && depositNetworkId == that.depositNetworkId
        && maxPayloadSize == that.maxPayloadSize
<<<<<<< HEAD
        && maxChunkSize == that.maxChunkSize
=======
>>>>>>> 866725f8
        && maxRequestBlocks == that.maxRequestBlocks
        && epochsPerSubnetSubscription == that.epochsPerSubnetSubscription
        && subnetsPerNode == that.subnetsPerNode
        && attestationSubnetCount == that.attestationSubnetCount
        && attestationSubnetExtraBits == that.attestationSubnetExtraBits
        && attestationSubnetPrefixBits == that.attestationSubnetPrefixBits
        && ttfbTimeout == that.ttfbTimeout
        && respTimeout == that.respTimeout
        && attestationPropagationSlotRange == that.attestationPropagationSlotRange
        && maximumGossipClockDisparity == that.maximumGossipClockDisparity
        && Objects.equals(eth1FollowDistance, that.eth1FollowDistance)
        && Objects.equals(minGenesisTime, that.minGenesisTime)
        && Objects.equals(hysteresisQuotient, that.hysteresisQuotient)
        && Objects.equals(hysteresisDownwardMultiplier, that.hysteresisDownwardMultiplier)
        && Objects.equals(hysteresisUpwardMultiplier, that.hysteresisUpwardMultiplier)
        && Objects.equals(minDepositAmount, that.minDepositAmount)
        && Objects.equals(maxEffectiveBalance, that.maxEffectiveBalance)
        && Objects.equals(ejectionBalance, that.ejectionBalance)
        && Objects.equals(effectiveBalanceIncrement, that.effectiveBalanceIncrement)
        && Objects.equals(genesisForkVersion, that.genesisForkVersion)
        && Objects.equals(genesisDelay, that.genesisDelay)
        && Objects.equals(minEpochsToInactivityPenalty, that.minEpochsToInactivityPenalty)
        && Objects.equals(shardCommitteePeriod, that.shardCommitteePeriod)
        && Objects.equals(proposerRewardQuotient, that.proposerRewardQuotient)
        && Objects.equals(inactivityPenaltyQuotient, that.inactivityPenaltyQuotient)
        && Objects.equals(depositContractAddress, that.depositContractAddress)
        && Objects.equals(messageDomainInvalidSnappy, that.messageDomainInvalidSnappy)
        && Objects.equals(messageDomainValidSnappy, that.messageDomainValidSnappy);
  }

  @Override
  public int hashCode() {
    return Objects.hash(
        eth1FollowDistance,
        maxCommitteesPerSlot,
        targetCommitteeSize,
        maxValidatorsPerCommittee,
        minPerEpochChurnLimit,
        churnLimitQuotient,
        shuffleRoundCount,
        minGenesisActiveValidatorCount,
        minGenesisTime,
        hysteresisQuotient,
        hysteresisDownwardMultiplier,
        hysteresisUpwardMultiplier,
        proportionalSlashingMultiplier,
        minDepositAmount,
        maxEffectiveBalance,
        ejectionBalance,
        effectiveBalanceIncrement,
        genesisForkVersion,
        genesisDelay,
        secondsPerSlot,
        minAttestationInclusionDelay,
        slotsPerEpoch,
        squareRootSlotsPerEpoch,
        minSeedLookahead,
        maxSeedLookahead,
        minEpochsToInactivityPenalty,
        epochsPerEth1VotingPeriod,
        slotsPerHistoricalRoot,
        minValidatorWithdrawabilityDelay,
        shardCommitteePeriod,
        epochsPerHistoricalVector,
        epochsPerSlashingsVector,
        historicalRootsLimit,
        validatorRegistryLimit,
        baseRewardFactor,
        whistleblowerRewardQuotient,
        proposerRewardQuotient,
        inactivityPenaltyQuotient,
        minSlashingPenaltyQuotient,
        maxProposerSlashings,
        maxAttesterSlashings,
        maxAttestations,
        maxDeposits,
        maxVoluntaryExits,
        secondsPerEth1Block,
        safeSlotsToUpdateJustified,
        proposerScoreBoost,
        depositChainId,
        depositNetworkId,
        depositContractAddress,
        maxPayloadSize,
<<<<<<< HEAD
        maxChunkSize,
=======
>>>>>>> 866725f8
        maxRequestBlocks,
        epochsPerSubnetSubscription,
        ttfbTimeout,
        respTimeout,
        attestationPropagationSlotRange,
        maximumGossipClockDisparity,
        messageDomainInvalidSnappy,
        messageDomainValidSnappy,
        subnetsPerNode,
        attestationSubnetCount,
        attestationSubnetExtraBits,
        attestationSubnetPrefixBits);
  }
}<|MERGE_RESOLUTION|>--- conflicted
+++ resolved
@@ -103,10 +103,6 @@
 
   // Networking
   private final int maxPayloadSize;
-<<<<<<< HEAD
-  private final int maxChunkSize;
-=======
->>>>>>> 866725f8
   private final int maxRequestBlocks;
   private final int epochsPerSubnetSubscription;
   private final int minEpochsForBlockRequests;
@@ -178,10 +174,6 @@
       final long depositNetworkId,
       final Eth1Address depositContractAddress,
       final int maxPayloadSize,
-<<<<<<< HEAD
-      final int maxChunkSize,
-=======
->>>>>>> 866725f8
       final int maxRequestBlocks,
       final int epochsPerSubnetSubscription,
       final int minEpochsForBlockRequests,
@@ -251,10 +243,6 @@
     this.depositContractAddress = depositContractAddress;
     this.squareRootSlotsPerEpoch = MathHelpers.integerSquareRoot(slotsPerEpoch);
     this.maxPayloadSize = maxPayloadSize;
-<<<<<<< HEAD
-    this.maxChunkSize = maxChunkSize;
-=======
->>>>>>> 866725f8
     this.maxRequestBlocks = maxRequestBlocks;
     this.epochsPerSubnetSubscription = epochsPerSubnetSubscription;
     this.minEpochsForBlockRequests = minEpochsForBlockRequests;
@@ -572,14 +560,6 @@
   @Override
   public int getMaxPayloadSize() {
     return maxPayloadSize;
-<<<<<<< HEAD
-  }
-
-  @Override
-  public int getMaxChunkSize() {
-    return maxChunkSize;
-=======
->>>>>>> 866725f8
   }
 
   @Override
@@ -696,10 +676,6 @@
         && depositChainId == that.depositChainId
         && depositNetworkId == that.depositNetworkId
         && maxPayloadSize == that.maxPayloadSize
-<<<<<<< HEAD
-        && maxChunkSize == that.maxChunkSize
-=======
->>>>>>> 866725f8
         && maxRequestBlocks == that.maxRequestBlocks
         && epochsPerSubnetSubscription == that.epochsPerSubnetSubscription
         && subnetsPerNode == that.subnetsPerNode
@@ -784,10 +760,6 @@
         depositNetworkId,
         depositContractAddress,
         maxPayloadSize,
-<<<<<<< HEAD
-        maxChunkSize,
-=======
->>>>>>> 866725f8
         maxRequestBlocks,
         epochsPerSubnetSubscription,
         ttfbTimeout,
