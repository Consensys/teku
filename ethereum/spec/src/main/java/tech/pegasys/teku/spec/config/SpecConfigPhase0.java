--- conflicted
+++ resolved
@@ -104,11 +104,9 @@
 
   private final int gossipMaxSize;
 
-<<<<<<< HEAD
+  private final int maxChunkSize;
+
   private final int maximumGossipClockDisparity;
-=======
-  private final int maxChunkSize;
->>>>>>> 9e9e0f31
 
   public SpecConfigPhase0(
       final Map<String, Object> rawConfig,
@@ -163,11 +161,8 @@
       final Eth1Address depositContractAddress,
       final ProgressiveBalancesMode progressiveBalancesMode,
       final int gossipMaxSize,
-<<<<<<< HEAD
+      final int maxChunkSize,
       final int maximumGossipClockDisparity) {
-=======
-      final int maxChunkSize) {
->>>>>>> 9e9e0f31
     this.rawConfig = rawConfig;
     this.eth1FollowDistance = eth1FollowDistance;
     this.maxCommitteesPerSlot = maxCommitteesPerSlot;
@@ -221,12 +216,9 @@
     this.squareRootSlotsPerEpoch = MathHelpers.integerSquareRoot(slotsPerEpoch);
     this.progressiveBalancesMode = progressiveBalancesMode;
     this.gossipMaxSize = gossipMaxSize;
-<<<<<<< HEAD
+    this.maxChunkSize = maxChunkSize;
 
     this.maximumGossipClockDisparity = maximumGossipClockDisparity;
-=======
-    this.maxChunkSize = maxChunkSize;
->>>>>>> 9e9e0f31
   }
 
   @Override
@@ -515,13 +507,13 @@
   }
 
   @Override
-<<<<<<< HEAD
+  public int getMaxChunkSize() {
+    return maxChunkSize;
+  }
+
+  @Override
   public int getMaximumGossipClockDisparity() {
     return maximumGossipClockDisparity;
-=======
-  public int getMaxChunkSize() {
-    return maxChunkSize;
->>>>>>> 9e9e0f31
   }
 
   @Override
