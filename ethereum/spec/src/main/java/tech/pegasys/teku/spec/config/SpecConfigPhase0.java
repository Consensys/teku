--- conflicted
+++ resolved
@@ -100,10 +100,7 @@
   private final long depositNetworkId;
   private final Eth1Address depositContractAddress;
 
-<<<<<<< HEAD
   // Networking
-=======
->>>>>>> 16481da7
   private final int gossipMaxSize;
   private final int maxChunkSize;
   private final UInt64 maxRequestBlocks;
@@ -118,9 +115,6 @@
   private final int attestationSubnetCount;
   private final int attestationSubnetExtraBits;
   private final int attestationSubnetPrefixBits;
-
-  // Misc
-  private final ProgressiveBalancesMode progressiveBalancesMode;
 
   public SpecConfigPhase0(
       final Map<String, Object> rawConfig,
@@ -667,16 +661,11 @@
         && Objects.equals(shardCommitteePeriod, that.shardCommitteePeriod)
         && Objects.equals(proposerRewardQuotient, that.proposerRewardQuotient)
         && Objects.equals(inactivityPenaltyQuotient, that.inactivityPenaltyQuotient)
-<<<<<<< HEAD
         && Objects.equals(depositContractAddress, that.depositContractAddress)
         && Objects.equals(maxRequestBlocks, that.maxRequestBlocks)
         && Objects.equals(attestationPropagationSlotRange, that.attestationPropagationSlotRange)
         && Objects.equals(messageDomainInvalidSnappy, that.messageDomainInvalidSnappy)
-        && Objects.equals(messageDomainValidSnappy, that.messageDomainValidSnappy)
-        && progressiveBalancesMode == that.progressiveBalancesMode;
-=======
-        && Objects.equals(depositContractAddress, that.depositContractAddress);
->>>>>>> 16481da7
+        && Objects.equals(messageDomainValidSnappy, that.messageDomainValidSnappy);
   }
 
   @Override
@@ -745,7 +734,6 @@
         subnetsPerNode,
         attestationSubnetCount,
         attestationSubnetExtraBits,
-        attestationSubnetPrefixBits,
-        progressiveBalancesMode);
+        attestationSubnetPrefixBits);
   }
 }