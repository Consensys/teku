--- conflicted
+++ resolved
@@ -100,15 +100,9 @@
   private final long depositNetworkId;
   private final Eth1Address depositContractAddress;
 
-<<<<<<< HEAD
-  // Networking
-=======
->>>>>>> 36b69ad2
   private final int gossipMaxSize;
+
   private final int maxChunkSize;
-
-  // Misc
-  private final ProgressiveBalancesMode progressiveBalancesMode;
 
   public SpecConfigPhase0(
       final Map<String, Object> rawConfig,
