/*
 * Copyright 2021 ConsenSys AG.
 *
 * Licensed under the Apache License, Version 2.0 (the "License"); you may not use this file except in compliance with
 * the License. You may obtain a copy of the License at
 *
 * http://www.apache.org/licenses/LICENSE-2.0
 *
 * Unless required by applicable law or agreed to in writing, software distributed under the License is distributed on
 * an "AS IS" BASIS, WITHOUT WARRANTIES OR CONDITIONS OF ANY KIND, either express or implied. See the License for the
 * specific language governing permissions and limitations under the License.
 */

package tech.pegasys.teku.spec;

import com.google.common.base.Preconditions;
<<<<<<< HEAD
=======
import java.util.HashMap;
>>>>>>> bb90d863
import java.util.List;
import java.util.Map;
import java.util.NavigableMap;
import java.util.Objects;
import java.util.Optional;
import java.util.function.Consumer;
import org.apache.tuweni.bytes.Bytes;
import org.apache.tuweni.bytes.Bytes32;
import tech.pegasys.teku.bls.BLSPublicKey;
import tech.pegasys.teku.infrastructure.unsigned.UInt64;
import tech.pegasys.teku.spec.cache.IndexedAttestationCache;
import tech.pegasys.teku.spec.config.SpecConfig;
import tech.pegasys.teku.spec.datastructures.attestation.ValidateableAttestation;
import tech.pegasys.teku.spec.datastructures.blocks.BeaconBlock;
import tech.pegasys.teku.spec.datastructures.blocks.BeaconBlockAndState;
import tech.pegasys.teku.spec.datastructures.blocks.BeaconBlockInvariants;
import tech.pegasys.teku.spec.datastructures.blocks.BeaconBlockSummary;
import tech.pegasys.teku.spec.datastructures.blocks.Eth1Data;
import tech.pegasys.teku.spec.datastructures.blocks.SignedBeaconBlock;
import tech.pegasys.teku.spec.datastructures.blocks.blockbody.BeaconBlockBodyBuilder;
import tech.pegasys.teku.spec.datastructures.blocks.blockbody.versions.altair.SyncAggregate;
import tech.pegasys.teku.spec.datastructures.forkchoice.MutableStore;
import tech.pegasys.teku.spec.datastructures.forkchoice.ReadOnlyForkChoiceStrategy;
import tech.pegasys.teku.spec.datastructures.forkchoice.ReadOnlyStore;
import tech.pegasys.teku.spec.datastructures.operations.Attestation;
import tech.pegasys.teku.spec.datastructures.operations.AttestationData;
import tech.pegasys.teku.spec.datastructures.operations.AttesterSlashing;
import tech.pegasys.teku.spec.datastructures.operations.Deposit;
import tech.pegasys.teku.spec.datastructures.operations.ProposerSlashing;
import tech.pegasys.teku.spec.datastructures.operations.SignedVoluntaryExit;
import tech.pegasys.teku.spec.datastructures.state.Fork;
import tech.pegasys.teku.spec.datastructures.state.beaconstate.BeaconState;
import tech.pegasys.teku.spec.datastructures.state.beaconstate.MutableBeaconState;
import tech.pegasys.teku.spec.datastructures.state.beaconstate.common.BeaconStateInvariants;
import tech.pegasys.teku.spec.datastructures.util.AttestationProcessingResult;
import tech.pegasys.teku.spec.datastructures.util.ForkAndSpecMilestone;
import tech.pegasys.teku.spec.genesis.GenesisGenerator;
import tech.pegasys.teku.spec.logic.common.block.BlockProcessor;
import tech.pegasys.teku.spec.logic.common.operations.validation.OperationInvalidReason;
import tech.pegasys.teku.spec.logic.common.statetransition.exceptions.BlockProcessingException;
import tech.pegasys.teku.spec.logic.common.statetransition.exceptions.EpochProcessingException;
import tech.pegasys.teku.spec.logic.common.statetransition.exceptions.SlotProcessingException;
import tech.pegasys.teku.spec.logic.common.statetransition.exceptions.StateTransitionException;
import tech.pegasys.teku.spec.logic.common.statetransition.results.BlockImportResult;
import tech.pegasys.teku.spec.logic.common.util.BeaconStateUtil;
import tech.pegasys.teku.spec.logic.common.util.SyncCommitteeUtil;
import tech.pegasys.teku.spec.schemas.SchemaDefinitions;
import tech.pegasys.teku.ssz.SszList;
import tech.pegasys.teku.ssz.collections.SszBitlist;
import tech.pegasys.teku.ssz.type.Bytes4;

public class Spec {
  private final Map<SpecMilestone, SpecVersion> specVersions;
  private final ForkSchedule forkSchedule;

  private Spec(Map<SpecMilestone, SpecVersion> specVersions, final ForkSchedule forkSchedule) {
    Preconditions.checkArgument(specVersions != null && specVersions.size() > 0);
    Preconditions.checkArgument(forkSchedule != null);
    this.specVersions = specVersions;
    this.forkSchedule = forkSchedule;
  }

  static Spec create(final SpecConfig config, final SpecMilestone highestMilestoneSupported) {
    final Map<SpecMilestone, SpecVersion> specVersions = new HashMap<>();
    final ForkSchedule.Builder forkScheduleBuilder = ForkSchedule.builder();

    for (SpecMilestone milestone : SpecMilestone.getMilestonesUpTo(highestMilestoneSupported)) {
      SpecVersion.create(milestone, config)
          .ifPresent(
              milestoneSpec -> {
                forkScheduleBuilder.addNextMilestone(milestoneSpec);
                specVersions.put(milestone, milestoneSpec);
              });
    }

    final ForkSchedule forkSchedule = forkScheduleBuilder.build();
    return new Spec(specVersions, forkSchedule);
  }

  public SpecVersion atEpoch(final UInt64 epoch) {
    return specVersions.get(forkSchedule.getSpecMilestoneAtEpoch(epoch));
  }

  public SpecVersion atSlot(final UInt64 slot) {
    return specVersions.get(forkSchedule.getSpecMilestoneAtSlot(slot));
  }

  private SpecVersion atTime(final UInt64 genesisTime, final UInt64 currentTime) {
    return specVersions.get(forkSchedule.getSpecMilestoneAtTime(genesisTime, currentTime));
  }

  private SpecVersion specVersionFromForkChoice(ReadOnlyForkChoiceStrategy forkChoiceStrategy) {
    final UInt64 latestSlot =
        forkChoiceStrategy.getChainHeads().values().stream()
            .max(UInt64::compareTo)
            .orElse(UInt64.MAX_VALUE);
    return atSlot(latestSlot);
  }

  public SpecConfig getSpecConfig(final UInt64 epoch) {
    return atEpoch(epoch).getConfig();
  }

  public BeaconStateUtil getBeaconStateUtil(final UInt64 slot) {
    return atSlot(slot).getBeaconStateUtil();
  }

  public Optional<SyncCommitteeUtil> getSyncCommitteeUtil(final UInt64 slot) {
    return atSlot(slot).getSyncCommitteeUtil();
  }

  public SpecVersion getGenesisSpec() {
    return atEpoch(UInt64.ZERO);
  }

  public SpecConfig getGenesisSpecConfig() {
    return getGenesisSpec().getConfig();
  }

  public BeaconStateUtil getGenesisBeaconStateUtil() {
    return getGenesisSpec().getBeaconStateUtil();
  }

  public SchemaDefinitions getGenesisSchemaDefinitions() {
    return getGenesisSpec().getSchemaDefinitions();
  }

  public ForkSchedule getForkSchedule() {
    return forkSchedule;
  }

  public List<ForkAndSpecMilestone> getEnabledMilestones() {
<<<<<<< HEAD
    return forkManifest.getForkSchedule().stream()
        .map(fork -> new ForkAndSpecMilestone(fork, getMilestoneForFork(fork)))
        .collect(toList());
  }

  private SpecMilestone getMilestoneForFork(final Fork fork) {
    final SpecConfig specConfig = getSpecConfig(fork.getEpoch());
    if (fork.getCurrent_version().equals(specConfig.getGenesisForkVersion())) {
      return SpecMilestone.PHASE0;
    } else if (specConfig
        .toVersionAltair()
        .map(config -> fork.getCurrent_version().equals(config.getAltairForkVersion()))
        .orElse(false)) {
      return SpecMilestone.ALTAIR;
    } else {
      throw new UnsupportedOperationException("Unsupported fork scheduled" + fork);
    }
=======
    return forkSchedule.getActiveMilestones();
>>>>>>> bb90d863
  }

  public Fork fork(final UInt64 epoch) {
    return forkSchedule.getFork(epoch);
  }

  // Config helpers
  public int slotsPerEpoch(final UInt64 epoch) {
    return atEpoch(epoch).getConfig().getSlotsPerEpoch();
  }

  public Bytes4 domainBeaconProposer(final UInt64 epoch) {
    return atEpoch(epoch).getConfig().getDomainBeaconProposer();
  }

  public long getSlotsPerHistoricalRoot(final UInt64 slot) {
    return atSlot(slot).getConfig().getSlotsPerHistoricalRoot();
  }

  public int getSlotsPerEpoch(final UInt64 slot) {
    return atSlot(slot).getConfig().getSlotsPerEpoch();
  }

  public int getSecondsPerSlot(final UInt64 slot) {
    return atSlot(slot).getConfig().getSecondsPerSlot();
  }

  public long getMaxDeposits(final BeaconState state) {
    return atState(state).getConfig().getMaxDeposits();
  }

  public long getEpochsPerEth1VotingPeriod(final UInt64 slot) {
    return atSlot(slot).getConfig().getEpochsPerEth1VotingPeriod();
  }

  public UInt64 getEth1FollowDistance(final UInt64 slot) {
    return atSlot(slot).getConfig().getEth1FollowDistance();
  }

  public UInt64 getSecondsPerEth1Block(final UInt64 slot) {
    return atSlot(slot).getConfig().getSecondsPerEth1Block();
  }

  // Genesis
  public BeaconState initializeBeaconStateFromEth1(
      Bytes32 eth1BlockHash, UInt64 eth1Timestamp, List<? extends Deposit> deposits) {
    return GenesisGenerator.initializeBeaconStateFromEth1(
        getGenesisSpec(), eth1BlockHash, eth1Timestamp, deposits);
  }

  public GenesisGenerator createGenesisGenerator() {
    return new GenesisGenerator(getGenesisSpec());
  }

  // Serialization
  public BeaconState deserializeBeaconState(final Bytes serializedState) {
    final UInt64 slot = BeaconStateInvariants.extractSlot(serializedState);
    return atSlot(slot)
        .getSchemaDefinitions()
        .getBeaconStateSchema()
        .sszDeserialize(serializedState);
  }

  public SignedBeaconBlock deserializeSignedBeaconBlock(final Bytes serializedState) {
    final UInt64 slot = BeaconBlockInvariants.extractSignedBeaconBlockSlot(serializedState);
    return atSlot(slot)
        .getSchemaDefinitions()
        .getSignedBeaconBlockSchema()
        .sszDeserialize(serializedState);
  }

  public BeaconBlock deserializeBeaconBlock(final Bytes serializedState) {
    final UInt64 slot = BeaconBlockInvariants.extractBeaconBlockSlot(serializedState);
    return atSlot(slot)
        .getSchemaDefinitions()
        .getBeaconBlockSchema()
        .sszDeserialize(serializedState);
  }

  // BeaconState
  public UInt64 getCurrentEpoch(final BeaconState state) {
    return atState(state).beaconStateAccessors().getCurrentEpoch(state);
  }

  public UInt64 getPreviousEpoch(final BeaconState state) {
    return atState(state).beaconStateAccessors().getPreviousEpoch(state);
  }

  public UInt64 computeStartSlotAtEpoch(final UInt64 epoch) {
    return atEpoch(epoch).getBeaconStateUtil().computeStartSlotAtEpoch(epoch);
  }

  public UInt64 computeEpochAtSlot(final UInt64 slot) {
    return atSlot(slot).miscHelpers().computeEpochAtSlot(slot);
  }

  public int getBeaconProposerIndex(final BeaconState state, final UInt64 slot) {
    return atState(state).beaconStateAccessors().getBeaconProposerIndex(state, slot);
  }

  public UInt64 getCommitteeCountPerSlot(final BeaconState state, final UInt64 epoch) {
    return atState(state).getBeaconStateUtil().getCommitteeCountPerSlot(state, epoch);
  }

  public Bytes32 getBlockRoot(final BeaconState state, final UInt64 epoch) {
    return atState(state).getBeaconStateUtil().getBlockRoot(state, epoch);
  }

  public Bytes32 getBlockRootAtSlot(final BeaconState state, final UInt64 slot) {
    return atState(state).getBeaconStateUtil().getBlockRootAtSlot(state, slot);
  }

  public Bytes32 getPreviousDutyDependentRoot(BeaconState state) {
    return atState(state).getBeaconStateUtil().getPreviousDutyDependentRoot(state);
  }

  public Bytes32 getCurrentDutyDependentRoot(BeaconState state) {
    return atState(state).getBeaconStateUtil().getCurrentDutyDependentRoot(state);
  }

  public UInt64 computeNextEpochBoundary(final UInt64 slot) {
    return atSlot(slot).getBeaconStateUtil().computeNextEpochBoundary(slot);
  }

  // ForkChoice utils
  public UInt64 getCurrentSlot(UInt64 currentTime, UInt64 genesisTime) {
    return atTime(genesisTime, currentTime)
        .getForkChoiceUtil()
        .getCurrentSlot(currentTime, genesisTime);
  }

  public UInt64 getCurrentSlot(ReadOnlyStore store) {
    return atTime(store.getGenesisTime(), store.getTime())
        .getForkChoiceUtil()
        .getCurrentSlot(store);
  }

  public UInt64 getSlotStartTime(UInt64 slotNumber, UInt64 genesisTime) {
    return atSlot(slotNumber).getForkChoiceUtil().getSlotStartTime(slotNumber, genesisTime);
  }

  public Optional<Bytes32> getAncestor(
      ReadOnlyForkChoiceStrategy forkChoiceStrategy, Bytes32 root, UInt64 slot) {
    return specVersionFromForkChoice(forkChoiceStrategy)
        .getForkChoiceUtil()
        .getAncestor(forkChoiceStrategy, root, slot);
  }

  public NavigableMap<UInt64, Bytes32> getAncestors(
      ReadOnlyForkChoiceStrategy forkChoiceStrategy,
      Bytes32 root,
      UInt64 startSlot,
      UInt64 step,
      UInt64 count) {
    return specVersionFromForkChoice(forkChoiceStrategy)
        .getForkChoiceUtil()
        .getAncestors(forkChoiceStrategy, root, startSlot, step, count);
  }

  public NavigableMap<UInt64, Bytes32> getAncestorsOnFork(
      ReadOnlyForkChoiceStrategy forkChoiceStrategy, Bytes32 root, UInt64 startSlot) {
    return specVersionFromForkChoice(forkChoiceStrategy)
        .getForkChoiceUtil()
        .getAncestorsOnFork(forkChoiceStrategy, root, startSlot);
  }

  public void onTick(MutableStore store, UInt64 time) {
    atTime(store.getGenesisTime(), time).getForkChoiceUtil().onTick(store, time);
  }

  public AttestationProcessingResult validateAttestation(
      final ReadOnlyStore store,
      final ValidateableAttestation validateableAttestation,
      final Optional<BeaconState> maybeTargetState) {
    return atSlot(validateableAttestation.getAttestation().getData().getSlot())
        .getForkChoiceUtil()
        .validate(store, validateableAttestation, maybeTargetState);
  }

  public BlockImportResult onBlock(
      final MutableStore store,
      final SignedBeaconBlock signedBlock,
      final BeaconState blockSlotState,
      final IndexedAttestationCache indexedAttestationCache) {
    return atBlock(signedBlock)
        .getForkChoiceUtil()
        .onBlock(store, signedBlock, blockSlotState, indexedAttestationCache);
  }

  public boolean blockDescendsFromLatestFinalizedBlock(
      final BeaconBlock block,
      final ReadOnlyStore store,
      final ReadOnlyForkChoiceStrategy forkChoiceStrategy) {
    return atBlock(block)
        .getForkChoiceUtil()
        .blockDescendsFromLatestFinalizedBlock(block, store, forkChoiceStrategy);
  }

  // State Transition Utils
  public BeaconState initiateStateTransition(BeaconState preState, SignedBeaconBlock signedBlock)
      throws StateTransitionException {
    return atBlock(signedBlock).getStateTransition().initiate(preState, signedBlock);
  }

  public BeaconState initiateStateTransition(
      BeaconState preState, SignedBeaconBlock signedBlock, boolean validateStateRootAndSignatures)
      throws StateTransitionException {
    return atBlock(signedBlock)
        .getStateTransition()
        .initiate(preState, signedBlock, validateStateRootAndSignatures);
  }

  public BeaconState initiateStateTransition(
      BeaconState preState,
      SignedBeaconBlock signedBlock,
      boolean validateStateRootAndSignatures,
      final IndexedAttestationCache indexedAttestationCache)
      throws StateTransitionException {
    return atBlock(signedBlock)
        .getStateTransition()
        .initiate(preState, signedBlock, validateStateRootAndSignatures, indexedAttestationCache);
  }

  public BeaconState processAndValidateBlock(
      final SignedBeaconBlock signedBlock,
      final IndexedAttestationCache indexedAttestationCache,
      final BeaconState blockSlotState,
      final boolean validateStateRootAndSignatures)
      throws StateTransitionException {
    return atBlock(signedBlock)
        .getStateTransition()
        .processAndValidateBlock(
            signedBlock, blockSlotState, validateStateRootAndSignatures, indexedAttestationCache);
  }

  public BeaconState processSlots(BeaconState preState, UInt64 slot)
      throws SlotProcessingException, EpochProcessingException {
    return atSlot(slot).getStateTransition().processSlots(preState, slot);
  }

  // Block Proposal
  public BeaconBlockAndState createNewUnsignedBlock(
      final UInt64 newSlot,
      final int proposerIndex,
      final BeaconState blockSlotState,
      final Bytes32 parentBlockSigningRoot,
      final Consumer<BeaconBlockBodyBuilder> bodyBuilder)
      throws StateTransitionException {
    return atSlot(newSlot)
        .getBlockProposalUtil()
        .createNewUnsignedBlock(
            newSlot, proposerIndex, blockSlotState, parentBlockSigningRoot, bodyBuilder);
  }

  // Block Processor Utils

  public Optional<OperationInvalidReason> validateAttestation(
      final BeaconState state, final AttestationData data) {
    return atState(state).getBlockProcessor().validateAttestation(state, data);
  }

  public void processBlockHeader(MutableBeaconState state, BeaconBlockSummary blockHeader)
      throws BlockProcessingException {
    atState(state).getBlockProcessor().processBlockHeader(state, blockHeader);
  }

  public void processProposerSlashings(
      MutableBeaconState state, SszList<ProposerSlashing> proposerSlashings)
      throws BlockProcessingException {
    atState(state).getBlockProcessor().processProposerSlashings(state, proposerSlashings);
  }

  public void processAttesterSlashings(
      MutableBeaconState state, SszList<AttesterSlashing> attesterSlashings)
      throws BlockProcessingException {
    atState(state).getBlockProcessor().processAttesterSlashings(state, attesterSlashings);
  }

  public void processAttestations(MutableBeaconState state, SszList<Attestation> attestations)
      throws BlockProcessingException {
    atState(state).getBlockProcessor().processAttestations(state, attestations);
  }

  public void processSyncAggregate(MutableBeaconState state, SyncAggregate syncAggregate)
      throws BlockProcessingException {
    atState(state).getBlockProcessor().processSyncCommittee(state, syncAggregate);
  }

  public void processAttestations(
      MutableBeaconState state,
      SszList<Attestation> attestations,
      IndexedAttestationCache indexedAttestationCache)
      throws BlockProcessingException {
    atState(state)
        .getBlockProcessor()
        .processAttestations(state, attestations, indexedAttestationCache);
  }

  public void processDeposits(MutableBeaconState state, SszList<? extends Deposit> deposits)
      throws BlockProcessingException {
    atState(state).getBlockProcessor().processDeposits(state, deposits);
  }

  public void processVoluntaryExits(MutableBeaconState state, SszList<SignedVoluntaryExit> exits)
      throws BlockProcessingException {
    atState(state).getBlockProcessor().processVoluntaryExits(state, exits);
  }

  public boolean isEnoughVotesToUpdateEth1Data(
      BeaconState state, Eth1Data eth1Data, final int additionalVotes) {
    final BlockProcessor blockProcessor = atState(state).getBlockProcessor();
    final long existingVotes = blockProcessor.getVoteCount(state, eth1Data);
    return blockProcessor.isEnoughVotesToUpdateEth1Data(existingVotes + additionalVotes);
  }

  public UInt64 getMaxLookaheadEpoch(final BeaconState state) {
    return atState(state).beaconStateAccessors().getMaxLookaheadEpoch(state);
  }

  public List<Integer> getActiveValidatorIndices(final BeaconState state, final UInt64 epoch) {
    return atEpoch(epoch).beaconStateAccessors().getActiveValidatorIndices(state, epoch);
  }

  public int getPreviousEpochAttestationCapacity(final BeaconState state) {
    return atState(state).beaconStateAccessors().getPreviousEpochAttestationCapacity(state);
  }

  // Validator Utils
  public int countActiveValidators(final BeaconState state, final UInt64 epoch) {
    return getActiveValidatorIndices(state, epoch).size();
  }

  public Optional<BLSPublicKey> getValidatorPubKey(
      final BeaconState state, final UInt64 proposerIndex) {
    return atState(state).beaconStateAccessors().getValidatorPubKey(state, proposerIndex);
  }

  public Optional<Integer> getValidatorIndex(
      final BeaconState state, final BLSPublicKey publicKey) {
    return atState(state).getValidatorsUtil().getValidatorIndex(state, publicKey);
  }

  // Attestation helpers
  public List<Integer> getAttestingIndices(
      BeaconState state, AttestationData data, SszBitlist bits) {
    return atState(state).getAttestationUtil().getAttestingIndices(state, data, bits);
  }

  public AttestationData getGenericAttestationData(
      final UInt64 slot,
      final BeaconState state,
      final BeaconBlock block,
      final UInt64 committeeIndex) {
    return atSlot(slot)
        .getAttestationUtil()
        .getGenericAttestationData(slot, state, block, committeeIndex);
  }

  // Private helpers
  private SpecVersion atState(final BeaconState state) {
    return atSlot(state.getSlot());
  }

  private SpecVersion atBlock(final BeaconBlockSummary blockSummary) {
    return atSlot(blockSummary.getSlot());
  }

  @Override
  public boolean equals(final Object o) {
    if (this == o) return true;
    if (o == null || getClass() != o.getClass()) return false;
    final Spec spec = (Spec) o;
    return Objects.equals(forkSchedule, spec.forkSchedule);
  }

  @Override
  public int hashCode() {
    return Objects.hash(forkSchedule);
  }
}<|MERGE_RESOLUTION|>--- conflicted
+++ resolved
@@ -14,10 +14,7 @@
 package tech.pegasys.teku.spec;
 
 import com.google.common.base.Preconditions;
-<<<<<<< HEAD
-=======
 import java.util.HashMap;
->>>>>>> bb90d863
 import java.util.List;
 import java.util.Map;
 import java.util.NavigableMap;
@@ -150,27 +147,7 @@
   }
 
   public List<ForkAndSpecMilestone> getEnabledMilestones() {
-<<<<<<< HEAD
-    return forkManifest.getForkSchedule().stream()
-        .map(fork -> new ForkAndSpecMilestone(fork, getMilestoneForFork(fork)))
-        .collect(toList());
-  }
-
-  private SpecMilestone getMilestoneForFork(final Fork fork) {
-    final SpecConfig specConfig = getSpecConfig(fork.getEpoch());
-    if (fork.getCurrent_version().equals(specConfig.getGenesisForkVersion())) {
-      return SpecMilestone.PHASE0;
-    } else if (specConfig
-        .toVersionAltair()
-        .map(config -> fork.getCurrent_version().equals(config.getAltairForkVersion()))
-        .orElse(false)) {
-      return SpecMilestone.ALTAIR;
-    } else {
-      throw new UnsupportedOperationException("Unsupported fork scheduled" + fork);
-    }
-=======
     return forkSchedule.getActiveMilestones();
->>>>>>> bb90d863
   }
 
   public Fork fork(final UInt64 epoch) {
