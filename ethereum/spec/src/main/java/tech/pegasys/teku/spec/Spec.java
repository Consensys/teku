--- conflicted
+++ resolved
@@ -991,11 +991,11 @@
   public AttestationData getGenericAttestationData(
       final UInt64 slot,
       final BeaconState state,
-      final Bytes32 blockRoot,
+      final BeaconBlockSummary block,
       final UInt64 committeeIndex) {
     return atSlot(slot)
         .getAttestationUtil()
-        .getGenericAttestationData(slot, state, blockRoot, committeeIndex);
+        .getGenericAttestationData(slot, state, block, committeeIndex);
   }
 
   public SafeFuture<AttestationProcessingResult> isValidIndexedAttestation(
@@ -1192,11 +1192,7 @@
       case PHASE0, ALTAIR, BELLATRIX, CAPELLA -> Optional.empty();
       case DENEB, ELECTRA ->
           Optional.of(SpecConfigDeneb.required(specVersion.getConfig()).getMaxBlobsPerBlock());
-<<<<<<< HEAD
-      case FULU, EIP7805 -> {
-=======
-      case FULU, GLOAS -> {
->>>>>>> 9d873b1c
+      case FULU, GLOAS, EIP7805 -> {
         final UInt64 epoch = specVersion.miscHelpers().computeEpochAtSlot(slot);
         yield Optional.of(
             MiscHelpersFulu.required(specVersion.miscHelpers())
