--- conflicted
+++ resolved
@@ -546,11 +546,7 @@
         .sszDeserialize(serializedSidecar);
   }
 
-<<<<<<< HEAD
-  public List<List<KZGProof>> deserializeProofs(final Bytes serializedProofs, final UInt64 slot) {
-=======
   public List<List<KZGProof>> deserializeDataColumnSidecarsProofs(final Bytes serializedProofs) {
->>>>>>> 17198ce7
     return SSZ.decode(
         serializedProofs,
         reader -> {
@@ -566,11 +562,7 @@
         });
   }
 
-<<<<<<< HEAD
-  public Bytes serializeProofs(final List<DataColumnSidecar> dataColumnSidecars) {
-=======
   public Bytes serializeDataColumnSidecarsProofs(final List<DataColumnSidecar> dataColumnSidecars) {
->>>>>>> 17198ce7
     return SSZ.encode(
         writer ->
             dataColumnSidecars.forEach(
