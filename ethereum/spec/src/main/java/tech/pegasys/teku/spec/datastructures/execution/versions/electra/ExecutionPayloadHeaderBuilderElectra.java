--- conflicted
+++ resolved
@@ -94,13 +94,8 @@
         SszBytes32.of(withdrawalsRoot),
         SszUInt64.of(blobGasUsed),
         SszUInt64.of(excessBlobGas),
-<<<<<<< HEAD
-        SszBytes32.of(depositReceiptsRoot),
+        SszBytes32.of(depositRequestsRoot),
         SszBytes32.of(withdrawalRequestsRoot),
         SszBytes32.of(consolidationRequestsRoot));
-=======
-        SszBytes32.of(depositRequestsRoot),
-        SszBytes32.of(withdrawalRequestsRoot));
->>>>>>> 0480cde8
   }
 }