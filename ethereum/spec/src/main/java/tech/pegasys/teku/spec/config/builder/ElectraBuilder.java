--- conflicted
+++ resolved
@@ -36,9 +36,6 @@
   private UInt64 maxPerEpochActivationExitChurnLimit = UInt64.ZERO;
   private Integer maxDepositReceiptsPerPayload;
   private Integer maxExecutionLayerExits;
-<<<<<<< HEAD
-  private UInt64 fieldElementsPerCell;
-=======
   private UInt64 minActivationBalance;
   private UInt64 maxEffectiveBalanceElectra;
   private Integer pendingBalanceDepositsLimit;
@@ -50,7 +47,7 @@
   private Integer maxAttesterSlashingsElectra;
   private Integer maxAttestationsElectra;
   private Integer maxConsolidations;
->>>>>>> 8ac43537
+  private UInt64 fieldElementsPerCell;
 
   ElectraBuilder() {}
 
@@ -62,9 +59,6 @@
         electraForkEpoch,
         maxDepositReceiptsPerPayload,
         maxExecutionLayerExits,
-<<<<<<< HEAD
-        fieldElementsPerCell);
-=======
         minPerEpochChurnLimitElectra,
         maxPerEpochActivationExitChurnLimit,
         minActivationBalance,
@@ -77,8 +71,8 @@
         maxPartialWithdrawalsPerPayload,
         maxAttesterSlashingsElectra,
         maxAttestationsElectra,
-        maxConsolidations);
->>>>>>> 8ac43537
+        maxConsolidations,
+        fieldElementsPerCell);
   }
 
   public ElectraBuilder electraForkEpoch(final UInt64 electraForkEpoch) {
@@ -105,11 +99,12 @@
     return this;
   }
 
-<<<<<<< HEAD
   public ElectraBuilder fieldElementsPerCell(final UInt64 fieldElementsPerCell) {
     checkNotNull(fieldElementsPerCell);
     this.fieldElementsPerCell = fieldElementsPerCell;
-=======
+    return this;
+  }
+
   public ElectraBuilder minPerEpochChurnLimitElectra(final UInt64 minPerEpochChurnLimitElectra) {
     checkNotNull(minPerEpochChurnLimitElectra);
     this.minPerEpochChurnLimitElectra = minPerEpochChurnLimitElectra;
@@ -190,7 +185,6 @@
   public ElectraBuilder maxConsolidations(final Integer maxConsolidations) {
     checkNotNull(maxConsolidations);
     this.maxConsolidations = maxConsolidations;
->>>>>>> 8ac43537
     return this;
   }
 
