--- conflicted
+++ resolved
@@ -47,9 +47,6 @@
       final UInt64 electraForkEpoch,
       final int maxDepositReceiptsPerPayload,
       final int maxExecutionLayerExits,
-<<<<<<< HEAD
-      final UInt64 fieldElementsPerCell) {
-=======
       final UInt64 minPerEpochChurnLimitElectra,
       final UInt64 maxPerEpochActivationExitChurnLimit,
       final UInt64 minActivationBalance,
@@ -62,16 +59,13 @@
       final int maxPartialWithdrawalsPerPayload,
       final int maxAttesterSlashingsElectra,
       final int maxAttestationsElectra,
-      final int maxConsolidations) {
->>>>>>> 8ac43537
+      final int maxConsolidations,
+      final UInt64 fieldElementsPerCell) {
     super(specConfig);
     this.electraForkVersion = electraForkVersion;
     this.electraForkEpoch = electraForkEpoch;
     this.maxDepositReceiptsPerPayload = maxDepositReceiptsPerPayload;
     this.maxExecutionLayerExits = maxExecutionLayerExits;
-<<<<<<< HEAD
-    this.fieldElementsPerCell = fieldElementsPerCell;
-=======
     this.minPerEpochChurnLimitElectra = minPerEpochChurnLimitElectra;
     this.maxPerEpochActivationExitChurnLimit = maxPerEpochActivationExitChurnLimit;
     this.minActivationBalance = minActivationBalance;
@@ -85,7 +79,7 @@
     this.maxAttesterSlashingsElectra = maxAttesterSlashingsElectra;
     this.maxAttestationsElectra = maxAttestationsElectra;
     this.maxConsolidations = maxConsolidations;
->>>>>>> 8ac43537
+    this.fieldElementsPerCell = fieldElementsPerCell;
   }
 
   @Override
@@ -109,73 +103,73 @@
   }
 
   @Override
-<<<<<<< HEAD
+  public UInt64 getMinActivationBalance() {
+    return minActivationBalance;
+  }
+
+  @Override
+  public UInt64 getMaxEffectiveBalanceElectra() {
+    return maxEffectiveBalanceElectra;
+  }
+
+  @Override
+  public int getPendingBalanceDepositsLimit() {
+    return pendingBalanceDepositsLimit;
+  }
+
+  @Override
+  public int getPendingPartialWithdrawalsLimit() {
+    return pendingPartialWithdrawalsLimit;
+  }
+
+  @Override
+  public int getPendingConsolidationsLimit() {
+    return pendingConsolidationsLimit;
+  }
+
+  @Override
+  public int getWhistleblowerRewardQuotientElectra() {
+    return whistleblowerRewardQuotientElectra;
+  }
+
+  @Override
+  public int getMinSlashingPenaltyQuotientElectra() {
+    return minSlashingPenaltyQuotientElectra;
+  }
+
+  @Override
+  public int getMaxAttesterSlashingsElectra() {
+    return maxAttesterSlashingsElectra;
+  }
+
+  @Override
+  public int getMaxAttestationsElectra() {
+    return maxAttestationsElectra;
+  }
+
+  @Override
+  public int getMaxConsolidations() {
+    return maxConsolidations;
+  }
+
+  @Override
+  public int getMaxPartialWithdrawalsPerPayload() {
+    return maxPartialWithdrawalsPerPayload;
+  }
+
+  @Override
+  public UInt64 getMinPerEpochChurnLimitElectra() {
+    return minPerEpochChurnLimitElectra;
+  }
+
+  @Override
+  public UInt64 getMaxPerEpochActivationExitChurnLimit() {
+    return maxPerEpochActivationExitChurnLimit;
+  }
+
+  @Override
   public UInt64 getFieldElementsPerCell() {
     return fieldElementsPerCell;
-=======
-  public UInt64 getMinActivationBalance() {
-    return minActivationBalance;
-  }
-
-  @Override
-  public UInt64 getMaxEffectiveBalanceElectra() {
-    return maxEffectiveBalanceElectra;
-  }
-
-  @Override
-  public int getPendingBalanceDepositsLimit() {
-    return pendingBalanceDepositsLimit;
-  }
-
-  @Override
-  public int getPendingPartialWithdrawalsLimit() {
-    return pendingPartialWithdrawalsLimit;
-  }
-
-  @Override
-  public int getPendingConsolidationsLimit() {
-    return pendingConsolidationsLimit;
-  }
-
-  @Override
-  public int getWhistleblowerRewardQuotientElectra() {
-    return whistleblowerRewardQuotientElectra;
-  }
-
-  @Override
-  public int getMinSlashingPenaltyQuotientElectra() {
-    return minSlashingPenaltyQuotientElectra;
-  }
-
-  @Override
-  public int getMaxAttesterSlashingsElectra() {
-    return maxAttesterSlashingsElectra;
-  }
-
-  @Override
-  public int getMaxAttestationsElectra() {
-    return maxAttestationsElectra;
-  }
-
-  @Override
-  public int getMaxConsolidations() {
-    return maxConsolidations;
-  }
-
-  @Override
-  public int getMaxPartialWithdrawalsPerPayload() {
-    return maxPartialWithdrawalsPerPayload;
-  }
-
-  @Override
-  public UInt64 getMinPerEpochChurnLimitElectra() {
-    return minPerEpochChurnLimitElectra;
-  }
-
-  @Override
-  public UInt64 getMaxPerEpochActivationExitChurnLimit() {
-    return maxPerEpochActivationExitChurnLimit;
->>>>>>> 8ac43537
   }
 
   @Override
