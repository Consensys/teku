/*
 * Copyright 2021 ConsenSys AG.
 *
 * Licensed under the Apache License, Version 2.0 (the "License"); you may not use this file except in compliance with
 * the License. You may obtain a copy of the License at
 *
 * http://www.apache.org/licenses/LICENSE-2.0
 *
 * Unless required by applicable law or agreed to in writing, software distributed under the License is distributed on
 * an "AS IS" BASIS, WITHOUT WARRANTIES OR CONDITIONS OF ANY KIND, either express or implied. See the License for the
 * specific language governing permissions and limitations under the License.
 */

package tech.pegasys.teku.spec.logic.common.util;

import static com.google.common.base.Preconditions.checkArgument;
import static java.util.stream.Collectors.toUnmodifiableMap;
import static tech.pegasys.teku.spec.constants.NetworkConstants.SYNC_COMMITTEE_SUBNET_COUNT;
import static tech.pegasys.teku.spec.logic.common.helpers.MathHelpers.bytesToUInt64;

import java.util.Collections;
import java.util.HashMap;
import java.util.HashSet;
import java.util.Map;
import java.util.Set;
import org.apache.tuweni.bytes.Bytes;
import org.apache.tuweni.bytes.Bytes32;
import org.apache.tuweni.crypto.Hash;
import tech.pegasys.teku.bls.BLSPublicKey;
import tech.pegasys.teku.bls.BLSSignature;
import tech.pegasys.teku.infrastructure.unsigned.UInt64;
import tech.pegasys.teku.spec.config.SpecConfigAltair;
import tech.pegasys.teku.spec.datastructures.operations.versions.altair.ContributionAndProof;
import tech.pegasys.teku.spec.datastructures.operations.versions.altair.SignedContributionAndProof;
import tech.pegasys.teku.spec.datastructures.operations.versions.altair.SyncCommitteeContribution;
import tech.pegasys.teku.spec.datastructures.operations.versions.altair.SyncCommitteeContributionSchema;
import tech.pegasys.teku.spec.datastructures.operations.versions.altair.SyncCommitteeSigningData;
import tech.pegasys.teku.spec.datastructures.state.ForkInfo;
<<<<<<< HEAD
import tech.pegasys.teku.spec.datastructures.state.SyncCommittee;
=======
>>>>>>> b0e4f8b1
import tech.pegasys.teku.spec.datastructures.state.beaconstate.BeaconState;
import tech.pegasys.teku.spec.datastructures.state.beaconstate.BeaconStateCache;
import tech.pegasys.teku.spec.datastructures.state.beaconstate.versions.altair.BeaconStateAltair;
import tech.pegasys.teku.spec.datastructures.type.SszPublicKey;
import tech.pegasys.teku.spec.datastructures.util.SyncSubcommitteeAssignments;
import tech.pegasys.teku.spec.logic.common.helpers.BeaconStateAccessors;
import tech.pegasys.teku.spec.logic.common.helpers.MiscHelpers;
import tech.pegasys.teku.spec.schemas.SchemaDefinitionsAltair;
import tech.pegasys.teku.ssz.SszVector;
import tech.pegasys.teku.ssz.type.Bytes4;

public class SyncCommitteeUtil {

  // TODO: Should this be in constants file? https://github.com/ethereum/eth2.0-specs/issues/2317
  private static final int TARGET_AGGREGATORS_PER_SYNC_SUBCOMMITTEE = 4;

  private final BeaconStateAccessors beaconStateAccessors;
  private final BeaconStateUtil beaconStateUtil;
  private final ValidatorsUtil validatorsUtil;
  private final SpecConfigAltair specConfig;
  private final MiscHelpers miscHelpers;
  private final SchemaDefinitionsAltair schemaDefinitionsAltair;

  public SyncCommitteeUtil(
      final BeaconStateAccessors beaconStateAccessors,
      final BeaconStateUtil beaconStateUtil,
      final ValidatorsUtil validatorsUtil,
      final SpecConfigAltair specConfig,
      final MiscHelpers miscHelpers,
      final SchemaDefinitionsAltair schemaDefinitionsAltair) {
    this.beaconStateAccessors = beaconStateAccessors;
    this.beaconStateUtil = beaconStateUtil;
    this.validatorsUtil = validatorsUtil;
    this.specConfig = specConfig;
    this.miscHelpers = miscHelpers;
    this.schemaDefinitionsAltair = schemaDefinitionsAltair;
  }

<<<<<<< HEAD
  public Map<UInt64, SyncSubcommitteeAssignments> getSyncSubcommittees(
      final BeaconState state, final UInt64 epoch) {
    final UInt64 syncCommitteePeriod = computeSyncCommitteePeriod(epoch);
    final UInt64 currentEpoch = beaconStateAccessors.getCurrentEpoch(state);
    final UInt64 currentSyncCommitteePeriod = computeSyncCommitteePeriod(currentEpoch);
    final UInt64 nextSyncCommitteePeriod = currentSyncCommitteePeriod.increment();
    checkArgument(
        syncCommitteePeriod.equals(currentSyncCommitteePeriod)
            || syncCommitteePeriod.equals(nextSyncCommitteePeriod),
        "State must be in the same or previous sync committee period");
    final BeaconStateAltair altairState = BeaconStateAltair.required(state);
    return BeaconStateCache.getTransitionCaches(altairState)
        .getSyncCommitteeCache()
        .get(
            syncCommitteePeriod,
            period -> {
              final SyncCommittee syncCommittee;
              if (syncCommitteePeriod.equals(currentSyncCommitteePeriod)) {
                syncCommittee = altairState.getCurrentSyncCommittee();
              } else {
                syncCommittee = altairState.getNextSyncCommittee();
              }
              final SszVector<SszPublicKey> pubkeys = syncCommittee.getPubkeys();
              final Map<UInt64, Map<Integer, Set<Integer>>> subcommitteeAssignments =
                  new HashMap<>();
              for (int index = 0; index < pubkeys.size(); index++) {
                final BLSPublicKey pubkey = pubkeys.get(index).getBLSPublicKey();
                final UInt64 validatorIndex =
                    UInt64.valueOf(
                        validatorsUtil
                            .getValidatorIndex(altairState, pubkey)
                            .orElseThrow(
                                () ->
                                    new IllegalStateException(
                                        "Unknown validator assigned to sync committee: "
                                            + pubkey)));
                final int subcommitteeSize =
                    specConfig.getSyncCommitteeSize() / SYNC_COMMITTEE_SUBNET_COUNT;
                final int subcommitteeIndex = index / subcommitteeSize;
                final int subcommitteeParticipationIndex =
                    index - (subcommitteeIndex * subcommitteeSize);

                subcommitteeAssignments
                    .computeIfAbsent(validatorIndex, __ -> new HashMap<>())
                    .computeIfAbsent(subcommitteeIndex, __ -> new HashSet<>())
                    .add(subcommitteeParticipationIndex);
              }
              return subcommitteeAssignments.entrySet().stream()
                  .collect(
                      toUnmodifiableMap(
                          Map.Entry::getKey,
                          entry -> new SyncSubcommitteeAssignments(entry.getValue())));
            });
  }

  public SyncCommittee getSyncCommittee(final BeaconState state, final UInt64 epoch) {
    final UInt64 syncCommitteePeriod = computeSyncCommitteePeriod(epoch);
    final UInt64 currentEpoch = beaconStateAccessors.getCurrentEpoch(state);
    final UInt64 currentSyncCommitteePeriod = computeSyncCommitteePeriod(currentEpoch);
    final UInt64 nextSyncCommitteePeriod = currentSyncCommitteePeriod.increment();
    checkArgument(
        syncCommitteePeriod.equals(currentSyncCommitteePeriod)
            || syncCommitteePeriod.equals(nextSyncCommitteePeriod),
        "State must be in the same or previous sync committee period");
    if (syncCommitteePeriod.equals(currentSyncCommitteePeriod)) {
      return BeaconStateAltair.required(state).getCurrentSyncCommittee();
    } else {
      return BeaconStateAltair.required(state).getNextSyncCommittee();
    }
  }

  public Bytes32 getSyncCommitteeSignatureSigningRoot(
      final BeaconState state, final Bytes32 blockRoot) {
    return getSyncCommitteeSignatureSigningRoot(
        state.getForkInfo(), beaconStateAccessors.getCurrentEpoch(state), blockRoot);
  }

  public Bytes32 getSyncCommitteeSignatureSigningRoot(
      final ForkInfo forkInfo, final UInt64 epoch, final Bytes32 blockRoot) {
=======
  public Bytes32 getSyncCommitteeSignatureSigningRoot(
      final BeaconState state, final Bytes32 blockRoot) {
    return getSyncCommitteeSignatureSigningRoot(
        blockRoot, beaconStateAccessors.getCurrentEpoch(state), state.getForkInfo());
  }

  public Bytes32 getSyncCommitteeSignatureSigningRoot(
      final Bytes32 blockRoot, final UInt64 epoch, final ForkInfo forkInfo) {
>>>>>>> b0e4f8b1
    final Bytes32 domain =
        beaconStateUtil.getDomain(
            specConfig.getDomainSyncCommittee(),
            epoch,
            forkInfo.getFork(),
            forkInfo.getGenesisValidatorsRoot());
    return beaconStateUtil.computeSigningRoot(blockRoot, domain);
  }

  public Bytes getSyncCommitteeContributionSigningRoot(
      final BeaconState state, final SyncCommitteeContribution contribution) {
    final UInt64 epoch = miscHelpers.computeEpochAtSlot(contribution.getSlot());
    final Bytes32 domain =
        beaconStateUtil.getDomain(state, specConfig.getDomainSyncCommittee(), epoch);
    return beaconStateUtil.computeSigningRoot(contribution.getBeaconBlockRoot(), domain);
  }

  public Bytes getContributionAndProofSigningRoot(
      final BeaconState state, final ContributionAndProof contributionAndProof) {
    final ForkInfo forkInfo = state.getForkInfo();
    return getContributionAndProofSigningRoot(contributionAndProof, forkInfo);
  }

  public Bytes getContributionAndProofSigningRoot(
      final ContributionAndProof contributionAndProof, final ForkInfo forkInfo) {
    final SyncCommitteeContribution contribution = contributionAndProof.getContribution();
    final Bytes32 domain =
        beaconStateUtil.getDomain(
            specConfig.getDomainContributionAndProof(),
            miscHelpers.computeEpochAtSlot(contribution.getSlot()),
            forkInfo.getFork(),
            forkInfo.getGenesisValidatorsRoot());
    return beaconStateUtil.computeSigningRoot(contributionAndProof, domain);
  }

  public boolean isSyncCommitteeAggregator(final BLSSignature signature) {
    final int modulo =
        Math.max(
            1,
            specConfig.getSyncCommitteeSize()
                / SYNC_COMMITTEE_SUBNET_COUNT
                / TARGET_AGGREGATORS_PER_SYNC_SUBCOMMITTEE);
    return bytesToUInt64(Hash.sha2_256(signature.toSSZBytes()).slice(0, 8)).mod(modulo).isZero();
  }

  public Bytes getSyncCommitteeSigningDataSigningRoot(
      final BeaconState state, final UInt64 slot, final UInt64 subcommitteeIndex) {
    final SyncCommitteeSigningData signingData =
        createSyncCommitteeSigningData(slot, subcommitteeIndex);
    final ForkInfo forkInfo = state.getForkInfo();
    return getSyncCommitteeSigningDataSigningRoot(signingData, forkInfo);
  }

  public Bytes getSyncCommitteeSigningDataSigningRoot(
      final SyncCommitteeSigningData signingData, final ForkInfo forkInfo) {
    final Bytes4 domainSyncCommitteeSelectionProof =
        specConfig.getDomainSyncCommitteeSelectionProof();
    final Bytes32 domain =
        beaconStateUtil.getDomain(
            domainSyncCommitteeSelectionProof,
            miscHelpers.computeEpochAtSlot(signingData.getSlot()),
            forkInfo.getFork(),
            forkInfo.getGenesisValidatorsRoot());
    return beaconStateUtil.computeSigningRoot(signingData, domain);
  }

  public SyncCommitteeSigningData createSyncCommitteeSigningData(
      final UInt64 slot, final UInt64 subcommitteeIndex) {
    return schemaDefinitionsAltair
        .getSyncCommitteeSigningDataSchema()
        .create(slot, subcommitteeIndex);
  }

  public SyncCommitteeContribution createSyncCommitteeContribution(
      final UInt64 slot,
      final Bytes32 beaconBlockRoot,
      final UInt64 subcommitteeIndex,
      final Iterable<Integer> setParticipationBits,
      final BLSSignature signature) {
    final SyncCommitteeContributionSchema schema =
        schemaDefinitionsAltair.getSyncCommitteeContributionSchema();
    return schema.create(
        slot,
        beaconBlockRoot,
        subcommitteeIndex,
        schema.getAggregationBitsSchema().ofBits(setParticipationBits),
        signature);
  }

  public ContributionAndProof createContributionAndProof(
      final UInt64 aggregatorIndex,
      final SyncCommitteeContribution contribution,
      final BLSSignature selectionProof) {
    return schemaDefinitionsAltair
        .getContributionAndProofSchema()
        .create(aggregatorIndex, contribution, selectionProof);
  }

  public SignedContributionAndProof createSignedContributionAndProof(
      final ContributionAndProof message, final BLSSignature signature) {
    return schemaDefinitionsAltair.getSignedContributionAndProofSchema().create(message, signature);
  }
<<<<<<< HEAD

  private UInt64 computeSyncCommitteePeriod(final UInt64 epoch) {
    return epoch.dividedBy(specConfig.getEpochsPerSyncCommitteePeriod());
  }

  public boolean isAssignedToSyncCommittee(
      final BeaconStateAltair state, final UInt64 epoch, final UInt64 validatorIndex) {
    return getSyncSubcommittees(state, epoch).containsKey(validatorIndex);
  }

  public Set<Integer> computeSubnetsForSyncCommittee(
      final BeaconStateAltair state, final UInt64 validatorIndex) {
    final SyncSubcommitteeAssignments assignments =
        getSyncSubcommittees(state, beaconStateAccessors.getCurrentEpoch(state))
            .get(validatorIndex);
    return assignments == null ? Collections.emptySet() : assignments.getAssignedSubcommittees();
  }
=======
>>>>>>> b0e4f8b1
}<|MERGE_RESOLUTION|>--- conflicted
+++ resolved
@@ -36,10 +36,7 @@
 import tech.pegasys.teku.spec.datastructures.operations.versions.altair.SyncCommitteeContributionSchema;
 import tech.pegasys.teku.spec.datastructures.operations.versions.altair.SyncCommitteeSigningData;
 import tech.pegasys.teku.spec.datastructures.state.ForkInfo;
-<<<<<<< HEAD
 import tech.pegasys.teku.spec.datastructures.state.SyncCommittee;
-=======
->>>>>>> b0e4f8b1
 import tech.pegasys.teku.spec.datastructures.state.beaconstate.BeaconState;
 import tech.pegasys.teku.spec.datastructures.state.beaconstate.BeaconStateCache;
 import tech.pegasys.teku.spec.datastructures.state.beaconstate.versions.altair.BeaconStateAltair;
@@ -78,7 +75,6 @@
     this.schemaDefinitionsAltair = schemaDefinitionsAltair;
   }
 
-<<<<<<< HEAD
   public Map<UInt64, SyncSubcommitteeAssignments> getSyncSubcommittees(
       final BeaconState state, final UInt64 epoch) {
     final UInt64 syncCommitteePeriod = computeSyncCommitteePeriod(epoch);
@@ -153,21 +149,11 @@
   public Bytes32 getSyncCommitteeSignatureSigningRoot(
       final BeaconState state, final Bytes32 blockRoot) {
     return getSyncCommitteeSignatureSigningRoot(
-        state.getForkInfo(), beaconStateAccessors.getCurrentEpoch(state), blockRoot);
-  }
-
-  public Bytes32 getSyncCommitteeSignatureSigningRoot(
-      final ForkInfo forkInfo, final UInt64 epoch, final Bytes32 blockRoot) {
-=======
-  public Bytes32 getSyncCommitteeSignatureSigningRoot(
-      final BeaconState state, final Bytes32 blockRoot) {
-    return getSyncCommitteeSignatureSigningRoot(
         blockRoot, beaconStateAccessors.getCurrentEpoch(state), state.getForkInfo());
   }
 
   public Bytes32 getSyncCommitteeSignatureSigningRoot(
       final Bytes32 blockRoot, final UInt64 epoch, final ForkInfo forkInfo) {
->>>>>>> b0e4f8b1
     final Bytes32 domain =
         beaconStateUtil.getDomain(
             specConfig.getDomainSyncCommittee(),
@@ -270,7 +256,6 @@
       final ContributionAndProof message, final BLSSignature signature) {
     return schemaDefinitionsAltair.getSignedContributionAndProofSchema().create(message, signature);
   }
-<<<<<<< HEAD
 
   private UInt64 computeSyncCommitteePeriod(final UInt64 epoch) {
     return epoch.dividedBy(specConfig.getEpochsPerSyncCommitteePeriod());
@@ -288,6 +273,4 @@
             .get(validatorIndex);
     return assignments == null ? Collections.emptySet() : assignments.getAssignedSubcommittees();
   }
-=======
->>>>>>> b0e4f8b1
 }