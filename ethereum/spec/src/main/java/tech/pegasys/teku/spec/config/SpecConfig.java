/*
 * Copyright ConsenSys Software Inc., 2022
 *
 * Licensed under the Apache License, Version 2.0 (the "License"); you may not use this file except in compliance with
 * the License. You may obtain a copy of the License at
 *
 * http://www.apache.org/licenses/LICENSE-2.0
 *
 * Unless required by applicable law or agreed to in writing, software distributed under the License is distributed on
 * an "AS IS" BASIS, WITHOUT WARRANTIES OR CONDITIONS OF ANY KIND, either express or implied. See the License for the
 * specific language governing permissions and limitations under the License.
 */

package tech.pegasys.teku.spec.config;

import java.util.Map;
import java.util.Optional;
import org.apache.tuweni.bytes.Bytes;
import tech.pegasys.teku.ethereum.execution.types.Eth1Address;
import tech.pegasys.teku.infrastructure.bytes.Bytes4;
import tech.pegasys.teku.infrastructure.unsigned.UInt64;
import tech.pegasys.teku.spec.config.builder.SpecConfigBuilder;

public interface SpecConfig extends NetworkingSpecConfig {
  // Non-configurable constants
  UInt64 GENESIS_SLOT = UInt64.ZERO;
  UInt64 GENESIS_EPOCH = UInt64.ZERO;
  UInt64 FAR_FUTURE_EPOCH = UInt64.MAX_VALUE;

  static SpecConfigBuilder builder() {
    return new SpecConfigBuilder();
  }

  Map<String, Object> getRawConfig();

  // Config: Genesis
  int getMinGenesisActiveValidatorCount();

  UInt64 getMinGenesisTime();

  Bytes4 getGenesisForkVersion();

  UInt64 getGenesisDelay();

  // Config: Time parameters
  int getSecondsPerSlot();

  int getSecondsPerEth1Block();

  int getMinValidatorWithdrawabilityDelay();

  UInt64 getShardCommitteePeriod();

  UInt64 getEth1FollowDistance();

  // Config: Validator cycle
  UInt64 getEjectionBalance();

  int getMinPerEpochChurnLimit();

  int getChurnLimitQuotient();

  // Config: Fork choice
  int getProposerScoreBoost();

  // Config: Deposit contract
  long getDepositChainId();

  long getDepositNetworkId();

  Eth1Address getDepositContractAddress();

<<<<<<< HEAD
=======
  @Override
  default int getMinEpochsForBlockRequests() {
    return getMinValidatorWithdrawabilityDelay() + getChurnLimitQuotient() / 2;
  }

>>>>>>> 36b69ad2
  // Phase0 non-configurable Misc Constants
  UInt64 getBaseRewardsPerEpoch();

  int getDepositContractTreeDepth();

  int getJustificationBitsLength();

  // Phase0 non-configurable Withdrawal prefixes Constants
  Bytes getBlsWithdrawalPrefix();

  // Phase0 Misc preset
  int getMaxCommitteesPerSlot();

  int getTargetCommitteeSize();

  int getMaxValidatorsPerCommittee();

  int getShuffleRoundCount();

  UInt64 getHysteresisQuotient();

  UInt64 getHysteresisDownwardMultiplier();

  UInt64 getHysteresisUpwardMultiplier();

  // Phase0 Gwei values preset
  UInt64 getMinDepositAmount();

  UInt64 getMaxEffectiveBalance();

  UInt64 getEffectiveBalanceIncrement();

  // Phase0 Time parameters preset
  int getMinAttestationInclusionDelay();

  int getSlotsPerEpoch();

  /** Returns integerSquareRoot(getSlotsPerEpoch()) but with the benefit of precalculating. */
  long getSquareRootSlotsPerEpoch();

  int getMinSeedLookahead();

  int getMaxSeedLookahead();

  UInt64 getMinEpochsToInactivityPenalty();

  int getEpochsPerEth1VotingPeriod();

  int getSlotsPerHistoricalRoot();

  // Phase0 State list lengths preset
  int getEpochsPerHistoricalVector();

  int getEpochsPerSlashingsVector();

  int getHistoricalRootsLimit();

  long getValidatorRegistryLimit();

  // Phase0 Rewards and penalties preset
  int getBaseRewardFactor();

  int getWhistleblowerRewardQuotient();

  UInt64 getProposerRewardQuotient();

  UInt64 getInactivityPenaltyQuotient();

  int getMinSlashingPenaltyQuotient();

  int getProportionalSlashingMultiplier();

  // Phase0 Max operations per block preset
  int getMaxProposerSlashings();

  int getMaxAttesterSlashings();

  int getMaxAttestations();

  int getMaxDeposits();

  int getMaxVoluntaryExits();

  // Misc
  int getSafeSlotsToUpdateJustified();

<<<<<<< HEAD
  ProgressiveBalancesMode getProgressiveBalancesMode();

  @Override
  default int getMinEpochsForBlockRequests() {
    return getMinValidatorWithdrawabilityDelay() + getChurnLimitQuotient() / 2;
  }

=======
>>>>>>> 36b69ad2
  // Casters
  default Optional<SpecConfigAltair> toVersionAltair() {
    return Optional.empty();
  }

  default Optional<SpecConfigBellatrix> toVersionBellatrix() {
    return Optional.empty();
  }

  default Optional<SpecConfigCapella> toVersionCapella() {
    return Optional.empty();
  }

  default Optional<SpecConfigDeneb> toVersionDeneb() {
    return Optional.empty();
  }
}<|MERGE_RESOLUTION|>--- conflicted
+++ resolved
@@ -70,14 +70,11 @@
 
   Eth1Address getDepositContractAddress();
 
-<<<<<<< HEAD
-=======
   @Override
   default int getMinEpochsForBlockRequests() {
     return getMinValidatorWithdrawabilityDelay() + getChurnLimitQuotient() / 2;
   }
 
->>>>>>> 36b69ad2
   // Phase0 non-configurable Misc Constants
   UInt64 getBaseRewardsPerEpoch();
 
@@ -164,16 +161,6 @@
   // Misc
   int getSafeSlotsToUpdateJustified();
 
-<<<<<<< HEAD
-  ProgressiveBalancesMode getProgressiveBalancesMode();
-
-  @Override
-  default int getMinEpochsForBlockRequests() {
-    return getMinValidatorWithdrawabilityDelay() + getChurnLimitQuotient() / 2;
-  }
-
-=======
->>>>>>> 36b69ad2
   // Casters
   default Optional<SpecConfigAltair> toVersionAltair() {
     return Optional.empty();
