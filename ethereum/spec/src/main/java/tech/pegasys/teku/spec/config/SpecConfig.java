/*
 * Copyright ConsenSys Software Inc., 2022
 *
 * Licensed under the Apache License, Version 2.0 (the "License"); you may not use this file except in compliance with
 * the License. You may obtain a copy of the License at
 *
 * http://www.apache.org/licenses/LICENSE-2.0
 *
 * Unless required by applicable law or agreed to in writing, software distributed under the License is distributed on
 * an "AS IS" BASIS, WITHOUT WARRANTIES OR CONDITIONS OF ANY KIND, either express or implied. See the License for the
 * specific language governing permissions and limitations under the License.
 */

package tech.pegasys.teku.spec.config;

import java.util.Map;
import java.util.Optional;
import org.apache.tuweni.bytes.Bytes;
import tech.pegasys.teku.ethereum.execution.types.Eth1Address;
import tech.pegasys.teku.infrastructure.bytes.Bytes4;
import tech.pegasys.teku.infrastructure.unsigned.UInt64;
import tech.pegasys.teku.spec.config.builder.SpecConfigBuilder;

public interface SpecConfig {
  // Non-configurable constants
  UInt64 GENESIS_SLOT = UInt64.ZERO;
  UInt64 GENESIS_EPOCH = UInt64.ZERO;
  UInt64 FAR_FUTURE_EPOCH = UInt64.MAX_VALUE;

  static SpecConfigBuilder builder() {
    return new SpecConfigBuilder();
  }

  Map<String, Object> getRawConfig();

  UInt64 getBaseRewardsPerEpoch();

  int getDepositContractTreeDepth();

  int getJustificationBitsLength();

  UInt64 getEth1FollowDistance();

  int getMaxCommitteesPerSlot();

  int getTargetCommitteeSize();

  int getMaxValidatorsPerCommittee();

  int getMinPerEpochChurnLimit();

  int getChurnLimitQuotient();

  int getShuffleRoundCount();

  int getMinGenesisActiveValidatorCount();

  UInt64 getMinGenesisTime();

  UInt64 getHysteresisQuotient();

  UInt64 getHysteresisDownwardMultiplier();

  UInt64 getHysteresisUpwardMultiplier();

  int getProportionalSlashingMultiplier();

  UInt64 getMinDepositAmount();

  UInt64 getMaxEffectiveBalance();

  UInt64 getEjectionBalance();

  UInt64 getEffectiveBalanceIncrement();

  Bytes4 getGenesisForkVersion();

  Bytes getBlsWithdrawalPrefix();

  UInt64 getGenesisDelay();

  int getSecondsPerSlot();

  int getMinAttestationInclusionDelay();

  int getSlotsPerEpoch();

  /** Returns integerSquareRoot(getSlotsPerEpoch()) but with the benefit of precalculating. */
  long getSquareRootSlotsPerEpoch();

  int getMinSeedLookahead();

  int getMaxSeedLookahead();

  UInt64 getMinEpochsToInactivityPenalty();

  int getEpochsPerEth1VotingPeriod();

  int getSlotsPerHistoricalRoot();

  int getMinValidatorWithdrawabilityDelay();

  UInt64 getShardCommitteePeriod();

  int getEpochsPerHistoricalVector();

  int getEpochsPerSlashingsVector();

  int getHistoricalRootsLimit();

  long getValidatorRegistryLimit();

  int getBaseRewardFactor();

  int getWhistleblowerRewardQuotient();

  UInt64 getProposerRewardQuotient();

  UInt64 getInactivityPenaltyQuotient();

  int getMinSlashingPenaltyQuotient();

  int getMaxProposerSlashings();

  int getMaxAttesterSlashings();

  int getMaxAttestations();

  int getMaxDeposits();

  int getMaxVoluntaryExits();

  int getSecondsPerEth1Block();

  int getSafeSlotsToUpdateJustified();

  int getProposerScoreBoost();

  long getDepositChainId();

  long getDepositNetworkId();

  Eth1Address getDepositContractAddress();

  ProgressiveBalancesMode getProgressiveBalancesMode();

  int getGossipMaxSize();

<<<<<<< HEAD
  int getMaximumGossipClockDisparity();
=======
  int getMaxChunkSize();
>>>>>>> 9e9e0f31

  default int getMinEpochsForBlockRequests() {
    return getMinValidatorWithdrawabilityDelay() + getChurnLimitQuotient() / 2;
  }

  default Optional<SpecConfigAltair> toVersionAltair() {
    return Optional.empty();
  }

  default Optional<SpecConfigBellatrix> toVersionBellatrix() {
    return Optional.empty();
  }

  default Optional<SpecConfigCapella> toVersionCapella() {
    return Optional.empty();
  }

  default Optional<SpecConfigDeneb> toVersionDeneb() {
    return Optional.empty();
  }
}<|MERGE_RESOLUTION|>--- conflicted
+++ resolved
@@ -146,11 +146,9 @@
 
   int getGossipMaxSize();
 
-<<<<<<< HEAD
+  int getMaxChunkSize();
+
   int getMaximumGossipClockDisparity();
-=======
-  int getMaxChunkSize();
->>>>>>> 9e9e0f31
 
   default int getMinEpochsForBlockRequests() {
     return getMinValidatorWithdrawabilityDelay() + getChurnLimitQuotient() / 2;
