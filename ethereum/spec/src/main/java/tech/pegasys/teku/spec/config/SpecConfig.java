--- conflicted
+++ resolved
@@ -161,28 +161,7 @@
   // Misc
   int getSafeSlotsToUpdateJustified();
 
-<<<<<<< HEAD
-  ProgressiveBalancesMode getProgressiveBalancesMode();
-
   // Casters
-=======
-  int getProposerScoreBoost();
-
-  long getDepositChainId();
-
-  long getDepositNetworkId();
-
-  Eth1Address getDepositContractAddress();
-
-  int getGossipMaxSize();
-
-  int getMaxChunkSize();
-
-  default int getMinEpochsForBlockRequests() {
-    return getMinValidatorWithdrawabilityDelay() + getChurnLimitQuotient() / 2;
-  }
-
->>>>>>> 16481da7
   default Optional<SpecConfigAltair> toVersionAltair() {
     return Optional.empty();
   }
