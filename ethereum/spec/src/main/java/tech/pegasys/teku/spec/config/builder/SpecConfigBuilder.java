--- conflicted
+++ resolved
@@ -104,21 +104,18 @@
   // Networking
   private Integer gossipMaxSize;
   private Integer maxChunkSize;
-<<<<<<< HEAD
+  private Integer maxRequestBlocks;
+  private Integer epochsPerSubnetSubscription;
   private Integer ttfbTimeout;
   private Integer respTimeout;
   private UInt64 attestationPropagationSlotRange;
   private Integer maximumGossipClockDisparity;
   private Bytes4 messageDomainInvalidSnappy;
   private Bytes4 messageDomainValidSnappy;
-=======
-  private Integer maxRequestBlocks;
-  private Integer epochsPerSubnetSubscription;
   private Integer subnetsPerNode;
   private Integer attestationSubnetCount;
   private Integer attestationSubnetExtraBits;
   private Integer attestationSubnetPrefixBits;
->>>>>>> fb398824
 
   private final BuilderChain<SpecConfig, SpecConfigDeneb> builderChain =
       BuilderChain.create(new AltairBuilder())
@@ -188,21 +185,18 @@
             depositContractAddress,
             gossipMaxSize,
             maxChunkSize,
-<<<<<<< HEAD
+            maxRequestBlocks,
+            epochsPerSubnetSubscription,
             ttfbTimeout,
             respTimeout,
             attestationPropagationSlotRange,
             maximumGossipClockDisparity,
             messageDomainInvalidSnappy,
-            messageDomainValidSnappy);
-=======
-            maxRequestBlocks,
-            epochsPerSubnetSubscription,
+            messageDomainValidSnappy,
             subnetsPerNode,
             attestationSubnetCount,
             attestationSubnetExtraBits,
             attestationSubnetPrefixBits);
->>>>>>> fb398824
 
     return builderChain.build(config);
   }
@@ -263,7 +257,8 @@
 
     SpecBuilderUtil.validateConstant("gossipMaxSize", gossipMaxSize);
     SpecBuilderUtil.validateConstant("maxChunkSize", maxChunkSize);
-<<<<<<< HEAD
+    SpecBuilderUtil.validateConstant("maxRequestBlocks", maxRequestBlocks);
+    SpecBuilderUtil.validateConstant("epochsPerSubnetSubscription", epochsPerSubnetSubscription);
     SpecBuilderUtil.validateConstant("ttfbTimeout", ttfbTimeout);
     SpecBuilderUtil.validateConstant("respTimeout", respTimeout);
     SpecBuilderUtil.validateConstant(
@@ -271,14 +266,10 @@
     SpecBuilderUtil.validateConstant("maximumGossipClockDisparity", maximumGossipClockDisparity);
     SpecBuilderUtil.validateConstant("messageDomainInvalidSnappy", messageDomainInvalidSnappy);
     SpecBuilderUtil.validateConstant("messageDomainValidSnappy", messageDomainValidSnappy);
-=======
-    SpecBuilderUtil.validateConstant("maxRequestBlocks", maxRequestBlocks);
-    SpecBuilderUtil.validateConstant("epochsPerSubnetSubscription", epochsPerSubnetSubscription);
     SpecBuilderUtil.validateConstant("subnetsPerNode", subnetsPerNode);
     SpecBuilderUtil.validateConstant("attestationSubnetCount", attestationSubnetCount);
     SpecBuilderUtil.validateConstant("attestationSubnetExtraBits", attestationSubnetExtraBits);
     SpecBuilderUtil.validateConstant("attestationSubnetPrefixBits", attestationSubnetPrefixBits);
->>>>>>> fb398824
 
     builderChain.validate();
   }
@@ -597,7 +588,16 @@
     return this;
   }
 
-<<<<<<< HEAD
+  public SpecConfigBuilder maxRequestBlocks(final Integer maxRequestBlocks) {
+    this.maxRequestBlocks = maxRequestBlocks;
+    return this;
+  }
+
+  public SpecConfigBuilder epochsPerSubnetSubscription(final Integer epochsPerSubnetSubscription) {
+    this.epochsPerSubnetSubscription = epochsPerSubnetSubscription;
+    return this;
+  }
+
   public SpecConfigBuilder ttfbTimeout(final Integer ttfbTimeout) {
     this.ttfbTimeout = ttfbTimeout;
     return this;
@@ -626,14 +626,6 @@
 
   public SpecConfigBuilder messageDomainValidSnappy(final Bytes4 messageDomainValidSnappy) {
     this.messageDomainValidSnappy = messageDomainValidSnappy;
-=======
-  public SpecConfigBuilder maxRequestBlocks(final Integer maxRequestBlocks) {
-    this.maxRequestBlocks = maxRequestBlocks;
-    return this;
-  }
-
-  public SpecConfigBuilder epochsPerSubnetSubscription(final Integer epochsPerSubnetSubscription) {
-    this.epochsPerSubnetSubscription = epochsPerSubnetSubscription;
     return this;
   }
 
@@ -654,7 +646,6 @@
 
   public SpecConfigBuilder attestationSubnetPrefixBits(final Integer attestationSubnetPrefixBits) {
     this.attestationSubnetPrefixBits = attestationSubnetPrefixBits;
->>>>>>> fb398824
     return this;
   }
 
