/*
 * Copyright ConsenSys Software Inc., 2022
 *
 * Licensed under the Apache License, Version 2.0 (the "License"); you may not use this file except in compliance with
 * the License. You may obtain a copy of the License at
 *
 * http://www.apache.org/licenses/LICENSE-2.0
 *
 * Unless required by applicable law or agreed to in writing, software distributed under the License is distributed on
 * an "AS IS" BASIS, WITHOUT WARRANTIES OR CONDITIONS OF ANY KIND, either express or implied. See the License for the
 * specific language governing permissions and limitations under the License.
 */

package tech.pegasys.teku.spec.config.builder;

import static com.google.common.base.Preconditions.checkArgument;
import static com.google.common.base.Preconditions.checkNotNull;

import java.util.HashMap;
import java.util.Map;
import java.util.function.Consumer;
import tech.pegasys.teku.ethereum.execution.types.Eth1Address;
import tech.pegasys.teku.infrastructure.bytes.Bytes4;
import tech.pegasys.teku.infrastructure.unsigned.UInt64;
import tech.pegasys.teku.spec.config.SpecConfig;
import tech.pegasys.teku.spec.config.SpecConfigDeneb;
import tech.pegasys.teku.spec.config.SpecConfigPhase0;

@SuppressWarnings({"UnusedReturnValue", "unused"})
public class SpecConfigBuilder {

  private final Map<String, Object> rawConfig = new HashMap<>();

  // Misc
  private UInt64 eth1FollowDistance;
  private Integer maxCommitteesPerSlot;
  private Integer targetCommitteeSize;
  private Integer maxValidatorsPerCommittee;
  private Integer minPerEpochChurnLimit;
  private Integer churnLimitQuotient;
  private Integer shuffleRoundCount;
  private Integer minGenesisActiveValidatorCount;
  private UInt64 minGenesisTime;
  private UInt64 hysteresisQuotient;
  private UInt64 hysteresisDownwardMultiplier;
  private UInt64 hysteresisUpwardMultiplier;
  private Integer proportionalSlashingMultiplier;

  // Gwei values
  private UInt64 minDepositAmount;
  private UInt64 maxEffectiveBalance;
  private UInt64 ejectionBalance;
  private UInt64 effectiveBalanceIncrement;

  // Initial values
  private Bytes4 genesisForkVersion;

  // Time parameters
  private UInt64 genesisDelay;
  private Integer secondsPerSlot;
  private Integer minAttestationInclusionDelay;
  private Integer slotsPerEpoch;
  private Integer minSeedLookahead;
  private Integer maxSeedLookahead;
  private UInt64 minEpochsToInactivityPenalty;
  private Integer epochsPerEth1VotingPeriod;
  private Integer slotsPerHistoricalRoot;
  private Integer minValidatorWithdrawabilityDelay;
  private UInt64 shardCommitteePeriod;

  // State list lengths
  private Integer epochsPerHistoricalVector;
  private Integer epochsPerSlashingsVector;
  private Integer historicalRootsLimit;
  private Long validatorRegistryLimit;

  // Reward and penalty quotients
  private Integer baseRewardFactor;
  private Integer whistleblowerRewardQuotient;
  private UInt64 proposerRewardQuotient;
  private UInt64 inactivityPenaltyQuotient;
  private Integer minSlashingPenaltyQuotient;

  // Max transactions per block
  private Integer maxProposerSlashings;
  private Integer maxAttesterSlashings;
  private Integer maxAttestations;
  private Integer maxDeposits;
  private Integer maxVoluntaryExits;

  // Validator
  private Integer secondsPerEth1Block;

  // Fork Choice
  private Integer safeSlotsToUpdateJustified;
  // Added after Phase0 was live, so default to 0 which disables proposer score boosting.
  private int proposerScoreBoost = 0;

  // Deposit Contract
  private Long depositChainId;
  private Long depositNetworkId;
  private Eth1Address depositContractAddress;

<<<<<<< HEAD
  private int gossipMaxSize;
=======
  private ProgressiveBalancesMode progressiveBalancesMode = ProgressiveBalancesMode.FULL;

  private Integer gossipMaxSize;
>>>>>>> a9237a4a

  private Integer maxChunkSize;

  private final BuilderChain<SpecConfig, SpecConfigDeneb> builderChain =
      BuilderChain.create(new AltairBuilder())
          .appendBuilder(new BellatrixBuilder())
          .appendBuilder(new CapellaBuilder())
          .appendBuilder(new DenebBuilder());

  public SpecConfig build() {
    builderChain.addOverridableItemsToRawConfig(
        (key, value) -> {
          if (value != null) {
            rawConfig.put(key, value);
          }
        });
    validate();
    SpecConfig config =
        new SpecConfigPhase0(
            rawConfig,
            eth1FollowDistance,
            maxCommitteesPerSlot,
            targetCommitteeSize,
            maxValidatorsPerCommittee,
            minPerEpochChurnLimit,
            churnLimitQuotient,
            shuffleRoundCount,
            minGenesisActiveValidatorCount,
            minGenesisTime,
            hysteresisQuotient,
            hysteresisDownwardMultiplier,
            hysteresisUpwardMultiplier,
            proportionalSlashingMultiplier,
            minDepositAmount,
            maxEffectiveBalance,
            ejectionBalance,
            effectiveBalanceIncrement,
            genesisForkVersion,
            genesisDelay,
            secondsPerSlot,
            minAttestationInclusionDelay,
            slotsPerEpoch,
            minSeedLookahead,
            maxSeedLookahead,
            minEpochsToInactivityPenalty,
            epochsPerEth1VotingPeriod,
            slotsPerHistoricalRoot,
            minValidatorWithdrawabilityDelay,
            shardCommitteePeriod,
            epochsPerHistoricalVector,
            epochsPerSlashingsVector,
            historicalRootsLimit,
            validatorRegistryLimit,
            baseRewardFactor,
            whistleblowerRewardQuotient,
            proposerRewardQuotient,
            inactivityPenaltyQuotient,
            minSlashingPenaltyQuotient,
            maxProposerSlashings,
            maxAttesterSlashings,
            maxAttestations,
            maxDeposits,
            maxVoluntaryExits,
            secondsPerEth1Block,
            safeSlotsToUpdateJustified,
            proposerScoreBoost,
            depositChainId,
            depositNetworkId,
            depositContractAddress,
            gossipMaxSize,
            maxChunkSize);

    return builderChain.build(config);
  }

  private void validate() {
    checkArgument(rawConfig.size() > 0, "Raw spec config must be provided");
    SpecBuilderUtil.validateConstant("eth1FollowDistance", eth1FollowDistance);
    SpecBuilderUtil.validateConstant("maxCommitteesPerSlot", maxCommitteesPerSlot);
    SpecBuilderUtil.validateConstant("targetCommitteeSize", targetCommitteeSize);
    SpecBuilderUtil.validateConstant("maxValidatorsPerCommittee", maxValidatorsPerCommittee);
    SpecBuilderUtil.validateConstant("minPerEpochChurnLimit", minPerEpochChurnLimit);
    SpecBuilderUtil.validateConstant("churnLimitQuotient", churnLimitQuotient);
    SpecBuilderUtil.validateConstant("shuffleRoundCount", shuffleRoundCount);
    SpecBuilderUtil.validateConstant(
        "minGenesisActiveValidatorCount", minGenesisActiveValidatorCount);
    SpecBuilderUtil.validateConstant("minGenesisTime", minGenesisTime);
    SpecBuilderUtil.validateConstant("hysteresisQuotient", hysteresisQuotient);
    SpecBuilderUtil.validateConstant("hysteresisDownwardMultiplier", hysteresisDownwardMultiplier);
    SpecBuilderUtil.validateConstant("hysteresisUpwardMultiplier", hysteresisUpwardMultiplier);
    SpecBuilderUtil.validateConstant(
        "proportionalSlashingMultiplier", proportionalSlashingMultiplier);
    SpecBuilderUtil.validateConstant("minDepositAmount", minDepositAmount);
    SpecBuilderUtil.validateConstant("maxEffectiveBalance", maxEffectiveBalance);
    SpecBuilderUtil.validateConstant("ejectionBalance", ejectionBalance);
    SpecBuilderUtil.validateConstant("effectiveBalanceIncrement", effectiveBalanceIncrement);
    SpecBuilderUtil.validateConstant("genesisForkVersion", genesisForkVersion);
    SpecBuilderUtil.validateConstant("genesisDelay", genesisDelay);
    SpecBuilderUtil.validateConstant("secondsPerSlot", secondsPerSlot);
    SpecBuilderUtil.validateConstant("minAttestationInclusionDelay", minAttestationInclusionDelay);
    SpecBuilderUtil.validateConstant("slotsPerEpoch", slotsPerEpoch);
    SpecBuilderUtil.validateConstant("minSeedLookahead", minSeedLookahead);
    SpecBuilderUtil.validateConstant("maxSeedLookahead", maxSeedLookahead);
    SpecBuilderUtil.validateConstant("minEpochsToInactivityPenalty", minEpochsToInactivityPenalty);
    SpecBuilderUtil.validateConstant("epochsPerEth1VotingPeriod", epochsPerEth1VotingPeriod);
    SpecBuilderUtil.validateConstant("slotsPerHistoricalRoot", slotsPerHistoricalRoot);
    SpecBuilderUtil.validateConstant(
        "minValidatorWithdrawabilityDelay", minValidatorWithdrawabilityDelay);
    SpecBuilderUtil.validateConstant("shardCommitteePeriod", shardCommitteePeriod);
    SpecBuilderUtil.validateConstant("epochsPerHistoricalVector", epochsPerHistoricalVector);
    SpecBuilderUtil.validateConstant("epochsPerSlashingsVector", epochsPerSlashingsVector);
    SpecBuilderUtil.validateConstant("historicalRootsLimit", historicalRootsLimit);
    SpecBuilderUtil.validateConstant("validatorRegistryLimit", validatorRegistryLimit);
    SpecBuilderUtil.validateConstant("baseRewardFactor", baseRewardFactor);
    SpecBuilderUtil.validateConstant("whistleblowerRewardQuotient", whistleblowerRewardQuotient);
    SpecBuilderUtil.validateConstant("proposerRewardQuotient", proposerRewardQuotient);
    SpecBuilderUtil.validateConstant("inactivityPenaltyQuotient", inactivityPenaltyQuotient);
    SpecBuilderUtil.validateConstant("minSlashingPenaltyQuotient", minSlashingPenaltyQuotient);
    SpecBuilderUtil.validateConstant("maxProposerSlashings", maxProposerSlashings);
    SpecBuilderUtil.validateConstant("maxAttesterSlashings", maxAttesterSlashings);
    SpecBuilderUtil.validateConstant("maxAttestations", maxAttestations);
    SpecBuilderUtil.validateConstant("maxDeposits", maxDeposits);
    SpecBuilderUtil.validateConstant("maxVoluntaryExits", maxVoluntaryExits);
    SpecBuilderUtil.validateConstant("secondsPerEth1Block", secondsPerEth1Block);
    SpecBuilderUtil.validateConstant("safeSlotsToUpdateJustified", safeSlotsToUpdateJustified);
    SpecBuilderUtil.validateConstant("depositChainId", depositChainId);
    SpecBuilderUtil.validateConstant("depositNetworkId", depositNetworkId);
    SpecBuilderUtil.validateConstant("depositContractAddress", depositContractAddress);

    SpecBuilderUtil.validateConstant("gossipMaxSize", gossipMaxSize);
    SpecBuilderUtil.validateConstant("maxChunkSize", maxChunkSize);

    builderChain.validate();
  }

  public SpecConfigBuilder rawConfig(final Map<String, ?> rawConfig) {
    checkNotNull(rawConfig);
    this.rawConfig.putAll(rawConfig);
    return this;
  }

  public SpecConfigBuilder eth1FollowDistance(final UInt64 eth1FollowDistance) {
    checkNotNull(eth1FollowDistance);
    this.eth1FollowDistance = eth1FollowDistance;
    return this;
  }

  public SpecConfigBuilder maxCommitteesPerSlot(final Integer maxCommitteesPerSlot) {
    checkNotNull(maxCommitteesPerSlot);
    this.maxCommitteesPerSlot = maxCommitteesPerSlot;
    return this;
  }

  public SpecConfigBuilder targetCommitteeSize(final Integer targetCommitteeSize) {
    checkNotNull(targetCommitteeSize);
    this.targetCommitteeSize = targetCommitteeSize;
    return this;
  }

  public SpecConfigBuilder maxValidatorsPerCommittee(final Integer maxValidatorsPerCommittee) {
    checkNotNull(maxValidatorsPerCommittee);
    this.maxValidatorsPerCommittee = maxValidatorsPerCommittee;
    return this;
  }

  public SpecConfigBuilder minPerEpochChurnLimit(final Integer minPerEpochChurnLimit) {
    checkNotNull(minPerEpochChurnLimit);
    this.minPerEpochChurnLimit = minPerEpochChurnLimit;
    return this;
  }

  public SpecConfigBuilder churnLimitQuotient(final Integer churnLimitQuotient) {
    checkNotNull(churnLimitQuotient);
    this.churnLimitQuotient = churnLimitQuotient;
    return this;
  }

  public SpecConfigBuilder shuffleRoundCount(final Integer shuffleRoundCount) {
    checkNotNull(shuffleRoundCount);
    this.shuffleRoundCount = shuffleRoundCount;
    return this;
  }

  public SpecConfigBuilder minGenesisActiveValidatorCount(
      final Integer minGenesisActiveValidatorCount) {
    checkNotNull(minGenesisActiveValidatorCount);
    this.minGenesisActiveValidatorCount = minGenesisActiveValidatorCount;
    return this;
  }

  public SpecConfigBuilder minGenesisTime(final UInt64 minGenesisTime) {
    checkNotNull(minGenesisTime);
    this.minGenesisTime = minGenesisTime;
    return this;
  }

  public SpecConfigBuilder hysteresisQuotient(final UInt64 hysteresisQuotient) {
    checkNotNull(hysteresisQuotient);
    this.hysteresisQuotient = hysteresisQuotient;
    return this;
  }

  public SpecConfigBuilder hysteresisDownwardMultiplier(final UInt64 hysteresisDownwardMultiplier) {
    checkNotNull(hysteresisDownwardMultiplier);
    this.hysteresisDownwardMultiplier = hysteresisDownwardMultiplier;
    return this;
  }

  public SpecConfigBuilder hysteresisUpwardMultiplier(final UInt64 hysteresisUpwardMultiplier) {
    checkNotNull(hysteresisUpwardMultiplier);
    this.hysteresisUpwardMultiplier = hysteresisUpwardMultiplier;
    return this;
  }

  public SpecConfigBuilder proportionalSlashingMultiplier(
      final Integer proportionalSlashingMultiplier) {
    checkNotNull(proportionalSlashingMultiplier);
    this.proportionalSlashingMultiplier = proportionalSlashingMultiplier;
    return this;
  }

  public SpecConfigBuilder minDepositAmount(final UInt64 minDepositAmount) {
    checkNotNull(minDepositAmount);
    this.minDepositAmount = minDepositAmount;
    return this;
  }

  public SpecConfigBuilder maxEffectiveBalance(final UInt64 maxEffectiveBalance) {
    checkNotNull(maxEffectiveBalance);
    this.maxEffectiveBalance = maxEffectiveBalance;
    return this;
  }

  public SpecConfigBuilder ejectionBalance(final UInt64 ejectionBalance) {
    checkNotNull(ejectionBalance);
    this.ejectionBalance = ejectionBalance;
    return this;
  }

  public SpecConfigBuilder effectiveBalanceIncrement(final UInt64 effectiveBalanceIncrement) {
    checkNotNull(effectiveBalanceIncrement);
    this.effectiveBalanceIncrement = effectiveBalanceIncrement;
    return this;
  }

  public SpecConfigBuilder genesisForkVersion(final Bytes4 genesisForkVersion) {
    checkNotNull(genesisForkVersion);
    this.genesisForkVersion = genesisForkVersion;
    return this;
  }

  public SpecConfigBuilder genesisDelay(final UInt64 genesisDelay) {
    checkNotNull(genesisDelay);
    this.genesisDelay = genesisDelay;
    return this;
  }

  public SpecConfigBuilder secondsPerSlot(final Integer secondsPerSlot) {
    checkNotNull(secondsPerSlot);
    this.secondsPerSlot = secondsPerSlot;
    return this;
  }

  public SpecConfigBuilder minAttestationInclusionDelay(
      final Integer minAttestationInclusionDelay) {
    checkNotNull(minAttestationInclusionDelay);
    this.minAttestationInclusionDelay = minAttestationInclusionDelay;
    return this;
  }

  public SpecConfigBuilder slotsPerEpoch(final Integer slotsPerEpoch) {
    checkNotNull(slotsPerEpoch);
    this.slotsPerEpoch = slotsPerEpoch;
    return this;
  }

  public SpecConfigBuilder minSeedLookahead(final Integer minSeedLookahead) {
    checkNotNull(minSeedLookahead);
    this.minSeedLookahead = minSeedLookahead;
    return this;
  }

  public SpecConfigBuilder maxSeedLookahead(final Integer maxSeedLookahead) {
    checkNotNull(maxSeedLookahead);
    this.maxSeedLookahead = maxSeedLookahead;
    return this;
  }

  public SpecConfigBuilder minEpochsToInactivityPenalty(final UInt64 minEpochsToInactivityPenalty) {
    checkNotNull(minEpochsToInactivityPenalty);
    this.minEpochsToInactivityPenalty = minEpochsToInactivityPenalty;
    return this;
  }

  public SpecConfigBuilder epochsPerEth1VotingPeriod(final Integer epochsPerEth1VotingPeriod) {
    checkNotNull(epochsPerEth1VotingPeriod);
    this.epochsPerEth1VotingPeriod = epochsPerEth1VotingPeriod;
    return this;
  }

  public SpecConfigBuilder slotsPerHistoricalRoot(final Integer slotsPerHistoricalRoot) {
    checkNotNull(slotsPerHistoricalRoot);
    this.slotsPerHistoricalRoot = slotsPerHistoricalRoot;
    return this;
  }

  public SpecConfigBuilder minValidatorWithdrawabilityDelay(
      final Integer minValidatorWithdrawabilityDelay) {
    checkNotNull(minValidatorWithdrawabilityDelay);
    this.minValidatorWithdrawabilityDelay = minValidatorWithdrawabilityDelay;
    return this;
  }

  public SpecConfigBuilder shardCommitteePeriod(final UInt64 shardCommitteePeriod) {
    checkNotNull(shardCommitteePeriod);
    this.shardCommitteePeriod = shardCommitteePeriod;
    return this;
  }

  public SpecConfigBuilder epochsPerHistoricalVector(final Integer epochsPerHistoricalVector) {
    checkNotNull(epochsPerHistoricalVector);
    this.epochsPerHistoricalVector = epochsPerHistoricalVector;
    return this;
  }

  public SpecConfigBuilder epochsPerSlashingsVector(final Integer epochsPerSlashingsVector) {
    checkNotNull(epochsPerSlashingsVector);
    this.epochsPerSlashingsVector = epochsPerSlashingsVector;
    return this;
  }

  public SpecConfigBuilder historicalRootsLimit(final Integer historicalRootsLimit) {
    checkNotNull(historicalRootsLimit);
    this.historicalRootsLimit = historicalRootsLimit;
    return this;
  }

  public SpecConfigBuilder validatorRegistryLimit(final Long validatorRegistryLimit) {
    checkNotNull(validatorRegistryLimit);
    this.validatorRegistryLimit = validatorRegistryLimit;
    return this;
  }

  public SpecConfigBuilder baseRewardFactor(final Integer baseRewardFactor) {
    checkNotNull(baseRewardFactor);
    this.baseRewardFactor = baseRewardFactor;
    return this;
  }

  public SpecConfigBuilder whistleblowerRewardQuotient(final Integer whistleblowerRewardQuotient) {
    checkNotNull(whistleblowerRewardQuotient);
    this.whistleblowerRewardQuotient = whistleblowerRewardQuotient;
    return this;
  }

  public SpecConfigBuilder proposerRewardQuotient(final UInt64 proposerRewardQuotient) {
    checkNotNull(proposerRewardQuotient);
    this.proposerRewardQuotient = proposerRewardQuotient;
    return this;
  }

  public SpecConfigBuilder inactivityPenaltyQuotient(final UInt64 inactivityPenaltyQuotient) {
    checkNotNull(inactivityPenaltyQuotient);
    this.inactivityPenaltyQuotient = inactivityPenaltyQuotient;
    return this;
  }

  public SpecConfigBuilder minSlashingPenaltyQuotient(final Integer minSlashingPenaltyQuotient) {
    checkNotNull(minSlashingPenaltyQuotient);
    this.minSlashingPenaltyQuotient = minSlashingPenaltyQuotient;
    return this;
  }

  public SpecConfigBuilder maxProposerSlashings(final Integer maxProposerSlashings) {
    checkNotNull(maxProposerSlashings);
    this.maxProposerSlashings = maxProposerSlashings;
    return this;
  }

  public SpecConfigBuilder maxAttesterSlashings(final Integer maxAttesterSlashings) {
    checkNotNull(maxAttesterSlashings);
    this.maxAttesterSlashings = maxAttesterSlashings;
    return this;
  }

  public SpecConfigBuilder maxAttestations(final Integer maxAttestations) {
    checkNotNull(maxAttestations);
    this.maxAttestations = maxAttestations;
    return this;
  }

  public SpecConfigBuilder maxDeposits(final Integer maxDeposits) {
    checkNotNull(maxDeposits);
    this.maxDeposits = maxDeposits;
    return this;
  }

  public SpecConfigBuilder maxVoluntaryExits(final Integer maxVoluntaryExits) {
    checkNotNull(maxVoluntaryExits);
    this.maxVoluntaryExits = maxVoluntaryExits;
    return this;
  }

  public SpecConfigBuilder secondsPerEth1Block(final Integer secondsPerEth1Block) {
    checkNotNull(secondsPerEth1Block);
    this.secondsPerEth1Block = secondsPerEth1Block;
    return this;
  }

  public SpecConfigBuilder safeSlotsToUpdateJustified(final Integer safeSlotsToUpdateJustified) {
    checkNotNull(safeSlotsToUpdateJustified);
    this.safeSlotsToUpdateJustified = safeSlotsToUpdateJustified;
    return this;
  }

  public SpecConfigBuilder proposerScoreBoost(final Integer proposerScoreBoost) {
    checkNotNull(proposerScoreBoost);
    this.proposerScoreBoost = proposerScoreBoost;
    return this;
  }

  public SpecConfigBuilder depositChainId(final Long depositChainId) {
    checkNotNull(depositChainId);
    this.depositChainId = depositChainId;
    return this;
  }

  public SpecConfigBuilder depositNetworkId(final Long depositNetworkId) {
    checkNotNull(depositNetworkId);
    this.depositNetworkId = depositNetworkId;
    return this;
  }

  public SpecConfigBuilder depositContractAddress(final Eth1Address depositContractAddress) {
    checkNotNull(depositContractAddress);
    this.depositContractAddress = depositContractAddress;
    return this;
  }

<<<<<<< HEAD
  public SpecConfigBuilder gossipMaxSize(final int gossipMaxSize) {
=======
  public SpecConfigBuilder progressiveBalancesMode(
      final ProgressiveBalancesMode progressiveBalancesMode) {
    this.progressiveBalancesMode = progressiveBalancesMode;
    return this;
  }

  public SpecConfigBuilder gossipMaxSize(final Integer gossipMaxSize) {
>>>>>>> a9237a4a
    this.gossipMaxSize = gossipMaxSize;
    return this;
  }

  public SpecConfigBuilder maxChunkSize(final Integer maxChunkSize) {
    this.maxChunkSize = maxChunkSize;
    return this;
  }

  public SpecConfigBuilder altairBuilder(final Consumer<AltairBuilder> consumer) {
    builderChain.withBuilder(AltairBuilder.class, consumer);
    return this;
  }

  public SpecConfigBuilder bellatrixBuilder(final Consumer<BellatrixBuilder> consumer) {
    builderChain.withBuilder(BellatrixBuilder.class, consumer);
    return this;
  }

  public SpecConfigBuilder capellaBuilder(final Consumer<CapellaBuilder> consumer) {
    builderChain.withBuilder(CapellaBuilder.class, consumer);
    return this;
  }

  public SpecConfigBuilder denebBuilder(final Consumer<DenebBuilder> consumer) {
    builderChain.withBuilder(DenebBuilder.class, consumer);
    return this;
  }
}<|MERGE_RESOLUTION|>--- conflicted
+++ resolved
@@ -101,13 +101,7 @@
   private Long depositNetworkId;
   private Eth1Address depositContractAddress;
 
-<<<<<<< HEAD
-  private int gossipMaxSize;
-=======
-  private ProgressiveBalancesMode progressiveBalancesMode = ProgressiveBalancesMode.FULL;
-
   private Integer gossipMaxSize;
->>>>>>> a9237a4a
 
   private Integer maxChunkSize;
 
@@ -547,17 +541,7 @@
     return this;
   }
 
-<<<<<<< HEAD
-  public SpecConfigBuilder gossipMaxSize(final int gossipMaxSize) {
-=======
-  public SpecConfigBuilder progressiveBalancesMode(
-      final ProgressiveBalancesMode progressiveBalancesMode) {
-    this.progressiveBalancesMode = progressiveBalancesMode;
-    return this;
-  }
-
   public SpecConfigBuilder gossipMaxSize(final Integer gossipMaxSize) {
->>>>>>> a9237a4a
     this.gossipMaxSize = gossipMaxSize;
     return this;
   }
