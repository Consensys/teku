/*
 * Copyright ConsenSys Software Inc., 2022
 *
 * Licensed under the Apache License, Version 2.0 (the "License"); you may not use this file except in compliance with
 * the License. You may obtain a copy of the License at
 *
 * http://www.apache.org/licenses/LICENSE-2.0
 *
 * Unless required by applicable law or agreed to in writing, software distributed under the License is distributed on
 * an "AS IS" BASIS, WITHOUT WARRANTIES OR CONDITIONS OF ANY KIND, either express or implied. See the License for the
 * specific language governing permissions and limitations under the License.
 */

package tech.pegasys.teku.spec.config.builder;

import static com.google.common.base.Preconditions.checkArgument;
import static com.google.common.base.Preconditions.checkNotNull;

import java.util.HashMap;
import java.util.Map;
import java.util.function.Consumer;
import tech.pegasys.teku.ethereum.execution.types.Eth1Address;
import tech.pegasys.teku.infrastructure.bytes.Bytes4;
import tech.pegasys.teku.infrastructure.unsigned.UInt64;
import tech.pegasys.teku.spec.config.SpecConfig;
import tech.pegasys.teku.spec.config.SpecConfigDeneb;
import tech.pegasys.teku.spec.config.SpecConfigPhase0;

@SuppressWarnings({"UnusedReturnValue", "unused"})
public class SpecConfigBuilder {

  private final Map<String, Object> rawConfig = new HashMap<>();

  // Misc
  private UInt64 eth1FollowDistance;
  private Integer maxCommitteesPerSlot;
  private Integer targetCommitteeSize;
  private Integer maxValidatorsPerCommittee;
  private Integer minPerEpochChurnLimit;
  private Integer churnLimitQuotient;
  private Integer shuffleRoundCount;
  private Integer minGenesisActiveValidatorCount;
  private UInt64 minGenesisTime;
  private UInt64 hysteresisQuotient;
  private UInt64 hysteresisDownwardMultiplier;
  private UInt64 hysteresisUpwardMultiplier;
  private Integer proportionalSlashingMultiplier;

  // Gwei values
  private UInt64 minDepositAmount;
  private UInt64 maxEffectiveBalance;
  private UInt64 ejectionBalance;
  private UInt64 effectiveBalanceIncrement;

  // Initial values
  private Bytes4 genesisForkVersion;

  // Time parameters
  private UInt64 genesisDelay;
  private Integer secondsPerSlot;
  private Integer minAttestationInclusionDelay;
  private Integer slotsPerEpoch;
  private Integer minSeedLookahead;
  private Integer maxSeedLookahead;
  private UInt64 minEpochsToInactivityPenalty;
  private Integer epochsPerEth1VotingPeriod;
  private Integer slotsPerHistoricalRoot;
  private Integer minValidatorWithdrawabilityDelay;
  private UInt64 shardCommitteePeriod;

  // State list lengths
  private Integer epochsPerHistoricalVector;
  private Integer epochsPerSlashingsVector;
  private Integer historicalRootsLimit;
  private Long validatorRegistryLimit;

  // Reward and penalty quotients
  private Integer baseRewardFactor;
  private Integer whistleblowerRewardQuotient;
  private UInt64 proposerRewardQuotient;
  private UInt64 inactivityPenaltyQuotient;
  private Integer minSlashingPenaltyQuotient;

  // Max transactions per block
  private Integer maxProposerSlashings;
  private Integer maxAttesterSlashings;
  private Integer maxAttestations;
  private Integer maxDeposits;
  private Integer maxVoluntaryExits;

  // Validator
  private Integer secondsPerEth1Block;

  // Fork Choice
  private Integer safeSlotsToUpdateJustified;
  // Added after Phase0 was live, so default to 0 which disables proposer score boosting.
  private Integer proposerScoreBoost = 0;

  // Deposit Contract
  private Long depositChainId;
  private Long depositNetworkId;
  private Eth1Address depositContractAddress;

  private Integer gossipMaxSize;

<<<<<<< HEAD
  // Networking
  private int gossipMaxSize;
  private int maxChunkSize;
=======
  private Integer maxChunkSize;
>>>>>>> 36b69ad2

  private final BuilderChain<SpecConfig, SpecConfigDeneb> builderChain =
      BuilderChain.create(new AltairBuilder())
          .appendBuilder(new BellatrixBuilder())
          .appendBuilder(new CapellaBuilder())
          .appendBuilder(new DenebBuilder());

  public SpecConfig build() {
    builderChain.addOverridableItemsToRawConfig(
        (key, value) -> {
          if (value != null) {
            rawConfig.put(key, value);
          }
        });
    validate();
    SpecConfig config =
        new SpecConfigPhase0(
            rawConfig,
            eth1FollowDistance,
            maxCommitteesPerSlot,
            targetCommitteeSize,
            maxValidatorsPerCommittee,
            minPerEpochChurnLimit,
            churnLimitQuotient,
            shuffleRoundCount,
            minGenesisActiveValidatorCount,
            minGenesisTime,
            hysteresisQuotient,
            hysteresisDownwardMultiplier,
            hysteresisUpwardMultiplier,
            proportionalSlashingMultiplier,
            minDepositAmount,
            maxEffectiveBalance,
            ejectionBalance,
            effectiveBalanceIncrement,
            genesisForkVersion,
            genesisDelay,
            secondsPerSlot,
            minAttestationInclusionDelay,
            slotsPerEpoch,
            minSeedLookahead,
            maxSeedLookahead,
            minEpochsToInactivityPenalty,
            epochsPerEth1VotingPeriod,
            slotsPerHistoricalRoot,
            minValidatorWithdrawabilityDelay,
            shardCommitteePeriod,
            epochsPerHistoricalVector,
            epochsPerSlashingsVector,
            historicalRootsLimit,
            validatorRegistryLimit,
            baseRewardFactor,
            whistleblowerRewardQuotient,
            proposerRewardQuotient,
            inactivityPenaltyQuotient,
            minSlashingPenaltyQuotient,
            maxProposerSlashings,
            maxAttesterSlashings,
            maxAttestations,
            maxDeposits,
            maxVoluntaryExits,
            secondsPerEth1Block,
            safeSlotsToUpdateJustified,
            proposerScoreBoost,
            depositChainId,
            depositNetworkId,
            depositContractAddress,
            gossipMaxSize,
            maxChunkSize);

    return builderChain.build(config);
  }

  private void validate() {
    checkArgument(rawConfig.size() > 0, "Raw spec config must be provided");
    SpecBuilderUtil.validateConstant("eth1FollowDistance", eth1FollowDistance);
    SpecBuilderUtil.validateConstant("maxCommitteesPerSlot", maxCommitteesPerSlot);
    SpecBuilderUtil.validateConstant("targetCommitteeSize", targetCommitteeSize);
    SpecBuilderUtil.validateConstant("maxValidatorsPerCommittee", maxValidatorsPerCommittee);
    SpecBuilderUtil.validateConstant("minPerEpochChurnLimit", minPerEpochChurnLimit);
    SpecBuilderUtil.validateConstant("churnLimitQuotient", churnLimitQuotient);
    SpecBuilderUtil.validateConstant("shuffleRoundCount", shuffleRoundCount);
    SpecBuilderUtil.validateConstant(
        "minGenesisActiveValidatorCount", minGenesisActiveValidatorCount);
    SpecBuilderUtil.validateConstant("minGenesisTime", minGenesisTime);
    SpecBuilderUtil.validateConstant("hysteresisQuotient", hysteresisQuotient);
    SpecBuilderUtil.validateConstant("hysteresisDownwardMultiplier", hysteresisDownwardMultiplier);
    SpecBuilderUtil.validateConstant("hysteresisUpwardMultiplier", hysteresisUpwardMultiplier);
    SpecBuilderUtil.validateConstant(
        "proportionalSlashingMultiplier", proportionalSlashingMultiplier);
    SpecBuilderUtil.validateConstant("minDepositAmount", minDepositAmount);
    SpecBuilderUtil.validateConstant("maxEffectiveBalance", maxEffectiveBalance);
    SpecBuilderUtil.validateConstant("ejectionBalance", ejectionBalance);
    SpecBuilderUtil.validateConstant("effectiveBalanceIncrement", effectiveBalanceIncrement);
    SpecBuilderUtil.validateConstant("genesisForkVersion", genesisForkVersion);
    SpecBuilderUtil.validateConstant("genesisDelay", genesisDelay);
    SpecBuilderUtil.validateConstant("secondsPerSlot", secondsPerSlot);
    SpecBuilderUtil.validateConstant("minAttestationInclusionDelay", minAttestationInclusionDelay);
    SpecBuilderUtil.validateConstant("slotsPerEpoch", slotsPerEpoch);
    SpecBuilderUtil.validateConstant("minSeedLookahead", minSeedLookahead);
    SpecBuilderUtil.validateConstant("maxSeedLookahead", maxSeedLookahead);
    SpecBuilderUtil.validateConstant("minEpochsToInactivityPenalty", minEpochsToInactivityPenalty);
    SpecBuilderUtil.validateConstant("epochsPerEth1VotingPeriod", epochsPerEth1VotingPeriod);
    SpecBuilderUtil.validateConstant("slotsPerHistoricalRoot", slotsPerHistoricalRoot);
    SpecBuilderUtil.validateConstant(
        "minValidatorWithdrawabilityDelay", minValidatorWithdrawabilityDelay);
    SpecBuilderUtil.validateConstant("shardCommitteePeriod", shardCommitteePeriod);
    SpecBuilderUtil.validateConstant("epochsPerHistoricalVector", epochsPerHistoricalVector);
    SpecBuilderUtil.validateConstant("epochsPerSlashingsVector", epochsPerSlashingsVector);
    SpecBuilderUtil.validateConstant("historicalRootsLimit", historicalRootsLimit);
    SpecBuilderUtil.validateConstant("validatorRegistryLimit", validatorRegistryLimit);
    SpecBuilderUtil.validateConstant("baseRewardFactor", baseRewardFactor);
    SpecBuilderUtil.validateConstant("whistleblowerRewardQuotient", whistleblowerRewardQuotient);
    SpecBuilderUtil.validateConstant("proposerRewardQuotient", proposerRewardQuotient);
    SpecBuilderUtil.validateConstant("inactivityPenaltyQuotient", inactivityPenaltyQuotient);
    SpecBuilderUtil.validateConstant("minSlashingPenaltyQuotient", minSlashingPenaltyQuotient);
    SpecBuilderUtil.validateConstant("maxProposerSlashings", maxProposerSlashings);
    SpecBuilderUtil.validateConstant("maxAttesterSlashings", maxAttesterSlashings);
    SpecBuilderUtil.validateConstant("maxAttestations", maxAttestations);
    SpecBuilderUtil.validateConstant("maxDeposits", maxDeposits);
    SpecBuilderUtil.validateConstant("maxVoluntaryExits", maxVoluntaryExits);
    SpecBuilderUtil.validateConstant("secondsPerEth1Block", secondsPerEth1Block);
    SpecBuilderUtil.validateConstant("safeSlotsToUpdateJustified", safeSlotsToUpdateJustified);
    SpecBuilderUtil.validateConstant("depositChainId", depositChainId);
    SpecBuilderUtil.validateConstant("depositNetworkId", depositNetworkId);
    SpecBuilderUtil.validateConstant("depositContractAddress", depositContractAddress);

    SpecBuilderUtil.validateConstant("gossipMaxSize", gossipMaxSize);
    SpecBuilderUtil.validateConstant("maxChunkSize", maxChunkSize);
    builderChain.validate();
  }

  public SpecConfigBuilder rawConfig(final Map<String, ?> rawConfig) {
    checkNotNull(rawConfig);
    this.rawConfig.putAll(rawConfig);
    return this;
  }

  public SpecConfigBuilder eth1FollowDistance(final UInt64 eth1FollowDistance) {
    checkNotNull(eth1FollowDistance);
    this.eth1FollowDistance = eth1FollowDistance;
    return this;
  }

  public SpecConfigBuilder maxCommitteesPerSlot(final Integer maxCommitteesPerSlot) {
    checkNotNull(maxCommitteesPerSlot);
    this.maxCommitteesPerSlot = maxCommitteesPerSlot;
    return this;
  }

  public SpecConfigBuilder targetCommitteeSize(final Integer targetCommitteeSize) {
    checkNotNull(targetCommitteeSize);
    this.targetCommitteeSize = targetCommitteeSize;
    return this;
  }

  public SpecConfigBuilder maxValidatorsPerCommittee(final Integer maxValidatorsPerCommittee) {
    checkNotNull(maxValidatorsPerCommittee);
    this.maxValidatorsPerCommittee = maxValidatorsPerCommittee;
    return this;
  }

  public SpecConfigBuilder minPerEpochChurnLimit(final Integer minPerEpochChurnLimit) {
    checkNotNull(minPerEpochChurnLimit);
    this.minPerEpochChurnLimit = minPerEpochChurnLimit;
    return this;
  }

  public SpecConfigBuilder churnLimitQuotient(final Integer churnLimitQuotient) {
    checkNotNull(churnLimitQuotient);
    this.churnLimitQuotient = churnLimitQuotient;
    return this;
  }

  public SpecConfigBuilder shuffleRoundCount(final Integer shuffleRoundCount) {
    checkNotNull(shuffleRoundCount);
    this.shuffleRoundCount = shuffleRoundCount;
    return this;
  }

  public SpecConfigBuilder minGenesisActiveValidatorCount(
      final Integer minGenesisActiveValidatorCount) {
    checkNotNull(minGenesisActiveValidatorCount);
    this.minGenesisActiveValidatorCount = minGenesisActiveValidatorCount;
    return this;
  }

  public SpecConfigBuilder minGenesisTime(final UInt64 minGenesisTime) {
    checkNotNull(minGenesisTime);
    this.minGenesisTime = minGenesisTime;
    return this;
  }

  public SpecConfigBuilder hysteresisQuotient(final UInt64 hysteresisQuotient) {
    checkNotNull(hysteresisQuotient);
    this.hysteresisQuotient = hysteresisQuotient;
    return this;
  }

  public SpecConfigBuilder hysteresisDownwardMultiplier(final UInt64 hysteresisDownwardMultiplier) {
    checkNotNull(hysteresisDownwardMultiplier);
    this.hysteresisDownwardMultiplier = hysteresisDownwardMultiplier;
    return this;
  }

  public SpecConfigBuilder hysteresisUpwardMultiplier(final UInt64 hysteresisUpwardMultiplier) {
    checkNotNull(hysteresisUpwardMultiplier);
    this.hysteresisUpwardMultiplier = hysteresisUpwardMultiplier;
    return this;
  }

  public SpecConfigBuilder proportionalSlashingMultiplier(
      final Integer proportionalSlashingMultiplier) {
    checkNotNull(proportionalSlashingMultiplier);
    this.proportionalSlashingMultiplier = proportionalSlashingMultiplier;
    return this;
  }

  public SpecConfigBuilder minDepositAmount(final UInt64 minDepositAmount) {
    checkNotNull(minDepositAmount);
    this.minDepositAmount = minDepositAmount;
    return this;
  }

  public SpecConfigBuilder maxEffectiveBalance(final UInt64 maxEffectiveBalance) {
    checkNotNull(maxEffectiveBalance);
    this.maxEffectiveBalance = maxEffectiveBalance;
    return this;
  }

  public SpecConfigBuilder ejectionBalance(final UInt64 ejectionBalance) {
    checkNotNull(ejectionBalance);
    this.ejectionBalance = ejectionBalance;
    return this;
  }

  public SpecConfigBuilder effectiveBalanceIncrement(final UInt64 effectiveBalanceIncrement) {
    checkNotNull(effectiveBalanceIncrement);
    this.effectiveBalanceIncrement = effectiveBalanceIncrement;
    return this;
  }

  public SpecConfigBuilder genesisForkVersion(final Bytes4 genesisForkVersion) {
    checkNotNull(genesisForkVersion);
    this.genesisForkVersion = genesisForkVersion;
    return this;
  }

  public SpecConfigBuilder genesisDelay(final UInt64 genesisDelay) {
    checkNotNull(genesisDelay);
    this.genesisDelay = genesisDelay;
    return this;
  }

  public SpecConfigBuilder secondsPerSlot(final Integer secondsPerSlot) {
    checkNotNull(secondsPerSlot);
    this.secondsPerSlot = secondsPerSlot;
    return this;
  }

  public SpecConfigBuilder minAttestationInclusionDelay(
      final Integer minAttestationInclusionDelay) {
    checkNotNull(minAttestationInclusionDelay);
    this.minAttestationInclusionDelay = minAttestationInclusionDelay;
    return this;
  }

  public SpecConfigBuilder slotsPerEpoch(final Integer slotsPerEpoch) {
    checkNotNull(slotsPerEpoch);
    this.slotsPerEpoch = slotsPerEpoch;
    return this;
  }

  public SpecConfigBuilder minSeedLookahead(final Integer minSeedLookahead) {
    checkNotNull(minSeedLookahead);
    this.minSeedLookahead = minSeedLookahead;
    return this;
  }

  public SpecConfigBuilder maxSeedLookahead(final Integer maxSeedLookahead) {
    checkNotNull(maxSeedLookahead);
    this.maxSeedLookahead = maxSeedLookahead;
    return this;
  }

  public SpecConfigBuilder minEpochsToInactivityPenalty(final UInt64 minEpochsToInactivityPenalty) {
    checkNotNull(minEpochsToInactivityPenalty);
    this.minEpochsToInactivityPenalty = minEpochsToInactivityPenalty;
    return this;
  }

  public SpecConfigBuilder epochsPerEth1VotingPeriod(final Integer epochsPerEth1VotingPeriod) {
    checkNotNull(epochsPerEth1VotingPeriod);
    this.epochsPerEth1VotingPeriod = epochsPerEth1VotingPeriod;
    return this;
  }

  public SpecConfigBuilder slotsPerHistoricalRoot(final Integer slotsPerHistoricalRoot) {
    checkNotNull(slotsPerHistoricalRoot);
    this.slotsPerHistoricalRoot = slotsPerHistoricalRoot;
    return this;
  }

  public SpecConfigBuilder minValidatorWithdrawabilityDelay(
      final Integer minValidatorWithdrawabilityDelay) {
    checkNotNull(minValidatorWithdrawabilityDelay);
    this.minValidatorWithdrawabilityDelay = minValidatorWithdrawabilityDelay;
    return this;
  }

  public SpecConfigBuilder shardCommitteePeriod(final UInt64 shardCommitteePeriod) {
    checkNotNull(shardCommitteePeriod);
    this.shardCommitteePeriod = shardCommitteePeriod;
    return this;
  }

  public SpecConfigBuilder epochsPerHistoricalVector(final Integer epochsPerHistoricalVector) {
    checkNotNull(epochsPerHistoricalVector);
    this.epochsPerHistoricalVector = epochsPerHistoricalVector;
    return this;
  }

  public SpecConfigBuilder epochsPerSlashingsVector(final Integer epochsPerSlashingsVector) {
    checkNotNull(epochsPerSlashingsVector);
    this.epochsPerSlashingsVector = epochsPerSlashingsVector;
    return this;
  }

  public SpecConfigBuilder historicalRootsLimit(final Integer historicalRootsLimit) {
    checkNotNull(historicalRootsLimit);
    this.historicalRootsLimit = historicalRootsLimit;
    return this;
  }

  public SpecConfigBuilder validatorRegistryLimit(final Long validatorRegistryLimit) {
    checkNotNull(validatorRegistryLimit);
    this.validatorRegistryLimit = validatorRegistryLimit;
    return this;
  }

  public SpecConfigBuilder baseRewardFactor(final Integer baseRewardFactor) {
    checkNotNull(baseRewardFactor);
    this.baseRewardFactor = baseRewardFactor;
    return this;
  }

  public SpecConfigBuilder whistleblowerRewardQuotient(final Integer whistleblowerRewardQuotient) {
    checkNotNull(whistleblowerRewardQuotient);
    this.whistleblowerRewardQuotient = whistleblowerRewardQuotient;
    return this;
  }

  public SpecConfigBuilder proposerRewardQuotient(final UInt64 proposerRewardQuotient) {
    checkNotNull(proposerRewardQuotient);
    this.proposerRewardQuotient = proposerRewardQuotient;
    return this;
  }

  public SpecConfigBuilder inactivityPenaltyQuotient(final UInt64 inactivityPenaltyQuotient) {
    checkNotNull(inactivityPenaltyQuotient);
    this.inactivityPenaltyQuotient = inactivityPenaltyQuotient;
    return this;
  }

  public SpecConfigBuilder minSlashingPenaltyQuotient(final Integer minSlashingPenaltyQuotient) {
    checkNotNull(minSlashingPenaltyQuotient);
    this.minSlashingPenaltyQuotient = minSlashingPenaltyQuotient;
    return this;
  }

  public SpecConfigBuilder maxProposerSlashings(final Integer maxProposerSlashings) {
    checkNotNull(maxProposerSlashings);
    this.maxProposerSlashings = maxProposerSlashings;
    return this;
  }

  public SpecConfigBuilder maxAttesterSlashings(final Integer maxAttesterSlashings) {
    checkNotNull(maxAttesterSlashings);
    this.maxAttesterSlashings = maxAttesterSlashings;
    return this;
  }

  public SpecConfigBuilder maxAttestations(final Integer maxAttestations) {
    checkNotNull(maxAttestations);
    this.maxAttestations = maxAttestations;
    return this;
  }

  public SpecConfigBuilder maxDeposits(final Integer maxDeposits) {
    checkNotNull(maxDeposits);
    this.maxDeposits = maxDeposits;
    return this;
  }

  public SpecConfigBuilder maxVoluntaryExits(final Integer maxVoluntaryExits) {
    checkNotNull(maxVoluntaryExits);
    this.maxVoluntaryExits = maxVoluntaryExits;
    return this;
  }

  public SpecConfigBuilder secondsPerEth1Block(final Integer secondsPerEth1Block) {
    checkNotNull(secondsPerEth1Block);
    this.secondsPerEth1Block = secondsPerEth1Block;
    return this;
  }

  public SpecConfigBuilder safeSlotsToUpdateJustified(final Integer safeSlotsToUpdateJustified) {
    checkNotNull(safeSlotsToUpdateJustified);
    this.safeSlotsToUpdateJustified = safeSlotsToUpdateJustified;
    return this;
  }

  public SpecConfigBuilder proposerScoreBoost(final Integer proposerScoreBoost) {
    checkNotNull(proposerScoreBoost);
    this.proposerScoreBoost = proposerScoreBoost;
    return this;
  }

  public SpecConfigBuilder depositChainId(final Long depositChainId) {
    checkNotNull(depositChainId);
    this.depositChainId = depositChainId;
    return this;
  }

  public SpecConfigBuilder depositNetworkId(final Long depositNetworkId) {
    checkNotNull(depositNetworkId);
    this.depositNetworkId = depositNetworkId;
    return this;
  }

  public SpecConfigBuilder depositContractAddress(final Eth1Address depositContractAddress) {
    checkNotNull(depositContractAddress);
    this.depositContractAddress = depositContractAddress;
    return this;
  }

  public SpecConfigBuilder gossipMaxSize(final Integer gossipMaxSize) {
    this.gossipMaxSize = gossipMaxSize;
    return this;
  }

  public SpecConfigBuilder maxChunkSize(final Integer maxChunkSize) {
    this.maxChunkSize = maxChunkSize;
    return this;
  }

  public SpecConfigBuilder altairBuilder(final Consumer<AltairBuilder> consumer) {
    builderChain.withBuilder(AltairBuilder.class, consumer);
    return this;
  }

  public SpecConfigBuilder bellatrixBuilder(final Consumer<BellatrixBuilder> consumer) {
    builderChain.withBuilder(BellatrixBuilder.class, consumer);
    return this;
  }

  public SpecConfigBuilder capellaBuilder(final Consumer<CapellaBuilder> consumer) {
    builderChain.withBuilder(CapellaBuilder.class, consumer);
    return this;
  }

  public SpecConfigBuilder denebBuilder(final Consumer<DenebBuilder> consumer) {
    builderChain.withBuilder(DenebBuilder.class, consumer);
    return this;
  }
}<|MERGE_RESOLUTION|>--- conflicted
+++ resolved
@@ -103,13 +103,7 @@
 
   private Integer gossipMaxSize;
 
-<<<<<<< HEAD
-  // Networking
-  private int gossipMaxSize;
-  private int maxChunkSize;
-=======
   private Integer maxChunkSize;
->>>>>>> 36b69ad2
 
   private final BuilderChain<SpecConfig, SpecConfigDeneb> builderChain =
       BuilderChain.create(new AltairBuilder())
@@ -239,6 +233,7 @@
 
     SpecBuilderUtil.validateConstant("gossipMaxSize", gossipMaxSize);
     SpecBuilderUtil.validateConstant("maxChunkSize", maxChunkSize);
+
     builderChain.validate();
   }
 
