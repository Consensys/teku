/*
 * Copyright Consensys Software Inc., 2025
 *
 * Licensed under the Apache License, Version 2.0 (the "License"); you may not use this file except in compliance with
 * the License. You may obtain a copy of the License at
 *
 * http://www.apache.org/licenses/LICENSE-2.0
 *
 * Unless required by applicable law or agreed to in writing, software distributed under the License is distributed on
 * an "AS IS" BASIS, WITHOUT WARRANTIES OR CONDITIONS OF ANY KIND, either express or implied. See the License for the
 * specific language governing permissions and limitations under the License.
 */

package tech.pegasys.teku.spec.datastructures.networking.libp2p.rpc.metadata.versions.altair;

import java.util.Optional;
import tech.pegasys.teku.infrastructure.ssz.collections.SszBitvector;
import tech.pegasys.teku.infrastructure.ssz.containers.ContainerSchema3;
import tech.pegasys.teku.infrastructure.ssz.primitive.SszUInt64;
import tech.pegasys.teku.infrastructure.ssz.schema.SszPrimitiveSchemas;
import tech.pegasys.teku.infrastructure.ssz.schema.collections.SszBitvectorSchema;
import tech.pegasys.teku.infrastructure.ssz.tree.TreeNode;
import tech.pegasys.teku.infrastructure.unsigned.UInt64;
import tech.pegasys.teku.spec.config.NetworkingSpecConfig;
import tech.pegasys.teku.spec.constants.NetworkConstants;
import tech.pegasys.teku.spec.datastructures.networking.libp2p.rpc.metadata.MetadataMessageSchema;

public class MetadataMessageSchemaAltair
    extends ContainerSchema3<MetadataMessageAltair, SszUInt64, SszBitvector, SszBitvector>
    implements MetadataMessageSchema<MetadataMessageAltair> {
  public MetadataMessageSchemaAltair(final NetworkingSpecConfig networkingSpecConfig) {
    super(
        "MetadataMessage",
        namedSchema("seq_number", SszPrimitiveSchemas.UINT64_SCHEMA),
        namedSchema(
            "attnets", SszBitvectorSchema.create(networkingSpecConfig.getAttestationSubnetCount())),
        namedSchema(
            "syncnets", SszBitvectorSchema.create(NetworkConstants.SYNC_COMMITTEE_SUBNET_COUNT)));
  }

  @Override
  public MetadataMessageAltair create(
      final UInt64 seqNumber,
      final Iterable<Integer> attnets,
      final Iterable<Integer> syncnets,
<<<<<<< HEAD
      final Optional<UInt64> custodySubnetCount) {
=======
      final Optional<UInt64> custodyGroupCount) {
>>>>>>> 40e78390
    return new MetadataMessageAltair(
        this, seqNumber, getAttnestSchema().ofBits(attnets), getSyncnetsSchema().ofBits(syncnets));
  }

  @Override
  public MetadataMessageAltair createDefault() {
    return new MetadataMessageAltair(this);
  }

  @Override
  public MetadataMessageAltair createFromBackingNode(final TreeNode node) {
    return new MetadataMessageAltair(this, node);
  }

  private SszBitvectorSchema<SszBitvector> getAttnestSchema() {
    return (SszBitvectorSchema<SszBitvector>) getFieldSchema1();
  }

  private SszBitvectorSchema<SszBitvector> getSyncnetsSchema() {
    return (SszBitvectorSchema<SszBitvector>) getFieldSchema2();
  }
}<|MERGE_RESOLUTION|>--- conflicted
+++ resolved
@@ -43,11 +43,7 @@
       final UInt64 seqNumber,
       final Iterable<Integer> attnets,
       final Iterable<Integer> syncnets,
-<<<<<<< HEAD
-      final Optional<UInt64> custodySubnetCount) {
-=======
       final Optional<UInt64> custodyGroupCount) {
->>>>>>> 40e78390
     return new MetadataMessageAltair(
         this, seqNumber, getAttnestSchema().ofBits(attnets), getSyncnetsSchema().ofBits(syncnets));
   }
