/*
 * Copyright 2020 ConsenSys AG.
 *
 * Licensed under the Apache License, Version 2.0 (the "License"); you may not use this file except in compliance with
 * the License. You may obtain a copy of the License at
 *
 * http://www.apache.org/licenses/LICENSE-2.0
 *
 * Unless required by applicable law or agreed to in writing, software distributed under the License is distributed on
 * an "AS IS" BASIS, WITHOUT WARRANTIES OR CONDITIONS OF ANY KIND, either express or implied. See the License for the
 * specific language governing permissions and limitations under the License.
 */

package tech.pegasys.teku.spec.datastructures.state.beaconstate;

import java.util.Optional;
import org.apache.tuweni.bytes.Bytes32;
import tech.pegasys.teku.infrastructure.unsigned.UInt64;
import tech.pegasys.teku.spec.datastructures.blocks.BeaconBlockHeader;
import tech.pegasys.teku.spec.datastructures.blocks.Eth1Data;
import tech.pegasys.teku.spec.datastructures.state.Checkpoint;
import tech.pegasys.teku.spec.datastructures.state.Fork;
import tech.pegasys.teku.spec.datastructures.state.Validator;
import tech.pegasys.teku.spec.datastructures.state.beaconstate.common.BeaconStateFields;
<<<<<<< HEAD
=======
import tech.pegasys.teku.spec.datastructures.state.beaconstate.versions.altair.MutableBeaconStateAltair;
>>>>>>> 962bff18
import tech.pegasys.teku.spec.datastructures.state.beaconstate.versions.phase0.MutableBeaconStatePhase0;
import tech.pegasys.teku.ssz.backing.SszList;
import tech.pegasys.teku.ssz.backing.SszMutableList;
import tech.pegasys.teku.ssz.backing.SszMutableRefContainer;
import tech.pegasys.teku.ssz.backing.collections.SszBitvector;
import tech.pegasys.teku.ssz.backing.collections.SszBytes32Vector;
import tech.pegasys.teku.ssz.backing.collections.SszMutableBytes32Vector;
import tech.pegasys.teku.ssz.backing.collections.SszMutablePrimitiveList;
import tech.pegasys.teku.ssz.backing.collections.SszMutablePrimitiveVector;
import tech.pegasys.teku.ssz.backing.collections.SszMutableUInt64List;
import tech.pegasys.teku.ssz.backing.collections.SszPrimitiveList;
import tech.pegasys.teku.ssz.backing.collections.SszPrimitiveVector;
import tech.pegasys.teku.ssz.backing.collections.SszUInt64List;
import tech.pegasys.teku.ssz.backing.view.SszPrimitives.SszBytes32;
import tech.pegasys.teku.ssz.backing.view.SszPrimitives.SszUInt64;

public interface MutableBeaconState extends BeaconState, SszMutableRefContainer {

  // Versioning

  default void setGenesis_time(UInt64 genesis_time) {
    final int fieldIndex = getSchema().getFieldIndex(BeaconStateFields.GENESIS_TIME.name());
<<<<<<< HEAD
    set(fieldIndex, SszUInt64.of(genesis_time));
=======
    set(fieldIndex, new SszUInt64(genesis_time));
>>>>>>> 962bff18
  }

  default void setGenesis_validators_root(Bytes32 genesis_validators_root) {
    final int fieldIndex =
        getSchema().getFieldIndex(BeaconStateFields.GENESIS_VALIDATORS_ROOT.name());
<<<<<<< HEAD
    set(fieldIndex, SszBytes32.of(genesis_validators_root));
=======
    set(fieldIndex, new SszBytes32(genesis_validators_root));
>>>>>>> 962bff18
  }

  default void setSlot(UInt64 slot) {
    final int fieldIndex = getSchema().getFieldIndex(BeaconStateFields.SLOT.name());
<<<<<<< HEAD
    set(fieldIndex, SszUInt64.of(slot));
=======
    set(fieldIndex, new SszUInt64(slot));
>>>>>>> 962bff18
  }

  default void setFork(Fork fork) {
    final int fieldIndex = getSchema().getFieldIndex(BeaconStateFields.FORK.name());
    set(fieldIndex, fork);
  }

  // History
  default void setLatest_block_header(BeaconBlockHeader latest_block_header) {
    final int fieldIndex = getSchema().getFieldIndex(BeaconStateFields.LATEST_BLOCK_HEADER.name());
    set(fieldIndex, latest_block_header);
  }

  @Override
<<<<<<< HEAD
  default SszMutableBytes32Vector getBlock_roots() {
    final int fieldIndex = getSchema().getFieldIndex(BeaconStateFields.BLOCK_ROOTS.name());
    return getAnyByRef(fieldIndex);
  }

  default void setBlock_roots(SszBytes32Vector block_roots) {
    final int fieldIndex = getSchema().getFieldIndex(BeaconStateFields.BLOCK_ROOTS.name());
    set(fieldIndex, block_roots);
  }

  @Override
  default SszMutableBytes32Vector getState_roots() {
    final int fieldIndex = getSchema().getFieldIndex(BeaconStateFields.STATE_ROOTS.name());
    return getAnyByRef(fieldIndex);
  }

  default void setState_roots(SszBytes32Vector state_roots) {
    final int fieldIndex = getSchema().getFieldIndex(BeaconStateFields.STATE_ROOTS.name());
    set(fieldIndex, state_roots);
  }

  @Override
  default SszMutablePrimitiveList<Bytes32, SszBytes32> getHistorical_roots() {
    final int fieldIndex = getSchema().getFieldIndex(BeaconStateFields.HISTORICAL_ROOTS.name());
    return getAnyByRef(fieldIndex);
  }

  default void setHistorical_roots(SszPrimitiveList<Bytes32, SszBytes32> historical_roots) {
    final int fieldIndex = getSchema().getFieldIndex(BeaconStateFields.HISTORICAL_ROOTS.name());
    set(fieldIndex, historical_roots);
=======
  default SSZMutableVector<Bytes32> getBlock_roots() {
    final int fieldIndex = getSchema().getFieldIndex(BeaconStateFields.BLOCK_ROOTS.name());
    return new SSZBackingVector<>(
        Bytes32.class, getAnyByRef(fieldIndex), SszBytes32::new, AbstractSszPrimitive::get);
  }

  @Override
  default SSZMutableVector<Bytes32> getState_roots() {
    final int fieldIndex = getSchema().getFieldIndex(BeaconStateFields.STATE_ROOTS.name());
    return new SSZBackingVector<>(
        Bytes32.class, getAnyByRef(fieldIndex), SszBytes32::new, AbstractSszPrimitive::get);
  }

  @Override
  default SSZMutableList<Bytes32> getHistorical_roots() {
    final int fieldIndex = getSchema().getFieldIndex(BeaconStateFields.HISTORICAL_ROOTS.name());
    return new SSZBackingList<>(
        Bytes32.class, getAnyByRef(fieldIndex), SszBytes32::new, AbstractSszPrimitive::get);
>>>>>>> 962bff18
  }

  // Eth1
  default void setEth1_data(Eth1Data eth1_data) {
    final int fieldIndex = getSchema().getFieldIndex(BeaconStateFields.ETH1_DATA.name());
    set(fieldIndex, eth1_data);
  }

  @Override
<<<<<<< HEAD
  default SszMutableList<Eth1Data> getEth1_data_votes() {
    final int fieldIndex = getSchema().getFieldIndex(BeaconStateFields.ETH1_DATA_VOTES.name());
    return getAnyByRef(fieldIndex);
  }

  default void setEth1_data_votes(SszList<Eth1Data> eth1DataList) {
    final int fieldIndex = getSchema().getFieldIndex(BeaconStateFields.ETH1_DATA_VOTES.name());
    set(fieldIndex, eth1DataList);
=======
  default SSZMutableList<Eth1Data> getEth1_data_votes() {
    final int fieldIndex = getSchema().getFieldIndex(BeaconStateFields.ETH1_DATA_VOTES.name());
    return new SSZBackingList<>(
        Eth1Data.class, getAnyByRef(fieldIndex), Function.identity(), Function.identity());
>>>>>>> 962bff18
  }

  default void setEth1_deposit_index(UInt64 eth1_deposit_index) {
    final int fieldIndex = getSchema().getFieldIndex(BeaconStateFields.ETH1_DEPOSIT_INDEX.name());
<<<<<<< HEAD
    set(fieldIndex, SszUInt64.of(eth1_deposit_index));
=======
    set(fieldIndex, new SszUInt64(eth1_deposit_index));
>>>>>>> 962bff18
  }

  // Registry
  @Override
<<<<<<< HEAD
  default SszMutableList<Validator> getValidators() {
    final int fieldIndex = getSchema().getFieldIndex(BeaconStateFields.VALIDATORS.name());
    return getAnyByRef(fieldIndex);
  }

  default void setValidators(SszList<Validator> validators) {
    final int fieldIndex = getSchema().getFieldIndex(BeaconStateFields.VALIDATORS.name());
    set(fieldIndex, validators);
  }

  @Override
  default SszMutableUInt64List getBalances() {
    final int fieldIndex = getSchema().getFieldIndex(BeaconStateFields.BALANCES.name());
    return getAnyByRef(fieldIndex);
  }

  default void setBalances(SszUInt64List balances) {
    final int fieldIndex = getSchema().getFieldIndex(BeaconStateFields.BALANCES.name());
    set(fieldIndex, balances);
  }

  @Override
  default SszMutableBytes32Vector getRandao_mixes() {
    final int fieldIndex = getSchema().getFieldIndex(BeaconStateFields.RANDAO_MIXES.name());
    return getAnyByRef(fieldIndex);
  }

  default void setRandao_mixes(SszBytes32Vector randao_mixes) {
    final int fieldIndex = getSchema().getFieldIndex(BeaconStateFields.RANDAO_MIXES.name());
    set(fieldIndex, randao_mixes);
=======
  default SSZMutableList<Validator> getValidators() {
    final int fieldIndex = getSchema().getFieldIndex(BeaconStateFields.VALIDATORS.name());
    return new SSZBackingList<>(
        Validator.class, getAnyByRef(fieldIndex), Function.identity(), Function.identity());
  }

  @Override
  default SSZMutableList<UInt64> getBalances() {
    final int fieldIndex = getSchema().getFieldIndex(BeaconStateFields.BALANCES.name());
    return new SSZBackingList<>(
        UInt64.class, getAnyByRef(fieldIndex), SszUInt64::new, AbstractSszPrimitive::get);
  }

  @Override
  default SSZMutableVector<Bytes32> getRandao_mixes() {
    final int fieldIndex = getSchema().getFieldIndex(BeaconStateFields.RANDAO_MIXES.name());
    return new SSZBackingVector<>(
        Bytes32.class, getAnyByRef(fieldIndex), SszBytes32::new, AbstractSszPrimitive::get);
>>>>>>> 962bff18
  }

  // Slashings
  @Override
<<<<<<< HEAD
  default SszMutablePrimitiveVector<UInt64, SszUInt64> getSlashings() {
    final int fieldIndex = getSchema().getFieldIndex(BeaconStateFields.SLASHINGS.name());
    return getAnyByRef(fieldIndex);
  }

  default void setSlashings(SszPrimitiveVector<UInt64, SszUInt64> slashings) {
    final int fieldIndex = getSchema().getFieldIndex(BeaconStateFields.SLASHINGS.name());
    set(fieldIndex, slashings);
=======
  default SSZMutableVector<UInt64> getSlashings() {
    final int fieldIndex = getSchema().getFieldIndex(BeaconStateFields.SLASHINGS.name());
    return new SSZBackingVector<>(
        UInt64.class, getAnyByRef(fieldIndex), SszUInt64::new, AbstractSszPrimitive::get);
>>>>>>> 962bff18
  }

  // Finality
  default void setJustification_bits(SszBitvector justification_bits) {
    final int fieldIndex = getSchema().getFieldIndex(BeaconStateFields.JUSTIFICATION_BITS.name());
    set(fieldIndex, justification_bits);
  }

  default void setPrevious_justified_checkpoint(Checkpoint previous_justified_checkpoint) {
    final int fieldIndex =
        getSchema().getFieldIndex(BeaconStateFields.PREVIOUS_JUSTIFIED_CHECKPOINT.name());
    set(fieldIndex, previous_justified_checkpoint);
  }

  default void setCurrent_justified_checkpoint(Checkpoint current_justified_checkpoint) {
    final int fieldIndex =
        getSchema().getFieldIndex(BeaconStateFields.CURRENT_JUSTIFIED_CHECKPOINT.name());
    set(fieldIndex, current_justified_checkpoint);
  }

  default void setFinalized_checkpoint(Checkpoint finalized_checkpoint) {
    final int fieldIndex = getSchema().getFieldIndex(BeaconStateFields.FINALIZED_CHECKPOINT.name());
    set(fieldIndex, finalized_checkpoint);
  }

  @Override
  BeaconState commitChanges();

  default Optional<MutableBeaconStatePhase0> toMutableVersionPhase0() {
    return Optional.empty();
  }

  default Optional<MutableBeaconStateAltair> toMutableVersionAltair() {
    return Optional.empty();
  }
}<|MERGE_RESOLUTION|>--- conflicted
+++ resolved
@@ -22,10 +22,8 @@
 import tech.pegasys.teku.spec.datastructures.state.Fork;
 import tech.pegasys.teku.spec.datastructures.state.Validator;
 import tech.pegasys.teku.spec.datastructures.state.beaconstate.common.BeaconStateFields;
-<<<<<<< HEAD
-=======
+import tech.pegasys.teku.spec.datastructures.state.beaconstate.common.BeaconStateFields;
 import tech.pegasys.teku.spec.datastructures.state.beaconstate.versions.altair.MutableBeaconStateAltair;
->>>>>>> 962bff18
 import tech.pegasys.teku.spec.datastructures.state.beaconstate.versions.phase0.MutableBeaconStatePhase0;
 import tech.pegasys.teku.ssz.backing.SszList;
 import tech.pegasys.teku.ssz.backing.SszMutableList;
@@ -48,30 +46,18 @@
 
   default void setGenesis_time(UInt64 genesis_time) {
     final int fieldIndex = getSchema().getFieldIndex(BeaconStateFields.GENESIS_TIME.name());
-<<<<<<< HEAD
     set(fieldIndex, SszUInt64.of(genesis_time));
-=======
-    set(fieldIndex, new SszUInt64(genesis_time));
->>>>>>> 962bff18
   }
 
   default void setGenesis_validators_root(Bytes32 genesis_validators_root) {
     final int fieldIndex =
         getSchema().getFieldIndex(BeaconStateFields.GENESIS_VALIDATORS_ROOT.name());
-<<<<<<< HEAD
     set(fieldIndex, SszBytes32.of(genesis_validators_root));
-=======
-    set(fieldIndex, new SszBytes32(genesis_validators_root));
->>>>>>> 962bff18
   }
 
   default void setSlot(UInt64 slot) {
     final int fieldIndex = getSchema().getFieldIndex(BeaconStateFields.SLOT.name());
-<<<<<<< HEAD
     set(fieldIndex, SszUInt64.of(slot));
-=======
-    set(fieldIndex, new SszUInt64(slot));
->>>>>>> 962bff18
   }
 
   default void setFork(Fork fork) {
@@ -86,7 +72,6 @@
   }
 
   @Override
-<<<<<<< HEAD
   default SszMutableBytes32Vector getBlock_roots() {
     final int fieldIndex = getSchema().getFieldIndex(BeaconStateFields.BLOCK_ROOTS.name());
     return getAnyByRef(fieldIndex);
@@ -117,26 +102,6 @@
   default void setHistorical_roots(SszPrimitiveList<Bytes32, SszBytes32> historical_roots) {
     final int fieldIndex = getSchema().getFieldIndex(BeaconStateFields.HISTORICAL_ROOTS.name());
     set(fieldIndex, historical_roots);
-=======
-  default SSZMutableVector<Bytes32> getBlock_roots() {
-    final int fieldIndex = getSchema().getFieldIndex(BeaconStateFields.BLOCK_ROOTS.name());
-    return new SSZBackingVector<>(
-        Bytes32.class, getAnyByRef(fieldIndex), SszBytes32::new, AbstractSszPrimitive::get);
-  }
-
-  @Override
-  default SSZMutableVector<Bytes32> getState_roots() {
-    final int fieldIndex = getSchema().getFieldIndex(BeaconStateFields.STATE_ROOTS.name());
-    return new SSZBackingVector<>(
-        Bytes32.class, getAnyByRef(fieldIndex), SszBytes32::new, AbstractSszPrimitive::get);
-  }
-
-  @Override
-  default SSZMutableList<Bytes32> getHistorical_roots() {
-    final int fieldIndex = getSchema().getFieldIndex(BeaconStateFields.HISTORICAL_ROOTS.name());
-    return new SSZBackingList<>(
-        Bytes32.class, getAnyByRef(fieldIndex), SszBytes32::new, AbstractSszPrimitive::get);
->>>>>>> 962bff18
   }
 
   // Eth1
@@ -146,7 +111,6 @@
   }
 
   @Override
-<<<<<<< HEAD
   default SszMutableList<Eth1Data> getEth1_data_votes() {
     final int fieldIndex = getSchema().getFieldIndex(BeaconStateFields.ETH1_DATA_VOTES.name());
     return getAnyByRef(fieldIndex);
@@ -155,26 +119,15 @@
   default void setEth1_data_votes(SszList<Eth1Data> eth1DataList) {
     final int fieldIndex = getSchema().getFieldIndex(BeaconStateFields.ETH1_DATA_VOTES.name());
     set(fieldIndex, eth1DataList);
-=======
-  default SSZMutableList<Eth1Data> getEth1_data_votes() {
-    final int fieldIndex = getSchema().getFieldIndex(BeaconStateFields.ETH1_DATA_VOTES.name());
-    return new SSZBackingList<>(
-        Eth1Data.class, getAnyByRef(fieldIndex), Function.identity(), Function.identity());
->>>>>>> 962bff18
   }
 
   default void setEth1_deposit_index(UInt64 eth1_deposit_index) {
     final int fieldIndex = getSchema().getFieldIndex(BeaconStateFields.ETH1_DEPOSIT_INDEX.name());
-<<<<<<< HEAD
     set(fieldIndex, SszUInt64.of(eth1_deposit_index));
-=======
-    set(fieldIndex, new SszUInt64(eth1_deposit_index));
->>>>>>> 962bff18
   }
 
   // Registry
   @Override
-<<<<<<< HEAD
   default SszMutableList<Validator> getValidators() {
     final int fieldIndex = getSchema().getFieldIndex(BeaconStateFields.VALIDATORS.name());
     return getAnyByRef(fieldIndex);
@@ -205,31 +158,10 @@
   default void setRandao_mixes(SszBytes32Vector randao_mixes) {
     final int fieldIndex = getSchema().getFieldIndex(BeaconStateFields.RANDAO_MIXES.name());
     set(fieldIndex, randao_mixes);
-=======
-  default SSZMutableList<Validator> getValidators() {
-    final int fieldIndex = getSchema().getFieldIndex(BeaconStateFields.VALIDATORS.name());
-    return new SSZBackingList<>(
-        Validator.class, getAnyByRef(fieldIndex), Function.identity(), Function.identity());
-  }
-
-  @Override
-  default SSZMutableList<UInt64> getBalances() {
-    final int fieldIndex = getSchema().getFieldIndex(BeaconStateFields.BALANCES.name());
-    return new SSZBackingList<>(
-        UInt64.class, getAnyByRef(fieldIndex), SszUInt64::new, AbstractSszPrimitive::get);
-  }
-
-  @Override
-  default SSZMutableVector<Bytes32> getRandao_mixes() {
-    final int fieldIndex = getSchema().getFieldIndex(BeaconStateFields.RANDAO_MIXES.name());
-    return new SSZBackingVector<>(
-        Bytes32.class, getAnyByRef(fieldIndex), SszBytes32::new, AbstractSszPrimitive::get);
->>>>>>> 962bff18
   }
 
   // Slashings
   @Override
-<<<<<<< HEAD
   default SszMutablePrimitiveVector<UInt64, SszUInt64> getSlashings() {
     final int fieldIndex = getSchema().getFieldIndex(BeaconStateFields.SLASHINGS.name());
     return getAnyByRef(fieldIndex);
@@ -238,12 +170,6 @@
   default void setSlashings(SszPrimitiveVector<UInt64, SszUInt64> slashings) {
     final int fieldIndex = getSchema().getFieldIndex(BeaconStateFields.SLASHINGS.name());
     set(fieldIndex, slashings);
-=======
-  default SSZMutableVector<UInt64> getSlashings() {
-    final int fieldIndex = getSchema().getFieldIndex(BeaconStateFields.SLASHINGS.name());
-    return new SSZBackingVector<>(
-        UInt64.class, getAnyByRef(fieldIndex), SszUInt64::new, AbstractSszPrimitive::get);
->>>>>>> 962bff18
   }
 
   // Finality
