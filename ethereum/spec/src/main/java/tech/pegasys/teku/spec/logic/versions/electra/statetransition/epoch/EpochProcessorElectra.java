--- conflicted
+++ resolved
@@ -54,10 +54,6 @@
 import tech.pegasys.teku.spec.logic.versions.altair.helpers.BeaconStateAccessorsAltair;
 import tech.pegasys.teku.spec.logic.versions.capella.statetransition.epoch.EpochProcessorCapella;
 import tech.pegasys.teku.spec.logic.versions.electra.helpers.BeaconStateAccessorsElectra;
-<<<<<<< HEAD
-=======
-import tech.pegasys.teku.spec.logic.versions.electra.helpers.BeaconStateMutatorsElectra;
->>>>>>> c76765e6
 import tech.pegasys.teku.spec.logic.versions.electra.helpers.MiscHelpersElectra;
 import tech.pegasys.teku.spec.schemas.SchemaDefinitions;
 import tech.pegasys.teku.spec.schemas.SchemaDefinitionsElectra;
@@ -322,19 +318,6 @@
         break;
       }
 
-<<<<<<< HEAD
-      // TODO-lucas What is the impact of doing this? Should we use the transition cache?
-      final Optional<Validator> maybeValidator =
-          state.getValidators().stream()
-              .filter(v -> v.getPublicKey().equals(deposit.getPublicKey()))
-              .findFirst();
-
-      boolean isValidatorExited = false;
-      boolean isValidatorWithdrawn = false;
-      if (maybeValidator.isPresent()) {
-        isValidatorExited = maybeValidator.get().getExitEpoch().isLessThan(FAR_FUTURE_EPOCH);
-        isValidatorWithdrawn = maybeValidator.get().getWithdrawableEpoch().isLessThan(nextEpoch);
-=======
       final Optional<Integer> maybeValidatorIndex =
           validatorsUtil.getValidatorIndex(state, deposit.getPublicKey());
       boolean isValidatorExited = false;
@@ -343,7 +326,6 @@
         Validator validator = state.getValidators().get(maybeValidatorIndex.get());
         isValidatorExited = validator.getExitEpoch().isLessThan(FAR_FUTURE_EPOCH);
         isValidatorWithdrawn = validator.getWithdrawableEpoch().isLessThan(nextEpoch);
->>>>>>> c76765e6
       }
 
       if (isValidatorWithdrawn) {
