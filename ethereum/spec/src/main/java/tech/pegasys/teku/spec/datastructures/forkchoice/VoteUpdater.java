--- conflicted
+++ resolved
@@ -30,12 +30,8 @@
   Bytes32 applyForkChoiceScoreChanges(
       Checkpoint finalizedCheckpoint,
       Checkpoint justifiedCheckpoint,
-<<<<<<< HEAD
-      BeaconState justifiedCheckpointState,
+      final List<UInt64> justifiedCheckpointEffectiveBalances,
       List<ProposerWeighting> removedProposerWeightings);
-=======
-      List<UInt64> justifiedCheckpointEffectiveBalances);
->>>>>>> 884c82ef
 
   void commit();
 }