--- conflicted
+++ resolved
@@ -16,24 +16,17 @@
 import static tech.pegasys.teku.spec.logic.common.helpers.MathHelpers.integerSquareRoot;
 import static tech.pegasys.teku.spec.logic.common.helpers.MathHelpers.uintToBytes32;
 
-<<<<<<< HEAD
 import com.google.common.base.Preconditions;
 import java.util.ArrayList;
 import java.util.List;
 import java.util.stream.Collectors;
+import org.apache.tuweni.bytes.Bytes;
+import org.apache.tuweni.bytes.Bytes32;
+import org.apache.tuweni.crypto.Hash;
 import tech.pegasys.teku.bls.BLSPublicKey;
 import tech.pegasys.teku.infrastructure.unsigned.UInt64;
 import tech.pegasys.teku.spec.config.SpecConfigAltair;
 import tech.pegasys.teku.spec.datastructures.state.SyncCommittee;
-=======
-import java.util.ArrayList;
-import java.util.List;
-import org.apache.tuweni.bytes.Bytes;
-import org.apache.tuweni.bytes.Bytes32;
-import org.apache.tuweni.crypto.Hash;
-import tech.pegasys.teku.infrastructure.unsigned.UInt64;
-import tech.pegasys.teku.spec.config.SpecConfigAltair;
->>>>>>> 1018e75a
 import tech.pegasys.teku.spec.datastructures.state.Validator;
 import tech.pegasys.teku.spec.datastructures.state.beaconstate.BeaconState;
 import tech.pegasys.teku.spec.datastructures.state.beaconstate.versions.altair.BeaconStateSchemaAltair;
@@ -44,10 +37,7 @@
 
 public class BeaconStateAccessorsAltair extends BeaconStateAccessors {
 
-<<<<<<< HEAD
-=======
   private static final int MAX_RANDOM_BYTE = 255; // 2**8 - 1
->>>>>>> 1018e75a
   private final SpecConfigAltair altairConfig;
 
   public BeaconStateAccessorsAltair(
@@ -75,10 +65,43 @@
     return increments.times(getBaseRewardPerIncrement(state));
   }
 
-<<<<<<< HEAD
+  /**
+   * Return the sequence of sync committee indices (which may include uplicate indices) for a given
+   * state and epoch.
+   *
+   * @param state the state to calculate committees from
+   * @param epoch the epoch to calcualte committees for
+   * @return the sequence of sync committee indices
+   */
   public List<Integer> getSyncCommitteeIndices(final BeaconState state, final UInt64 epoch) {
-    // Implemented in https://github.com/ConsenSys/teku/pull/3754/
-    return null;
+    final int epochsPerSyncCommitteePeriod = altairConfig.getEpochsPerSyncCommitteePeriod();
+    final UInt64 baseEpoch =
+        epoch
+            .dividedBy(epochsPerSyncCommitteePeriod)
+            .minusMinZero(1)
+            .times(epochsPerSyncCommitteePeriod);
+    final List<Integer> activeValidatorIndices = getActiveValidatorIndices(state, baseEpoch);
+    final int activeValidatorCount = activeValidatorIndices.size();
+    final Bytes32 seed = getSeed(state, baseEpoch, altairConfig.getDomainSyncCommittee());
+    int i = 0;
+    final SszList<Validator> validators = state.getValidators();
+    final List<Integer> syncCommitteeIndices = new ArrayList<>();
+    while (syncCommitteeIndices.size() < altairConfig.getSyncCommitteeSize()) {
+      final int shuffledIndex =
+          miscHelpers.computeShuffledIndex(i % activeValidatorCount, activeValidatorCount, seed);
+      final Integer candidateIndex = activeValidatorIndices.get(shuffledIndex);
+      final int randomByte = Hash.sha2_256(Bytes.wrap(seed, uintToBytes32(i / 32))).get(i % 32);
+      final UInt64 effectiveBalance = validators.get(candidateIndex).getEffective_balance();
+      // Sample with replacement
+      if (effectiveBalance
+          .times(MAX_RANDOM_BYTE)
+          .isGreaterThanOrEqualTo(config.getMaxEffectiveBalance().times(randomByte))) {
+        syncCommitteeIndices.add(candidateIndex);
+      }
+      i++;
+    }
+
+    return syncCommitteeIndices;
   }
 
   /**
@@ -116,44 +139,5 @@
     return new SszPublicKey(
         BLSPublicKey.aggregate(
             publicKeys.stream().map(SszPublicKey::getBLSPublicKey).collect(Collectors.toList())));
-=======
-  /**
-   * Return the sequence of sync committee indices (which may include uplicate indices) for a given
-   * state and epoch.
-   *
-   * @param state the state to calculate committees from
-   * @param epoch the epoch to calcualte committees for
-   * @return the sequence of sync committee indices
-   */
-  public List<Integer> getSyncCommitteeIndices(final BeaconState state, final UInt64 epoch) {
-    final int epochsPerSyncCommitteePeriod = altairConfig.getEpochsPerSyncCommitteePeriod();
-    final UInt64 baseEpoch =
-        epoch
-            .dividedBy(epochsPerSyncCommitteePeriod)
-            .minusMinZero(1)
-            .times(epochsPerSyncCommitteePeriod);
-    final List<Integer> activeValidatorIndices = getActiveValidatorIndices(state, baseEpoch);
-    final int activeValidatorCount = activeValidatorIndices.size();
-    final Bytes32 seed = getSeed(state, baseEpoch, altairConfig.getDomainSyncCommittee());
-    int i = 0;
-    final SszList<Validator> validators = state.getValidators();
-    final List<Integer> syncCommitteeIndices = new ArrayList<>();
-    while (syncCommitteeIndices.size() < altairConfig.getSyncCommitteeSize()) {
-      final int shuffledIndex =
-          miscHelpers.computeShuffledIndex(i % activeValidatorCount, activeValidatorCount, seed);
-      final Integer candidateIndex = activeValidatorIndices.get(shuffledIndex);
-      final int randomByte = Hash.sha2_256(Bytes.wrap(seed, uintToBytes32(i / 32))).get(i % 32);
-      final UInt64 effectiveBalance = validators.get(candidateIndex).getEffective_balance();
-      // Sample with replacement
-      if (effectiveBalance
-          .times(MAX_RANDOM_BYTE)
-          .isGreaterThanOrEqualTo(config.getMaxEffectiveBalance().times(randomByte))) {
-        syncCommitteeIndices.add(candidateIndex);
-      }
-      i++;
-    }
-
-    return syncCommitteeIndices;
->>>>>>> 1018e75a
   }
 }