--- conflicted
+++ resolved
@@ -52,12 +52,9 @@
 # EIP6110
 EIP6110_FORK_VERSION: 0x05000001
 EIP6110_FORK_EPOCH: 18446744073709551615
-<<<<<<< HEAD
-=======
 # WHISK
 WHISK_FORK_VERSION: 0x06000001
 WHISK_FORK_EPOCH: 18446744073709551615
->>>>>>> 7e67d7ab
 
 
 # Time parameters
@@ -108,11 +105,7 @@
 # `10 * 2**20` (= 10485760, 10 MiB)
 GOSSIP_MAX_SIZE: 10485760
 # `2**10` (= 1024)
-<<<<<<< HEAD
 MAX_REQUEST_BLOCKS: 1024
-=======
-#MAX_REQUEST_BLOCKS: 1024
->>>>>>> 7e67d7ab
 # `2**8` (= 256)
 EPOCHS_PER_SUBNET_SUBSCRIPTION: 256
 ## [customized] `MIN_VALIDATOR_WITHDRAWABILITY_DELAY + CHURN_LIMIT_QUOTIENT // 2` (= 272)
