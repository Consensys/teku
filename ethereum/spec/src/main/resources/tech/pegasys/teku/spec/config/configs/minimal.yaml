# Minimal config

# Extends the minimal preset
PRESET_BASE: 'minimal'

# Free-form short name of the network that this configuration applies to - known
# canonical network names include:
# * 'mainnet' - there can be only one
# * 'prater' - testnet
# Must match the regex: [a-z0-9\-]
CONFIG_NAME: 'minimal'

# Transition
# ---------------------------------------------------------------
# 2**256-2**10 for testing minimal network
TERMINAL_TOTAL_DIFFICULTY: 115792089237316195423570985008687907853269984665640564039457584007913129638912
# By default, don't use these params
TERMINAL_BLOCK_HASH: 0x0000000000000000000000000000000000000000000000000000000000000000
TERMINAL_BLOCK_HASH_ACTIVATION_EPOCH: 18446744073709551615



# Genesis
# ---------------------------------------------------------------
# [customized]
MIN_GENESIS_ACTIVE_VALIDATOR_COUNT: 64
# Jan 3, 2020
MIN_GENESIS_TIME: 1578009600
# Highest byte set to 0x01 to avoid collisions with mainnet versioning
GENESIS_FORK_VERSION: 0x00000001
# [customized] Faster to spin up testnets, but does not give validator reasonable warning time for genesis
GENESIS_DELAY: 300


# Forking
# ---------------------------------------------------------------
# Values provided for illustrative purposes.
# Individual tests/testnets may set different values.

# Altair
ALTAIR_FORK_VERSION: 0x01000001
ALTAIR_FORK_EPOCH: 18446744073709551615
# Bellatrix
BELLATRIX_FORK_VERSION: 0x02000001
BELLATRIX_FORK_EPOCH: 18446744073709551615
# Capella
CAPELLA_FORK_VERSION: 0x03000001
CAPELLA_FORK_EPOCH: 18446744073709551615
# DENEB
DENEB_FORK_VERSION: 0x04000001
DENEB_FORK_EPOCH: 18446744073709551615
# EIP6110
EIP6110_FORK_VERSION: 0x05000001
EIP6110_FORK_EPOCH: 18446744073709551615


# Time parameters
# ---------------------------------------------------------------
# [customized] Faster for testing purposes
SECONDS_PER_SLOT: 6
# 14 (estimate from Eth1 mainnet)
SECONDS_PER_ETH1_BLOCK: 14
# 2**8 (= 256) epochs
MIN_VALIDATOR_WITHDRAWABILITY_DELAY: 256
# [customized] higher frequency of committee turnover and faster time to acceptable voluntary exit
SHARD_COMMITTEE_PERIOD: 64
# [customized] process deposits more quickly, but insecure
ETH1_FOLLOW_DISTANCE: 16


# Validator cycle
# ---------------------------------------------------------------
# 2**2 (= 4)
INACTIVITY_SCORE_BIAS: 4
# 2**4 (= 16)
INACTIVITY_SCORE_RECOVERY_RATE: 16
# 2**4 * 10**9 (= 16,000,000,000) Gwei
EJECTION_BALANCE: 16000000000
# 2**2 (= 4)
MIN_PER_EPOCH_CHURN_LIMIT: 4
# [customized] scale queue churn at much lower validator counts for testing
CHURN_LIMIT_QUOTIENT: 32


# Fork choice
# ---------------------------------------------------------------
# 40%
PROPOSER_SCORE_BOOST: 40


# Deposit contract
# ---------------------------------------------------------------
# Ethereum Goerli testnet
DEPOSIT_CHAIN_ID: 5
DEPOSIT_NETWORK_ID: 5
# Configured on a per testnet basis
DEPOSIT_CONTRACT_ADDRESS: 0x1234567890123456789012345678901234567890


# Networking
# ---------------------------------------------------------------
<<<<<<< HEAD
# `2**20` (= 1048576, 1 MiB)
GOSSIP_MAX_SIZE: 1048576
# `2**10` (= 1024)
MAX_REQUEST_BLOCKS: 1024
# `2**8` (= 256)
EPOCHS_PER_SUBNET_SUBSCRIPTION: 256
# [customized] `MIN_VALIDATOR_WITHDRAWABILITY_DELAY + CHURN_LIMIT_QUOTIENT // 2` (= 272)
#MIN_EPOCHS_FOR_BLOCK_REQUESTS: calculated, non-customized
# `2**20` (=1048576, 1 MiB)
MAX_CHUNK_SIZE: 1048576
# 5s
TTFB_TIMEOUT: 5
# 10s
RESP_TIMEOUT: 10
ATTESTATION_PROPAGATION_SLOT_RANGE: 32
# 500ms
MAXIMUM_GOSSIP_CLOCK_DISPARITY: 500
MESSAGE_DOMAIN_INVALID_SNAPPY: 0x00000000
MESSAGE_DOMAIN_VALID_SNAPPY: 0x01000000
# 2 subnets per node
SUBNETS_PER_NODE: 2
# 2**8 (= 64)
ATTESTATION_SUBNET_COUNT: 64
ATTESTATION_SUBNET_EXTRA_BITS: 0
# ceillog2(ATTESTATION_SUBNET_COUNT) + ATTESTATION_SUBNET_EXTRA_BITS
ATTESTATION_SUBNET_PREFIX_BITS: 6

# Deneb
# `2**7` (=128)
MAX_REQUEST_BLOCKS_DENEB: 128
# MAX_REQUEST_BLOCKS_DENEB * MAX_BLOBS_PER_BLOCK
MAX_REQUEST_BLOB_SIDECARS: 768
# `2**12` (= 4096 epochs, ~18 days)
MIN_EPOCHS_FOR_BLOB_SIDECARS_REQUESTS: 4096
=======
# `10 * 2**20` (= 10485760, 10 MiB)
GOSSIP_MAX_SIZE: 10485760
# `2**10` (= 1024)
#MAX_REQUEST_BLOCKS: 1024
## `2**8` (= 256)
#EPOCHS_PER_SUBNET_SUBSCRIPTION: 256
## [customized] `MIN_VALIDATOR_WITHDRAWABILITY_DELAY + CHURN_LIMIT_QUOTIENT // 2` (= 272)
#MIN_EPOCHS_FOR_BLOCK_REQUESTS: 272
# `10 * 2**20` (=10485760, 10 MiB)
MAX_CHUNK_SIZE: 10485760
## 5s
#TTFB_TIMEOUT: 5
## 10s
#RESP_TIMEOUT: 10
#ATTESTATION_PROPAGATION_SLOT_RANGE: 32
## 500ms
#MAXIMUM_GOSSIP_CLOCK_DISPARITY: 500
#MESSAGE_DOMAIN_INVALID_SNAPPY: 0x00000000
#MESSAGE_DOMAIN_VALID_SNAPPY: 0x01000000
## 2 subnets per node
#SUBNETS_PER_NODE: 2
## 2**8 (= 64)
#ATTESTATION_SUBNET_COUNT: 64
#ATTESTATION_SUBNET_EXTRA_BITS: 0
## ceillog2(ATTESTATION_SUBNET_COUNT) + ATTESTATION_SUBNET_EXTRA_BITS
#ATTESTATION_SUBNET_PREFIX_BITS: 6
>>>>>>> 16481da7
<|MERGE_RESOLUTION|>--- conflicted
+++ resolved
@@ -99,17 +99,16 @@
 
 # Networking
 # ---------------------------------------------------------------
-<<<<<<< HEAD
-# `2**20` (= 1048576, 1 MiB)
-GOSSIP_MAX_SIZE: 1048576
+# `10 * 2**20` (= 10485760, 10 MiB)
+GOSSIP_MAX_SIZE: 10485760
 # `2**10` (= 1024)
 MAX_REQUEST_BLOCKS: 1024
 # `2**8` (= 256)
 EPOCHS_PER_SUBNET_SUBSCRIPTION: 256
 # [customized] `MIN_VALIDATOR_WITHDRAWABILITY_DELAY + CHURN_LIMIT_QUOTIENT // 2` (= 272)
 #MIN_EPOCHS_FOR_BLOCK_REQUESTS: calculated, non-customized
-# `2**20` (=1048576, 1 MiB)
-MAX_CHUNK_SIZE: 1048576
+# `10 * 2**20` (=10485760, 10 MiB)
+MAX_CHUNK_SIZE: 10485760
 # 5s
 TTFB_TIMEOUT: 5
 # 10s
@@ -125,40 +124,4 @@
 ATTESTATION_SUBNET_COUNT: 64
 ATTESTATION_SUBNET_EXTRA_BITS: 0
 # ceillog2(ATTESTATION_SUBNET_COUNT) + ATTESTATION_SUBNET_EXTRA_BITS
-ATTESTATION_SUBNET_PREFIX_BITS: 6
-
-# Deneb
-# `2**7` (=128)
-MAX_REQUEST_BLOCKS_DENEB: 128
-# MAX_REQUEST_BLOCKS_DENEB * MAX_BLOBS_PER_BLOCK
-MAX_REQUEST_BLOB_SIDECARS: 768
-# `2**12` (= 4096 epochs, ~18 days)
-MIN_EPOCHS_FOR_BLOB_SIDECARS_REQUESTS: 4096
-=======
-# `10 * 2**20` (= 10485760, 10 MiB)
-GOSSIP_MAX_SIZE: 10485760
-# `2**10` (= 1024)
-#MAX_REQUEST_BLOCKS: 1024
-## `2**8` (= 256)
-#EPOCHS_PER_SUBNET_SUBSCRIPTION: 256
-## [customized] `MIN_VALIDATOR_WITHDRAWABILITY_DELAY + CHURN_LIMIT_QUOTIENT // 2` (= 272)
-#MIN_EPOCHS_FOR_BLOCK_REQUESTS: 272
-# `10 * 2**20` (=10485760, 10 MiB)
-MAX_CHUNK_SIZE: 10485760
-## 5s
-#TTFB_TIMEOUT: 5
-## 10s
-#RESP_TIMEOUT: 10
-#ATTESTATION_PROPAGATION_SLOT_RANGE: 32
-## 500ms
-#MAXIMUM_GOSSIP_CLOCK_DISPARITY: 500
-#MESSAGE_DOMAIN_INVALID_SNAPPY: 0x00000000
-#MESSAGE_DOMAIN_VALID_SNAPPY: 0x01000000
-## 2 subnets per node
-#SUBNETS_PER_NODE: 2
-## 2**8 (= 64)
-#ATTESTATION_SUBNET_COUNT: 64
-#ATTESTATION_SUBNET_EXTRA_BITS: 0
-## ceillog2(ATTESTATION_SUBNET_COUNT) + ATTESTATION_SUBNET_EXTRA_BITS
-#ATTESTATION_SUBNET_PREFIX_BITS: 6
->>>>>>> 16481da7
+ATTESTATION_SUBNET_PREFIX_BITS: 6