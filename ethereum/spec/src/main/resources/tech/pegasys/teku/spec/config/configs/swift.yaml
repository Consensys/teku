# Extends the swift preset
PRESET_BASE: 'swift'

# Unlike minimal:
# SECONDS_PER_SLOT: 3
# MIN_GENESIS_ACTIVE_VALIDATOR_COUNT: 4
# SECONDS_PER_ETH1_BLOCK: 1

# Transition
# ---------------------------------------------------------------
# TBD, 2**256-2**10 is a placeholder
TERMINAL_TOTAL_DIFFICULTY: 115792089237316195423570985008687907853269984665640564039457584007913129638912
# By default, don't use these params
TERMINAL_BLOCK_HASH: 0x0000000000000000000000000000000000000000000000000000000000000000
TERMINAL_BLOCK_HASH_ACTIVATION_EPOCH: 18446744073709551615

# Genesis
# ---------------------------------------------------------------
# [customized]
MIN_GENESIS_ACTIVE_VALIDATOR_COUNT: 4
# Jan 3, 2020
MIN_GENESIS_TIME: 1578009600
# Highest byte set to 0x01 to avoid collisions with mainnet versioning
GENESIS_FORK_VERSION: 0x00000001
# [customized] Faster to spin up testnets, but does not give validator reasonable warning time for genesis
GENESIS_DELAY: 30


# Forking
# ---------------------------------------------------------------
# Values provided for illustrative purposes.
# Individual tests/testnets may set different values.

# Altair
ALTAIR_FORK_VERSION: 0x01000001
ALTAIR_FORK_EPOCH: 0
# Bellatrix
BELLATRIX_FORK_VERSION: 0x02000001
BELLATRIX_FORK_EPOCH: 18446744073709551615
# Capella
CAPELLA_FORK_VERSION: 0x03000001
CAPELLA_FORK_EPOCH: 18446744073709551615
# Deneb
DENEB_FORK_VERSION: 0x04000001
DENEB_FORK_EPOCH: 18446744073709551615


# Time parameters
# ---------------------------------------------------------------
# [customized] Faster for testing purposes
SECONDS_PER_SLOT: 2
# 14 (estimate from Eth1 mainnet)
# [ customized] faster for testing
SECONDS_PER_ETH1_BLOCK: 1
# 2**8 (= 256) epochs
MIN_VALIDATOR_WITHDRAWABILITY_DELAY: 256
# [customized] higher frequency of committee turnover and faster time to acceptable voluntary exit
SHARD_COMMITTEE_PERIOD: 3
# [customized] process deposits more quickly, but insecure
ETH1_FOLLOW_DISTANCE: 16


# Validator cycle
# ---------------------------------------------------------------
# 2**2 (= 4)
INACTIVITY_SCORE_BIAS: 4
# 2**4 (= 16)
INACTIVITY_SCORE_RECOVERY_RATE: 16
# 2**4 * 10**9 (= 16,000,000,000) Gwei
EJECTION_BALANCE: 16000000000
# 2**2 (= 4)
MIN_PER_EPOCH_CHURN_LIMIT: 4
# 2**16 (= 65,536)
CHURN_LIMIT_QUOTIENT: 32


# Fork choice
# ---------------------------------------------------------------
# 70%
PROPOSER_SCORE_BOOST: 70


# Deposit contract
# ---------------------------------------------------------------
# Ethereum Goerli testnet
DEPOSIT_CHAIN_ID: 5
DEPOSIT_NETWORK_ID: 5
# Configured on a per testnet basis
DEPOSIT_CONTRACT_ADDRESS: 0x1234567890123456789012345678901234567890

# Networking
# ---------------------------------------------------------------
<<<<<<< HEAD
# `10 * 2**20` (= 10485760, 10 MiB)
GOSSIP_MAX_SIZE: 10485760
# `10 * 2**20` (=10485760, 10 MiB)
MAX_CHUNK_SIZE: 10485760
=======
# `10 * 2**20` (=10485760, 10 MiB)
GOSSIP_MAX_SIZE: 10485760
# `2**10` (= 1024)
#MAX_REQUEST_BLOCKS: 1024
## `2**8` (= 256)
#EPOCHS_PER_SUBNET_SUBSCRIPTION: 256
## `MIN_VALIDATOR_WITHDRAWABILITY_DELAY + CHURN_LIMIT_QUOTIENT // 2` (= 33024, ~5 months)
#MIN_EPOCHS_FOR_BLOCK_REQUESTS: 33024
# `10 * 2**20` (=10485760, 10 MiB)
MAX_CHUNK_SIZE: 10485760
## 5s
#TTFB_TIMEOUT: 5
## 10s
#RESP_TIMEOUT: 10
#ATTESTATION_PROPAGATION_SLOT_RANGE: 32
## 500ms
#MAXIMUM_GOSSIP_CLOCK_DISPARITY: 500
#MESSAGE_DOMAIN_INVALID_SNAPPY: 0x00000000
#MESSAGE_DOMAIN_VALID_SNAPPY: 0x01000000
## 2 subnets per node
#SUBNETS_PER_NODE: 2
## 2**8 (= 64)
#ATTESTATION_SUBNET_COUNT: 64
#ATTESTATION_SUBNET_EXTRA_BITS: 0
## ceillog2(ATTESTATION_SUBNET_COUNT) + ATTESTATION_SUBNET_EXTRA_BITS
#ATTESTATION_SUBNET_PREFIX_BITS: 6
>>>>>>> 36b69ad2
<|MERGE_RESOLUTION|>--- conflicted
+++ resolved
@@ -90,12 +90,6 @@
 
 # Networking
 # ---------------------------------------------------------------
-<<<<<<< HEAD
-# `10 * 2**20` (= 10485760, 10 MiB)
-GOSSIP_MAX_SIZE: 10485760
-# `10 * 2**20` (=10485760, 10 MiB)
-MAX_CHUNK_SIZE: 10485760
-=======
 # `10 * 2**20` (=10485760, 10 MiB)
 GOSSIP_MAX_SIZE: 10485760
 # `2**10` (= 1024)
@@ -121,5 +115,4 @@
 #ATTESTATION_SUBNET_COUNT: 64
 #ATTESTATION_SUBNET_EXTRA_BITS: 0
 ## ceillog2(ATTESTATION_SUBNET_COUNT) + ATTESTATION_SUBNET_EXTRA_BITS
-#ATTESTATION_SUBNET_PREFIX_BITS: 6
->>>>>>> 36b69ad2
+#ATTESTATION_SUBNET_PREFIX_BITS: 6