--- conflicted
+++ resolved
@@ -94,14 +94,13 @@
 # `10 * 2**20` (= 10485760, 10 MiB)
 GOSSIP_MAX_SIZE: 10485760
 # `2**10` (= 1024)
-<<<<<<< HEAD
 MAX_REQUEST_BLOCKS: 1024
 # `2**8` (= 256)
 EPOCHS_PER_SUBNET_SUBSCRIPTION: 256
 # `MIN_VALIDATOR_WITHDRAWABILITY_DELAY + CHURN_LIMIT_QUOTIENT // 2` (= 33024, ~5 months)
 #MIN_EPOCHS_FOR_BLOCK_REQUESTS: calculated
-# `2**20` (=1048576, 1 MiB)
-MAX_CHUNK_SIZE: 1048576
+# `10 * 2**20` (= 10485760, 10 MiB)
+MAX_CHUNK_SIZE: 10485760
 # 5s
 TTFB_TIMEOUT: 5
 # 10s
@@ -117,29 +116,4 @@
 ATTESTATION_SUBNET_COUNT: 64
 ATTESTATION_SUBNET_EXTRA_BITS: 0
 # ceillog2(ATTESTATION_SUBNET_COUNT) + ATTESTATION_SUBNET_EXTRA_BITS
-ATTESTATION_SUBNET_PREFIX_BITS: 6
-=======
-#MAX_REQUEST_BLOCKS: 1024
-## `2**8` (= 256)
-#EPOCHS_PER_SUBNET_SUBSCRIPTION: 256
-## `MIN_VALIDATOR_WITHDRAWABILITY_DELAY + CHURN_LIMIT_QUOTIENT // 2` (= 33024, ~5 months)
-#MIN_EPOCHS_FOR_BLOCK_REQUESTS: 33024
-# `10 * 2**20` (= 10485760, 10 MiB)
-MAX_CHUNK_SIZE: 10485760
-## 5s
-#TTFB_TIMEOUT: 5
-## 10s
-#RESP_TIMEOUT: 10
-#ATTESTATION_PROPAGATION_SLOT_RANGE: 32
-## 500ms
-#MAXIMUM_GOSSIP_CLOCK_DISPARITY: 500
-#MESSAGE_DOMAIN_INVALID_SNAPPY: 0x00000000
-#MESSAGE_DOMAIN_VALID_SNAPPY: 0x01000000
-## 2 subnets per node
-#SUBNETS_PER_NODE: 2
-## 2**8 (= 64)
-#ATTESTATION_SUBNET_COUNT: 64
-#ATTESTATION_SUBNET_EXTRA_BITS: 0
-## ceillog2(ATTESTATION_SUBNET_COUNT) + ATTESTATION_SUBNET_EXTRA_BITS
-#ATTESTATION_SUBNET_PREFIX_BITS: 6
->>>>>>> 36b69ad2
+ATTESTATION_SUBNET_PREFIX_BITS: 6