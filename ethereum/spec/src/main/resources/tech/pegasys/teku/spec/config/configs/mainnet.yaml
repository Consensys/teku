--- conflicted
+++ resolved
@@ -43,16 +43,15 @@
 ALTAIR_FORK_EPOCH: 74240  # Oct 27, 2021, 10:56:23am UTC
 # Bellatrix
 BELLATRIX_FORK_VERSION: 0x02000000
-BELLATRIX_FORK_EPOCH: 144896  # Sept 6, 2022, 11:34:47am UTC
+BELLATRIX_FORK_EPOCH: 144896 # Sept 6, 2022, 11:34:47am UTC
 # Capella
 CAPELLA_FORK_VERSION: 0x03000000
-CAPELLA_FORK_EPOCH: 194048  # April 12, 2023, 10:27:35pm UTC
+CAPELLA_FORK_EPOCH: 194048 # April 12, 2023, 10:27:35pm UTC
 # Deneb
 DENEB_FORK_VERSION: 0x04000000
 DENEB_FORK_EPOCH: 18446744073709551615
-# EIP6110
-EIP6110_FORK_VERSION: 0x05000000  # temporary stub
-EIP6110_FORK_EPOCH: 18446744073709551615
+
+
 
 
 # Time parameters
@@ -100,11 +99,6 @@
 # ---------------------------------------------------------------
 # `10 * 2**20` (= 10485760, 10 MiB)
 GOSSIP_MAX_SIZE: 10485760
-<<<<<<< HEAD
-# `10 * 2**20` (=10485760, 10 MiB)
-MAX_CHUNK_SIZE: 10485760
-=======
->>>>>>> 36b69ad2
 # `2**10` (= 1024)
 #MAX_REQUEST_BLOCKS: 1024
 ## `2**8` (= 256)
