--- conflicted
+++ resolved
@@ -127,15 +127,12 @@
     return create(specConfig, SpecMilestone.FULU);
   }
 
-<<<<<<< HEAD
-=======
   public static Spec createMinimalFulu(final Consumer<SpecConfigBuilder> configAdapter) {
     final SpecConfigAndParent<? extends SpecConfig> specConfig =
         getFuluSpecConfig(Eth2Network.MINIMAL, configAdapter);
     return create(specConfig, SpecMilestone.FULU);
   }
 
->>>>>>> 722465cb
   /**
    * Create a spec that forks to altair at the provided slot
    *
@@ -502,55 +499,11 @@
             }));
   }
 
-<<<<<<< HEAD
-  private static SpecConfigAndParent<? extends SpecConfig> getFuluSpecConfig(
-      final Eth2Network network) {
-    return getFuluSpecConfig(network, UInt64.ZERO, UInt64.ZERO, UInt64.ZERO, UInt64.ZERO);
-  }
-
-  private static SpecConfigAndParent<? extends SpecConfig> getFuluSpecConfig(
-      final Eth2Network network,
-=======
   public static Spec createMinimalWithCapellaDenebElectraAndFuluForkEpoch(
->>>>>>> 722465cb
       final UInt64 capellaForkEpoch,
       final UInt64 denebForkEpoch,
       final UInt64 electraForkEpoch,
       final UInt64 fuluForkEpoch) {
-<<<<<<< HEAD
-    return getFuluSpecConfig(
-        network,
-        builder ->
-            builder
-                .altairBuilder(a -> a.altairForkEpoch(UInt64.ZERO))
-                .bellatrixBuilder(b -> b.bellatrixForkEpoch(UInt64.ZERO))
-                .capellaBuilder(c -> c.capellaForkEpoch(capellaForkEpoch))
-                .denebBuilder(d -> d.denebForkEpoch(denebForkEpoch))
-                .electraBuilder(e -> e.electraForkEpoch(electraForkEpoch))
-                .fuluBuilder(f -> f.fuluForkEpoch(fuluForkEpoch)));
-  }
-
-  private static SpecConfigAndParent<? extends SpecConfig> getFuluSpecConfig(
-      final Eth2Network network, final Consumer<SpecConfigBuilder> configAdapter) {
-    return requireFulu(
-        SpecConfigLoader.loadConfig(
-            network.configName(),
-            builder -> {
-              builder
-                  .altairBuilder(a -> a.altairForkEpoch(UInt64.ZERO))
-                  .bellatrixBuilder(b -> b.bellatrixForkEpoch(UInt64.ZERO))
-                  .capellaBuilder(c -> c.capellaForkEpoch(UInt64.ZERO))
-                  .denebBuilder(d -> d.denebForkEpoch(UInt64.ZERO))
-                  .electraBuilder(e -> e.electraForkEpoch(UInt64.ZERO))
-                  .fuluBuilder(f -> f.fuluForkEpoch(UInt64.ZERO));
-              configAdapter.accept(builder);
-            }));
-  }
-
-  public static Spec createMinimalWithCapellaDenebAndElectraForkEpoch(
-      final UInt64 capellaForkEpoch, final UInt64 denebForkEpoch, final UInt64 electraForkEpoch) {
-=======
->>>>>>> 722465cb
     final SpecConfigAndParent<? extends SpecConfig> config =
         getFuluSpecConfig(
             Eth2Network.MINIMAL, capellaForkEpoch, denebForkEpoch, electraForkEpoch, fuluForkEpoch);
