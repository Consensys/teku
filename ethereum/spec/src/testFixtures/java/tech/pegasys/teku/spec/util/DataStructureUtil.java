--- conflicted
+++ resolved
@@ -2153,23 +2153,14 @@
 
   private BlobsBundle randomBlobsBundle(final Optional<Integer> count) {
     final BlobSchema blobSchema =
-<<<<<<< HEAD
         SchemaDefinitionsDeneb.required(
                 spec.forMilestone(spec.getForkSchedule().getHighestSupportedMilestone())
                     .getSchemaDefinitions())
             .getBlobSchema();
-    List<KZGCommitment> commitments =
-        randomSszKzgCommitmentList().stream()
-            .map(SszKZGCommitment::getKZGCommitment)
-            .collect(toList());
-    List<KZGProof> proofs =
-=======
-        SchemaDefinitionsDeneb.required(spec.getGenesisSchemaDefinitions()).getBlobSchema();
     final List<KZGCommitment> commitments =
         (count.isPresent() ? randomSszKzgCommitmentList(count.get()) : randomSszKzgCommitmentList())
             .stream().map(SszKZGCommitment::getKZGCommitment).collect(toList());
     final List<KZGProof> proofs =
->>>>>>> 7a18fc2b
         IntStream.range(0, commitments.size()).mapToObj(__ -> randomKZGProof()).collect(toList());
     return new BlobsBundle(
         commitments,
