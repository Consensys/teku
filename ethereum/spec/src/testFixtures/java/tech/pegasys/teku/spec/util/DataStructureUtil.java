/*
 * Copyright ConsenSys Software Inc., 2022
 *
 * Licensed under the Apache License, Version 2.0 (the "License"); you may not use this file except in compliance with
 * the License. You may obtain a copy of the License at
 *
 * http://www.apache.org/licenses/LICENSE-2.0
 *
 * Unless required by applicable law or agreed to in writing, software distributed under the License is distributed on
 * an "AS IS" BASIS, WITHOUT WARRANTIES OR CONDITIONS OF ANY KIND, either express or implied. See the License for the
 * specific language governing permissions and limitations under the License.
 */

package tech.pegasys.teku.spec.util;

import static com.google.common.base.Preconditions.checkState;
import static java.util.stream.Collectors.toList;
import static tech.pegasys.teku.ethereum.pow.api.DepositConstants.DEPOSIT_CONTRACT_TREE_DEPTH;
import static tech.pegasys.teku.spec.config.SpecConfig.FAR_FUTURE_EPOCH;
import static tech.pegasys.teku.spec.constants.NetworkConstants.SYNC_COMMITTEE_SUBNET_COUNT;
import static tech.pegasys.teku.spec.schemas.ApiSchemas.SIGNED_VALIDATOR_REGISTRATIONS_SCHEMA;
import static tech.pegasys.teku.spec.schemas.ApiSchemas.SIGNED_VALIDATOR_REGISTRATION_SCHEMA;
import static tech.pegasys.teku.spec.schemas.ApiSchemas.VALIDATOR_REGISTRATION_SCHEMA;

import it.unimi.dsi.fastutil.ints.IntList;
import java.util.ArrayList;
import java.util.List;
import java.util.Optional;
import java.util.Random;
import java.util.function.Function;
import java.util.function.Supplier;
import java.util.stream.Collectors;
import java.util.stream.IntStream;
import java.util.stream.Stream;
import org.apache.tuweni.bytes.Bytes;
import org.apache.tuweni.bytes.Bytes32;
import org.apache.tuweni.bytes.Bytes48;
import org.apache.tuweni.units.bigints.UInt256;
import tech.pegasys.teku.bls.BLS;
import tech.pegasys.teku.bls.BLSKeyPair;
import tech.pegasys.teku.bls.BLSPublicKey;
import tech.pegasys.teku.bls.BLSSignature;
import tech.pegasys.teku.bls.BLSTestUtil;
import tech.pegasys.teku.ethereum.execution.types.Eth1Address;
import tech.pegasys.teku.ethereum.pow.api.DepositTreeSnapshot;
import tech.pegasys.teku.ethereum.pow.api.DepositsFromBlockEvent;
import tech.pegasys.teku.ethereum.pow.api.MinGenesisTimeBlockEvent;
import tech.pegasys.teku.infrastructure.async.SafeFuture;
import tech.pegasys.teku.infrastructure.bytes.Bytes20;
import tech.pegasys.teku.infrastructure.bytes.Bytes4;
import tech.pegasys.teku.infrastructure.bytes.Bytes8;
import tech.pegasys.teku.infrastructure.ssz.SszData;
import tech.pegasys.teku.infrastructure.ssz.SszList;
import tech.pegasys.teku.infrastructure.ssz.SszPrimitive;
import tech.pegasys.teku.infrastructure.ssz.SszVector;
import tech.pegasys.teku.infrastructure.ssz.collections.SszBitlist;
import tech.pegasys.teku.infrastructure.ssz.collections.SszBitvector;
import tech.pegasys.teku.infrastructure.ssz.collections.SszBytes32Vector;
import tech.pegasys.teku.infrastructure.ssz.collections.SszPrimitiveList;
import tech.pegasys.teku.infrastructure.ssz.collections.SszPrimitiveVector;
import tech.pegasys.teku.infrastructure.ssz.collections.SszUInt64List;
import tech.pegasys.teku.infrastructure.ssz.primitive.SszByte;
import tech.pegasys.teku.infrastructure.ssz.schema.SszListSchema;
import tech.pegasys.teku.infrastructure.ssz.schema.SszVectorSchema;
import tech.pegasys.teku.infrastructure.ssz.schema.collections.SszBitlistSchema;
import tech.pegasys.teku.infrastructure.ssz.schema.collections.SszBitvectorSchema;
import tech.pegasys.teku.infrastructure.ssz.schema.collections.SszBytes32VectorSchema;
import tech.pegasys.teku.infrastructure.ssz.schema.collections.SszPrimitiveListSchema;
import tech.pegasys.teku.infrastructure.ssz.schema.collections.SszPrimitiveVectorSchema;
import tech.pegasys.teku.infrastructure.ssz.schema.collections.SszUInt64ListSchema;
import tech.pegasys.teku.infrastructure.unsigned.UInt64;
import tech.pegasys.teku.kzg.KZGCommitment;
import tech.pegasys.teku.kzg.KZGProof;
import tech.pegasys.teku.spec.Spec;
import tech.pegasys.teku.spec.SpecMilestone;
import tech.pegasys.teku.spec.SpecVersion;
import tech.pegasys.teku.spec.config.SpecConfig;
import tech.pegasys.teku.spec.config.SpecConfigBellatrix;
import tech.pegasys.teku.spec.config.SpecConfigCapella;
import tech.pegasys.teku.spec.config.SpecConfigEip4844;
import tech.pegasys.teku.spec.constants.Domain;
import tech.pegasys.teku.spec.datastructures.blocks.BeaconBlock;
import tech.pegasys.teku.spec.datastructures.blocks.BeaconBlockAndState;
import tech.pegasys.teku.spec.datastructures.blocks.BeaconBlockHeader;
import tech.pegasys.teku.spec.datastructures.blocks.BeaconBlockSchema;
import tech.pegasys.teku.spec.datastructures.blocks.Eth1Data;
import tech.pegasys.teku.spec.datastructures.blocks.SignedBeaconBlock;
import tech.pegasys.teku.spec.datastructures.blocks.SignedBeaconBlockHeader;
import tech.pegasys.teku.spec.datastructures.blocks.SignedBlockAndState;
import tech.pegasys.teku.spec.datastructures.blocks.SlotAndBlockRoot;
import tech.pegasys.teku.spec.datastructures.blocks.blockbody.BeaconBlockBody;
import tech.pegasys.teku.spec.datastructures.blocks.blockbody.BeaconBlockBodySchema;
import tech.pegasys.teku.spec.datastructures.blocks.blockbody.versions.altair.SyncAggregate;
import tech.pegasys.teku.spec.datastructures.blocks.blockbody.versions.altair.SyncAggregateSchema;
import tech.pegasys.teku.spec.datastructures.blocks.blockbody.versions.eip4844.SignedBeaconBlockAndBlobsSidecar;
import tech.pegasys.teku.spec.datastructures.builder.BuilderBid;
import tech.pegasys.teku.spec.datastructures.builder.SignedBuilderBid;
import tech.pegasys.teku.spec.datastructures.builder.SignedValidatorRegistration;
import tech.pegasys.teku.spec.datastructures.builder.ValidatorRegistration;
import tech.pegasys.teku.spec.datastructures.execution.ExecutionPayload;
import tech.pegasys.teku.spec.datastructures.execution.ExecutionPayloadContext;
import tech.pegasys.teku.spec.datastructures.execution.ExecutionPayloadHeader;
import tech.pegasys.teku.spec.datastructures.execution.ExecutionPayloadHeaderSchema;
import tech.pegasys.teku.spec.datastructures.execution.Transaction;
import tech.pegasys.teku.spec.datastructures.execution.TransactionSchema;
import tech.pegasys.teku.spec.datastructures.execution.versions.capella.Withdrawal;
import tech.pegasys.teku.spec.datastructures.execution.versions.eip4844.Blob;
import tech.pegasys.teku.spec.datastructures.execution.versions.eip4844.BlobSchema;
import tech.pegasys.teku.spec.datastructures.execution.versions.eip4844.BlobsSidecar;
import tech.pegasys.teku.spec.datastructures.execution.versions.eip4844.BlobsSidecarSchema;
import tech.pegasys.teku.spec.datastructures.forkchoice.VoteTracker;
import tech.pegasys.teku.spec.datastructures.lightclient.LightClientBootstrap;
import tech.pegasys.teku.spec.datastructures.lightclient.LightClientBootstrapSchema;
import tech.pegasys.teku.spec.datastructures.networking.libp2p.rpc.EnrForkId;
import tech.pegasys.teku.spec.datastructures.operations.AggregateAndProof;
import tech.pegasys.teku.spec.datastructures.operations.Attestation;
import tech.pegasys.teku.spec.datastructures.operations.AttestationData;
import tech.pegasys.teku.spec.datastructures.operations.AttesterSlashing;
import tech.pegasys.teku.spec.datastructures.operations.BlsToExecutionChange;
import tech.pegasys.teku.spec.datastructures.operations.Deposit;
import tech.pegasys.teku.spec.datastructures.operations.DepositData;
import tech.pegasys.teku.spec.datastructures.operations.DepositMessage;
import tech.pegasys.teku.spec.datastructures.operations.DepositWithIndex;
import tech.pegasys.teku.spec.datastructures.operations.IndexedAttestation;
import tech.pegasys.teku.spec.datastructures.operations.IndexedAttestation.IndexedAttestationSchema;
import tech.pegasys.teku.spec.datastructures.operations.ProposerSlashing;
import tech.pegasys.teku.spec.datastructures.operations.SignedAggregateAndProof;
import tech.pegasys.teku.spec.datastructures.operations.SignedBlsToExecutionChange;
import tech.pegasys.teku.spec.datastructures.operations.SignedVoluntaryExit;
import tech.pegasys.teku.spec.datastructures.operations.VoluntaryExit;
import tech.pegasys.teku.spec.datastructures.operations.versions.altair.ContributionAndProof;
import tech.pegasys.teku.spec.datastructures.operations.versions.altair.SignedContributionAndProof;
import tech.pegasys.teku.spec.datastructures.operations.versions.altair.SyncAggregatorSelectionData;
import tech.pegasys.teku.spec.datastructures.operations.versions.altair.SyncCommitteeContribution;
import tech.pegasys.teku.spec.datastructures.operations.versions.altair.SyncCommitteeMessage;
import tech.pegasys.teku.spec.datastructures.operations.versions.bellatrix.BeaconPreparableProposer;
import tech.pegasys.teku.spec.datastructures.state.AnchorPoint;
import tech.pegasys.teku.spec.datastructures.state.Checkpoint;
import tech.pegasys.teku.spec.datastructures.state.Fork;
import tech.pegasys.teku.spec.datastructures.state.ForkInfo;
import tech.pegasys.teku.spec.datastructures.state.PendingAttestation;
import tech.pegasys.teku.spec.datastructures.state.PendingAttestation.PendingAttestationSchema;
import tech.pegasys.teku.spec.datastructures.state.SyncCommittee;
import tech.pegasys.teku.spec.datastructures.state.SyncCommittee.SyncCommitteeSchema;
import tech.pegasys.teku.spec.datastructures.state.Validator;
import tech.pegasys.teku.spec.datastructures.state.beaconstate.BeaconState;
import tech.pegasys.teku.spec.datastructures.state.beaconstate.BeaconStateSchema;
import tech.pegasys.teku.spec.datastructures.state.beaconstate.MutableBeaconState;
import tech.pegasys.teku.spec.datastructures.state.beaconstate.versions.altair.BeaconStateSchemaAltair;
import tech.pegasys.teku.spec.datastructures.state.beaconstate.versions.phase0.BeaconStateSchemaPhase0;
import tech.pegasys.teku.spec.datastructures.type.SszKZGCommitment;
import tech.pegasys.teku.spec.datastructures.type.SszKZGProof;
import tech.pegasys.teku.spec.datastructures.type.SszPublicKey;
import tech.pegasys.teku.spec.datastructures.type.SszSignature;
import tech.pegasys.teku.spec.datastructures.util.DepositGenerator;
import tech.pegasys.teku.spec.executionlayer.ForkChoiceState;
import tech.pegasys.teku.spec.executionlayer.PayloadBuildingAttributes;
import tech.pegasys.teku.spec.schemas.SchemaDefinitions;
import tech.pegasys.teku.spec.schemas.SchemaDefinitionsAltair;
import tech.pegasys.teku.spec.schemas.SchemaDefinitionsBellatrix;
import tech.pegasys.teku.spec.schemas.SchemaDefinitionsCapella;
import tech.pegasys.teku.spec.schemas.SchemaDefinitionsEip4844;

public final class DataStructureUtil {

  private static final int MAX_EP_RANDOM_TRANSACTIONS = 10;
  private static final int MAX_EP_RANDOM_TRANSACTIONS_SIZE = 32;

  private static final int MAX_EP_RANDOM_WITHDRAWALS = 4;

  private final Spec spec;

  private int seed;
  private Supplier<BLSPublicKey> pubKeyGenerator = () -> BLSTestUtil.randomPublicKey(nextSeed());

  public DataStructureUtil(final Spec spec) {
    this(92892824, spec);
  }

  public DataStructureUtil(final int seed, final Spec spec) {
    this.seed = seed;
    this.spec = spec;
  }

  public DataStructureUtil withPubKeyGenerator(Supplier<BLSPublicKey> pubKeyGenerator) {
    this.pubKeyGenerator = pubKeyGenerator;
    return this;
  }

  private int nextSeed() {
    return seed++;
  }

  public long randomLong() {
    return new Random(nextSeed()).nextLong();
  }

  public long randomPositiveLong(final long bound) {
    return new Random(nextSeed()).longs(0, bound).findFirst().orElse(0L);
  }

  public int randomPositiveInt() {
    return randomInt(Integer.MAX_VALUE);
  }

  public byte randomByte() {
    final byte[] bytes = new byte[1];
    new Random(nextSeed()).nextBytes(bytes);
    return bytes[0];
  }

  public UInt64 randomUInt64() {
    return UInt64.fromLongBits(randomLong());
  }

  public UInt64 randomUInt64(final long bound) {
    return UInt64.fromLongBits(randomPositiveLong(bound));
  }

  public UInt256 randomUInt256() {
    return UInt256.fromBytes(randomBytes(32));
  }

  public Eth1Address randomEth1Address() {
    return Eth1Address.fromHexString(randomBytes32().slice(0, 20).toHexString());
  }

  public Bytes4 randomBytes4() {
    return new Bytes4(randomBytes(4));
  }

  public Bytes20 randomBytes20() {
    return new Bytes20(randomBytes32().slice(0, 20));
  }

  public Bytes randomBytes256() {
    return randomBytes(256);
  }

  public Bytes32 randomBytes32() {
    final Random random = new Random(nextSeed());
    return Bytes32.random(random);
  }

  public Bytes48 randomBytes48() {
    final Random random = new Random(nextSeed());
    return Bytes48.random(random);
  }

  public Bytes8 randomBytes8() {
    return new Bytes8(randomBytes32().slice(0, 8));
  }

  public Bytes randomBytes(final int length) {
    final Random random = new Random(nextSeed());
    final byte[] result = new byte[length];
    random.nextBytes(result);
    return Bytes.wrap(result);
  }

  public BLSSignature randomSignature() {
    return BLSTestUtil.randomSignature(nextSeed());
  }

  public SszSignature randomSszSignature() {
    return new SszSignature(randomSignature());
  }

  public <T extends SszData> SszList<T> randomSszList(
      SszListSchema<T, ?> schema, Supplier<T> valueGenerator, long numItems) {
    return randomSszList(schema, numItems, valueGenerator);
  }

  public <T extends SszData> SszList<T> randomFullSszList(
      SszListSchema<T, ?> schema, Supplier<T> valueGenerator) {
    return randomSszList(schema, schema.getMaxLength(), valueGenerator);
  }

  public <T extends SszData> SszList<T> randomSszList(
      SszListSchema<T, ?> schema, final long numItems, Supplier<T> valueGenerator) {
    return Stream.generate(valueGenerator)
        .limit(Math.min(numItems, schema.getMaxLength()))
        .collect(schema.collector());
  }

  public <ElementT, SszElementT extends SszPrimitive<ElementT, SszElementT>>
      SszPrimitiveList<ElementT, SszElementT> randomSszPrimitiveList(
          SszPrimitiveListSchema<ElementT, SszElementT, ?> schema,
          final long numItems,
          Supplier<ElementT> valueGenerator) {
    return Stream.generate(valueGenerator)
        .limit(Math.min(numItems, schema.getMaxLength()))
        .collect(schema.collectorUnboxed());
  }

  public SszUInt64List randomSszUInt64List(SszUInt64ListSchema<?> schema, final long numItems) {
    return randomSszUInt64List(schema, numItems, this::randomUInt64);
  }

  public SszUInt64List randomSszUInt64List(
      SszUInt64ListSchema<?> schema, final long numItems, Supplier<UInt64> valueGenerator) {
    return Stream.generate(valueGenerator).limit(numItems).collect(schema.collectorUnboxed());
  }

  public SszBytes32Vector randomSszBytes32Vector(
      SszBytes32VectorSchema<?> schema, Supplier<Bytes32> valueGenerator) {
    int numItems = schema.getLength() / 10;
    Bytes32 defaultElement = schema.getPrimitiveElementSchema().getDefault().get();
    return Stream.concat(
            Stream.generate(valueGenerator).limit(numItems),
            Stream.generate(() -> defaultElement).limit(schema.getLength() - numItems))
        .collect(schema.collectorUnboxed());
  }

  public <ElementT, SszElementT extends SszPrimitive<ElementT, SszElementT>>
      SszPrimitiveVector<ElementT, SszElementT> randomSszPrimitiveVector(
          SszPrimitiveVectorSchema<ElementT, SszElementT, ?> schema,
          Supplier<ElementT> valueGenerator) {
    int numItems = schema.getLength() / 10;
    ElementT defaultElement = schema.getPrimitiveElementSchema().getDefault().get();
    return Stream.concat(
            Stream.generate(valueGenerator).limit(numItems),
            Stream.generate(() -> defaultElement).limit(schema.getLength() - numItems))
        .collect(schema.collectorUnboxed());
  }

  public <SszElementT extends SszData, VectorT extends SszVector<SszElementT>>
      VectorT randomSszVector(
          SszVectorSchema<SszElementT, VectorT> schema, Supplier<SszElementT> valueGenerator) {
    int numItems = schema.getLength() / 10;
    SszElementT defaultElement = schema.getElementSchema().getDefault();
    return Stream.concat(
            Stream.generate(valueGenerator).limit(numItems),
            Stream.generate(() -> defaultElement).limit(schema.getLength() - numItems))
        .collect(schema.collector());
  }

  public SszByte randomSszByte() {
    return SszByte.of(randomByte());
  }

  public SszBitlist randomBitlist() {
    return randomBitlist(getMaxValidatorsPerCommittee());
  }

  public SszBitlist randomBitlist(int n) {
    Random random = new Random(nextSeed());
    int[] bits = IntStream.range(0, n).sequential().filter(__ -> random.nextBoolean()).toArray();
    return SszBitlistSchema.create(n).ofBits(n, bits);
  }

  public SszBitvector randomSszBitvector(int n) {
    Random random = new Random(nextSeed());
    int[] bits = IntStream.range(0, n).sequential().filter(__ -> random.nextBoolean()).toArray();
    return SszBitvectorSchema.create(n).ofBits(bits);
  }

  public BLSKeyPair randomKeyPair() {
    return BLSTestUtil.randomKeyPair(nextSeed());
  }

  public BLSPublicKey randomPublicKey() {
    return pubKeyGenerator.get();
  }

  public SszPublicKey randomSszPublicKey() {
    return new SszPublicKey(randomPublicKey());
  }

  public KZGCommitment randomKZGCommitment() {
    return KZGCommitment.fromBytesCompressed(randomBytes48());
  }

  public SszKZGCommitment randomSszKZGCommitment() {
    return new SszKZGCommitment(randomKZGCommitment());
  }

  public KZGProof randomKZGProof() {
    return KZGProof.fromBytesCompressed(randomBytes48());
  }

  public SszKZGProof randomSszKZGProof() {
    return new SszKZGProof(randomKZGProof());
  }

  public Bytes48 randomPublicKeyBytes() {
    return pubKeyGenerator.get().toBytesCompressed();
  }

  public Eth1Data randomEth1Data() {
    return new Eth1Data(randomBytes32(), randomUInt64(), randomBytes32());
  }

  /**
   * A random UInt64 that is within a reasonable bound for an epoch number. The maximum value
   * returned won't be reached for another 12,000 years or so.
   */
  public UInt64 randomEpoch() {
    return UInt64.valueOf(randomInt(1_000_000_000));
  }

  /**
   * A random UInt64 that is within a reasonable bound for a validator index. Even tough
   * VALIDATOR_REGISTRY_LIMIT allows for more validators, Ethereum would run out of Ether before we
   * reached that many validators.
   */
  public UInt64 randomValidatorIndex() {
    return UInt64.valueOf(randomInt(3_000_000));
  }

  public SlotAndBlockRoot randomSlotAndBlockRoot() {
    return randomSlotAndBlockRoot(randomUInt64());
  }

  public SlotAndBlockRoot randomSlotAndBlockRoot(final UInt64 slot) {
    return new SlotAndBlockRoot(slot, randomBytes32());
  }

  public Checkpoint randomCheckpoint(final long epoch) {
    return randomCheckpoint(UInt64.valueOf(epoch));
  }

  public Checkpoint randomCheckpoint(final UInt64 epoch) {
    return new Checkpoint(epoch, randomBytes32());
  }

  public Checkpoint randomCheckpoint() {
    return new Checkpoint(randomEpoch(), randomBytes32());
  }

  public SyncAggregate randomSyncAggregateIfRequiredBySchema(BeaconBlockBodySchema<?> schema) {
    return schema.toVersionAltair().map(__ -> randomSyncAggregate()).orElse(null);
  }

  public SyncAggregate randomSyncAggregateIfRequiredByState(BeaconState state) {
    return state.toVersionAltair().map(__ -> randomSyncAggregate()).orElse(null);
  }

  public SyncAggregate emptySyncAggregateIfRequiredByState(BeaconState state) {
    return state.toVersionAltair().map(__ -> emptySyncAggregate()).orElse(null);
  }

  public SyncAggregate randomSyncAggregate() {
    return randomSyncAggregate(randomInt(4), randomInt(4));
  }

  public SyncAggregate emptySyncAggregate() {
    SpecVersion specVersionAltair =
        Optional.ofNullable(spec.forMilestone(SpecMilestone.ALTAIR)).orElseThrow();

    return getSyncAggregateSchema(specVersionAltair).createEmpty();
  }

  public SyncAggregate randomSyncAggregate(final int... participantIndices) {
    SpecVersion specVersionAltair =
        Optional.ofNullable(spec.forMilestone(SpecMilestone.ALTAIR)).orElseThrow();

    return getSyncAggregateSchema(specVersionAltair)
        .create(IntList.of(participantIndices), randomSignature());
  }

  private SyncAggregateSchema getSyncAggregateSchema(SpecVersion specVersionAltair) {
    return SchemaDefinitionsAltair.required(specVersionAltair.getSchemaDefinitions())
        .getBeaconBlockBodySchema()
        .toVersionAltair()
        .orElseThrow()
        .getSyncAggregateSchema();
  }

  public SyncAggregatorSelectionData randomSyncAggregatorSelectionData() {
    SpecVersion specVersionAltair =
        Optional.ofNullable(spec.forMilestone(SpecMilestone.ALTAIR)).orElseThrow();
    return specVersionAltair
        .getSchemaDefinitions()
        .toVersionAltair()
        .orElseThrow()
        .getSyncAggregatorSelectionDataSchema()
        .create(randomUInt64(), randomUInt64());
  }

  public SyncCommittee randomSyncCommittee() {
    final SyncCommitteeSchema syncCommitteeSchema =
        ((BeaconStateSchemaAltair)
                spec.forMilestone(SpecMilestone.ALTAIR)
                    .getSchemaDefinitions()
                    .getBeaconStateSchema())
            .getCurrentSyncCommitteeSchema();
    return syncCommitteeSchema.create(
        randomSszVector(
            syncCommitteeSchema.getPubkeysSchema(), () -> new SszPublicKey(randomPublicKey())),
        new SszPublicKey(randomPublicKey()));
  }

  public SyncCommittee randomSyncCommittee(SszList<Validator> validators) {
    final SyncCommitteeSchema syncCommitteeSchema =
        ((BeaconStateSchemaAltair)
                spec.forMilestone(SpecMilestone.ALTAIR)
                    .getSchemaDefinitions()
                    .getBeaconStateSchema())
            .getCurrentSyncCommitteeSchema();
    return syncCommitteeSchema.create(
        randomSszVector(
            syncCommitteeSchema.getPubkeysSchema(),
            () -> new SszPublicKey(randomValidatorKey(validators))),
        new SszPublicKey(randomPublicKey()));
  }

  public ExecutionPayloadHeader randomExecutionPayloadHeader(final SpecVersion specVersion) {
    final SpecMilestone milestone = specVersion.getMilestone();
    if (milestone.equals(SpecMilestone.BELLATRIX)) {
      return randomExecutionPayloadHeaderBellatrix();
    } else if (milestone.equals(SpecMilestone.CAPELLA)) {
      return randomExecutionPayloadHeaderCapella();
    } else if (milestone.equals(SpecMilestone.EIP4844)) {
      return randomExecutionPayloadHeaderEip4844();
    } else {
      throw new IllegalArgumentException(
          "There is no random execution payload header configured for " + milestone);
    }
  }

  public ExecutionPayloadHeader randomExecutionPayloadHeaderBellatrix() {
    final SpecConfigBellatrix specConfigBellatrix =
        SpecConfigBellatrix.required(spec.getGenesisSpecConfig());
    final ExecutionPayloadHeaderSchema<?> schema =
        SchemaDefinitionsBellatrix.required(spec.getGenesisSchemaDefinitions())
            .getExecutionPayloadHeaderSchema();
    return schema
        .toVersionBellatrix()
        .orElseThrow()
        .create(
            randomBytes32(),
            randomBytes20(),
            randomBytes32(),
            randomBytes32(),
            randomBytes(specConfigBellatrix.getBytesPerLogsBloom()),
            randomBytes32(),
            randomUInt64(),
            randomUInt64(),
            randomUInt64(),
            randomUInt64(),
            randomBytes(randomInt(specConfigBellatrix.getMaxExtraDataBytes())),
            randomUInt256(),
            randomBytes32(),
            randomBytes32());
  }

  public ExecutionPayloadHeader randomExecutionPayloadHeader() {
    final SpecVersion specVersion = spec.getGenesisSpec();
    return randomExecutionPayloadHeader(specVersion);
  }

  public ExecutionPayloadHeader randomExecutionPayloadHeaderCapella() {
    final SpecConfigCapella specConfigCapella =
        SpecConfigCapella.required(spec.getGenesisSpecConfig());
    return SchemaDefinitionsCapella.required(spec.getGenesisSchemaDefinitions())
        .getExecutionPayloadHeaderSchema()
        .toVersionCapella()
        .orElseThrow()
        .create(
            randomBytes32(),
            randomBytes20(),
            randomBytes32(),
            randomBytes32(),
            randomBytes(specConfigCapella.getBytesPerLogsBloom()),
            randomBytes32(),
            randomUInt64(),
            randomUInt64(),
            randomUInt64(),
            randomUInt64(),
            randomBytes(randomInt(specConfigCapella.getMaxExtraDataBytes())),
            randomUInt256(),
            randomBytes32(),
            randomBytes32(),
            randomBytes32());
  }

  public ExecutionPayloadHeader randomExecutionPayloadHeaderEip4844() {
    final SpecConfigEip4844 specConfigEip4844 =
        SpecConfigEip4844.required(spec.getGenesisSpecConfig());
    return SchemaDefinitionsEip4844.required(spec.getGenesisSchemaDefinitions())
        .getExecutionPayloadHeaderSchema()
        .toVersionEip4844()
        .orElseThrow()
        .create(
            randomBytes32(),
            randomBytes20(),
            randomBytes32(),
            randomBytes32(),
            randomBytes(specConfigEip4844.getBytesPerLogsBloom()),
            randomBytes32(),
            randomUInt64(),
            randomUInt64(),
            randomUInt64(),
            randomUInt64(),
            randomBytes(randomInt(specConfigEip4844.getMaxExtraDataBytes())),
            randomUInt256(),
            randomUInt256(),
            randomBytes32(),
            randomBytes32(),
            randomBytes32());
  }

  public BuilderBid randomBuilderBid() {
    return randomBuilderBid(randomPublicKey());
  }

  public BuilderBid randomBuilderBid(final BLSPublicKey builderPublicKey) {
    return SchemaDefinitionsBellatrix.required(spec.getGenesisSchemaDefinitions())
        .getBuilderBidSchema()
        .create(
            randomExecutionPayloadHeader(spec.getGenesisSpec()), randomUInt256(), builderPublicKey);
  }

  public SignedBuilderBid randomSignedBuilderBid() {
    return SchemaDefinitionsBellatrix.required(spec.getGenesisSchemaDefinitions())
        .getSignedBuilderBidSchema()
        .create(randomBuilderBid(), randomSignature());
  }

  public ExecutionPayload randomExecutionPayload() {
    return randomExecutionPayload(spec.getGenesisSpec());
  }

  public ExecutionPayload randomExecutionPayload(final SpecVersion specVersion) {
    final SpecConfigBellatrix specConfigBellatrix =
        SpecConfigBellatrix.required(specVersion.getConfig());
    return SchemaDefinitionsBellatrix.required(specVersion.getSchemaDefinitions())
        .getExecutionPayloadSchema()
<<<<<<< HEAD
        .createExecutionPayload(
            builder ->
                builder
                    .parentHash(randomBytes32())
                    .feeRecipient(randomBytes20())
                    .stateRoot(randomBytes32())
                    .receiptsRoot(randomBytes32())
                    .logsBloom(randomBytes(specConfigBellatrix.getBytesPerLogsBloom()))
                    .prevRandao(randomBytes32())
                    .blockNumber(randomUInt64())
                    .gasLimit(randomUInt64())
                    .gasUsed(randomUInt64())
                    .timestamp(randomUInt64())
                    .extraData(randomBytes(specConfigBellatrix.getMaxExtraDataBytes()))
                    .baseFeePerGas(randomUInt256())
                    .blockHash(randomBytes32())
                    .transactions(randomExecutionPayloadTransactions())
                    .withdrawals(this::randomExecutionPayloadWithdrawals)
                    .excessBlobs(this::randomUInt64));
=======
        .toVersionBellatrix()
        .orElseThrow()
        .create(
            randomBytes32(),
            randomBytes20(),
            randomBytes32(),
            randomBytes32(),
            randomBytes(specConfigBellatrix.getBytesPerLogsBloom()),
            randomBytes32(),
            randomUInt64(),
            randomUInt64(),
            randomUInt64(),
            randomUInt64(),
            randomBytes(randomInt(specConfigBellatrix.getMaxExtraDataBytes())),
            randomUInt256(),
            randomBytes32(),
            randomExecutionPayloadTransactions());
  }

  public ExecutionPayload randomExecutionPayloadCapella(SpecVersion specVersion) {
    final SpecConfigCapella specConfigCapella = SpecConfigCapella.required(specVersion.getConfig());
    return SchemaDefinitionsCapella.required(specVersion.getSchemaDefinitions())
        .getExecutionPayloadSchema()
        .toVersionCapella()
        .orElseThrow()
        .create(
            randomBytes32(),
            randomBytes20(),
            randomBytes32(),
            randomBytes32(),
            randomBytes(specConfigCapella.getBytesPerLogsBloom()),
            randomBytes32(),
            randomUInt64(),
            randomUInt64(),
            randomUInt64(),
            randomUInt64(),
            randomBytes(randomInt(specConfigCapella.getMaxExtraDataBytes())),
            randomUInt256(),
            randomBytes32(),
            randomExecutionPayloadTransactions(),
            randomExecutionPayloadWithdrawals());
  }

  public ExecutionPayload randomExecutionPayloadEip4844(SpecVersion specVersion) {
    final SpecConfigEip4844 specConfigEip4844 = SpecConfigEip4844.required(specVersion.getConfig());
    return SchemaDefinitionsEip4844.required(specVersion.getSchemaDefinitions())
        .getExecutionPayloadSchema()
        .toVersionEip4844()
        .orElseThrow()
        .create(
            randomBytes32(),
            randomBytes20(),
            randomBytes32(),
            randomBytes32(),
            randomBytes(specConfigEip4844.getBytesPerLogsBloom()),
            randomBytes32(),
            randomUInt64(),
            randomUInt64(),
            randomUInt64(),
            randomUInt64(),
            randomBytes(randomInt(specConfigEip4844.getMaxExtraDataBytes())),
            randomUInt256(),
            randomUInt256(),
            randomBytes32(),
            randomExecutionPayloadTransactions(),
            randomExecutionPayloadWithdrawals());
  }

  public ExecutionPayload randomExecutionPayload() {
    final SpecVersion specVersion = spec.getGenesisSpec();
    switch (specVersion.getMilestone()) {
      case BELLATRIX:
        return randomExecutionPayloadBellatrix(specVersion);

      case CAPELLA:
        return randomExecutionPayloadCapella(specVersion);

      case EIP4844:
        return randomExecutionPayloadEip4844(specVersion);

      default:
        throw new UnsupportedOperationException(
            "Can't create ExecutionPayload for milestone: " + specVersion.getMilestone());
    }
  }

  public ExecutionPayload randomExecutionPayloadCapella() {
    return randomExecutionPayloadCapella(spec.getGenesisSpec());
  }

  public ExecutionPayload randomExecutionPayloadEip4844() {
    return randomExecutionPayloadEip4844(spec.getGenesisSpec());
>>>>>>> e2f9ba88
  }

  public Transaction randomExecutionPayloadTransaction() {
    final TransactionSchema schema =
        SchemaDefinitionsBellatrix.required(spec.getGenesisSchemaDefinitions())
            .getExecutionPayloadSchema()
            .getTransactionSchema();
    return schema.fromBytes(Bytes.wrap(randomBytes(randomInt(MAX_EP_RANDOM_TRANSACTIONS_SIZE))));
  }

  public List<Bytes> randomExecutionPayloadTransactions() {
    return IntStream.rangeClosed(0, randomInt(MAX_EP_RANDOM_TRANSACTIONS))
        .mapToObj(__ -> randomBytes(randomInt(MAX_EP_RANDOM_TRANSACTIONS_SIZE)))
        .collect(toList());
  }

  public List<Withdrawal> randomExecutionPayloadWithdrawals() {
    return IntStream.rangeClosed(0, randomInt(MAX_EP_RANDOM_WITHDRAWALS))
        .mapToObj(__ -> randomWithdrawal())
        .collect(toList());
  }

  private BLSPublicKey randomValidatorKey(final SszList<Validator> validators) {
    final Random random = new Random(nextSeed());
    int rand = random.nextInt();
    while (rand < 0) {
      // Can't just use -1 * or Math.abs because -1 * Integer.MIN_VALUE == Integer.MIN_VALUE
      // And nextInt(validators.size()) is really not very random because of the way we use the seed
      rand = random.nextInt();
    }
    final int index = rand % validators.size();
    return validators.get(index).getPublicKey();
  }

  public SyncCommitteeMessage randomSyncCommitteeMessage() {
    return randomSyncCommitteeMessage(randomUInt64());
  }

  public SyncCommitteeMessage randomSyncCommitteeMessage(final long slot) {
    return randomSyncCommitteeMessage(UInt64.valueOf(slot));
  }

  public SyncCommitteeMessage randomSyncCommitteeMessage(final UInt64 slot) {
    return randomSyncCommitteeMessage(slot, randomBytes32());
  }

  public SyncCommitteeMessage randomSyncCommitteeMessage(
      final UInt64 slot, final Bytes32 beaconBlockRoot) {
    return getAltairSchemaDefinitions(UInt64.ZERO)
        .getSyncCommitteeMessageSchema()
        .create(slot, beaconBlockRoot, randomUInt64(), randomSignature());
  }

  public AttestationData randomAttestationData() {
    return randomAttestationData(randomUInt64());
  }

  public AttestationData randomAttestationData(final UInt64 slot) {
    return new AttestationData(
        slot, randomUInt64(), randomBytes32(), randomCheckpoint(), randomCheckpoint());
  }

  public AttestationData randomAttestationData(final UInt64 slot, final Bytes32 blockRoot) {
    return new AttestationData(
        slot,
        randomUInt64(),
        blockRoot,
        // Make checkpoint epochs realistic
        randomCheckpoint(spec.computeEpochAtSlot(slot).minusMinZero(1)),
        randomCheckpoint(spec.computeEpochAtSlot(slot)));
  }

  public Attestation randomAttestation() {
    return spec.getGenesisSchemaDefinitions()
        .getAttestationSchema()
        .create(randomBitlist(), randomAttestationData(), randomSignature());
  }

  public Attestation randomAttestation(final long slot) {
    return spec.getGenesisSchemaDefinitions()
        .getAttestationSchema()
        .create(randomBitlist(), randomAttestationData(UInt64.valueOf(slot)), randomSignature());
  }

  public AggregateAndProof randomAggregateAndProof() {
    return spec.getGenesisSchemaDefinitions()
        .getAggregateAndProofSchema()
        .create(randomUInt64(), randomAttestation(), randomSignature());
  }

  public SignedAggregateAndProof randomSignedAggregateAndProof() {
    return spec.getGenesisSchemaDefinitions()
        .getSignedAggregateAndProofSchema()
        .create(randomAggregateAndProof(), randomSignature());
  }

  public VoteTracker randomVoteTracker() {
    return new VoteTracker(randomBytes32(), randomBytes32(), randomUInt64());
  }

  public PendingAttestation randomPendingAttestation() {
    final BeaconStateSchema<?, ?> beaconStateSchema = getBeaconStateSchema();
    checkState(
        beaconStateSchema instanceof BeaconStateSchemaPhase0,
        "Pending attestations only exist in phase0");
    final PendingAttestationSchema pendingAttestationSchema =
        ((BeaconStateSchemaPhase0) beaconStateSchema).getPendingAttestationSchema();
    return randomPendingAttestation(pendingAttestationSchema);
  }

  public PendingAttestation randomPendingAttestation(
      final PendingAttestationSchema pendingAttestationSchema) {
    return pendingAttestationSchema.create(
        randomBitlist(), randomAttestationData(), randomUInt64(), randomUInt64());
  }

  public AttesterSlashing randomAttesterSlashing() {
    return randomAttesterSlashing(randomUInt64(), randomUInt64(), randomUInt64());
  }

  public AttesterSlashing randomAttesterSlashing(final UInt64... attestingIndices) {
    IndexedAttestation attestation1 = randomIndexedAttestation(attestingIndices);
    IndexedAttestation attestation2 = randomIndexedAttestation(attestingIndices);
    return spec.getGenesisSchemaDefinitions()
        .getAttesterSlashingSchema()
        .create(attestation1, attestation2);
  }

  public List<SignedBeaconBlock> randomSignedBeaconBlockSequence(
      final SignedBeaconBlock parent, final int count) {
    return randomSignedBeaconBlockSequence(parent, count, false);
  }

  public List<SignedBeaconBlock> randomSignedBeaconBlockSequence(
      final SignedBeaconBlock parent, final int count, final boolean full) {
    final List<SignedBeaconBlock> blocks = new ArrayList<>();
    SignedBeaconBlock parentBlock = parent;
    for (int i = 0; i < count; i++) {
      final long nextSlot = parentBlock.getSlot().plus(UInt64.ONE).longValue();
      final Bytes32 parentRoot = parentBlock.getRoot();
      final SignedBeaconBlock block = randomSignedBeaconBlock(nextSlot, parentRoot, full);
      blocks.add(block);
      parentBlock = block;
    }
    return blocks;
  }

  public List<SignedBlockAndState> randomSignedBlockAndStateSequence(
      final SignedBeaconBlock parent, final int count, final boolean full) {
    final List<SignedBlockAndState> blocks = new ArrayList<>();
    SignedBeaconBlock parentBlock = parent;
    for (int i = 0; i < count; i++) {
      final long nextSlot = parentBlock.getSlot().plus(UInt64.ONE).longValue();
      final Bytes32 parentRoot = parentBlock.getRoot();
      final BeaconState state = randomBeaconState(UInt64.valueOf(nextSlot));
      final Bytes32 stateRoot = state.hashTreeRoot();
      final SignedBeaconBlock block =
          signedBlock(randomBeaconBlock(nextSlot, parentRoot, stateRoot, full));
      blocks.add(new SignedBlockAndState(block, state));
      parentBlock = block;
    }
    return blocks;
  }

  public SignedBeaconBlock randomSignedBlindedBeaconBlock() {
    final BeaconBlock beaconBlock = randomBlindedBeaconBlock(randomUInt64());
    return signedBlock(beaconBlock);
  }

  public SignedBeaconBlock randomSignedBlindedBeaconBlock(long slotNum) {
    final BeaconBlock beaconBlock = randomBlindedBeaconBlock(UInt64.valueOf(slotNum));
    return signedBlock(beaconBlock);
  }

  public SignedBeaconBlock randomSignedBlindedBeaconBlock(UInt64 slotNum) {
    final BeaconBlock beaconBlock = randomBlindedBeaconBlock(slotNum);
    return signedBlock(beaconBlock);
  }

  public SignedBeaconBlock randomSignedBeaconBlock() {
    return randomSignedBeaconBlock(randomUInt64());
  }

  public SignedBeaconBlock randomSignedBeaconBlock(long slotNum) {
    return randomSignedBeaconBlock(UInt64.valueOf(slotNum));
  }

  public SignedBeaconBlock randomSignedBeaconBlock(UInt64 slotNum) {
    final BeaconBlock beaconBlock = randomBeaconBlock(slotNum);
    return signedBlock(beaconBlock);
  }

  public SignedBeaconBlock randomSignedBeaconBlock(long slotNum, Bytes32 parentRoot) {
    return randomSignedBeaconBlock(slotNum, parentRoot, false);
  }

  public SignedBeaconBlock randomSignedBeaconBlock(long slotNum, Bytes32 parentRoot, boolean full) {
    final BeaconBlock beaconBlock = randomBeaconBlock(slotNum, parentRoot, full);
    return signedBlock(beaconBlock);
  }

  public SignedBeaconBlock signedBlock(final BeaconBlock block) {
    return signedBlock(block, randomSignature());
  }

  public SignedBeaconBlock signedBlock(final BeaconBlock block, final BLSSignature signature) {
    return SignedBeaconBlock.create(spec, block, signature);
  }

  public SignedBeaconBlock randomSignedBeaconBlock(long slotNum, BeaconState state) {
    return randomSignedBeaconBlock(UInt64.valueOf(slotNum), state);
  }

  public SignedBeaconBlock randomSignedBeaconBlock(UInt64 slotNum, BeaconState state) {
    final BeaconBlockBody body = randomBeaconBlockBody();
    final Bytes32 stateRoot = state.hashTreeRoot();

    final BeaconBlockSchema blockSchema =
        spec.atSlot(slotNum).getSchemaDefinitions().getBeaconBlockSchema();
    final BeaconBlock block =
        new BeaconBlock(blockSchema, slotNum, randomUInt64(), randomBytes32(), stateRoot, body);
    return signedBlock(block);
  }

  public BeaconBlockBuilder blockBuilder(final long slot) {
    final SpecVersion specVersion = spec.atSlot(UInt64.valueOf(slot));
    return new BeaconBlockBuilder(specVersion, this);
  }

  public BeaconBlock randomBeaconBlock() {
    return randomBeaconBlock(randomUInt64());
  }

  public BeaconBlock randomBeaconBlock(long slotNum) {
    return randomBeaconBlock(UInt64.valueOf(slotNum));
  }

  public BeaconBlock randomBeaconBlock(UInt64 slotNum) {
    final UInt64 proposerIndex = randomUInt64();
    Bytes32 previousRoot = randomBytes32();
    Bytes32 stateRoot = randomBytes32();
    BeaconBlockBody body = randomBeaconBlockBody(slotNum);

    return new BeaconBlock(
        spec.atSlot(slotNum).getSchemaDefinitions().getBeaconBlockSchema(),
        slotNum,
        proposerIndex,
        previousRoot,
        stateRoot,
        body);
  }

  public BeaconBlock randomBlindedBeaconBlock() {
    return randomBlindedBeaconBlock(randomUInt64());
  }

  public BeaconBlock randomBlindedBeaconBlock(long slotNum) {
    return randomBlindedBeaconBlock(UInt64.valueOf(slotNum));
  }

  public BeaconBlock randomBlindedBeaconBlock(UInt64 slotNum) {
    final UInt64 proposerIndex = randomUInt64();
    Bytes32 previousRoot = randomBytes32();
    Bytes32 stateRoot = randomBytes32();
    BeaconBlockBody body = randomBlindedBeaconBlockBody(slotNum);

    return new BeaconBlock(
        spec.atSlot(slotNum).getSchemaDefinitions().getBlindedBeaconBlockSchema(),
        slotNum,
        proposerIndex,
        previousRoot,
        stateRoot,
        body);
  }

  public SignedBlockAndState randomSignedBlockAndState(final long slot) {
    return randomSignedBlockAndState(UInt64.valueOf(slot));
  }

  public SignedBlockAndState randomSignedBlockAndState(final UInt64 slot) {
    return randomSignedBlockAndState(slot, randomBytes32());
  }

  public SignedBlockAndState randomSignedBlockAndState(
      final UInt64 slot, final Bytes32 parentRoot) {
    final BeaconBlockAndState blockAndState =
        randomBlockAndState(slot, randomBeaconState(slot), parentRoot);

    return toSigned(blockAndState);
  }

  public SignedBlockAndState randomSignedBlockAndState(final BeaconState state) {
    final BeaconBlockAndState blockAndState = randomBlockAndState(state);

    return toSigned(blockAndState);
  }

  public SignedBlockAndState toSigned(BeaconBlockAndState blockAndState) {
    final SignedBeaconBlock signedBlock = signedBlock(blockAndState.getBlock());
    return new SignedBlockAndState(signedBlock, blockAndState.getState());
  }

  public BeaconBlockAndState randomBlockAndState(final long slot) {
    return randomBlockAndState(UInt64.valueOf(slot));
  }

  public BeaconBlockAndState randomBlockAndState(final UInt64 slot) {
    final BeaconState state = randomBeaconState(slot);
    return randomBlockAndState(state);
  }

  public BeaconBlockAndState randomBlockAndState(final BeaconState state) {
    return randomBlockAndState(state.getSlot(), state, randomBytes32());
  }

  private BeaconBlockAndState randomBlockAndState(
      final UInt64 slot, final BeaconState state, final Bytes32 parentRoot) {
    final BeaconBlockBody body = randomBeaconBlockBody();
    final UInt64 proposerIndex = randomUInt64();
    final BeaconBlockHeader latestHeader =
        new BeaconBlockHeader(slot, proposerIndex, parentRoot, Bytes32.ZERO, body.hashTreeRoot());

    final BeaconState matchingState = state.updated(s -> s.setLatestBlockHeader(latestHeader));
    final BeaconBlock block =
        new BeaconBlock(
            spec.atSlot(slot).getSchemaDefinitions().getBeaconBlockSchema(),
            slot,
            proposerIndex,
            parentRoot,
            matchingState.hashTreeRoot(),
            body);

    return new BeaconBlockAndState(block, matchingState);
  }

  public BeaconBlock randomBeaconBlock(long slotNum, Bytes32 parentRoot, boolean isFull) {
    return randomBeaconBlock(slotNum, parentRoot, randomBytes32(), isFull);
  }

  public BeaconBlock randomBeaconBlock(
      long slot, Bytes32 parentRoot, final Bytes32 stateRoot, boolean isFull) {
    return randomBeaconBlock(UInt64.valueOf(slot), parentRoot, stateRoot, isFull);
  }

  public BeaconBlock randomBeaconBlock(
      UInt64 slot, Bytes32 parentRoot, final Bytes32 stateRoot, boolean isFull) {
    final UInt64 proposerIndex = randomUInt64();
    BeaconBlockBody body = !isFull ? randomBeaconBlockBody() : randomFullBeaconBlockBody();

    return new BeaconBlock(
        spec.atSlot(slot).getSchemaDefinitions().getBeaconBlockSchema(),
        slot,
        proposerIndex,
        parentRoot,
        stateRoot,
        body);
  }

  public BeaconBlock randomBeaconBlock(long slotNum, Bytes32 parentRoot) {
    return randomBeaconBlock(slotNum, parentRoot, false);
  }

  public SignedBeaconBlockHeader randomSignedBeaconBlockHeader() {
    return randomSignedBeaconBlockHeader(randomUInt64(), randomUInt64());
  }

  public SignedBeaconBlockHeader randomSignedBeaconBlockHeader(
      final UInt64 slot, final UInt64 proposerIndex) {
    return new SignedBeaconBlockHeader(
        randomBeaconBlockHeader(slot, proposerIndex), randomSignature());
  }

  public BeaconBlockHeader randomBeaconBlockHeader() {
    return randomBeaconBlockHeader(randomUInt64(), randomUInt64());
  }

  public BeaconBlockHeader randomBeaconBlockHeader(final UInt64 slot, final UInt64 proposerIndex) {
    return new BeaconBlockHeader(
        slot, proposerIndex, randomBytes32(), randomBytes32(), randomBytes32());
  }

  public BeaconBlockBody randomBlindedBeaconBlockBody() {
    return randomBlindedBeaconBlockBody(randomUInt64());
  }

  public BeaconBlockBody randomBlindedBeaconBlockBody(UInt64 slotNum) {
    BeaconBlockBodySchema<?> schema =
        spec.atSlot(slotNum).getSchemaDefinitions().getBlindedBeaconBlockBodySchema();

    return schema
        .createBlockBody(
            builder ->
                builder
                    .randaoReveal(randomSignature())
                    .eth1Data(randomEth1Data())
                    .graffiti(Bytes32.ZERO)
                    .proposerSlashings(
                        randomSszList(
                            schema.getProposerSlashingsSchema(), this::randomProposerSlashing, 1))
                    .attesterSlashings(
                        randomSszList(
                            schema.getAttesterSlashingsSchema(), this::randomAttesterSlashing, 1))
                    .attestations(
                        randomSszList(schema.getAttestationsSchema(), this::randomAttestation, 3))
                    .deposits(
                        randomSszList(
                            schema.getDepositsSchema(), this::randomDepositWithoutIndex, 1))
                    .voluntaryExits(
                        randomSszList(
                            schema.getVoluntaryExitsSchema(), this::randomSignedVoluntaryExit, 1))
                    .syncAggregate(() -> this.randomSyncAggregateIfRequiredBySchema(schema))
                    .executionPayloadHeader(
                        () ->
                            SafeFuture.completedFuture(
                                randomExecutionPayloadHeader(spec.atSlot(slotNum))))
                    .blsToExecutionChanges(this::randomSignedBlsToExecutionChangesList)
                    .blobKzgCommitments(this::randomSszKzgCommitmentList))
        .join();
  }

  public BeaconBlockBody randomBeaconBlockBody(final UInt64 slotNum) {
    BeaconBlockBodySchema<?> schema =
        spec.atSlot(slotNum).getSchemaDefinitions().getBeaconBlockBodySchema();

    return schema
        .createBlockBody(
            builder ->
                builder
                    .randaoReveal(randomSignature())
                    .eth1Data(randomEth1Data())
                    .graffiti(Bytes32.ZERO)
                    .proposerSlashings(
                        randomSszList(
                            schema.getProposerSlashingsSchema(), this::randomProposerSlashing, 1))
                    .attesterSlashings(
                        randomSszList(
                            schema.getAttesterSlashingsSchema(), this::randomAttesterSlashing, 1))
                    .attestations(
                        randomSszList(schema.getAttestationsSchema(), this::randomAttestation, 3))
                    .deposits(
                        randomSszList(
                            schema.getDepositsSchema(), this::randomDepositWithoutIndex, 1))
                    .voluntaryExits(
                        randomSszList(
                            schema.getVoluntaryExitsSchema(), this::randomSignedVoluntaryExit, 1))
                    .syncAggregate(() -> this.randomSyncAggregateIfRequiredBySchema(schema))
                    .executionPayload(
                        () ->
                            SafeFuture.completedFuture(
                                randomExecutionPayload(spec.atSlot(slotNum))))
                    .blsToExecutionChanges(this::randomSignedBlsToExecutionChangesList)
                    .blobKzgCommitments(this::randomSszKzgCommitmentList))
        .join();
  }

  public BeaconBlockBody randomBeaconBlockBody() {
    BeaconBlockBodySchema<?> schema =
        spec.getGenesisSpec().getSchemaDefinitions().getBeaconBlockBodySchema();
    return schema
        .createBlockBody(
            builder ->
                builder
                    .randaoReveal(randomSignature())
                    .eth1Data(randomEth1Data())
                    .graffiti(Bytes32.ZERO)
                    .proposerSlashings(
                        randomSszList(
                            schema.getProposerSlashingsSchema(), this::randomProposerSlashing, 1))
                    .attesterSlashings(
                        randomSszList(
                            schema.getAttesterSlashingsSchema(), this::randomAttesterSlashing, 1))
                    .attestations(
                        randomSszList(schema.getAttestationsSchema(), this::randomAttestation, 3))
                    .deposits(
                        randomSszList(
                            schema.getDepositsSchema(), this::randomDepositWithoutIndex, 1))
                    .voluntaryExits(
                        randomSszList(
                            schema.getVoluntaryExitsSchema(), this::randomSignedVoluntaryExit, 1))
                    .syncAggregate(() -> this.randomSyncAggregateIfRequiredBySchema(schema))
                    .executionPayload(
                        () ->
                            SafeFuture.completedFuture(
                                randomExecutionPayload(spec.getGenesisSpec())))
                    .blsToExecutionChanges(this::randomSignedBlsToExecutionChangesList)
                    .blobKzgCommitments(this::randomSszKzgCommitmentList))
        .join();
  }

  public BeaconBlockBody randomFullBeaconBlockBody() {
    BeaconBlockBodySchema<?> schema =
        spec.getGenesisSpec().getSchemaDefinitions().getBeaconBlockBodySchema();
    return schema
        .createBlockBody(
            builder ->
                builder
                    .randaoReveal(randomSignature())
                    .eth1Data(randomEth1Data())
                    .graffiti(Bytes32.ZERO)
                    .proposerSlashings(
                        randomFullSszList(
                            schema.getProposerSlashingsSchema(), this::randomProposerSlashing))
                    .attesterSlashings(
                        randomFullSszList(
                            schema.getAttesterSlashingsSchema(), this::randomAttesterSlashing))
                    .attestations(
                        randomFullSszList(schema.getAttestationsSchema(), this::randomAttestation))
                    .deposits(
                        randomFullSszList(
                            schema.getDepositsSchema(), this::randomDepositWithoutIndex))
                    .voluntaryExits(
                        randomFullSszList(
                            schema.getVoluntaryExitsSchema(), this::randomSignedVoluntaryExit))
                    .syncAggregate(() -> randomSyncAggregateIfRequiredBySchema(schema))
                    .executionPayload(
                        () ->
                            SafeFuture.completedFuture(
                                randomExecutionPayload(spec.getGenesisSpec())))
                    .blsToExecutionChanges(this::randomSignedBlsToExecutionChangesList)
                    .blobKzgCommitments(this::randomSszKzgCommitmentList))
        .join();
  }

  public ProposerSlashing randomProposerSlashing() {
    return randomProposerSlashing(randomUInt64(), randomUInt64());
  }

  public ProposerSlashing randomProposerSlashing(final UInt64 slot, final UInt64 proposerIndex) {
    return new ProposerSlashing(
        randomSignedBeaconBlockHeader(slot, proposerIndex),
        randomSignedBeaconBlockHeader(slot, proposerIndex));
  }

  public IndexedAttestation randomIndexedAttestation() {
    return randomIndexedAttestation(randomUInt64(), randomUInt64(), randomUInt64());
  }

  public IndexedAttestation randomIndexedAttestation(final UInt64... attestingIndicesInput) {
    return randomIndexedAttestation(randomAttestationData(), attestingIndicesInput);
  }

  public IndexedAttestation randomIndexedAttestation(
      final AttestationData data, final UInt64... attestingIndicesInput) {
    final IndexedAttestationSchema indexedAttestationSchema =
        spec.getGenesisSchemaDefinitions().getIndexedAttestationSchema();
    SszUInt64List attestingIndices =
        indexedAttestationSchema.getAttestingIndicesSchema().of(attestingIndicesInput);
    return indexedAttestationSchema.create(attestingIndices, data, randomSignature());
  }

  public DepositMessage randomDepositMessage(BLSKeyPair keyPair) {
    BLSPublicKey pubkey = keyPair.getPublicKey();
    Bytes32 withdrawalCredentials = randomBytes32();
    return new DepositMessage(pubkey, withdrawalCredentials, getMaxEffectiveBalance());
  }

  public DepositMessage randomDepositMessage() {
    BLSKeyPair keyPair = BLSTestUtil.randomKeyPair(nextSeed());
    return randomDepositMessage(keyPair);
  }

  public DepositData randomDepositData() {
    BLSKeyPair keyPair = BLSTestUtil.randomKeyPair(nextSeed());
    DepositMessage proofOfPossessionData = randomDepositMessage(keyPair);

    final Bytes32 domain = computeDomain();
    final Bytes signingRoot = getSigningRoot(proofOfPossessionData, domain);

    BLSSignature proofOfPossession = BLS.sign(keyPair.getSecretKey(), signingRoot);

    return new DepositData(proofOfPossessionData, proofOfPossession);
  }

  public DepositWithIndex randomDepositWithIndex() {
    return randomDepositWithIndex(randomLong());
  }

  public DepositWithIndex randomDepositWithIndex(long depositIndex) {
    Bytes32 randomBytes32 = randomBytes32();
    SszBytes32VectorSchema<?> proofSchema = Deposit.SSZ_SCHEMA.getProofSchema();
    return new DepositWithIndex(
        Stream.generate(() -> randomBytes32)
            .limit(proofSchema.getLength())
            .collect(proofSchema.collectorUnboxed()),
        randomDepositData(),
        UInt64.valueOf(depositIndex));
  }

  public DepositsFromBlockEvent randomDepositsFromBlockEvent(
      final long blockIndex, long depositIndexStartInclusive, long depositIndexEndExclusive) {
    return randomDepositsFromBlockEvent(
        UInt64.valueOf(blockIndex), depositIndexStartInclusive, depositIndexEndExclusive);
  }

  public DepositsFromBlockEvent randomDepositsFromBlockEvent(
      UInt64 blockIndex, long depositIndexStartInclusive, long depositIndexEndExclusive) {
    List<tech.pegasys.teku.ethereum.pow.api.Deposit> deposits = new ArrayList<>();
    for (long i = depositIndexStartInclusive; i < depositIndexEndExclusive; i++) {
      deposits.add(randomDepositEvent(UInt64.valueOf(i)));
    }
    return DepositsFromBlockEvent.create(
        blockIndex, randomBytes32(), randomUInt64(), deposits.stream());
  }

  public MinGenesisTimeBlockEvent randomMinGenesisTimeBlockEvent(final long blockIndex) {
    return new MinGenesisTimeBlockEvent(
        randomUInt64(), UInt64.valueOf(blockIndex), randomBytes32());
  }

  public Deposit randomDepositWithoutIndex() {
    Bytes32 randomBytes32 = randomBytes32();
    SszBytes32VectorSchema<?> proofSchema = Deposit.SSZ_SCHEMA.getProofSchema();
    return new Deposit(
        Stream.generate(() -> randomBytes32)
            .limit(proofSchema.getLength())
            .collect(proofSchema.collectorUnboxed()),
        randomDepositData());
  }

  public Deposit randomDeposit() {
    Bytes32 randomBytes32 = randomBytes32();
    SszBytes32VectorSchema<?> proofSchema = Deposit.SSZ_SCHEMA.getProofSchema();
    return new Deposit(
        Stream.generate(() -> randomBytes32)
            .limit(proofSchema.getLength())
            .collect(proofSchema.collectorUnboxed()),
        randomDepositData());
  }

  public tech.pegasys.teku.ethereum.pow.api.Deposit randomDepositEvent(long index) {
    return randomDepositEvent(UInt64.valueOf(index));
  }

  public tech.pegasys.teku.ethereum.pow.api.Deposit randomDepositEvent(UInt64 index) {
    return new tech.pegasys.teku.ethereum.pow.api.Deposit(
        BLSTestUtil.randomPublicKey(nextSeed()),
        randomBytes32(),
        randomSignature(),
        randomUInt64(),
        index);
  }

  public tech.pegasys.teku.ethereum.pow.api.Deposit randomDepositEvent() {
    return randomDepositEvent(randomUInt64());
  }

  public ArrayList<DepositWithIndex> randomDeposits(int num) {
    ArrayList<DepositWithIndex> deposits = new ArrayList<>();

    for (int i = 0; i < num; i++) {
      deposits.add(randomDepositWithIndex());
    }

    return deposits;
  }

  public DepositTreeSnapshot randomDepositTreeSnapshot() {
    return randomDepositTreeSnapshot(randomLong(), randomUInt64());
  }

  public DepositTreeSnapshot randomDepositTreeSnapshot(
      final long depositsCount, final UInt64 blockHeight) {
    return new DepositTreeSnapshot(
        Stream.generate(this::randomBytes32)
            .limit(DEPOSIT_CONTRACT_TREE_DEPTH)
            .collect(Collectors.toList()),
        Bytes32.random(),
        depositsCount,
        Bytes32.random(),
        blockHeight);
  }

  public SignedVoluntaryExit randomSignedVoluntaryExit() {
    return randomSignedVoluntaryExit(randomUInt64());
  }

  public SignedVoluntaryExit randomSignedVoluntaryExit(final UInt64 validatorIndex) {
    return new SignedVoluntaryExit(randomVoluntaryExit(validatorIndex), randomSignature());
  }

  public VoluntaryExit randomVoluntaryExit() {
    return randomVoluntaryExit(randomUInt64());
  }

  public VoluntaryExit randomVoluntaryExit(final UInt64 validatorIndex) {
    return new VoluntaryExit(randomUInt64(), validatorIndex);
  }

  public List<DepositWithIndex> newDeposits(int numDeposits) {
    List<DepositWithIndex> deposits = new ArrayList<>();
    final DepositGenerator depositGenerator = new DepositGenerator(spec);

    for (int i = 0; i < numDeposits; i++) {
      BLSKeyPair keypair = BLSTestUtil.randomKeyPair(i);
      DepositData depositData =
          depositGenerator.createDepositData(
              keypair, getMaxEffectiveBalance(), keypair.getPublicKey());

      DepositWithIndex deposit =
          new DepositWithIndex(
              Deposit.SSZ_SCHEMA.getProofSchema().getDefault(), depositData, UInt64.valueOf(i));
      deposits.add(deposit);
    }
    return deposits;
  }

  public Validator randomValidator() {
    return randomValidator(randomPublicKey());
  }

  public Validator randomValidator(final BLSPublicKey publicKey) {
    return new Validator(
        publicKey,
        randomBytes32(),
        getMaxEffectiveBalance(),
        false,
        FAR_FUTURE_EPOCH,
        FAR_FUTURE_EPOCH,
        FAR_FUTURE_EPOCH,
        FAR_FUTURE_EPOCH);
  }

  public Fork randomFork() {
    return new Fork(randomBytes4(), randomBytes4(), randomUInt64());
  }

  public ForkInfo randomForkInfo() {
    return new ForkInfo(randomFork(), randomBytes32());
  }

  public EnrForkId randomEnrForkId() {
    return new EnrForkId(randomBytes4(), randomBytes4(), randomUInt64());
  }

  public ExecutionPayloadContext randomPayloadExecutionContext(final boolean optimisticHead) {
    return new ExecutionPayloadContext(
        randomBytes8(),
        randomForkChoiceState(optimisticHead),
        randomPayloadBuildingAttributes(false));
  }

  public ExecutionPayloadContext randomPayloadExecutionContext(
      final Bytes32 finalizedBlockHash,
      final boolean optimisticHead,
      final boolean withValidatorRegistration) {
    return new ExecutionPayloadContext(
        randomBytes8(),
        randomForkChoiceState(randomUInt64(), finalizedBlockHash, optimisticHead),
        randomPayloadBuildingAttributes(withValidatorRegistration));
  }

  public ExecutionPayloadContext randomPayloadExecutionContext(
      final boolean optimisticHead, final boolean withValidatorRegistration) {
    return new ExecutionPayloadContext(
        randomBytes8(),
        randomForkChoiceState(optimisticHead),
        randomPayloadBuildingAttributes(withValidatorRegistration));
  }

  public ExecutionPayloadContext randomPayloadExecutionContext(
      final UInt64 slot, final boolean optimisticHead) {
    return new ExecutionPayloadContext(
        randomBytes8(),
        randomForkChoiceState(slot, randomBytes32(), optimisticHead),
        randomPayloadBuildingAttributes(false));
  }

  public PayloadBuildingAttributes randomPayloadBuildingAttributes(
      final boolean withValidatorRegistration) {
    return new PayloadBuildingAttributes(
        randomUInt64(),
        randomBytes32(),
        randomEth1Address(),
        withValidatorRegistration
            ? Optional.of(randomSignedValidatorRegistration())
            : Optional.empty(),
        randomWithdrawalList());
  }

  public BeaconPreparableProposer randomBeaconPreparableProposer() {
    return new BeaconPreparableProposer(randomUInt64(), randomEth1Address());
  }

  public List<BeaconPreparableProposer> randomBeaconPreparableProposers(final int size) {
    return IntStream.range(0, size)
        .mapToObj(__ -> randomBeaconPreparableProposer())
        .collect(toList());
  }

  public ValidatorRegistration randomValidatorRegistration() {
    return VALIDATOR_REGISTRATION_SCHEMA.create(
        randomBytes20(), randomUInt64(), randomUInt64(), randomPublicKey());
  }

  public ValidatorRegistration randomValidatorRegistration(final BLSPublicKey publicKey) {
    return VALIDATOR_REGISTRATION_SCHEMA.create(
        randomBytes20(), randomUInt64(), randomUInt64(), publicKey);
  }

  public SignedValidatorRegistration randomSignedValidatorRegistration() {
    return randomSignedValidatorRegistration(randomPublicKey());
  }

  public SignedValidatorRegistration randomSignedValidatorRegistration(
      final BLSPublicKey publicKey) {
    return SIGNED_VALIDATOR_REGISTRATION_SCHEMA.create(
        randomValidatorRegistration(publicKey), randomSignature());
  }

  public SszList<SignedValidatorRegistration> randomSignedValidatorRegistrations(final int size) {
    return SIGNED_VALIDATOR_REGISTRATIONS_SCHEMA.createFromElements(
        IntStream.range(0, size)
            .mapToObj(__ -> randomSignedValidatorRegistration())
            .collect(Collectors.toUnmodifiableList()));
  }

  public ForkChoiceState randomForkChoiceState(final boolean optimisticHead) {
    return randomForkChoiceState(randomUInt64(), randomBytes32(), optimisticHead);
  }

  public ForkChoiceState randomForkChoiceState(
      final UInt64 headBlockSlot, final Bytes32 finalizedBlockHash, final boolean optimisticHead) {
    return new ForkChoiceState(
        randomBytes32(),
        headBlockSlot,
        randomBytes32(),
        randomBytes32(),
        finalizedBlockHash,
        optimisticHead);
  }

  public BeaconState randomBeaconState() {
    return randomBeaconState(100, 100);
  }

  public BeaconState randomBeaconState(final int validatorCount) {
    return randomBeaconState(validatorCount, 100);
  }

  public BeaconState randomBeaconState(final int validatorCount, final int numItemsInSSZLists) {
    return stateBuilder(spec.getGenesisSpec().getMilestone(), validatorCount, numItemsInSSZLists)
        .build();
  }

  public AbstractBeaconStateBuilder<
          ? extends BeaconState,
          ? extends MutableBeaconState,
          ? extends AbstractBeaconStateBuilder<?, ?, ?>>
      stateBuilder(
          final SpecMilestone milestone, final int validatorCount, final int numItemsInSszLists) {
    switch (milestone) {
      case PHASE0:
        return stateBuilderPhase0(validatorCount, numItemsInSszLists);
      case ALTAIR:
        return stateBuilderAltair(validatorCount, numItemsInSszLists);
      case BELLATRIX:
        return stateBuilderBellatrix(validatorCount, numItemsInSszLists);
      case CAPELLA:
        return stateBuilderCapella(validatorCount, numItemsInSszLists);
      case EIP4844:
        return stateBuilderEip4844(validatorCount, numItemsInSszLists);
      default:
        throw new IllegalArgumentException("Unsupported milestone: " + milestone);
    }
  }

  public BeaconStateBuilderPhase0 stateBuilderPhase0() {
    return BeaconStateBuilderPhase0.create(this, spec, 10, 10);
  }

  public BeaconStateBuilderPhase0 stateBuilderPhase0(
      final int validatorCount, final int numItemsInSSZLists) {
    return BeaconStateBuilderPhase0.create(this, spec, validatorCount, numItemsInSSZLists);
  }

  public BeaconStateBuilderAltair stateBuilderAltair() {
    return stateBuilderAltair(10, 10);
  }

  public BeaconStateBuilderAltair stateBuilderAltair(
      final int defaultValidatorCount, final int defaultItemsInSSZLists) {
    return BeaconStateBuilderAltair.create(
        this, spec, defaultValidatorCount, defaultItemsInSSZLists);
  }

  public BeaconStateBuilderBellatrix stateBuilderBellatrix() {
    return stateBuilderBellatrix(10, 10);
  }

  public BeaconStateBuilderBellatrix stateBuilderBellatrix(
      final int defaultValidatorCount, final int defaultItemsInSSZLists) {
    return BeaconStateBuilderBellatrix.create(
        this, spec, defaultValidatorCount, defaultItemsInSSZLists);
  }

  public BeaconStateBuilderCapella stateBuilderCapella() {
    return stateBuilderCapella(10, 10);
  }

  public BeaconStateBuilderCapella stateBuilderCapella(
      final int defaultValidatorCount, final int defaultItemsInSSZLists) {
    return BeaconStateBuilderCapella.create(
        this, spec, defaultValidatorCount, defaultItemsInSSZLists);
  }

  public BeaconStateBuilderEip4844 stateBuilderEip4844() {
    return stateBuilderEip4844(10, 10);
  }

  public BeaconStateBuilderEip4844 stateBuilderEip4844(
      final int defaultValidatorCount, final int defaultItemsInSSZLists) {
    return BeaconStateBuilderEip4844.create(
        this, spec, defaultValidatorCount, defaultItemsInSSZLists);
  }

  public BeaconState randomBeaconState(UInt64 slot) {
    return randomBeaconState().updated(state -> state.setSlot(slot));
  }

  public BeaconState randomBeaconStatePreMerge(UInt64 slot) {
    return randomBeaconState()
        .updated(state -> state.setSlot(slot))
        .updated(
            state ->
                state
                    .toMutableVersionBellatrix()
                    .orElseThrow()
                    .setLatestExecutionPayloadHeader(
                        getBellatrixSchemaDefinitions(slot)
                            .getExecutionPayloadHeaderSchema()
                            .getDefault()));
  }

  public AnchorPoint randomAnchorPoint(final long epoch) {
    return randomAnchorPoint(UInt64.valueOf(epoch));
  }

  public AnchorPoint randomAnchorPoint(final UInt64 epoch) {
    final SignedBlockAndState anchorBlockAndState =
        randomSignedBlockAndState(computeStartSlotAtEpoch(epoch));
    return AnchorPoint.fromInitialBlockAndState(spec, anchorBlockAndState);
  }

  public AnchorPoint randomAnchorPoint(final UInt64 epoch, final Fork currentFork) {
    UInt64 slot = computeStartSlotAtEpoch(epoch);
    final BeaconBlockAndState blockAndState =
        randomBlockAndState(
            slot, stateBuilderPhase0().slot(slot).fork(currentFork).build(), randomBytes32());
    return AnchorPoint.fromInitialBlockAndState(spec, toSigned(blockAndState));
  }

  public AnchorPoint createAnchorFromState(final BeaconState anchorState) {
    // Create corresponding block
    final SchemaDefinitions schemaDefinitions =
        spec.atSlot(anchorState.getSlot()).getSchemaDefinitions();
    final BeaconBlock anchorBlock =
        new BeaconBlock(
            schemaDefinitions.getBeaconBlockSchema(),
            anchorState.getSlot(),
            UInt64.ZERO,
            anchorState.getLatestBlockHeader().getParentRoot(),
            anchorState.hashTreeRoot(),
            spec.getGenesisSpec().getSchemaDefinitions().getBeaconBlockBodySchema().createEmpty());
    final SignedBeaconBlock signedAnchorBlock =
        SignedBeaconBlock.create(spec, anchorBlock, BLSSignature.empty());

    final Bytes32 anchorRoot = anchorBlock.hashTreeRoot();
    final UInt64 anchorEpoch = spec.getCurrentEpoch(anchorState);
    final Checkpoint anchorCheckpoint = new Checkpoint(anchorEpoch, anchorRoot);

    return AnchorPoint.create(spec, anchorCheckpoint, signedAnchorBlock, anchorState);
  }

  public SignedContributionAndProof randomSignedContributionAndProof() {
    return randomSignedContributionAndProof(randomUInt64(), randomBytes32());
  }

  public SignedContributionAndProof randomSignedContributionAndProof(final long slot) {
    return randomSignedContributionAndProof(slot, randomBytes32());
  }

  public SignedContributionAndProof randomSignedContributionAndProof(
      final long slot, final Bytes32 beaconBlockRoot) {
    return randomSignedContributionAndProof(UInt64.valueOf(slot), beaconBlockRoot);
  }

  public SignedContributionAndProof randomSignedContributionAndProof(
      final UInt64 slot, final Bytes32 beaconBlockRoot) {
    final ContributionAndProof contributionAndProof =
        randomContributionAndProof(slot, beaconBlockRoot);
    return getAltairSchemaDefinitions(slot)
        .getSignedContributionAndProofSchema()
        .create(contributionAndProof, randomSignature());
  }

  public ContributionAndProof randomContributionAndProof() {
    return randomContributionAndProof(randomUInt64(), randomBytes32());
  }

  public ContributionAndProof randomContributionAndProof(
      final UInt64 slot, final Bytes32 beaconBlockRoot) {
    return getAltairSchemaDefinitions(slot)
        .getContributionAndProofSchema()
        .create(
            randomUInt64(),
            randomSyncCommitteeContribution(slot, beaconBlockRoot),
            randomSignature());
  }

  public SyncCommitteeContribution randomSyncCommitteeContribution() {
    return randomSyncCommitteeContribution(randomUInt64(), randomBytes32());
  }

  public SyncCommitteeContribution randomSyncCommitteeContribution(final UInt64 slot) {
    return randomSyncCommitteeContribution(slot, randomBytes32());
  }

  public SyncCommitteeContribution randomSyncCommitteeContribution(
      final UInt64 slot, final Bytes32 beaconBlockRoot) {
    final int subcommitteeSize =
        spec.atSlot(slot).getSyncCommitteeUtil().orElseThrow().getSubcommitteeSize();
    return getAltairSchemaDefinitions(slot)
        .getSyncCommitteeContributionSchema()
        .create(
            slot,
            beaconBlockRoot,
            UInt64.valueOf(randomInt(SYNC_COMMITTEE_SUBNET_COUNT)),
            randomSszBitvector(subcommitteeSize),
            randomSignature());
  }

  public LightClientBootstrap randomLightClientBoostrap(final UInt64 slot) {
    LightClientBootstrapSchema schema =
        getAltairSchemaDefinitions(slot).getLightClientBootstrapSchema();

    return schema.create(
        randomBeaconBlockHeader(),
        randomSyncCommittee(),
        randomSszBytes32Vector(schema.getSyncCommitteeBranchSchema(), this::randomBytes32));
  }

  public Withdrawal randomWithdrawal() {
    return SchemaDefinitionsCapella.required(spec.getGenesisSchemaDefinitions())
        .getWithdrawalSchema()
        .create(randomUInt64(), randomValidatorIndex(), randomBytes20(), randomUInt64());
  }

  public Optional<List<Withdrawal>> randomWithdrawalList() {
    if (spec.getGenesisSpec().getMilestone().isGreaterThanOrEqualTo(SpecMilestone.CAPELLA)) {
      final List<Withdrawal> withdrawals = new ArrayList<>();
      final int max =
          SpecConfigCapella.required(spec.getGenesisSpecConfig()).getMaxWithdrawalsPerPayload();
      for (int i = 0; i < max; i++) {
        withdrawals.add(randomWithdrawal());
      }
      return Optional.of(withdrawals);
    } else {
      return Optional.empty();
    }
  }

  public SszList<SignedBlsToExecutionChange> emptySignedBlsToExecutionChangesList() {
    return SchemaDefinitionsCapella.required(spec.getGenesisSchemaDefinitions())
        .getBeaconBlockBodySchema()
        .toVersionCapella()
        .orElseThrow()
        .getBlsToExecutionChangesSchema()
        .createFromElements(List.of());
  }

  public BlsToExecutionChange randomBlsToExecutionChange() {
    return SchemaDefinitionsCapella.required(spec.getGenesisSchemaDefinitions())
        .getBlsToExecutionChangeSchema()
        .create(randomValidatorIndex(), randomPublicKey(), randomBytes20());
  }

  public BlsToExecutionChange randomBlsToExecutionChange(final int validatorIdex) {
    return SchemaDefinitionsCapella.required(spec.getGenesisSchemaDefinitions())
        .getBlsToExecutionChangeSchema()
        .create(UInt64.valueOf(validatorIdex), randomPublicKey(), randomBytes20());
  }

  public SszList<SignedBlsToExecutionChange> randomSignedBlsToExecutionChangesList() {
    final SszListSchema<SignedBlsToExecutionChange, ?> signedBlsToExecutionChangeSchema =
        SchemaDefinitionsCapella.required(spec.getGenesisSchemaDefinitions())
            .getBeaconBlockBodySchema()
            .toVersionCapella()
            .orElseThrow()
            .getBlsToExecutionChangesSchema();
    final long maxBlsToExecutionChanges =
        spec.getGenesisSpecConfig()
            .toVersionCapella()
            .orElseThrow()
            .getMaxBlsToExecutionChanges()
            .longValue();

    return randomSszList(
        signedBlsToExecutionChangeSchema,
        maxBlsToExecutionChanges,
        this::randomSignedBlsToExecutionChange);
  }

  public SignedBlsToExecutionChange randomSignedBlsToExecutionChange() {
    return SchemaDefinitionsCapella.required(spec.getGenesisSchemaDefinitions())
        .getSignedBlsToExecutionChangeSchema()
        .create(randomBlsToExecutionChange(), randomSignature());
  }

  public Bytes32 randomBlsWithdrawalCredentials() {
    return Bytes32.wrap(
        Bytes.concatenate(
            Bytes.fromHexString("0x000000000000000000000000"),
            randomEth1Address().getWrappedBytes()));
  }

  public Bytes32 randomEth1WithdrawalCredentials() {
    return Bytes32.wrap(
        Bytes.concatenate(
            Bytes.fromHexString("0x010000000000000000000000"),
            randomEth1Address().getWrappedBytes()));
  }

  public Blob randomBlob() {
    final BlobSchema blobSchema =
        SchemaDefinitionsEip4844.required(spec.getGenesisSchemaDefinitions()).getBlobSchema();
    return blobSchema.create(randomBytes(blobSchema.getLength()));
  }

  public BlobsSidecar randomBlobsSidecar() {
    return randomBlobsSidecar(randomBytes32(), randomUInt64());
  }

  public BlobsSidecar randomBlobsSidecar(final Bytes32 blockRoot, final UInt64 slot) {
    final BlobsSidecarSchema blobsSidecarSchema =
        SchemaDefinitionsEip4844.required(spec.getGenesisSchemaDefinitions())
            .getBlobsSidecarSchema();

    return blobsSidecarSchema.create(
        blockRoot,
        slot,
        IntStream.range(0, randomInt((int) blobsSidecarSchema.getBlobsSchema().getMaxLength()))
            .mapToObj(__ -> randomBytes(blobsSidecarSchema.getBlobSchema().getLength()))
            .collect(toList()),
        randomBytes48());
  }

  public SignedBeaconBlockAndBlobsSidecar randomSignedBeaconBlockAndBlobsSidecar() {
    return SchemaDefinitionsEip4844.required(spec.getGenesisSchemaDefinitions())
        .getSignedBeaconBlockAndBlobsSidecarSchema()
        .create(randomSignedBeaconBlock(), randomBlobsSidecar());
  }

  public SszList<SszKZGCommitment> randomSszKzgCommitmentList() {
    final SszListSchema<SszKZGCommitment, ?> kzgCommitmentsSchema =
        SchemaDefinitionsEip4844.required(spec.getGenesisSchemaDefinitions())
            .getBeaconBlockBodySchema()
            .toVersionEip4844()
            .orElseThrow()
            .getBlobKzgCommitmentsSchema();
    final long maxKzgCommitments =
        spec.getGenesisSpecConfig().toVersionEip4844().orElseThrow().getMaxBlobsPerBlock();

    return randomSszList(kzgCommitmentsSchema, maxKzgCommitments, this::randomSszKZGCommitment);
  }

  public SszList<SszKZGCommitment> emptySszKzgCommitmentList() {
    return SchemaDefinitionsEip4844.required(spec.getGenesisSchemaDefinitions())
        .getBeaconBlockBodySchema()
        .toVersionEip4844()
        .orElseThrow()
        .getBlobKzgCommitmentsSchema()
        .createFromElements(List.of());
  }

  private int randomInt(final int bound) {
    return new Random(nextSeed()).nextInt(bound);
  }

  private SchemaDefinitionsAltair getAltairSchemaDefinitions(final UInt64 slot) {
    return SchemaDefinitionsAltair.required(spec.atSlot(slot).getSchemaDefinitions());
  }

  private SchemaDefinitionsBellatrix getBellatrixSchemaDefinitions(final UInt64 slot) {
    return SchemaDefinitionsBellatrix.required(spec.atSlot(slot).getSchemaDefinitions());
  }

  int getEpochsPerEth1VotingPeriod() {
    return getConstant(SpecConfig::getEpochsPerEth1VotingPeriod);
  }

  int getSlotsPerEpoch() {
    return getConstant(SpecConfig::getSlotsPerEpoch);
  }

  int getJustificationBitsLength() {
    return getConstant(SpecConfig::getJustificationBitsLength);
  }

  private int getMaxValidatorsPerCommittee() {
    return getConstant(SpecConfig::getMaxValidatorsPerCommittee);
  }

  private UInt64 getMaxEffectiveBalance() {
    return getConstant(SpecConfig::getMaxEffectiveBalance);
  }

  private Bytes32 computeDomain() {
    final SpecVersion genesisSpec = spec.getGenesisSpec();
    final Bytes4 domain = Domain.DEPOSIT;
    return genesisSpec.miscHelpers().computeDomain(domain);
  }

  private Bytes getSigningRoot(final DepositMessage proofOfPossessionData, final Bytes32 domain) {
    return spec.getGenesisSpec().miscHelpers().computeSigningRoot(proofOfPossessionData, domain);
  }

  UInt64 computeStartSlotAtEpoch(final UInt64 epoch) {
    return spec.computeStartSlotAtEpoch(epoch);
  }

  public Spec getSpec() {
    return spec;
  }

  public BeaconStateSchema<?, ?> getBeaconStateSchema() {
    return spec.getGenesisSpec().getSchemaDefinitions().getBeaconStateSchema();
  }

  private <T> T getConstant(final Function<SpecConfig, T> getter) {
    return getter.apply(spec.getGenesisSpec().getConfig());
  }
}<|MERGE_RESOLUTION|>--- conflicted
+++ resolved
@@ -627,7 +627,6 @@
         SpecConfigBellatrix.required(specVersion.getConfig());
     return SchemaDefinitionsBellatrix.required(specVersion.getSchemaDefinitions())
         .getExecutionPayloadSchema()
-<<<<<<< HEAD
         .createExecutionPayload(
             builder ->
                 builder
@@ -646,101 +645,7 @@
                     .blockHash(randomBytes32())
                     .transactions(randomExecutionPayloadTransactions())
                     .withdrawals(this::randomExecutionPayloadWithdrawals)
-                    .excessBlobs(this::randomUInt64));
-=======
-        .toVersionBellatrix()
-        .orElseThrow()
-        .create(
-            randomBytes32(),
-            randomBytes20(),
-            randomBytes32(),
-            randomBytes32(),
-            randomBytes(specConfigBellatrix.getBytesPerLogsBloom()),
-            randomBytes32(),
-            randomUInt64(),
-            randomUInt64(),
-            randomUInt64(),
-            randomUInt64(),
-            randomBytes(randomInt(specConfigBellatrix.getMaxExtraDataBytes())),
-            randomUInt256(),
-            randomBytes32(),
-            randomExecutionPayloadTransactions());
-  }
-
-  public ExecutionPayload randomExecutionPayloadCapella(SpecVersion specVersion) {
-    final SpecConfigCapella specConfigCapella = SpecConfigCapella.required(specVersion.getConfig());
-    return SchemaDefinitionsCapella.required(specVersion.getSchemaDefinitions())
-        .getExecutionPayloadSchema()
-        .toVersionCapella()
-        .orElseThrow()
-        .create(
-            randomBytes32(),
-            randomBytes20(),
-            randomBytes32(),
-            randomBytes32(),
-            randomBytes(specConfigCapella.getBytesPerLogsBloom()),
-            randomBytes32(),
-            randomUInt64(),
-            randomUInt64(),
-            randomUInt64(),
-            randomUInt64(),
-            randomBytes(randomInt(specConfigCapella.getMaxExtraDataBytes())),
-            randomUInt256(),
-            randomBytes32(),
-            randomExecutionPayloadTransactions(),
-            randomExecutionPayloadWithdrawals());
-  }
-
-  public ExecutionPayload randomExecutionPayloadEip4844(SpecVersion specVersion) {
-    final SpecConfigEip4844 specConfigEip4844 = SpecConfigEip4844.required(specVersion.getConfig());
-    return SchemaDefinitionsEip4844.required(specVersion.getSchemaDefinitions())
-        .getExecutionPayloadSchema()
-        .toVersionEip4844()
-        .orElseThrow()
-        .create(
-            randomBytes32(),
-            randomBytes20(),
-            randomBytes32(),
-            randomBytes32(),
-            randomBytes(specConfigEip4844.getBytesPerLogsBloom()),
-            randomBytes32(),
-            randomUInt64(),
-            randomUInt64(),
-            randomUInt64(),
-            randomUInt64(),
-            randomBytes(randomInt(specConfigEip4844.getMaxExtraDataBytes())),
-            randomUInt256(),
-            randomUInt256(),
-            randomBytes32(),
-            randomExecutionPayloadTransactions(),
-            randomExecutionPayloadWithdrawals());
-  }
-
-  public ExecutionPayload randomExecutionPayload() {
-    final SpecVersion specVersion = spec.getGenesisSpec();
-    switch (specVersion.getMilestone()) {
-      case BELLATRIX:
-        return randomExecutionPayloadBellatrix(specVersion);
-
-      case CAPELLA:
-        return randomExecutionPayloadCapella(specVersion);
-
-      case EIP4844:
-        return randomExecutionPayloadEip4844(specVersion);
-
-      default:
-        throw new UnsupportedOperationException(
-            "Can't create ExecutionPayload for milestone: " + specVersion.getMilestone());
-    }
-  }
-
-  public ExecutionPayload randomExecutionPayloadCapella() {
-    return randomExecutionPayloadCapella(spec.getGenesisSpec());
-  }
-
-  public ExecutionPayload randomExecutionPayloadEip4844() {
-    return randomExecutionPayloadEip4844(spec.getGenesisSpec());
->>>>>>> e2f9ba88
+                    .excessDataGas(this::randomUInt256));
   }
 
   public Transaction randomExecutionPayloadTransaction() {
