--- conflicted
+++ resolved
@@ -2184,7 +2184,14 @@
     return new RandomBlobSidecarOldBuilder().build();
   }
 
-<<<<<<< HEAD
+  @Deprecated
+  public BlobSidecarOld randomBlobSidecarOld(final BlobIdentifier blobIdentifier) {
+    return new RandomBlobSidecarOldBuilder()
+        .index(blobIdentifier.getIndex())
+        .blockRoot(blobIdentifier.getBlockRoot())
+        .build();
+  }
+
   public BlobSidecar randomBlobSidecar(final long index) {
     return new RandomBlobSidecarBuilder().index(UInt64.valueOf(index)).build();
   }
@@ -2194,13 +2201,6 @@
     return new RandomBlobSidecarBuilder()
         .signedBeaconBlockHeader(signedBeaconBlock.asHeader())
         .index(UInt64.valueOf(index))
-=======
-  @Deprecated
-  public BlobSidecarOld randomBlobSidecarOld(final BlobIdentifier blobIdentifier) {
-    return new RandomBlobSidecarOldBuilder()
-        .index(blobIdentifier.getIndex())
-        .blockRoot(blobIdentifier.getBlockRoot())
->>>>>>> ebbe34e1
         .build();
   }
 
