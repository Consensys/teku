/*
 * Copyright Consensys Software Inc., 2022
 *
 * Licensed under the Apache License, Version 2.0 (the "License"); you may not use this file except in compliance with
 * the License. You may obtain a copy of the License at
 *
 * http://www.apache.org/licenses/LICENSE-2.0
 *
 * Unless required by applicable law or agreed to in writing, software distributed under the License is distributed on
 * an "AS IS" BASIS, WITHOUT WARRANTIES OR CONDITIONS OF ANY KIND, either express or implied. See the License for the
 * specific language governing permissions and limitations under the License.
 */

package tech.pegasys.teku.spec.util;

import static com.google.common.base.Preconditions.checkState;
import static java.util.stream.Collectors.toList;
import static tech.pegasys.teku.ethereum.pow.api.DepositConstants.DEPOSIT_CONTRACT_TREE_DEPTH;
import static tech.pegasys.teku.spec.config.SpecConfig.FAR_FUTURE_EPOCH;
import static tech.pegasys.teku.spec.constants.NetworkConstants.SYNC_COMMITTEE_SUBNET_COUNT;
import static tech.pegasys.teku.spec.schemas.ApiSchemas.SIGNED_VALIDATOR_REGISTRATIONS_SCHEMA;
import static tech.pegasys.teku.spec.schemas.ApiSchemas.SIGNED_VALIDATOR_REGISTRATION_SCHEMA;
import static tech.pegasys.teku.spec.schemas.ApiSchemas.VALIDATOR_REGISTRATION_SCHEMA;

import com.google.common.base.Preconditions;
import it.unimi.dsi.fastutil.ints.IntList;
import java.util.ArrayList;
import java.util.List;
import java.util.Optional;
import java.util.Random;
import java.util.function.BiFunction;
import java.util.function.Consumer;
import java.util.function.Function;
import java.util.function.Supplier;
import java.util.stream.Collectors;
import java.util.stream.IntStream;
import java.util.stream.Stream;
import org.apache.tuweni.bytes.Bytes;
import org.apache.tuweni.bytes.Bytes32;
import org.apache.tuweni.bytes.Bytes48;
import org.apache.tuweni.units.bigints.UInt256;
import tech.pegasys.teku.bls.BLS;
import tech.pegasys.teku.bls.BLSKeyPair;
import tech.pegasys.teku.bls.BLSPublicKey;
import tech.pegasys.teku.bls.BLSSignature;
import tech.pegasys.teku.bls.BLSTestUtil;
import tech.pegasys.teku.ethereum.execution.types.Eth1Address;
import tech.pegasys.teku.ethereum.pow.api.DepositTreeSnapshot;
import tech.pegasys.teku.ethereum.pow.api.DepositsFromBlockEvent;
import tech.pegasys.teku.ethereum.pow.api.MinGenesisTimeBlockEvent;
import tech.pegasys.teku.infrastructure.async.SafeFuture;
import tech.pegasys.teku.infrastructure.bytes.Bytes20;
import tech.pegasys.teku.infrastructure.bytes.Bytes4;
import tech.pegasys.teku.infrastructure.bytes.Bytes8;
import tech.pegasys.teku.infrastructure.ssz.SszData;
import tech.pegasys.teku.infrastructure.ssz.SszList;
import tech.pegasys.teku.infrastructure.ssz.SszPrimitive;
import tech.pegasys.teku.infrastructure.ssz.SszVector;
import tech.pegasys.teku.infrastructure.ssz.collections.SszBitlist;
import tech.pegasys.teku.infrastructure.ssz.collections.SszBitvector;
import tech.pegasys.teku.infrastructure.ssz.collections.SszBytes32Vector;
import tech.pegasys.teku.infrastructure.ssz.collections.SszPrimitiveList;
import tech.pegasys.teku.infrastructure.ssz.collections.SszPrimitiveVector;
import tech.pegasys.teku.infrastructure.ssz.collections.SszUInt64List;
import tech.pegasys.teku.infrastructure.ssz.primitive.SszByte;
import tech.pegasys.teku.infrastructure.ssz.primitive.SszBytes32;
import tech.pegasys.teku.infrastructure.ssz.primitive.SszBytes4;
import tech.pegasys.teku.infrastructure.ssz.primitive.SszUInt64;
import tech.pegasys.teku.infrastructure.ssz.schema.SszListSchema;
import tech.pegasys.teku.infrastructure.ssz.schema.SszVectorSchema;
import tech.pegasys.teku.infrastructure.ssz.schema.collections.SszBitlistSchema;
import tech.pegasys.teku.infrastructure.ssz.schema.collections.SszBitvectorSchema;
import tech.pegasys.teku.infrastructure.ssz.schema.collections.SszBytes32VectorSchema;
import tech.pegasys.teku.infrastructure.ssz.schema.collections.SszPrimitiveListSchema;
import tech.pegasys.teku.infrastructure.ssz.schema.collections.SszPrimitiveVectorSchema;
import tech.pegasys.teku.infrastructure.ssz.schema.collections.SszUInt64ListSchema;
import tech.pegasys.teku.infrastructure.unsigned.UInt64;
import tech.pegasys.teku.kzg.KZGCommitment;
import tech.pegasys.teku.kzg.KZGProof;
import tech.pegasys.teku.spec.Spec;
import tech.pegasys.teku.spec.SpecMilestone;
import tech.pegasys.teku.spec.SpecVersion;
import tech.pegasys.teku.spec.config.SpecConfig;
import tech.pegasys.teku.spec.config.SpecConfigBellatrix;
import tech.pegasys.teku.spec.config.SpecConfigCapella;
import tech.pegasys.teku.spec.config.SpecConfigDeneb;
import tech.pegasys.teku.spec.constants.Domain;
import tech.pegasys.teku.spec.datastructures.blobs.versions.deneb.Blob;
import tech.pegasys.teku.spec.datastructures.blobs.versions.deneb.BlobKzgCommitmentsSchema;
import tech.pegasys.teku.spec.datastructures.blobs.versions.deneb.BlobSchema;
import tech.pegasys.teku.spec.datastructures.blobs.versions.deneb.BlobSidecar;
import tech.pegasys.teku.spec.datastructures.blobs.versions.deneb.BlobSidecarOld;
import tech.pegasys.teku.spec.datastructures.blobs.versions.deneb.BlobSidecarSchema;
import tech.pegasys.teku.spec.datastructures.blobs.versions.deneb.BlobSidecarSchemaOld;
import tech.pegasys.teku.spec.datastructures.blobs.versions.deneb.SignedBlobSidecarOld;
import tech.pegasys.teku.spec.datastructures.blobs.versions.deneb.SignedBlobSidecarSchemaOld;
import tech.pegasys.teku.spec.datastructures.blocks.BeaconBlock;
import tech.pegasys.teku.spec.datastructures.blocks.BeaconBlockAndState;
import tech.pegasys.teku.spec.datastructures.blocks.BeaconBlockHeader;
import tech.pegasys.teku.spec.datastructures.blocks.BeaconBlockSchema;
import tech.pegasys.teku.spec.datastructures.blocks.Eth1Data;
import tech.pegasys.teku.spec.datastructures.blocks.SignedBeaconBlock;
import tech.pegasys.teku.spec.datastructures.blocks.SignedBeaconBlockHeader;
import tech.pegasys.teku.spec.datastructures.blocks.SignedBlockAndState;
import tech.pegasys.teku.spec.datastructures.blocks.SlotAndBlockRoot;
import tech.pegasys.teku.spec.datastructures.blocks.blockbody.BeaconBlockBody;
import tech.pegasys.teku.spec.datastructures.blocks.blockbody.BeaconBlockBodySchema;
import tech.pegasys.teku.spec.datastructures.blocks.blockbody.versions.altair.SyncAggregate;
import tech.pegasys.teku.spec.datastructures.blocks.blockbody.versions.altair.SyncAggregateSchema;
import tech.pegasys.teku.spec.datastructures.blocks.blockbody.versions.deneb.BeaconBlockBodyDeneb;
import tech.pegasys.teku.spec.datastructures.blocks.versions.deneb.BlockContents;
import tech.pegasys.teku.spec.datastructures.blocks.versions.deneb.SignedBlockContents;
import tech.pegasys.teku.spec.datastructures.builder.BlobsBundleSchema;
import tech.pegasys.teku.spec.datastructures.builder.BuilderBid;
import tech.pegasys.teku.spec.datastructures.builder.ExecutionPayloadAndBlobsBundle;
import tech.pegasys.teku.spec.datastructures.builder.ExecutionPayloadAndBlobsBundleSchema;
import tech.pegasys.teku.spec.datastructures.builder.SignedBuilderBid;
import tech.pegasys.teku.spec.datastructures.builder.SignedValidatorRegistration;
import tech.pegasys.teku.spec.datastructures.builder.ValidatorRegistration;
import tech.pegasys.teku.spec.datastructures.execution.BlobsBundle;
import tech.pegasys.teku.spec.datastructures.execution.ExecutionPayload;
import tech.pegasys.teku.spec.datastructures.execution.ExecutionPayloadBuilder;
import tech.pegasys.teku.spec.datastructures.execution.ExecutionPayloadContext;
import tech.pegasys.teku.spec.datastructures.execution.ExecutionPayloadHeader;
import tech.pegasys.teku.spec.datastructures.execution.Transaction;
import tech.pegasys.teku.spec.datastructures.execution.TransactionSchema;
import tech.pegasys.teku.spec.datastructures.execution.versions.capella.Withdrawal;
import tech.pegasys.teku.spec.datastructures.forkchoice.VoteTracker;
import tech.pegasys.teku.spec.datastructures.lightclient.LightClientBootstrap;
import tech.pegasys.teku.spec.datastructures.lightclient.LightClientBootstrapSchema;
import tech.pegasys.teku.spec.datastructures.lightclient.LightClientHeaderSchema;
import tech.pegasys.teku.spec.datastructures.lightclient.LightClientUpdate;
import tech.pegasys.teku.spec.datastructures.lightclient.LightClientUpdateResponse;
import tech.pegasys.teku.spec.datastructures.lightclient.LightClientUpdateResponseSchema;
import tech.pegasys.teku.spec.datastructures.lightclient.LightClientUpdateSchema;
import tech.pegasys.teku.spec.datastructures.networking.libp2p.rpc.BlobIdentifier;
import tech.pegasys.teku.spec.datastructures.networking.libp2p.rpc.EnrForkId;
import tech.pegasys.teku.spec.datastructures.operations.AggregateAndProof;
import tech.pegasys.teku.spec.datastructures.operations.Attestation;
import tech.pegasys.teku.spec.datastructures.operations.AttestationData;
import tech.pegasys.teku.spec.datastructures.operations.AttesterSlashing;
import tech.pegasys.teku.spec.datastructures.operations.BlsToExecutionChange;
import tech.pegasys.teku.spec.datastructures.operations.Deposit;
import tech.pegasys.teku.spec.datastructures.operations.DepositData;
import tech.pegasys.teku.spec.datastructures.operations.DepositMessage;
import tech.pegasys.teku.spec.datastructures.operations.DepositWithIndex;
import tech.pegasys.teku.spec.datastructures.operations.IndexedAttestation;
import tech.pegasys.teku.spec.datastructures.operations.IndexedAttestation.IndexedAttestationSchema;
import tech.pegasys.teku.spec.datastructures.operations.ProposerSlashing;
import tech.pegasys.teku.spec.datastructures.operations.SignedAggregateAndProof;
import tech.pegasys.teku.spec.datastructures.operations.SignedBlsToExecutionChange;
import tech.pegasys.teku.spec.datastructures.operations.SignedVoluntaryExit;
import tech.pegasys.teku.spec.datastructures.operations.VoluntaryExit;
import tech.pegasys.teku.spec.datastructures.operations.versions.altair.ContributionAndProof;
import tech.pegasys.teku.spec.datastructures.operations.versions.altair.SignedContributionAndProof;
import tech.pegasys.teku.spec.datastructures.operations.versions.altair.SyncAggregatorSelectionData;
import tech.pegasys.teku.spec.datastructures.operations.versions.altair.SyncCommitteeContribution;
import tech.pegasys.teku.spec.datastructures.operations.versions.altair.SyncCommitteeMessage;
import tech.pegasys.teku.spec.datastructures.operations.versions.bellatrix.BeaconPreparableProposer;
import tech.pegasys.teku.spec.datastructures.state.AnchorPoint;
import tech.pegasys.teku.spec.datastructures.state.Checkpoint;
import tech.pegasys.teku.spec.datastructures.state.Fork;
import tech.pegasys.teku.spec.datastructures.state.ForkInfo;
import tech.pegasys.teku.spec.datastructures.state.PendingAttestation;
import tech.pegasys.teku.spec.datastructures.state.PendingAttestation.PendingAttestationSchema;
import tech.pegasys.teku.spec.datastructures.state.SyncCommittee;
import tech.pegasys.teku.spec.datastructures.state.SyncCommittee.SyncCommitteeSchema;
import tech.pegasys.teku.spec.datastructures.state.Validator;
import tech.pegasys.teku.spec.datastructures.state.beaconstate.BeaconState;
import tech.pegasys.teku.spec.datastructures.state.beaconstate.BeaconStateSchema;
import tech.pegasys.teku.spec.datastructures.state.beaconstate.MutableBeaconState;
import tech.pegasys.teku.spec.datastructures.state.beaconstate.versions.altair.BeaconStateSchemaAltair;
import tech.pegasys.teku.spec.datastructures.state.beaconstate.versions.phase0.BeaconStateSchemaPhase0;
import tech.pegasys.teku.spec.datastructures.state.versions.capella.HistoricalSummary;
import tech.pegasys.teku.spec.datastructures.type.SszKZGCommitment;
import tech.pegasys.teku.spec.datastructures.type.SszKZGProof;
import tech.pegasys.teku.spec.datastructures.type.SszPublicKey;
import tech.pegasys.teku.spec.datastructures.type.SszSignature;
import tech.pegasys.teku.spec.datastructures.util.DepositGenerator;
import tech.pegasys.teku.spec.executionlayer.ForkChoiceState;
import tech.pegasys.teku.spec.executionlayer.PayloadBuildingAttributes;
import tech.pegasys.teku.spec.logic.common.statetransition.epoch.RewardAndPenalty;
import tech.pegasys.teku.spec.logic.common.statetransition.epoch.RewardAndPenalty.RewardComponent;
import tech.pegasys.teku.spec.logic.common.statetransition.epoch.RewardAndPenaltyDeltas;
import tech.pegasys.teku.spec.logic.versions.deneb.types.VersionedHash;
import tech.pegasys.teku.spec.schemas.SchemaDefinitions;
import tech.pegasys.teku.spec.schemas.SchemaDefinitionsAltair;
import tech.pegasys.teku.spec.schemas.SchemaDefinitionsBellatrix;
import tech.pegasys.teku.spec.schemas.SchemaDefinitionsCapella;
import tech.pegasys.teku.spec.schemas.SchemaDefinitionsDeneb;

public final class DataStructureUtil {

  private static final int MAX_EP_RANDOM_TRANSACTIONS = 10;
  private static final int MAX_EP_RANDOM_TRANSACTIONS_SIZE = 32;

  private static final int MAX_EP_RANDOM_WITHDRAWALS = 4;

  private final Spec spec;

  private int seed;
  private Supplier<BLSPublicKey> pubKeyGenerator = () -> BLSTestUtil.randomPublicKey(nextSeed());

  public DataStructureUtil(final Spec spec) {
    this(92892824, spec);
  }

  public DataStructureUtil(final int seed, final Spec spec) {
    this.seed = seed;
    this.spec = spec;
  }

  public DataStructureUtil withPubKeyGenerator(Supplier<BLSPublicKey> pubKeyGenerator) {
    this.pubKeyGenerator = pubKeyGenerator;
    return this;
  }

  private int nextSeed() {
    return seed++;
  }

  public long randomLong() {
    return new Random(nextSeed()).nextLong();
  }

  public long randomPositiveLong(final long bound) {
    return new Random(nextSeed()).longs(0, bound).findFirst().orElse(0L);
  }

  public int randomPositiveInt() {
    return randomInt(Integer.MAX_VALUE);
  }

  public byte randomByte() {
    final byte[] bytes = new byte[1];
    new Random(nextSeed()).nextBytes(bytes);
    return bytes[0];
  }

  public UInt64 randomUInt64() {
    return UInt64.fromLongBits(randomLong());
  }

  public UInt64 randomUInt64(final long bound) {
    return UInt64.fromLongBits(randomPositiveLong(bound));
  }

  public UInt256 randomUInt256() {
    return UInt256.fromBytes(randomBytes(32));
  }

  public Eth1Address randomEth1Address() {
    return Eth1Address.fromHexString(randomBytes32().slice(0, 20).toHexString());
  }

  public Bytes4 randomBytes4() {
    return new Bytes4(randomBytes(4));
  }

  public Bytes20 randomBytes20() {
    return new Bytes20(randomBytes32().slice(0, 20));
  }

  public Bytes randomBytes256() {
    return randomBytes(256);
  }

  public Bytes32 randomBytes32() {
    final Random random = new Random(nextSeed());
    return Bytes32.random(random);
  }

  public Bytes48 randomBytes48() {
    final Random random = new Random(nextSeed());
    return Bytes48.random(random);
  }

  public Bytes8 randomBytes8() {
    return new Bytes8(randomBytes32().slice(0, 8));
  }

  public Bytes randomBytes(final int length) {
    final Random random = new Random(nextSeed());
    final byte[] result = new byte[length];
    random.nextBytes(result);
    return Bytes.wrap(result);
  }

  public BLSSignature randomSignature() {
    return BLSTestUtil.randomSignature(nextSeed());
  }

  public SszSignature randomSszSignature() {
    return new SszSignature(randomSignature());
  }

  public <T extends SszData> SszList<T> randomSszList(
      SszListSchema<T, ?> schema, Supplier<T> valueGenerator, long numItems) {
    return randomSszList(schema, numItems, valueGenerator);
  }

  public <T extends SszData> SszList<T> randomFullSszList(
      SszListSchema<T, ?> schema, Supplier<T> valueGenerator) {
    return randomSszList(schema, schema.getMaxLength(), valueGenerator);
  }

  public <T extends SszData> SszList<T> randomSszList(
      SszListSchema<T, ?> schema, final long numItems, Supplier<T> valueGenerator) {
    return Stream.generate(valueGenerator)
        .limit(Math.min(numItems, schema.getMaxLength()))
        .collect(schema.collector());
  }

  public <ElementT, SszElementT extends SszPrimitive<ElementT, SszElementT>>
      SszPrimitiveList<ElementT, SszElementT> randomSszPrimitiveList(
          SszPrimitiveListSchema<ElementT, SszElementT, ?> schema,
          final long numItems,
          Supplier<ElementT> valueGenerator) {
    return Stream.generate(valueGenerator)
        .limit(Math.min(numItems, schema.getMaxLength()))
        .collect(schema.collectorUnboxed());
  }

  public SszUInt64List randomSszUInt64List(SszUInt64ListSchema<?> schema, final long numItems) {
    return randomSszUInt64List(schema, numItems, this::randomUInt64);
  }

  public SszUInt64List randomSszUInt64List(
      SszUInt64ListSchema<?> schema, final long numItems, Supplier<UInt64> valueGenerator) {
    return Stream.generate(valueGenerator).limit(numItems).collect(schema.collectorUnboxed());
  }

  public SszBytes32Vector randomSszBytes32Vector(
      SszBytes32VectorSchema<?> schema, Supplier<Bytes32> valueGenerator) {
    int numItems = schema.getLength() / 10;
    Bytes32 defaultElement = schema.getPrimitiveElementSchema().getDefault().get();
    return Stream.concat(
            Stream.generate(valueGenerator).limit(numItems),
            Stream.generate(() -> defaultElement).limit(schema.getLength() - numItems))
        .collect(schema.collectorUnboxed());
  }

  public <ElementT, SszElementT extends SszPrimitive<ElementT, SszElementT>>
      SszPrimitiveVector<ElementT, SszElementT> randomSszPrimitiveVector(
          SszPrimitiveVectorSchema<ElementT, SszElementT, ?> schema,
          Supplier<ElementT> valueGenerator) {
    int numItems = schema.getLength() / 10;
    ElementT defaultElement = schema.getPrimitiveElementSchema().getDefault().get();
    return Stream.concat(
            Stream.generate(valueGenerator).limit(numItems),
            Stream.generate(() -> defaultElement).limit(schema.getLength() - numItems))
        .collect(schema.collectorUnboxed());
  }

  public <SszElementT extends SszData, VectorT extends SszVector<SszElementT>>
      VectorT randomSszVector(
          SszVectorSchema<SszElementT, VectorT> schema, Supplier<SszElementT> valueGenerator) {
    int numItems = schema.getLength() / 10;
    SszElementT defaultElement = schema.getElementSchema().getDefault();
    return Stream.concat(
            Stream.generate(valueGenerator).limit(numItems),
            Stream.generate(() -> defaultElement).limit(schema.getLength() - numItems))
        .collect(schema.collector());
  }

  public SszByte randomSszByte() {
    return SszByte.of(randomByte());
  }

  public SszBytes32 randomSszBytes32() {
    return SszBytes32.of(randomBytes32());
  }

  public SszBitlist randomBitlist() {
    return randomBitlist(getMaxValidatorsPerCommittee());
  }

  public SszBitlist randomBitlist(int n) {
    Random random = new Random(nextSeed());
    int[] bits = IntStream.range(0, n).sequential().filter(__ -> random.nextBoolean()).toArray();
    return SszBitlistSchema.create(n).ofBits(n, bits);
  }

  public SszBitvector randomSszBitvector(int n) {
    Random random = new Random(nextSeed());
    int[] bits = IntStream.range(0, n).sequential().filter(__ -> random.nextBoolean()).toArray();
    return SszBitvectorSchema.create(n).ofBits(bits);
  }

  public BLSKeyPair randomKeyPair() {
    return BLSTestUtil.randomKeyPair(nextSeed());
  }

  public BLSPublicKey randomPublicKey() {
    return pubKeyGenerator.get();
  }

  public SszPublicKey randomSszPublicKey() {
    return new SszPublicKey(randomPublicKey());
  }

  public KZGCommitment randomKZGCommitment() {
    return KZGCommitment.fromBytesCompressed(randomBytes48());
  }

  public SszKZGCommitment randomSszKZGCommitment() {
    return new SszKZGCommitment(randomKZGCommitment());
  }

  public List<KZGProof> randomKZGProofs(final int size) {
    return IntStream.range(0, size).mapToObj(__ -> randomKZGProof()).collect(toList());
  }

  public KZGProof randomKZGProof() {
    return KZGProof.fromBytesCompressed(randomBytes48());
  }

  public SszKZGProof randomSszKZGProof() {
    return new SszKZGProof(randomKZGProof());
  }

  public Bytes48 randomPublicKeyBytes() {
    return pubKeyGenerator.get().toBytesCompressed();
  }

  public Eth1Data randomEth1Data() {
    return new Eth1Data(randomBytes32(), randomUInt64(), randomBytes32());
  }

  /**
   * A random UInt64 that is within a reasonable bound for an epoch number. The maximum value
   * returned won't be reached for another 12,000 years or so.
   */
  public UInt64 randomEpoch() {
    return UInt64.valueOf(randomInt(1_000_000_000));
  }

  /**
   * A random UInt64 that is within a reasonable bound for a slot number. The maximum value returned
   * won't be reached for another 12,000 years or so.
   */
  public UInt64 randomSlot() {
    return UInt64.valueOf(randomPositiveLong(32_000_000_000L));
  }

  /**
   * A random UInt64 that is within a reasonable bound for a validator index. Even tough
   * VALIDATOR_REGISTRY_LIMIT allows for more validators, Ethereum would run out of Ether before we
   * reached that many validators.
   */
  public UInt64 randomValidatorIndex() {
    return UInt64.valueOf(randomInt(3_000_000));
  }

  public SlotAndBlockRoot randomSlotAndBlockRoot() {
    return randomSlotAndBlockRoot(randomUInt64());
  }

  public SlotAndBlockRoot randomSlotAndBlockRoot(final UInt64 slot) {
    return new SlotAndBlockRoot(slot, randomBytes32());
  }

  public Checkpoint randomCheckpoint(final long epoch) {
    return randomCheckpoint(UInt64.valueOf(epoch));
  }

  public Checkpoint randomCheckpoint(final UInt64 epoch) {
    return new Checkpoint(epoch, randomBytes32());
  }

  public Checkpoint randomCheckpoint() {
    return new Checkpoint(randomEpoch(), randomBytes32());
  }

  public SyncAggregate randomSyncAggregateIfRequiredBySchema(BeaconBlockBodySchema<?> schema) {
    return schema.toVersionAltair().map(__ -> randomSyncAggregate()).orElse(null);
  }

  public SyncAggregate randomSyncAggregateIfRequiredByState(BeaconState state) {
    return state.toVersionAltair().map(__ -> randomSyncAggregate()).orElse(null);
  }

  public SyncAggregate emptySyncAggregateIfRequiredByState(BeaconState state) {
    return state.toVersionAltair().map(__ -> emptySyncAggregate()).orElse(null);
  }

  public SyncAggregate randomSyncAggregate() {
    return randomSyncAggregate(randomInt(4), randomInt(4));
  }

  public SyncAggregate emptySyncAggregate() {
    SpecVersion specVersionAltair =
        Optional.ofNullable(spec.forMilestone(SpecMilestone.ALTAIR)).orElseThrow();

    return getSyncAggregateSchema(specVersionAltair).createEmpty();
  }

  public SyncAggregate randomSyncAggregate(final int... participantIndices) {
    SpecVersion specVersionAltair =
        Optional.ofNullable(spec.forMilestone(SpecMilestone.ALTAIR)).orElseThrow();

    return getSyncAggregateSchema(specVersionAltair)
        .create(IntList.of(participantIndices), randomSignature());
  }

  private SyncAggregateSchema getSyncAggregateSchema(SpecVersion specVersionAltair) {
    return SchemaDefinitionsAltair.required(specVersionAltair.getSchemaDefinitions())
        .getBeaconBlockBodySchema()
        .toVersionAltair()
        .orElseThrow()
        .getSyncAggregateSchema();
  }

  public SyncAggregatorSelectionData randomSyncAggregatorSelectionData() {
    SpecVersion specVersionAltair =
        Optional.ofNullable(spec.forMilestone(SpecMilestone.ALTAIR)).orElseThrow();
    return specVersionAltair
        .getSchemaDefinitions()
        .toVersionAltair()
        .orElseThrow()
        .getSyncAggregatorSelectionDataSchema()
        .create(randomUInt64(), randomUInt64());
  }

  public SyncCommittee randomSyncCommittee() {
    final SyncCommitteeSchema syncCommitteeSchema =
        ((BeaconStateSchemaAltair)
                spec.forMilestone(SpecMilestone.ALTAIR)
                    .getSchemaDefinitions()
                    .getBeaconStateSchema())
            .getCurrentSyncCommitteeSchema();
    return syncCommitteeSchema.create(
        randomSszVector(
            syncCommitteeSchema.getPubkeysSchema(), () -> new SszPublicKey(randomPublicKey())),
        new SszPublicKey(randomPublicKey()));
  }

  public SyncCommittee randomSyncCommittee(SszList<Validator> validators) {
    final SyncCommitteeSchema syncCommitteeSchema =
        ((BeaconStateSchemaAltair)
                spec.forMilestone(SpecMilestone.ALTAIR)
                    .getSchemaDefinitions()
                    .getBeaconStateSchema())
            .getCurrentSyncCommitteeSchema();
    return syncCommitteeSchema.create(
        randomSszVector(
            syncCommitteeSchema.getPubkeysSchema(),
            () -> new SszPublicKey(randomValidatorKey(validators))),
        new SszPublicKey(randomPublicKey()));
  }

  public ExecutionPayloadHeader randomExecutionPayloadHeader(
      final SpecVersion specVersion, final Bytes32 withdrawalsRoot) {
    final SpecConfigBellatrix specConfigBellatrix =
        SpecConfigBellatrix.required(specVersion.getConfig());
    return SchemaDefinitionsBellatrix.required(specVersion.getSchemaDefinitions())
        .getExecutionPayloadHeaderSchema()
        .createExecutionPayloadHeader(
            builder ->
                builder
                    .parentHash(randomBytes32())
                    .feeRecipient(randomBytes20())
                    .stateRoot(randomBytes32())
                    .receiptsRoot(randomBytes32())
                    .logsBloom(randomBytes(specConfigBellatrix.getBytesPerLogsBloom()))
                    .prevRandao(randomBytes32())
                    .blockNumber(randomUInt64())
                    .gasLimit(randomUInt64())
                    .gasUsed(randomUInt64())
                    .timestamp(randomUInt64())
                    .extraData(randomBytes(specConfigBellatrix.getMaxExtraDataBytes()))
                    .baseFeePerGas(randomUInt256())
                    .blockHash(randomBytes32())
                    .transactionsRoot(randomBytes32())
                    .withdrawalsRoot(() -> withdrawalsRoot)
                    .blobGasUsed(this::randomUInt64)
                    .excessBlobGas(this::randomUInt64));
  }

  public ExecutionPayloadHeader randomExecutionPayloadHeader(final SpecVersion specVersion) {
    return randomExecutionPayloadHeader(specVersion, randomBytes32());
  }

  public ExecutionPayloadHeader randomExecutionPayloadHeader() {
    final SpecVersion specVersion = spec.getGenesisSpec();
    return randomExecutionPayloadHeader(specVersion);
  }

  public BuilderBid randomBuilderBid() {
    return randomBuilderBid(randomPublicKey());
  }

  public BuilderBid randomBuilderBid(final BLSPublicKey builderPublicKey) {
    // 1 ETH is 10^18 wei, Uint256 max is more than 10^77, so just to avoid
    // overflows in
    // computation
    final UInt256 value = randomUInt256().divide(1000);
    return randomBuilderBid(builderPublicKey, value);
  }

  public BuilderBid randomBuilderBid(final BLSPublicKey builderPublicKey, final UInt256 value) {
    final SchemaDefinitionsBellatrix schemaDefinitions =
        getBellatrixSchemaDefinitions(randomSlot());
    return schemaDefinitions
        .getBuilderBidSchema()
        .createBuilderBid(
            builder -> {
              builder
                  .header(randomExecutionPayloadHeader(spec.getGenesisSpec()))
                  .value(value)
                  .publicKey(builderPublicKey);
              schemaDefinitions
                  .toVersionDeneb()
                  .ifPresent(__ -> builder.blobKzgCommitments(randomBlobKzgCommitments()));
            });
  }

  public BuilderBid randomBuilderBid(final Bytes32 withdrawalsRoot) {
    final SchemaDefinitionsBellatrix schemaDefinitions =
        getBellatrixSchemaDefinitions(randomSlot());
    return schemaDefinitions
        .getBuilderBidSchema()
        .createBuilderBid(
            builder -> {
              builder
                  .header(randomExecutionPayloadHeader(spec.getGenesisSpec(), withdrawalsRoot))
                  .value(randomUInt256())
                  .publicKey(randomPublicKey());
              schemaDefinitions
                  .toVersionDeneb()
                  .ifPresent(__ -> builder.blobKzgCommitments(randomBlobKzgCommitments()));
            });
  }

  public SignedBuilderBid randomSignedBuilderBid(final BuilderBid builderBid) {
    return getBellatrixSchemaDefinitions(randomSlot())
        .getSignedBuilderBidSchema()
        .create(builderBid, randomSignature());
  }

  public SignedBuilderBid randomSignedBuilderBid() {
    return getBellatrixSchemaDefinitions(randomSlot())
        .getSignedBuilderBidSchema()
        .create(randomBuilderBid(), randomSignature());
  }

  public SignedBuilderBid randomSignedBuilderBid(final Bytes32 withdrawalsRoot) {
    return getBellatrixSchemaDefinitions(randomSlot())
        .getSignedBuilderBidSchema()
        .create(randomBuilderBid(withdrawalsRoot), randomSignature());
  }

  public ExecutionPayload randomExecutionPayload() {
    return randomExecutionPayload(randomSlot());
  }

  public ExecutionPayload randomExecutionPayload(final UInt64 slot) {
    return randomExecutionPayload(slot, executionPayloadBuilder -> {});
  }

  public ExecutionPayload randomExecutionPayload(
      final UInt64 slot, final Consumer<ExecutionPayloadBuilder> postRandomModifications) {
    final SpecConfigBellatrix specConfigBellatrix =
        SpecConfigBellatrix.required(spec.atSlot(slot).getConfig());
    return getBellatrixSchemaDefinitions(slot)
        .getExecutionPayloadSchema()
        .createExecutionPayload(
            builder -> {
              final ExecutionPayloadBuilder executionPayloadBuilder =
                  builder
                      .parentHash(randomBytes32())
                      .feeRecipient(randomBytes20())
                      .stateRoot(randomBytes32())
                      .receiptsRoot(randomBytes32())
                      .logsBloom(randomBytes(specConfigBellatrix.getBytesPerLogsBloom()))
                      .prevRandao(randomBytes32())
                      .blockNumber(randomUInt64())
                      .gasLimit(randomUInt64())
                      .gasUsed(randomUInt64())
                      .timestamp(randomUInt64())
                      .extraData(randomBytes(specConfigBellatrix.getMaxExtraDataBytes()))
                      .baseFeePerGas(randomUInt256())
                      .blockHash(randomBytes32())
                      .transactions(randomExecutionPayloadTransactions())
                      .withdrawals(this::randomExecutionPayloadWithdrawals)
                      .blobGasUsed(this::randomUInt64)
                      .excessBlobGas(this::randomUInt64);
              postRandomModifications.accept(executionPayloadBuilder);
            });
  }

  public Transaction randomExecutionPayloadTransaction() {
    final TransactionSchema schema =
        getBellatrixSchemaDefinitions(randomSlot())
            .getExecutionPayloadSchema()
            .getTransactionSchema();
    return schema.fromBytes(Bytes.wrap(randomBytes(randomInt(MAX_EP_RANDOM_TRANSACTIONS_SIZE))));
  }

  public List<Bytes> randomExecutionPayloadTransactions() {
    return IntStream.rangeClosed(0, randomInt(MAX_EP_RANDOM_TRANSACTIONS))
        .mapToObj(__ -> randomBytes(randomInt(MAX_EP_RANDOM_TRANSACTIONS_SIZE)))
        .collect(toList());
  }

  public List<Withdrawal> randomExecutionPayloadWithdrawals() {
    return IntStream.rangeClosed(0, randomInt(MAX_EP_RANDOM_WITHDRAWALS))
        .mapToObj(__ -> randomWithdrawal())
        .collect(toList());
  }

  public ExecutionPayloadAndBlobsBundle randomExecutionPayloadAndBlobsBundle() {
    final SchemaDefinitionsDeneb schemaDefinitionsDeneb = getDenebSchemaDefinitions(randomSlot());
    final ExecutionPayload executionPayload = randomExecutionPayload();
    final tech.pegasys.teku.spec.datastructures.builder.BlobsBundle blobsBundle =
        randomBuilderBlobsBundle();

    final ExecutionPayloadAndBlobsBundleSchema schema =
        schemaDefinitionsDeneb.getExecutionPayloadAndBlobsBundleSchema();

    return new ExecutionPayloadAndBlobsBundle(schema, executionPayload, blobsBundle);
  }

  private BLSPublicKey randomValidatorKey(final SszList<Validator> validators) {
    final Random random = new Random(nextSeed());
    int rand = random.nextInt();
    while (rand < 0) {
      // Can't just use -1 * or Math.abs because -1 * Integer.MIN_VALUE == Integer.MIN_VALUE
      // And nextInt(validators.size()) is really not very random because of the way we use the seed
      rand = random.nextInt();
    }
    final int index = rand % validators.size();
    return validators.get(index).getPublicKey();
  }

  public SyncCommitteeMessage randomSyncCommitteeMessage() {
    return randomSyncCommitteeMessage(randomUInt64());
  }

  public SyncCommitteeMessage randomSyncCommitteeMessage(final long slot) {
    return randomSyncCommitteeMessage(UInt64.valueOf(slot));
  }

  public SyncCommitteeMessage randomSyncCommitteeMessage(final UInt64 slot) {
    return randomSyncCommitteeMessage(slot, randomBytes32());
  }

  public SyncCommitteeMessage randomSyncCommitteeMessage(
      final UInt64 slot, final Bytes32 beaconBlockRoot) {
    return getAltairSchemaDefinitions(UInt64.ZERO)
        .getSyncCommitteeMessageSchema()
        .create(slot, beaconBlockRoot, randomUInt64(), randomSignature());
  }

  public AttestationData randomAttestationData() {
    return randomAttestationData(randomUInt64());
  }

  public AttestationData randomAttestationData(final UInt64 slot) {
    return new AttestationData(
        slot, randomUInt64(), randomBytes32(), randomCheckpoint(), randomCheckpoint());
  }

  public AttestationData randomAttestationData(final UInt64 slot, final Bytes32 blockRoot) {
    return new AttestationData(
        slot,
        randomUInt64(),
        blockRoot,
        // Make checkpoint epochs realistic
        randomCheckpoint(spec.computeEpochAtSlot(slot).minusMinZero(1)),
        randomCheckpoint(spec.computeEpochAtSlot(slot)));
  }

  public Attestation randomAttestation() {
    return spec.getGenesisSchemaDefinitions()
        .getAttestationSchema()
        .create(randomBitlist(), randomAttestationData(), randomSignature());
  }

  public Attestation randomAttestation(final long slot) {
    return randomAttestation(UInt64.valueOf(slot));
  }

  public Attestation randomAttestation(final UInt64 slot) {
    return spec.getGenesisSchemaDefinitions()
        .getAttestationSchema()
        .create(randomBitlist(), randomAttestationData(slot), randomSignature());
  }

  public Attestation randomAttestation(final AttestationData attestationData) {
    return spec.getGenesisSchemaDefinitions()
        .getAttestationSchema()
        .create(randomBitlist(), attestationData, randomSignature());
  }

  public AggregateAndProof randomAggregateAndProof() {
    return randomAggregateAndProof(randomUInt64());
  }

  public AggregateAndProof randomAggregateAndProof(final UInt64 slot) {
    return spec.getGenesisSchemaDefinitions()
        .getAggregateAndProofSchema()
        .create(randomUInt64(), randomAttestation(slot), randomSignature());
  }

  public SignedAggregateAndProof randomSignedAggregateAndProof() {
    return randomSignedAggregateAndProof(randomUInt64());
  }

  public SignedAggregateAndProof randomSignedAggregateAndProof(final UInt64 slot) {
    return spec.getGenesisSchemaDefinitions()
        .getSignedAggregateAndProofSchema()
        .create(randomAggregateAndProof(slot), randomSignature());
  }

  public VoteTracker randomVoteTracker() {
    return new VoteTracker(randomBytes32(), randomBytes32(), randomUInt64());
  }

  public PendingAttestation randomPendingAttestation() {
    final BeaconStateSchema<?, ?> beaconStateSchema = getBeaconStateSchema();
    checkState(
        beaconStateSchema instanceof BeaconStateSchemaPhase0,
        "Pending attestations only exist in phase0");
    final PendingAttestationSchema pendingAttestationSchema =
        ((BeaconStateSchemaPhase0) beaconStateSchema).getPendingAttestationSchema();
    return randomPendingAttestation(pendingAttestationSchema);
  }

  public PendingAttestation randomPendingAttestation(
      final PendingAttestationSchema pendingAttestationSchema) {
    return pendingAttestationSchema.create(
        randomBitlist(), randomAttestationData(), randomUInt64(), randomUInt64());
  }

  public AttesterSlashing randomAttesterSlashingAtSlot(final UInt64 slot) {
    final UInt64[] attestingIndices = {randomUInt64(), randomUInt64(), randomUInt64()};
    return spec.getGenesisSchemaDefinitions()
        .getAttesterSlashingSchema()
        .create(
            randomIndexedAttestation(randomAttestationData(slot), attestingIndices),
            randomIndexedAttestation(randomAttestationData(slot), attestingIndices));
  }

  public AttesterSlashing randomAttesterSlashing() {
    return randomAttesterSlashing(randomUInt64(), randomUInt64(), randomUInt64());
  }

  public AttesterSlashing randomAttesterSlashing(final UInt64... attestingIndices) {
    IndexedAttestation attestation1 = randomIndexedAttestation(attestingIndices);
    IndexedAttestation attestation2 = randomIndexedAttestation(attestingIndices);
    return spec.getGenesisSchemaDefinitions()
        .getAttesterSlashingSchema()
        .create(attestation1, attestation2);
  }

  public List<SignedBeaconBlock> randomSignedBeaconBlockSequence(
      final SignedBeaconBlock parent, final int count) {
    return randomSignedBeaconBlockSequence(parent, count, false);
  }

  public List<SignedBeaconBlock> randomSignedBeaconBlockSequence(
      final SignedBeaconBlock parent, final int count, final boolean full) {
    final List<SignedBeaconBlock> blocks = new ArrayList<>();
    SignedBeaconBlock parentBlock = parent;
    for (int i = 0; i < count; i++) {
      final long nextSlot = parentBlock.getSlot().plus(UInt64.ONE).longValue();
      final Bytes32 parentRoot = parentBlock.getRoot();
      final SignedBeaconBlock block = randomSignedBeaconBlock(nextSlot, parentRoot, full);
      blocks.add(block);
      parentBlock = block;
    }
    return blocks;
  }

  public List<SignedBlockAndState> randomSignedBlockAndStateSequence(
      final SignedBeaconBlock parent, final int count, final boolean full) {
    final List<SignedBlockAndState> blocks = new ArrayList<>();
    SignedBeaconBlock parentBlock = parent;
    for (int i = 0; i < count; i++) {
      final long nextSlot = parentBlock.getSlot().plus(UInt64.ONE).longValue();
      final Bytes32 parentRoot = parentBlock.getRoot();
      final BeaconState state = randomBeaconState(UInt64.valueOf(nextSlot));
      final Bytes32 stateRoot = state.hashTreeRoot();
      final SignedBeaconBlock block =
          signedBlock(randomBeaconBlock(nextSlot, parentRoot, stateRoot, full));
      blocks.add(new SignedBlockAndState(block, state));
      parentBlock = block;
    }
    return blocks;
  }

  public SignedBeaconBlock randomSignedBlindedBeaconBlock() {
    final BeaconBlock beaconBlock = randomBlindedBeaconBlock(randomUInt64());
    return signedBlock(beaconBlock);
  }

  public SignedBeaconBlock randomSignedBlindedBeaconBlock(long slotNum) {
    final BeaconBlock beaconBlock = randomBlindedBeaconBlock(UInt64.valueOf(slotNum));
    return signedBlock(beaconBlock);
  }

  public SignedBeaconBlock randomSignedBlindedBeaconBlock(UInt64 slotNum) {
    final BeaconBlock beaconBlock = randomBlindedBeaconBlock(slotNum);
    return signedBlock(beaconBlock);
  }

  public SignedBeaconBlock randomSignedBeaconBlock() {
    return randomSignedBeaconBlock(randomUInt64());
  }

  public SignedBeaconBlock randomSignedBeaconBlock(long slotNum) {
    return randomSignedBeaconBlock(UInt64.valueOf(slotNum));
  }

  public SignedBeaconBlock randomSignedBeaconBlock(UInt64 slotNum) {
    final BeaconBlock beaconBlock = randomBeaconBlock(slotNum);
    return signedBlock(beaconBlock);
  }

  public SignedBeaconBlock randomSignedBeaconBlock(long slotNum, Bytes32 parentRoot) {
    return randomSignedBeaconBlock(slotNum, parentRoot, false);
  }

  public SignedBeaconBlock randomSignedBeaconBlock(long slotNum, Bytes32 parentRoot, boolean full) {
    final BeaconBlock beaconBlock = randomBeaconBlock(slotNum, parentRoot, full);
    return signedBlock(beaconBlock);
  }

  public SignedBeaconBlock randomSignedBeaconBlockWithEmptyCommitments() {
    final UInt64 proposerIndex = randomUInt64();
    final UInt64 slot = randomUInt64();
    final Bytes32 stateRoot = randomBytes32();
    final Bytes32 parentRoot = randomBytes32();

    final BeaconBlockBody body = randomBeaconBlockBodyWithEmptyCommitments();

    final BeaconBlock beaconBlock =
        new BeaconBlock(
            spec.atSlot(slot).getSchemaDefinitions().getBeaconBlockSchema(),
            slot,
            proposerIndex,
            parentRoot,
            stateRoot,
            body);
    return signedBlock(beaconBlock);
  }

  public SignedBeaconBlock randomSignedBeaconBlockWithCommitments(final int count) {
    final UInt64 proposerIndex = randomUInt64();
    final UInt64 slot = randomUInt64();
    final Bytes32 stateRoot = randomBytes32();
    final Bytes32 parentRoot = randomBytes32();

    final BeaconBlockBody body = randomBeaconBlockBodyWithCommitments(count);

    final BeaconBlock beaconBlock =
        new BeaconBlock(
            spec.atSlot(slot).getSchemaDefinitions().getBeaconBlockSchema(),
            slot,
            proposerIndex,
            parentRoot,
            stateRoot,
            body);
    return signedBlock(beaconBlock);
  }

  public SignedBeaconBlock signedBlock(final BeaconBlock block) {
    return signedBlock(block, randomSignature());
  }

  public SignedBeaconBlock signedBlock(final BeaconBlock block, final BLSSignature signature) {
    return SignedBeaconBlock.create(spec, block, signature);
  }

  public SignedBeaconBlock randomSignedBeaconBlock(long slotNum, BeaconState state) {
    return randomSignedBeaconBlock(UInt64.valueOf(slotNum), state);
  }

  public SignedBeaconBlock randomSignedBeaconBlock(UInt64 slotNum, BeaconState state) {
    final BeaconBlockBody body = randomBeaconBlockBody();
    final Bytes32 stateRoot = state.hashTreeRoot();

    final BeaconBlockSchema blockSchema =
        spec.atSlot(slotNum).getSchemaDefinitions().getBeaconBlockSchema();
    final BeaconBlock block =
        new BeaconBlock(blockSchema, slotNum, randomUInt64(), randomBytes32(), stateRoot, body);
    return signedBlock(block);
  }

  public BeaconBlockBuilder blockBuilder(final long slot) {
    final SpecVersion specVersion = spec.atSlot(UInt64.valueOf(slot));
    return new BeaconBlockBuilder(specVersion, this);
  }

  public BeaconBlock randomBeaconBlock() {
    return randomBeaconBlock(randomUInt64());
  }

  public BeaconBlock randomBeaconBlock(long slotNum) {
    return randomBeaconBlock(UInt64.valueOf(slotNum));
  }

  public BeaconBlock randomBeaconBlock(UInt64 slotNum) {
    final UInt64 proposerIndex = randomUInt64();
    Bytes32 previousRoot = randomBytes32();
    Bytes32 stateRoot = randomBytes32();
    BeaconBlockBody body = randomBeaconBlockBody(slotNum);

    return new BeaconBlock(
        spec.atSlot(slotNum).getSchemaDefinitions().getBeaconBlockSchema(),
        slotNum,
        proposerIndex,
        previousRoot,
        stateRoot,
        body);
  }

  public BeaconBlock randomBlindedBeaconBlock() {
    return randomBlindedBeaconBlock(randomUInt64());
  }

  public BeaconBlock randomBlindedBeaconBlock(long slotNum) {
    return randomBlindedBeaconBlock(UInt64.valueOf(slotNum));
  }

  public BeaconBlock randomBlindedBeaconBlock(UInt64 slotNum) {
    final UInt64 proposerIndex = randomUInt64();
    Bytes32 previousRoot = randomBytes32();
    Bytes32 stateRoot = randomBytes32();
    BeaconBlockBody body = randomBlindedBeaconBlockBody(slotNum);

    return new BeaconBlock(
        spec.atSlot(slotNum).getSchemaDefinitions().getBlindedBeaconBlockSchema(),
        slotNum,
        proposerIndex,
        previousRoot,
        stateRoot,
        body);
  }

  public SignedBlockAndState randomSignedBlockAndState(final long slot) {
    return randomSignedBlockAndState(UInt64.valueOf(slot));
  }

  public SignedBlockAndState randomSignedBlockAndState(final UInt64 slot) {
    return randomSignedBlockAndState(slot, randomBytes32());
  }

  public SignedBlockAndState randomSignedBlockAndState(
      final UInt64 slot, final Bytes32 parentRoot) {
    final BeaconBlockAndState blockAndState =
        randomBlockAndState(slot, randomBeaconState(slot), parentRoot);

    return toSigned(blockAndState);
  }

  public SignedBlockAndState randomSignedBlockAndState(final BeaconState state) {
    final BeaconBlockAndState blockAndState = randomBlockAndState(state);

    return toSigned(blockAndState);
  }

  public SignedBlockAndState randomSignedBlockAndStateWithValidatorLogic(final int validatorCount) {
    final BeaconBlockAndState blockAndState = randomBlockAndStateWithValidatorLogic(validatorCount);
    return toSigned(blockAndState);
  }

  public SignedBlockAndState toSigned(BeaconBlockAndState blockAndState) {
    final SignedBeaconBlock signedBlock = signedBlock(blockAndState.getBlock());
    return new SignedBlockAndState(signedBlock, blockAndState.getState());
  }

  public BeaconBlockAndState randomBlockAndState(final long slot) {
    return randomBlockAndState(UInt64.valueOf(slot));
  }

  public BeaconBlockAndState randomBlockAndState(final UInt64 slot) {
    final BeaconState state = randomBeaconState(slot);
    return randomBlockAndState(state);
  }

  public BeaconBlockAndState randomBlockAndState(final BeaconState state) {
    return randomBlockAndState(state.getSlot(), state, randomBytes32());
  }

  private BeaconBlockAndState randomBlockAndState(
      final UInt64 slot, final BeaconState state, final Bytes32 parentRoot) {
    final BeaconBlockBody body = randomBeaconBlockBody(slot);
    final UInt64 proposerIndex = UInt64.valueOf(randomPositiveInt());
    final BeaconBlockHeader latestHeader =
        new BeaconBlockHeader(slot, proposerIndex, parentRoot, Bytes32.ZERO, body.hashTreeRoot());

    final BeaconState matchingState = state.updated(s -> s.setLatestBlockHeader(latestHeader));
    final BeaconBlock block =
        new BeaconBlock(
            spec.atSlot(slot).getSchemaDefinitions().getBeaconBlockSchema(),
            slot,
            proposerIndex,
            parentRoot,
            matchingState.hashTreeRoot(),
            body);

    return new BeaconBlockAndState(block, matchingState);
  }

  public BeaconBlockAndState randomBlockAndStateWithValidatorLogic(final int validatorCount) {
    final BeaconState state = randomBeaconState(validatorCount);
    return randomBlockAndStateWithValidatorLogic(state.getSlot(), state, randomBytes32());
  }

  private BeaconBlockAndState randomBlockAndStateWithValidatorLogic(
      final UInt64 slot, final BeaconState state, final Bytes32 parentRoot) {
    final BeaconBlockBody body = randomBeaconBlockBody(slot, state.getValidators().size());
    final UInt64 proposerIndex = randomUInt64(state.getValidators().size());
    final BeaconBlockHeader latestHeader =
        new BeaconBlockHeader(slot, proposerIndex, parentRoot, Bytes32.ZERO, body.hashTreeRoot());

    final BeaconState matchingState = state.updated(s -> s.setLatestBlockHeader(latestHeader));
    final BeaconBlock block =
        new BeaconBlock(
            spec.atSlot(slot).getSchemaDefinitions().getBeaconBlockSchema(),
            slot,
            proposerIndex,
            parentRoot,
            matchingState.hashTreeRoot(),
            body);

    return new BeaconBlockAndState(block, matchingState);
  }

  public BeaconBlock randomBeaconBlock(long slotNum, Bytes32 parentRoot, boolean isFull) {
    return randomBeaconBlock(slotNum, parentRoot, randomBytes32(), isFull);
  }

  public BeaconBlock randomBeaconBlock(
      long slot, Bytes32 parentRoot, final Bytes32 stateRoot, boolean isFull) {
    return randomBeaconBlock(UInt64.valueOf(slot), parentRoot, stateRoot, isFull);
  }

  public BeaconBlock randomBeaconBlock(
      UInt64 slot, Bytes32 parentRoot, final Bytes32 stateRoot, boolean isFull) {
    final UInt64 proposerIndex = randomUInt64();
    BeaconBlockBody body = !isFull ? randomBeaconBlockBody() : randomFullBeaconBlockBody();

    return new BeaconBlock(
        spec.atSlot(slot).getSchemaDefinitions().getBeaconBlockSchema(),
        slot,
        proposerIndex,
        parentRoot,
        stateRoot,
        body);
  }

  public BeaconBlock randomBeaconBlock(long slotNum, Bytes32 parentRoot) {
    return randomBeaconBlock(slotNum, parentRoot, false);
  }

  public SignedBeaconBlockHeader randomSignedBeaconBlockHeader() {
    return randomSignedBeaconBlockHeader(randomUInt64(), randomUInt64());
  }

  public SignedBeaconBlockHeader randomSignedBeaconBlockHeader(
      final UInt64 slot, final UInt64 proposerIndex) {
    return new SignedBeaconBlockHeader(
        randomBeaconBlockHeader(slot, proposerIndex), randomSignature());
  }

  public BeaconBlockHeader randomBeaconBlockHeader() {
    return randomBeaconBlockHeader(randomUInt64(), randomUInt64());
  }

  public BeaconBlockHeader randomBeaconBlockHeader(final UInt64 slot, final UInt64 proposerIndex) {
    return new BeaconBlockHeader(
        slot, proposerIndex, randomBytes32(), randomBytes32(), randomBytes32());
  }

  public BeaconBlockBody randomBlindedBeaconBlockBody() {
    return randomBlindedBeaconBlockBody(randomUInt64());
  }

  public BeaconBlockBody randomBlindedBeaconBlockBody(UInt64 slotNum) {
    BeaconBlockBodySchema<?> schema =
        spec.atSlot(slotNum).getSchemaDefinitions().getBlindedBeaconBlockBodySchema();

    return schema
        .createBlockBody(
            builder -> {
              builder
                  .randaoReveal(randomSignature())
                  .eth1Data(randomEth1Data())
                  .graffiti(Bytes32.ZERO)
                  .proposerSlashings(
                      randomSszList(
                          schema.getProposerSlashingsSchema(), this::randomProposerSlashing, 1))
                  .attesterSlashings(
                      randomSszList(
                          schema.getAttesterSlashingsSchema(), this::randomAttesterSlashing, 1))
                  .attestations(
                      randomSszList(schema.getAttestationsSchema(), this::randomAttestation, 3))
                  .deposits(
                      randomSszList(schema.getDepositsSchema(), this::randomDepositWithoutIndex, 1))
                  .voluntaryExits(
                      randomSszList(
                          schema.getVoluntaryExitsSchema(), this::randomSignedVoluntaryExit, 1));
              if (builder.supportsSyncAggregate()) {
                builder.syncAggregate(this.randomSyncAggregateIfRequiredBySchema(schema));
              }
              if (builder.supportsExecutionPayload()) {
                builder.executionPayloadHeader(
                    SafeFuture.completedFuture(randomExecutionPayloadHeader(spec.atSlot(slotNum))));
              }
              if (builder.supportsBlsToExecutionChanges()) {
                builder.blsToExecutionChanges(randomSignedBlsToExecutionChangesList());
              }
              if (builder.supportsKzgCommitments()) {
                builder.blobKzgCommitments(SafeFuture.completedFuture(randomBlobKzgCommitments()));
              }
            })
        .join();
  }

  public BeaconBlockBody randomBeaconBlockBody(final UInt64 slotNum) {
    BeaconBlockBodySchema<?> schema =
        spec.atSlot(slotNum).getSchemaDefinitions().getBeaconBlockBodySchema();

    return schema
        .createBlockBody(
            builder -> {
              builder
                  .randaoReveal(randomSignature())
                  .eth1Data(randomEth1Data())
                  .graffiti(Bytes32.ZERO)
                  .proposerSlashings(
                      randomSszList(
                          schema.getProposerSlashingsSchema(), this::randomProposerSlashing, 1))
                  .attesterSlashings(
                      randomSszList(
                          schema.getAttesterSlashingsSchema(), this::randomAttesterSlashing, 1))
                  .attestations(
                      randomSszList(schema.getAttestationsSchema(), this::randomAttestation, 3))
                  .deposits(
                      randomSszList(schema.getDepositsSchema(), this::randomDepositWithoutIndex, 1))
                  .voluntaryExits(
                      randomSszList(
                          schema.getVoluntaryExitsSchema(), this::randomSignedVoluntaryExit, 1));
              if (builder.supportsSyncAggregate()) {
                builder.syncAggregate(this.randomSyncAggregateIfRequiredBySchema(schema));
              }
              if (builder.supportsExecutionPayload()) {
                builder.executionPayload(
                    SafeFuture.completedFuture(randomExecutionPayload(slotNum)));
              }
              if (builder.supportsBlsToExecutionChanges()) {
                builder.blsToExecutionChanges(randomSignedBlsToExecutionChangesList());
              }
              if (builder.supportsKzgCommitments()) {
                builder.blobKzgCommitments(SafeFuture.completedFuture(randomBlobKzgCommitments()));
              }
            })
        .join();
  }

  public BeaconBlockBody randomBeaconBlockBody() {
    BeaconBlockBodySchema<?> schema =
        spec.getGenesisSpec().getSchemaDefinitions().getBeaconBlockBodySchema();
    return schema
        .createBlockBody(
            builder -> {
              builder
                  .randaoReveal(randomSignature())
                  .eth1Data(randomEth1Data())
                  .graffiti(Bytes32.ZERO)
                  .proposerSlashings(
                      randomSszList(
                          schema.getProposerSlashingsSchema(), this::randomProposerSlashing, 1))
                  .attesterSlashings(
                      randomSszList(
                          schema.getAttesterSlashingsSchema(), this::randomAttesterSlashing, 1))
                  .attestations(
                      randomSszList(schema.getAttestationsSchema(), this::randomAttestation, 3))
                  .deposits(
                      randomSszList(schema.getDepositsSchema(), this::randomDepositWithoutIndex, 1))
                  .voluntaryExits(
                      randomSszList(
                          schema.getVoluntaryExitsSchema(), this::randomSignedVoluntaryExit, 1));
              if (builder.supportsSyncAggregate()) {
                builder.syncAggregate(this.randomSyncAggregateIfRequiredBySchema(schema));
              }
              if (builder.supportsExecutionPayload()) {
                builder.executionPayload(SafeFuture.completedFuture(randomExecutionPayload()));
              }
              if (builder.supportsBlsToExecutionChanges()) {
                builder.blsToExecutionChanges(randomSignedBlsToExecutionChangesList());
              }
              if (builder.supportsKzgCommitments()) {
                builder.blobKzgCommitments(SafeFuture.completedFuture(randomBlobKzgCommitments()));
              }
            })
        .join();
  }

  public BeaconBlockBody randomBeaconBlockBody(
      final UInt64 proposalSlot, final int validatorCount) {
    Preconditions.checkArgument(
        proposalSlot.isGreaterThan(1), "Proposal slot must be greater than 1");
    BeaconBlockBodySchema<?> schema =
        spec.getGenesisSpec().getSchemaDefinitions().getBeaconBlockBodySchema();
    return schema
        .createBlockBody(
            builder -> {
              builder
                  .randaoReveal(randomSignature())
                  .eth1Data(randomEth1Data())
                  .graffiti(Bytes32.ZERO)
                  .proposerSlashings(
                      randomSszList(
                          schema.getProposerSlashingsSchema(),
                          () ->
                              randomProposerSlashing(
                                  randomUInt64(proposalSlot.decrement().longValue()),
                                  randomUInt64(validatorCount - 1)),
                          1))
                  .attesterSlashings(
                      randomSszList(
                          schema.getAttesterSlashingsSchema(),
                          () -> randomAttesterSlashing(randomUInt64(validatorCount - 1)),
                          1))
                  .attestations(
                      randomSszList(schema.getAttestationsSchema(), this::randomAttestation, 3))
                  .deposits(
                      randomSszList(schema.getDepositsSchema(), this::randomDepositWithoutIndex, 1))
                  .voluntaryExits(
                      randomSszList(
                          schema.getVoluntaryExitsSchema(), this::randomSignedVoluntaryExit, 1));
              if (builder.supportsSyncAggregate()) {
                builder.syncAggregate(this.randomSyncAggregateIfRequiredBySchema(schema));
              }
              if (builder.supportsExecutionPayload()) {
                builder.executionPayload(
                    SafeFuture.completedFuture(randomExecutionPayload(proposalSlot)));
              }
              if (builder.supportsBlsToExecutionChanges()) {
                builder.blsToExecutionChanges(randomSignedBlsToExecutionChangesList());
              }
              if (builder.supportsKzgCommitments()) {
                builder.blobKzgCommitments(SafeFuture.completedFuture(randomBlobKzgCommitments()));
              }
            })
        .join();
  }

  public BeaconBlockBody randomBeaconBlockBodyWithEmptyCommitments() {
    BeaconBlockBodySchema<?> schema =
        spec.getGenesisSpec().getSchemaDefinitions().getBeaconBlockBodySchema();
    return schema
        .createBlockBody(
            builder ->
                builder
                    .randaoReveal(randomSignature())
                    .eth1Data(randomEth1Data())
                    .graffiti(Bytes32.ZERO)
                    .proposerSlashings(
                        randomSszList(
                            schema.getProposerSlashingsSchema(), this::randomProposerSlashing, 1))
                    .attesterSlashings(
                        randomSszList(
                            schema.getAttesterSlashingsSchema(), this::randomAttesterSlashing, 1))
                    .attestations(
                        randomSszList(schema.getAttestationsSchema(), this::randomAttestation, 3))
                    .deposits(
                        randomSszList(
                            schema.getDepositsSchema(), this::randomDepositWithoutIndex, 1))
                    .voluntaryExits(
                        randomSszList(
                            schema.getVoluntaryExitsSchema(), this::randomSignedVoluntaryExit, 1))
                    .syncAggregate(this.randomSyncAggregateIfRequiredBySchema(schema))
                    .executionPayload(SafeFuture.completedFuture(randomExecutionPayload()))
                    .blsToExecutionChanges(this.randomSignedBlsToExecutionChangesList())
                    .blobKzgCommitments(SafeFuture.completedFuture(this.emptyBlobKzgCommitments())))
        .join();
  }

  public BeaconBlockBody randomBeaconBlockBodyWithCommitments(final int count) {
    BeaconBlockBodySchema<?> schema =
        spec.getGenesisSpec().getSchemaDefinitions().getBeaconBlockBodySchema();
    return schema
        .createBlockBody(
            builder ->
                builder
                    .randaoReveal(randomSignature())
                    .eth1Data(randomEth1Data())
                    .graffiti(Bytes32.ZERO)
                    .proposerSlashings(
                        randomSszList(
                            schema.getProposerSlashingsSchema(), this::randomProposerSlashing, 1))
                    .attesterSlashings(
                        randomSszList(
                            schema.getAttesterSlashingsSchema(), this::randomAttesterSlashing, 1))
                    .attestations(
                        randomSszList(schema.getAttestationsSchema(), this::randomAttestation, 3))
                    .deposits(
                        randomSszList(
                            schema.getDepositsSchema(), this::randomDepositWithoutIndex, 1))
                    .voluntaryExits(
                        randomSszList(
                            schema.getVoluntaryExitsSchema(), this::randomSignedVoluntaryExit, 1))
                    .syncAggregate(randomSyncAggregateIfRequiredBySchema(schema))
                    .executionPayload(SafeFuture.completedFuture(randomExecutionPayload()))
                    .blsToExecutionChanges(randomSignedBlsToExecutionChangesList())
                    .blobKzgCommitments(
                        SafeFuture.completedFuture(randomBlobKzgCommitments(count))))
        .join();
  }

  public BeaconBlockBody randomFullBeaconBlockBody() {
    BeaconBlockBodySchema<?> schema =
        spec.getGenesisSpec().getSchemaDefinitions().getBeaconBlockBodySchema();
    return schema
        .createBlockBody(
            builder -> {
              builder
                  .randaoReveal(randomSignature())
                  .eth1Data(randomEth1Data())
                  .graffiti(Bytes32.ZERO)
                  .proposerSlashings(
                      randomFullSszList(
                          schema.getProposerSlashingsSchema(), this::randomProposerSlashing))
                  .attesterSlashings(
                      randomFullSszList(
                          schema.getAttesterSlashingsSchema(), this::randomAttesterSlashing))
                  .attestations(
                      randomFullSszList(schema.getAttestationsSchema(), this::randomAttestation))
                  .deposits(
                      randomFullSszList(
                          schema.getDepositsSchema(), this::randomDepositWithoutIndex))
                  .voluntaryExits(
                      randomFullSszList(
                          schema.getVoluntaryExitsSchema(), this::randomSignedVoluntaryExit));
              if (builder.supportsSyncAggregate()) {
                builder.syncAggregate(randomSyncAggregateIfRequiredBySchema(schema));
              }
              if (builder.supportsExecutionPayload()) {
                builder.executionPayload(SafeFuture.completedFuture(randomExecutionPayload()));
              }
              if (builder.supportsBlsToExecutionChanges()) {
                builder.blsToExecutionChanges(randomSignedBlsToExecutionChangesList());
              }
              if (builder.supportsKzgCommitments()) {
                builder.blobKzgCommitments(SafeFuture.completedFuture(randomBlobKzgCommitments()));
              }
            })
        .join();
  }

  public ProposerSlashing randomProposerSlashing() {
    return randomProposerSlashing(randomUInt64(), randomUInt64());
  }

  public ProposerSlashing randomProposerSlashing(int validatorLimit) {
    return randomProposerSlashing(randomUInt64(), randomUInt64(validatorLimit));
  }

  public AttesterSlashing randomAttesterSlashing(int validatorLimit) {
    return randomAttesterSlashing(randomUInt64(validatorLimit));
  }

  public ProposerSlashing randomProposerSlashing(final UInt64 slot, final UInt64 proposerIndex) {
    return new ProposerSlashing(
        randomSignedBeaconBlockHeader(slot, proposerIndex),
        randomSignedBeaconBlockHeader(slot, proposerIndex));
  }

  public IndexedAttestation randomIndexedAttestation() {
    return randomIndexedAttestation(randomUInt64(), randomUInt64(), randomUInt64());
  }

  public IndexedAttestation randomIndexedAttestation(final UInt64... attestingIndicesInput) {
    return randomIndexedAttestation(randomAttestationData(), attestingIndicesInput);
  }

  public IndexedAttestation randomIndexedAttestation(
      final AttestationData data, final UInt64... attestingIndicesInput) {
    final IndexedAttestationSchema indexedAttestationSchema =
        spec.getGenesisSchemaDefinitions().getIndexedAttestationSchema();
    SszUInt64List attestingIndices =
        indexedAttestationSchema.getAttestingIndicesSchema().of(attestingIndicesInput);
    return indexedAttestationSchema.create(attestingIndices, data, randomSignature());
  }

  public DepositMessage randomDepositMessage(BLSKeyPair keyPair) {
    BLSPublicKey pubkey = keyPair.getPublicKey();
    Bytes32 withdrawalCredentials = randomBytes32();
    return new DepositMessage(pubkey, withdrawalCredentials, getMaxEffectiveBalance());
  }

  public DepositMessage randomDepositMessage() {
    BLSKeyPair keyPair = BLSTestUtil.randomKeyPair(nextSeed());
    return randomDepositMessage(keyPair);
  }

  public DepositData randomDepositData() {
    BLSKeyPair keyPair = BLSTestUtil.randomKeyPair(nextSeed());
    DepositMessage proofOfPossessionData = randomDepositMessage(keyPair);

    final Bytes32 domain = computeDomain();
    final Bytes signingRoot = getSigningRoot(proofOfPossessionData, domain);

    BLSSignature proofOfPossession = BLS.sign(keyPair.getSecretKey(), signingRoot);

    return new DepositData(proofOfPossessionData, proofOfPossession);
  }

  public DepositWithIndex randomDepositWithIndex() {
    return randomDepositWithIndex(randomLong());
  }

  public DepositWithIndex randomDepositWithIndex(long depositIndex) {
    Bytes32 randomBytes32 = randomBytes32();
    SszBytes32VectorSchema<?> proofSchema = Deposit.SSZ_SCHEMA.getProofSchema();
    return new DepositWithIndex(
        Stream.generate(() -> randomBytes32)
            .limit(proofSchema.getLength())
            .collect(proofSchema.collectorUnboxed()),
        randomDepositData(),
        UInt64.valueOf(depositIndex));
  }

  public DepositsFromBlockEvent randomDepositsFromBlockEvent(
      final long blockIndex, long depositIndexStartInclusive, long depositIndexEndExclusive) {
    return randomDepositsFromBlockEvent(
        UInt64.valueOf(blockIndex), depositIndexStartInclusive, depositIndexEndExclusive);
  }

  public DepositsFromBlockEvent randomDepositsFromBlockEvent(
      UInt64 blockIndex, long depositIndexStartInclusive, long depositIndexEndExclusive) {
    List<tech.pegasys.teku.ethereum.pow.api.Deposit> deposits = new ArrayList<>();
    for (long i = depositIndexStartInclusive; i < depositIndexEndExclusive; i++) {
      deposits.add(randomDepositEvent(UInt64.valueOf(i)));
    }
    return DepositsFromBlockEvent.create(
        blockIndex, randomBytes32(), randomUInt64(), deposits.stream());
  }

  public MinGenesisTimeBlockEvent randomMinGenesisTimeBlockEvent(final long blockIndex) {
    return new MinGenesisTimeBlockEvent(
        randomUInt64(), UInt64.valueOf(blockIndex), randomBytes32());
  }

  public Deposit randomDepositWithoutIndex() {
    Bytes32 randomBytes32 = randomBytes32();
    SszBytes32VectorSchema<?> proofSchema = Deposit.SSZ_SCHEMA.getProofSchema();
    return new Deposit(
        Stream.generate(() -> randomBytes32)
            .limit(proofSchema.getLength())
            .collect(proofSchema.collectorUnboxed()),
        randomDepositData());
  }

  public Deposit randomDeposit() {
    Bytes32 randomBytes32 = randomBytes32();
    SszBytes32VectorSchema<?> proofSchema = Deposit.SSZ_SCHEMA.getProofSchema();
    return new Deposit(
        Stream.generate(() -> randomBytes32)
            .limit(proofSchema.getLength())
            .collect(proofSchema.collectorUnboxed()),
        randomDepositData());
  }

  public tech.pegasys.teku.ethereum.pow.api.Deposit randomDepositEvent(long index) {
    return randomDepositEvent(UInt64.valueOf(index));
  }

  public tech.pegasys.teku.ethereum.pow.api.Deposit randomDepositEvent(UInt64 index) {
    return new tech.pegasys.teku.ethereum.pow.api.Deposit(
        BLSTestUtil.randomPublicKey(nextSeed()),
        randomBytes32(),
        randomSignature(),
        randomUInt64(),
        index);
  }

  public tech.pegasys.teku.ethereum.pow.api.Deposit randomDepositEvent() {
    return randomDepositEvent(randomUInt64());
  }

  public List<DepositWithIndex> randomDeposits(int num) {
    ArrayList<DepositWithIndex> deposits = new ArrayList<>();

    for (int i = 0; i < num; i++) {
      deposits.add(randomDepositWithIndex());
    }

    return deposits;
  }

  public DepositTreeSnapshot randomDepositTreeSnapshot() {
    return randomDepositTreeSnapshot(randomLong(), randomUInt64());
  }

  public DepositTreeSnapshot randomDepositTreeSnapshot(
      final long depositsCount, final UInt64 blockHeight) {
    return new DepositTreeSnapshot(
        Stream.generate(this::randomBytes32)
            .limit(DEPOSIT_CONTRACT_TREE_DEPTH)
            .collect(Collectors.toList()),
        Bytes32.random(),
        depositsCount,
        Bytes32.random(),
        blockHeight);
  }

  public SignedVoluntaryExit randomSignedVoluntaryExit() {
    return randomSignedVoluntaryExit(randomUInt64());
  }

  public SignedVoluntaryExit randomSignedVoluntaryExit(final UInt64 validatorIndex) {
    return new SignedVoluntaryExit(randomVoluntaryExit(validatorIndex), randomSignature());
  }

  public VoluntaryExit randomVoluntaryExit() {
    return randomVoluntaryExit(randomUInt64());
  }

  public VoluntaryExit randomVoluntaryExit(final UInt64 validatorIndex) {
    return new VoluntaryExit(randomUInt64(), validatorIndex);
  }

  public List<DepositWithIndex> newDeposits(int numDeposits) {
    List<DepositWithIndex> deposits = new ArrayList<>();
    final DepositGenerator depositGenerator = new DepositGenerator(spec);

    for (int i = 0; i < numDeposits; i++) {
      BLSKeyPair keypair = BLSTestUtil.randomKeyPair(i);
      DepositData depositData =
          depositGenerator.createDepositData(
              keypair, getMaxEffectiveBalance(), keypair.getPublicKey());

      DepositWithIndex deposit =
          new DepositWithIndex(
              Deposit.SSZ_SCHEMA.getProofSchema().getDefault(), depositData, UInt64.valueOf(i));
      deposits.add(deposit);
    }
    return deposits;
  }

  public Validator randomValidator() {
    return randomValidator(randomPublicKey());
  }

  public Validator randomValidator(final BLSPublicKey publicKey) {
    return new Validator(
        publicKey,
        randomBytes32(),
        getMaxEffectiveBalance(),
        false,
        FAR_FUTURE_EPOCH,
        FAR_FUTURE_EPOCH,
        FAR_FUTURE_EPOCH,
        FAR_FUTURE_EPOCH);
  }

  public Validator randomValidator(
      final BLSPublicKey publicKey, final Bytes32 withdrawalCredentials, final UInt64 balance) {
    return new Validator(
        publicKey,
        withdrawalCredentials,
        balance,
        false,
        FAR_FUTURE_EPOCH,
        FAR_FUTURE_EPOCH,
        FAR_FUTURE_EPOCH,
        FAR_FUTURE_EPOCH);
  }

  public Fork randomFork() {
    return new Fork(randomBytes4(), randomBytes4(), randomUInt64());
  }

  public ForkInfo randomForkInfo() {
    return new ForkInfo(randomFork(), randomBytes32());
  }

  public EnrForkId randomEnrForkId() {
    return new EnrForkId(randomBytes4(), randomBytes4(), randomUInt64());
  }

  public ExecutionPayloadContext randomPayloadExecutionContext(final boolean optimisticHead) {
    return new ExecutionPayloadContext(
        randomBytes8(),
        randomForkChoiceState(optimisticHead),
        randomPayloadBuildingAttributes(false));
  }

  public ExecutionPayloadContext randomPayloadExecutionContext(
      final Bytes32 finalizedBlockHash,
      final boolean optimisticHead,
      final boolean withValidatorRegistration) {
    return new ExecutionPayloadContext(
        randomBytes8(),
        randomForkChoiceState(randomUInt64(), finalizedBlockHash, optimisticHead),
        randomPayloadBuildingAttributes(withValidatorRegistration));
  }

  public ExecutionPayloadContext randomPayloadExecutionContext(
      final boolean optimisticHead, final boolean withValidatorRegistration) {
    return new ExecutionPayloadContext(
        randomBytes8(),
        randomForkChoiceState(optimisticHead),
        randomPayloadBuildingAttributes(withValidatorRegistration));
  }

  public ExecutionPayloadContext randomPayloadExecutionContext(
      final UInt64 slot, final boolean optimisticHead) {
    return new ExecutionPayloadContext(
        randomBytes8(),
        randomForkChoiceState(slot, randomBytes32(), optimisticHead),
        randomPayloadBuildingAttributes(false));
  }

  public PayloadBuildingAttributes randomPayloadBuildingAttributes(
      final boolean withValidatorRegistration) {
    return new PayloadBuildingAttributes(
        randomUInt64(),
        randomBytes32(),
        randomEth1Address(),
        withValidatorRegistration
            ? Optional.of(randomSignedValidatorRegistration())
            : Optional.empty(),
        randomWithdrawalList(),
        randomBytes32(),
        randomUInt64());
  }

  public BeaconPreparableProposer randomBeaconPreparableProposer() {
    return new BeaconPreparableProposer(randomUInt64(), randomEth1Address());
  }

  public List<BeaconPreparableProposer> randomBeaconPreparableProposers(final int size) {
    return IntStream.range(0, size)
        .mapToObj(__ -> randomBeaconPreparableProposer())
        .collect(toList());
  }

  public ValidatorRegistration randomValidatorRegistration() {
    return VALIDATOR_REGISTRATION_SCHEMA.create(
        randomBytes20(), randomUInt64(), randomUInt64(), randomPublicKey());
  }

  public ValidatorRegistration randomValidatorRegistration(final BLSPublicKey publicKey) {
    return VALIDATOR_REGISTRATION_SCHEMA.create(
        randomBytes20(), randomUInt64(), randomUInt64(), publicKey);
  }

  public SignedValidatorRegistration randomSignedValidatorRegistration() {
    return randomSignedValidatorRegistration(randomPublicKey());
  }

  public SignedValidatorRegistration randomSignedValidatorRegistration(
      final BLSPublicKey publicKey) {
    return SIGNED_VALIDATOR_REGISTRATION_SCHEMA.create(
        randomValidatorRegistration(publicKey), randomSignature());
  }

  public SszList<SignedValidatorRegistration> randomSignedValidatorRegistrations(final int size) {
    return SIGNED_VALIDATOR_REGISTRATIONS_SCHEMA.createFromElements(
        IntStream.range(0, size).mapToObj(__ -> randomSignedValidatorRegistration()).toList());
  }

  public ForkChoiceState randomForkChoiceState(final boolean optimisticHead) {
    return randomForkChoiceState(randomUInt64(), randomBytes32(), optimisticHead);
  }

  public ForkChoiceState randomForkChoiceState(
      final UInt64 headBlockSlot, final Bytes32 finalizedBlockHash, final boolean optimisticHead) {
    return new ForkChoiceState(
        randomBytes32(),
        headBlockSlot,
        randomBytes32(),
        randomBytes32(),
        finalizedBlockHash,
        optimisticHead);
  }

  public BeaconState randomBeaconState() {
    return randomBeaconState(100, 100);
  }

  public BeaconState randomBeaconState(final int validatorCount) {
    return randomBeaconState(validatorCount, 100);
  }

  public BeaconState randomBeaconState(final int validatorCount, final int numItemsInSSZLists) {
    return stateBuilder(spec.getGenesisSpec().getMilestone(), validatorCount, numItemsInSSZLists)
        .build();
  }

  public AbstractBeaconStateBuilder<
          ? extends BeaconState,
          ? extends MutableBeaconState,
          ? extends AbstractBeaconStateBuilder<?, ?, ?>>
      stateBuilder(
          final SpecMilestone milestone, final int validatorCount, final int numItemsInSszLists) {
    return switch (milestone) {
      case PHASE0 -> stateBuilderPhase0(validatorCount, numItemsInSszLists);
      case ALTAIR -> stateBuilderAltair(validatorCount, numItemsInSszLists);
      case BELLATRIX -> stateBuilderBellatrix(validatorCount, numItemsInSszLists);
      case CAPELLA -> stateBuilderCapella(validatorCount, numItemsInSszLists);
      case DENEB -> stateBuilderDeneb(validatorCount, numItemsInSszLists);
    };
  }

  public BeaconStateBuilderPhase0 stateBuilderPhase0() {
    return BeaconStateBuilderPhase0.create(this, spec, 10, 10);
  }

  public BeaconStateBuilderPhase0 stateBuilderPhase0(
      final int validatorCount, final int numItemsInSSZLists) {
    return BeaconStateBuilderPhase0.create(this, spec, validatorCount, numItemsInSSZLists);
  }

  public BeaconStateBuilderAltair stateBuilderAltair() {
    return stateBuilderAltair(10, 10);
  }

  public BeaconStateBuilderAltair stateBuilderAltair(
      final int defaultValidatorCount, final int defaultItemsInSSZLists) {
    return BeaconStateBuilderAltair.create(
        this, spec, defaultValidatorCount, defaultItemsInSSZLists);
  }

  public BeaconStateBuilderBellatrix stateBuilderBellatrix() {
    return stateBuilderBellatrix(10, 10);
  }

  public BeaconStateBuilderBellatrix stateBuilderBellatrix(
      final int defaultValidatorCount, final int defaultItemsInSSZLists) {
    return BeaconStateBuilderBellatrix.create(
        this, spec, defaultValidatorCount, defaultItemsInSSZLists);
  }

  public BeaconStateBuilderCapella stateBuilderCapella() {
    return stateBuilderCapella(10, 10);
  }

  public BeaconStateBuilderCapella stateBuilderCapella(
      final int defaultValidatorCount, final int defaultItemsInSSZLists) {
    return BeaconStateBuilderCapella.create(
        this, spec, defaultValidatorCount, defaultItemsInSSZLists);
  }

  public BeaconStateBuilderDeneb stateBuilderDeneb() {
    return stateBuilderDeneb(10, 10);
  }

  public BeaconStateBuilderDeneb stateBuilderDeneb(
      final int defaultValidatorCount, final int defaultItemsInSSZLists) {
    return BeaconStateBuilderDeneb.create(
        this, spec, defaultValidatorCount, defaultItemsInSSZLists);
  }

  public BeaconState randomBeaconState(UInt64 slot) {
    return randomBeaconState().updated(state -> state.setSlot(slot));
  }

  public BeaconState randomBeaconStatePreMerge(UInt64 slot) {
    return randomBeaconState()
        .updated(state -> state.setSlot(slot))
        .updated(
            state ->
                state
                    .toMutableVersionBellatrix()
                    .orElseThrow()
                    .setLatestExecutionPayloadHeader(
                        getBellatrixSchemaDefinitions(slot)
                            .getExecutionPayloadHeaderSchema()
                            .getDefault()));
  }

  public AnchorPoint randomAnchorPoint(final long epoch) {
    return randomAnchorPoint(UInt64.valueOf(epoch));
  }

  public AnchorPoint randomAnchorPoint(final UInt64 epoch) {
    final SignedBlockAndState anchorBlockAndState =
        randomSignedBlockAndState(computeStartSlotAtEpoch(epoch));
    return AnchorPoint.fromInitialBlockAndState(spec, anchorBlockAndState);
  }

  public AnchorPoint randomAnchorPoint(final UInt64 epoch, final Fork currentFork) {
    UInt64 slot = computeStartSlotAtEpoch(epoch);
    final BeaconBlockAndState blockAndState =
        randomBlockAndState(
            slot,
            stateBuilder(spec.atSlot(slot).getMilestone(), 10, 10)
                .slot(slot)
                .fork(currentFork)
                .build(),
            randomBytes32());
    return AnchorPoint.fromInitialBlockAndState(spec, toSigned(blockAndState));
  }

  public AnchorPoint createAnchorFromState(final BeaconState anchorState) {
    // Create corresponding block
    final SchemaDefinitions schemaDefinitions =
        spec.atSlot(anchorState.getSlot()).getSchemaDefinitions();
    final BeaconBlock anchorBlock =
        new BeaconBlock(
            schemaDefinitions.getBeaconBlockSchema(),
            anchorState.getSlot(),
            UInt64.ZERO,
            anchorState.getLatestBlockHeader().getParentRoot(),
            anchorState.hashTreeRoot(),
            spec.getGenesisSpec().getSchemaDefinitions().getBeaconBlockBodySchema().createEmpty());
    final SignedBeaconBlock signedAnchorBlock =
        SignedBeaconBlock.create(spec, anchorBlock, BLSSignature.empty());

    final Bytes32 anchorRoot = anchorBlock.hashTreeRoot();
    final UInt64 anchorEpoch = spec.getCurrentEpoch(anchorState);
    final Checkpoint anchorCheckpoint = new Checkpoint(anchorEpoch, anchorRoot);

    return AnchorPoint.create(spec, anchorCheckpoint, signedAnchorBlock, anchorState);
  }

  public SignedContributionAndProof randomSignedContributionAndProof() {
    return randomSignedContributionAndProof(randomUInt64(), randomBytes32());
  }

  public SignedContributionAndProof randomSignedContributionAndProof(final long slot) {
    return randomSignedContributionAndProof(slot, randomBytes32());
  }

  public SignedContributionAndProof randomSignedContributionAndProof(
      final long slot, final Bytes32 beaconBlockRoot) {
    return randomSignedContributionAndProof(UInt64.valueOf(slot), beaconBlockRoot);
  }

  public SignedContributionAndProof randomSignedContributionAndProof(
      final UInt64 slot, final Bytes32 beaconBlockRoot) {
    final ContributionAndProof contributionAndProof =
        randomContributionAndProof(slot, beaconBlockRoot);
    return getAltairSchemaDefinitions(slot)
        .getSignedContributionAndProofSchema()
        .create(contributionAndProof, randomSignature());
  }

  public ContributionAndProof randomContributionAndProof() {
    return randomContributionAndProof(randomUInt64(), randomBytes32());
  }

  public ContributionAndProof randomContributionAndProof(
      final UInt64 slot, final Bytes32 beaconBlockRoot) {
    return getAltairSchemaDefinitions(slot)
        .getContributionAndProofSchema()
        .create(
            randomUInt64(),
            randomSyncCommitteeContribution(slot, beaconBlockRoot),
            randomSignature());
  }

  public SyncCommitteeContribution randomSyncCommitteeContribution() {
    return randomSyncCommitteeContribution(randomUInt64(), randomBytes32());
  }

  public SyncCommitteeContribution randomSyncCommitteeContribution(final UInt64 slot) {
    return randomSyncCommitteeContribution(slot, randomBytes32());
  }

  public SyncCommitteeContribution randomSyncCommitteeContribution(
      final UInt64 slot, final Bytes32 beaconBlockRoot) {
    final int subcommitteeSize =
        spec.atSlot(slot).getSyncCommitteeUtil().orElseThrow().getSubcommitteeSize();
    return getAltairSchemaDefinitions(slot)
        .getSyncCommitteeContributionSchema()
        .create(
            slot,
            beaconBlockRoot,
            UInt64.valueOf(randomInt(SYNC_COMMITTEE_SUBNET_COUNT)),
            randomSszBitvector(subcommitteeSize),
            randomSignature());
  }

  public LightClientBootstrap randomLightClientBoostrap(final UInt64 slot) {
    LightClientBootstrapSchema bootstrapSchema =
        getAltairSchemaDefinitions(slot).getLightClientBootstrapSchema();
    LightClientHeaderSchema headerSchema =
        getAltairSchemaDefinitions(slot).getLightClientHeaderSchema();

    return bootstrapSchema.create(
        headerSchema.create(randomBeaconBlockHeader()),
        randomSyncCommittee(),
        randomSszBytes32Vector(
            bootstrapSchema.getSyncCommitteeBranchSchema(), this::randomBytes32));
  }

  public LightClientUpdate randomLightClientUpdate(final UInt64 slot) {
    LightClientUpdateSchema schema = getAltairSchemaDefinitions(slot).getLightClientUpdateSchema();
    LightClientHeaderSchema headerSchema =
        getAltairSchemaDefinitions(slot).getLightClientHeaderSchema();

    return schema.create(
        headerSchema.create(randomBeaconBlockHeader()),
        randomSyncCommittee(),
        randomSszBytes32Vector(schema.getSyncCommitteeBranchSchema(), this::randomBytes32),
        headerSchema.create(randomBeaconBlockHeader()),
        randomSszBytes32Vector(schema.getFinalityBranchSchema(), this::randomBytes32),
        randomSyncAggregate(),
        SszUInt64.of(randomUInt64()));
  }

  public LightClientUpdateResponse randomLightClientUpdateResponse(final UInt64 slot) {
    LightClientUpdateResponseSchema schema =
        getAltairSchemaDefinitions(slot).getLightClientUpdateResponseSchema();

    return schema.create(
        SszUInt64.of(randomUInt64()), SszBytes4.of(randomBytes4()), randomLightClientUpdate(slot));
  }

  public Withdrawal randomWithdrawal() {
    return getCapellaSchemaDefinitions(randomSlot())
        .getWithdrawalSchema()
        .create(randomUInt64(), randomValidatorIndex(), randomBytes20(), randomUInt64());
  }

  public HistoricalSummary randomHistoricalSummary() {
    return getCapellaSchemaDefinitions(randomSlot())
        .getHistoricalSummarySchema()
        .create(SszBytes32.of(randomBytes32()), SszBytes32.of(randomBytes32()));
  }

  public Optional<List<Withdrawal>> randomWithdrawalList() {
    if (spec.getGenesisSpec().getMilestone().isGreaterThanOrEqualTo(SpecMilestone.CAPELLA)) {
      final List<Withdrawal> withdrawals = new ArrayList<>();
      final int max =
          SpecConfigCapella.required(spec.getGenesisSpecConfig()).getMaxWithdrawalsPerPayload();
      for (int i = 0; i < max; i++) {
        withdrawals.add(randomWithdrawal());
      }
      return Optional.of(withdrawals);
    } else {
      return Optional.empty();
    }
  }

  public SszList<SignedBlsToExecutionChange> emptySignedBlsToExecutionChangesList() {
    return getCapellaSchemaDefinitions(randomSlot())
        .getBeaconBlockBodySchema()
        .toVersionCapella()
        .orElseThrow()
        .getBlsToExecutionChangesSchema()
        .createFromElements(List.of());
  }

  public BlsToExecutionChange randomBlsToExecutionChange() {
    return getCapellaSchemaDefinitions(randomSlot())
        .getBlsToExecutionChangeSchema()
        .create(randomValidatorIndex(), randomPublicKey(), randomBytes20());
  }

  public BlsToExecutionChange randomBlsToExecutionChange(final int validatorIndex) {
    return getCapellaSchemaDefinitions(randomSlot())
        .getBlsToExecutionChangeSchema()
        .create(UInt64.valueOf(validatorIndex), randomPublicKey(), randomBytes20());
  }

  public SszList<SignedBlsToExecutionChange> randomSignedBlsToExecutionChangesList() {
    final UInt64 slot = randomSlot();
    final SszListSchema<SignedBlsToExecutionChange, ?> signedBlsToExecutionChangeSchema =
        getCapellaSchemaDefinitions(slot)
            .getBeaconBlockBodySchema()
            .toVersionCapella()
            .orElseThrow()
            .getBlsToExecutionChangesSchema();
    final int maxBlsToExecutionChanges =
        SpecConfigCapella.required(spec.atSlot(slot).getConfig()).getMaxBlsToExecutionChanges();

    return randomSszList(
        signedBlsToExecutionChangeSchema,
        maxBlsToExecutionChanges,
        this::randomSignedBlsToExecutionChange);
  }

  public SignedBlsToExecutionChange randomSignedBlsToExecutionChange() {
    return getCapellaSchemaDefinitions(randomSlot())
        .getSignedBlsToExecutionChangeSchema()
        .create(randomBlsToExecutionChange(), randomSignature());
  }

  public Bytes32 randomBlsWithdrawalCredentials() {
    return Bytes32.wrap(
        Bytes.concatenate(
            Bytes.fromHexString("0x000000000000000000000000"),
            randomEth1Address().getWrappedBytes()));
  }

  public Bytes32 randomEth1WithdrawalCredentials() {
    return Bytes32.wrap(
        Bytes.concatenate(
            Bytes.fromHexString("0x010000000000000000000000"),
            randomEth1Address().getWrappedBytes()));
  }

  public List<VersionedHash> randomVersionedHashes(final int count) {
    return IntStream.range(0, count)
        .mapToObj(__ -> new VersionedHash(randomBytes32()))
        .collect(toList());
  }

  public Blob randomBlob() {
    final BlobSchema blobSchema = getDenebSchemaDefinitions(randomSlot()).getBlobSchema();
    return blobSchema.create(randomBytes(blobSchema.getLength()));
  }

  public Bytes randomBlobBytes() {
    return randomBlob().getBytes();
  }

  @Deprecated
  public List<BlobSidecarOld> randomBlobSidecarsForBlockOld(final SignedBeaconBlock block) {
    return randomBlobSidecarsForBlockOld(block, (__, builder) -> builder);
  }

  @Deprecated
  public List<BlobSidecarOld> randomBlobSidecarsForBlockOld(
      final SignedBeaconBlock block,
      final BiFunction<Integer, RandomBlobSidecarOldBuilder, RandomBlobSidecarOldBuilder>
          modifier) {
    return randomSignedBlobSidecarsForBlock(block, modifier).stream()
        .map(SignedBlobSidecarOld::getBlobSidecar)
        .collect(toList());
  }

  @Deprecated
  public List<SignedBlobSidecarOld> randomSignedBlobSidecarsForBlock(
      final SignedBeaconBlock block,
      final BiFunction<Integer, RandomBlobSidecarOldBuilder, RandomBlobSidecarOldBuilder>
          modifier) {
    final SszList<SszKZGCommitment> blobKzgCommitments =
        BeaconBlockBodyDeneb.required(block.getBeaconBlock().orElseThrow().getBody())
            .getBlobKzgCommitments();

    return IntStream.range(0, blobKzgCommitments.size())
        .mapToObj(
            index -> {
              final RandomBlobSidecarOldBuilder builder =
                  createRandomBlobSidecarBuilderOld()
                      .slot(block.getSlot())
                      .blockRoot(block.getRoot())
                      .blockParentRoot(block.getParentRoot())
                      .proposerIndex(block.getMessage().getProposerIndex())
                      .kzgCommitment(blobKzgCommitments.get(index).getBytes())
                      .index(UInt64.valueOf(index));

              return modifier.apply(index, builder).buildSigned();
            })
        .collect(toList());
  }

  public List<BlobSidecar> randomBlobSidecarsForBlock(final SignedBeaconBlock block) {
    return randomBlobSidecarsForBlock(block, (__, builder) -> builder);
  }

  public List<BlobSidecar> randomBlobSidecarsForBlock(
      final SignedBeaconBlock block,
      final BiFunction<Integer, RandomBlobSidecarBuilder, RandomBlobSidecarBuilder> modifier) {
    final SszList<SszKZGCommitment> blobKzgCommitments =
        BeaconBlockBodyDeneb.required(block.getBeaconBlock().orElseThrow().getBody())
            .getBlobKzgCommitments();

    return IntStream.range(0, blobKzgCommitments.size())
        .mapToObj(
            index -> {
              final RandomBlobSidecarBuilder builder =
                  createRandomBlobSidecarBuilder()
                      .signedBeaconBlockHeader(block.asHeader())
                      .kzgCommitment(blobKzgCommitments.get(index).getBytes())
                      .index(UInt64.valueOf(index));

              return modifier.apply(index, builder).build();
            })
        .collect(toList());
  }

  public BlobSidecar randomBlobSidecar() {
    return new RandomBlobSidecarBuilder().build();
  }

  public BlobSidecarOld randomBlobSidecarOld() {
    return new RandomBlobSidecarOldBuilder().build();
  }

  public BlobSidecarOld randomBlobSidecarOld(final BlobIdentifier blobIdentifier) {
    return new RandomBlobSidecarOldBuilder()
        .index(blobIdentifier.getIndex())
        .blockRoot(blobIdentifier.getBlockRoot())
        .build();
  }

  public List<BlobSidecarOld> randomBlobSidecarsOld(int count) {
    List<BlobSidecarOld> blobSidecars = new ArrayList<>();
    for (int i = 0; i < count; i++) {
      blobSidecars.add(new RandomBlobSidecarOldBuilder().build());
    }
    return blobSidecars;
  }

<<<<<<< HEAD
  public List<BlobSidecar> randomBlobSidecars(int count) {
    List<BlobSidecar> blobSidecars = new ArrayList<>();
    for (int i = 0; i < count; i++) {
      blobSidecars.add(new RandomBlobSidecarBuilder().build());
    }
    return blobSidecars;
=======
  public List<Blob> randomBlobs(int count, UInt64 slot) {
    final List<Blob> blobs = new ArrayList<>();
    final BlobSchema blobSchema = getDenebSchemaDefinitions(slot).getBlobSchema();
    for (int i = 0; i < count; i++) {
      blobs.add(new Blob(blobSchema, randomBytes(blobSchema.getLength())));
    }
    return blobs;
>>>>>>> f158d1e1
  }

  public BlobSidecarOld randomBlobSidecarOld(
      final UInt64 slot, final Bytes32 blockRoot, final UInt64 index) {
    return new RandomBlobSidecarOldBuilder().slot(slot).index(index).blockRoot(blockRoot).build();
  }

  public BlobSidecarOld randomBlobSidecarOld(
      final UInt64 slot,
      final Bytes32 blockRoot,
      final Bytes32 parentBlockRoot,
      final UInt64 index) {
    return new RandomBlobSidecarOldBuilder()
        .slot(slot)
        .index(index)
        .blockRoot(blockRoot)
        .blockParentRoot(parentBlockRoot)
        .build();
  }

  public BlobSidecarOld randomBlobSidecarOld(final Bytes32 blockRoot, final UInt64 index) {
    return new RandomBlobSidecarOldBuilder().index(index).blockRoot(blockRoot).build();
  }

  public BlobIdentifier randomBlobIdentifier() {
    return randomBlobIdentifier(randomBytes32());
  }

  public BlobIdentifier randomBlobIdentifier(final Bytes32 blockRoot) {
    final int maxBlobsPerBlock =
        SpecConfigDeneb.required(spec.forMilestone(SpecMilestone.DENEB).getConfig())
            .getMaxBlobsPerBlock();
    return new BlobIdentifier(blockRoot, randomUInt64(maxBlobsPerBlock));
  }

  public List<BlobIdentifier> randomBlobIdentifiers(final int count) {
    return IntStream.range(0, count).mapToObj(__ -> randomBlobIdentifier()).collect(toList());
  }

  public tech.pegasys.teku.spec.datastructures.builder.BlobsBundle randomBuilderBlobsBundle() {
    final UInt64 slot = randomSlot();
    final SchemaDefinitionsDeneb schemaDefinitions = getDenebSchemaDefinitions(slot);
    final BlobsBundleSchema schema = schemaDefinitions.getBlobsBundleSchema();

    final int numberOfBlobs = randomNumberOfBlobsPerBlock();

    return new tech.pegasys.teku.spec.datastructures.builder.BlobsBundle(
        schema,
        randomSszList(schema.getCommitmentsSchema(), this::randomSszKZGCommitment, numberOfBlobs),
        randomSszList(schema.getProofsSchema(), this::randomSszKZGProof, numberOfBlobs),
        randomSszList(schema.getBlobsSchema(), this::randomBlob, numberOfBlobs));
  }

  public BlobsBundle randomBlobsBundle() {
    return randomBlobsBundle(Optional.empty(), randomSlot());
  }

  public BlobsBundle randomBlobsBundle(final int count) {
    return randomBlobsBundle(Optional.of(count), randomSlot());
  }

  private BlobsBundle randomBlobsBundle(final Optional<Integer> count, final UInt64 slot) {
    final BlobSchema blobSchema = getDenebSchemaDefinitions(slot).getBlobSchema();
    final List<KZGCommitment> commitments =
        count.map(this::randomBlobKzgCommitments).orElse(randomBlobKzgCommitments()).stream()
            .map(SszKZGCommitment::getKZGCommitment)
            .toList();
    final List<KZGProof> proofs =
        IntStream.range(0, commitments.size()).mapToObj(__ -> randomKZGProof()).collect(toList());
    return new BlobsBundle(
        commitments,
        proofs,
        IntStream.range(0, commitments.size())
            .mapToObj(__ -> new Blob(blobSchema, randomBytes(blobSchema.getLength())))
            .collect(toList()));
  }

  public SignedBlobSidecarOld randomSignedBlobSidecar() {
    return new RandomBlobSidecarOldBuilder().buildSigned();
  }

  public List<SignedBlobSidecarOld> randomSignedBlobSidecars(final int count) {
    final List<SignedBlobSidecarOld> signedBlobSidecars = new ArrayList<>();
    for (int i = 0; i < count; i++) {
      signedBlobSidecars.add(new RandomBlobSidecarOldBuilder().buildSigned());
    }
    return signedBlobSidecars;
  }

  public SignedBlockContents randomSignedBlockContents() {
    return randomSignedBlockContents(randomSlot());
  }

  public SignedBlockContents randomSignedBlockContents(final UInt64 slot) {
    final SignedBeaconBlock signedBeaconBlock = randomSignedBeaconBlock(slot);
    final int randomNumberOfBlobs = randomNumberOfBlobsPerBlock();
    final List<Blob> blobs = randomBlobs(randomNumberOfBlobs, slot);
    final List<KZGProof> kzgProofs = randomKZGProofs(randomNumberOfBlobs);
    return getDenebSchemaDefinitions(slot)
        .getSignedBlockContentsSchema()
        .create(signedBeaconBlock, kzgProofs, blobs);
  }

  public BlockContents randomBlockContents() {
    return randomBlockContents(randomSlot());
  }

  public BlockContents randomBlockContents(final UInt64 slot) {
<<<<<<< HEAD
    final List<BlobSidecarOld> blobSidecarList =
        randomBlobSidecarsOld(randomNumberOfBlobsPerBlock());
=======
>>>>>>> f158d1e1
    final BeaconBlock beaconBlock = randomBeaconBlock(slot);
    final int randomNumberOfBlobs = randomNumberOfBlobsPerBlock();
    final List<Blob> blobs = randomBlobs(randomNumberOfBlobs, slot);
    final List<KZGProof> kzgProofs = randomKZGProofs(randomNumberOfBlobs);
    return getDenebSchemaDefinitions(slot)
        .getBlockContentsSchema()
        .create(beaconBlock, kzgProofs, blobs);
  }

  public RandomBlobSidecarOldBuilder createRandomBlobSidecarBuilderOld() {
    return new RandomBlobSidecarOldBuilder();
  }

  public RandomBlobSidecarBuilder createRandomBlobSidecarBuilder() {
    return new RandomBlobSidecarBuilder();
  }

  public SszList<ProposerSlashing> randomProposerSlashings(
      final int count, final int validatorIndexLimit) {
    return randomSszList(
        spec.getGenesisSchemaDefinitions().getBeaconBlockBodySchema().getProposerSlashingsSchema(),
        () -> randomProposerSlashing(validatorIndexLimit),
        count);
  }

  public SszList<AttesterSlashing> randomAttesterSlashings(
      final int count, final int validatorIndexLimit) {
    return randomSszList(
        spec.getGenesisSchemaDefinitions().getBeaconBlockBodySchema().getAttesterSlashingsSchema(),
        () -> randomAttesterSlashing(validatorIndexLimit),
        count);
  }

  public SszList<Attestation> randomAttestations(final int count, final UInt64 slot) {
    return randomSszList(
        spec.getGenesisSchemaDefinitions().getBeaconBlockBodySchema().getAttestationsSchema(),
        () -> randomAttestation(slot),
        count);
  }

  @Deprecated
  public class RandomBlobSidecarOldBuilder {
    private Optional<Bytes32> blockRoot = Optional.empty();
    private Optional<UInt64> index = Optional.empty();
    private Optional<UInt64> slot = Optional.empty();
    private Optional<Bytes32> blockParentRoot = Optional.empty();
    private Optional<UInt64> proposerIndex = Optional.empty();
    private Optional<Bytes> blob = Optional.empty();
    private Optional<Bytes48> kzgCommitment = Optional.empty();
    private Optional<Bytes48> kzgProof = Optional.empty();

    public RandomBlobSidecarOldBuilder blockRoot(final Bytes32 blockRoot) {
      this.blockRoot = Optional.of(blockRoot);
      return this;
    }

    public RandomBlobSidecarOldBuilder index(final UInt64 index) {
      this.index = Optional.of(index);
      return this;
    }

    public RandomBlobSidecarOldBuilder slot(final UInt64 slot) {
      this.slot = Optional.of(slot);
      return this;
    }

    public RandomBlobSidecarOldBuilder blockParentRoot(final Bytes32 blockParentRoot) {
      this.blockParentRoot = Optional.of(blockParentRoot);
      return this;
    }

    public RandomBlobSidecarOldBuilder proposerIndex(final UInt64 proposerIndex) {
      this.proposerIndex = Optional.of(proposerIndex);
      return this;
    }

    public RandomBlobSidecarOldBuilder blob(final Bytes blob) {
      this.blob = Optional.of(blob);
      return this;
    }

    public RandomBlobSidecarOldBuilder kzgCommitment(final Bytes48 kzgCommitment) {
      this.kzgCommitment = Optional.of(kzgCommitment);
      return this;
    }

    public RandomBlobSidecarOldBuilder kzgProof(final Bytes48 kzgProof) {
      this.kzgProof = Optional.of(kzgProof);
      return this;
    }

    public RandomBlobSidecarOldBuilder forBlock(final BeaconBlock block) {
      this.slot = Optional.of(block.getSlot());
      this.blockRoot = Optional.of(block.getRoot());
      this.blockParentRoot = Optional.of(block.getParentRoot());
      this.proposerIndex = Optional.of(block.getProposerIndex());
      return this;
    }

    public BlobSidecarOld build() {
      final BlobSidecarSchemaOld blobSidecarSchema =
          getDenebSchemaDefinitions(slot.orElse(randomUInt64())).getBlobSidecarOldSchema();

      return blobSidecarSchema.create(
          blockRoot.orElse(randomBytes32()),
          index.orElse(randomUInt64()),
          slot.orElse(randomUInt64()),
          blockParentRoot.orElse(randomBytes32()),
          proposerIndex.orElse(randomUInt64()),
          blob.orElse(randomBytes(blobSidecarSchema.getBlobSchema().getLength())),
          kzgCommitment.orElse(randomBytes48()),
          kzgProof.orElse(randomBytes48()));
    }

    public SignedBlobSidecarOld buildSigned(final Optional<BLSSignature> blsSignature) {
      BlobSidecarOld blobSidecar = build();
      final SignedBlobSidecarSchemaOld blobSidecarSchema =
          getDenebSchemaDefinitions(slot.orElse(randomUInt64())).getSignedBlobSidecarOldSchema();

      return blobSidecarSchema.create(blobSidecar, blsSignature.orElse(randomSignature()));
    }

    public SignedBlobSidecarOld buildSigned() {
      return buildSigned(Optional.empty());
    }
  }

  public class RandomBlobSidecarBuilder {
    private Optional<UInt64> index = Optional.empty();
    private Optional<Bytes> blob = Optional.empty();
    private Optional<Bytes48> kzgCommitment = Optional.empty();
    private Optional<Bytes48> kzgProof = Optional.empty();
    private Optional<SignedBeaconBlockHeader> signedBeaconBlockHeader = Optional.empty();
    private Optional<List<Bytes32>> kzgCommitmentInclusionProof = Optional.empty();

    public RandomBlobSidecarBuilder index(final UInt64 index) {
      this.index = Optional.of(index);
      return this;
    }

    public RandomBlobSidecarBuilder blob(final Bytes blob) {
      this.blob = Optional.of(blob);
      return this;
    }

    public RandomBlobSidecarBuilder kzgCommitment(final Bytes48 kzgCommitment) {
      this.kzgCommitment = Optional.of(kzgCommitment);
      return this;
    }

    public RandomBlobSidecarBuilder kzgProof(final Bytes48 kzgProof) {
      this.kzgProof = Optional.of(kzgProof);
      return this;
    }

    public RandomBlobSidecarBuilder signedBeaconBlockHeader(
        final SignedBeaconBlockHeader signedBeaconBlockHeader) {
      this.signedBeaconBlockHeader = Optional.of(signedBeaconBlockHeader);
      return this;
    }

    public RandomBlobSidecarBuilder kzgCommitmentInclusionProof(
        final List<Bytes32> kzgCommitmentInclusionProof) {
      this.kzgCommitmentInclusionProof = Optional.of(kzgCommitmentInclusionProof);
      return this;
    }

    public BlobSidecar build() {
      final BlobSidecarSchema blobSidecarSchema =
          getDenebSchemaDefinitions(
                  signedBeaconBlockHeader
                      .map(header -> header.getMessage().getSlot())
                      .orElse(randomSlot()))
              .getBlobSidecarSchema();

      return blobSidecarSchema.create(
          index.orElse(randomUInt64()),
          blob.orElse(randomBytes(blobSidecarSchema.getBlobSchema().getLength())),
          kzgCommitment.orElse(randomBytes48()),
          kzgProof.orElse(randomBytes48()),
          signedBeaconBlockHeader.orElse(randomSignedBeaconBlockHeader()),
          kzgCommitmentInclusionProof.orElse(randomKzgCommitmentInclusionProof()));
    }
  }

  public List<Bytes32> randomKzgCommitmentInclusionProof() {
    final BlobSidecarSchema blobSidecarSchema =
        getDenebSchemaDefinitions(randomSlot()).getBlobSidecarSchema();
    return IntStream.range(0, blobSidecarSchema.getKzgCommitmentInclusionProofSchema().getLength())
        .mapToObj(__ -> randomBytes32())
        .toList();
  }

  public SszList<SszKZGCommitment> randomBlobKzgCommitments() {
    // use MAX_BLOBS_PER_BLOCK as a limit
    return randomBlobKzgCommitments(randomNumberOfBlobsPerBlock());
  }

  public SszList<SszKZGCommitment> randomBlobKzgCommitments(final int count) {
    final BlobKzgCommitmentsSchema blobKzgCommitmentsSchema =
        SchemaDefinitionsDeneb.required(
                spec.forMilestone(SpecMilestone.DENEB).getSchemaDefinitions())
            .getBlobKzgCommitmentsSchema();

    return randomSszList(blobKzgCommitmentsSchema, count, this::randomSszKZGCommitment);
  }

  public SszList<SszKZGCommitment> emptyBlobKzgCommitments() {
    return SchemaDefinitionsDeneb.required(
            spec.forMilestone(SpecMilestone.DENEB).getSchemaDefinitions())
        .getBlobKzgCommitmentsSchema()
        .of();
  }

  public RewardAndPenaltyDeltas randomRewardAndPenaltyDeltas(final int validatorCount) {
    final RewardAndPenaltyDeltas rewardAndPenaltyDeltas =
        RewardAndPenaltyDeltas.aggregated(validatorCount);
    for (int i = 0; i < validatorCount; i++) {
      // We are using the aggregated deltas, so it does not matter what component we use here
      final RewardAndPenalty rewardAndPenalty = rewardAndPenaltyDeltas.getDelta(i);
      rewardAndPenalty.reward(RewardComponent.HEAD, randomUInt64(1000));
      rewardAndPenalty.penalize(RewardComponent.HEAD, randomUInt64(1000));
    }

    return rewardAndPenaltyDeltas;
  }

  private int randomNumberOfBlobsPerBlock() {
    // minimum 1 blob
    return randomInt(1, spec.getMaxBlobsPerBlock().orElseThrow() + 1);
  }

  private int randomInt(final int origin, final int bound) {
    return new Random(nextSeed()).ints(origin, bound).findFirst().orElse(0);
  }

  private int randomInt(final int bound) {
    return new Random(nextSeed()).nextInt(bound);
  }

  private SchemaDefinitionsAltair getAltairSchemaDefinitions(final UInt64 slot) {
    return SchemaDefinitionsAltair.required(spec.atSlot(slot).getSchemaDefinitions());
  }

  private SchemaDefinitionsBellatrix getBellatrixSchemaDefinitions(final UInt64 slot) {
    return SchemaDefinitionsBellatrix.required(spec.atSlot(slot).getSchemaDefinitions());
  }

  private SchemaDefinitionsCapella getCapellaSchemaDefinitions(final UInt64 slot) {
    return SchemaDefinitionsCapella.required(spec.atSlot(slot).getSchemaDefinitions());
  }

  private SchemaDefinitionsDeneb getDenebSchemaDefinitions(final UInt64 slot) {
    return SchemaDefinitionsDeneb.required(spec.atSlot(slot).getSchemaDefinitions());
  }

  int getEpochsPerEth1VotingPeriod() {
    return getConstant(SpecConfig::getEpochsPerEth1VotingPeriod);
  }

  int getSlotsPerEpoch() {
    return getConstant(SpecConfig::getSlotsPerEpoch);
  }

  int getJustificationBitsLength() {
    return getConstant(SpecConfig::getJustificationBitsLength);
  }

  private int getMaxValidatorsPerCommittee() {
    return getConstant(SpecConfig::getMaxValidatorsPerCommittee);
  }

  private UInt64 getMaxEffectiveBalance() {
    return getConstant(SpecConfig::getMaxEffectiveBalance);
  }

  private Bytes32 computeDomain() {
    final SpecVersion genesisSpec = spec.getGenesisSpec();
    final Bytes4 domain = Domain.DEPOSIT;
    return genesisSpec.miscHelpers().computeDomain(domain);
  }

  private Bytes getSigningRoot(final DepositMessage proofOfPossessionData, final Bytes32 domain) {
    return spec.getGenesisSpec().miscHelpers().computeSigningRoot(proofOfPossessionData, domain);
  }

  UInt64 computeStartSlotAtEpoch(final UInt64 epoch) {
    return spec.computeStartSlotAtEpoch(epoch);
  }

  public Spec getSpec() {
    return spec;
  }

  public BeaconStateSchema<?, ?> getBeaconStateSchema() {
    return spec.getGenesisSpec().getSchemaDefinitions().getBeaconStateSchema();
  }

  private <T> T getConstant(final Function<SpecConfig, T> getter) {
    return getter.apply(spec.getGenesisSpec().getConfig());
  }
}<|MERGE_RESOLUTION|>--- conflicted
+++ resolved
@@ -2204,14 +2204,6 @@
     return blobSidecars;
   }
 
-<<<<<<< HEAD
-  public List<BlobSidecar> randomBlobSidecars(int count) {
-    List<BlobSidecar> blobSidecars = new ArrayList<>();
-    for (int i = 0; i < count; i++) {
-      blobSidecars.add(new RandomBlobSidecarBuilder().build());
-    }
-    return blobSidecars;
-=======
   public List<Blob> randomBlobs(int count, UInt64 slot) {
     final List<Blob> blobs = new ArrayList<>();
     final BlobSchema blobSchema = getDenebSchemaDefinitions(slot).getBlobSchema();
@@ -2219,7 +2211,14 @@
       blobs.add(new Blob(blobSchema, randomBytes(blobSchema.getLength())));
     }
     return blobs;
->>>>>>> f158d1e1
+  }
+
+  public List<BlobSidecar> randomBlobSidecars(int count) {
+    List<BlobSidecar> blobSidecars = new ArrayList<>();
+    for (int i = 0; i < count; i++) {
+      blobSidecars.add(new RandomBlobSidecarBuilder().build());
+    }
+    return blobSidecars;
   }
 
   public BlobSidecarOld randomBlobSidecarOld(
@@ -2328,11 +2327,6 @@
   }
 
   public BlockContents randomBlockContents(final UInt64 slot) {
-<<<<<<< HEAD
-    final List<BlobSidecarOld> blobSidecarList =
-        randomBlobSidecarsOld(randomNumberOfBlobsPerBlock());
-=======
->>>>>>> f158d1e1
     final BeaconBlock beaconBlock = randomBeaconBlock(slot);
     final int randomNumberOfBlobs = randomNumberOfBlobsPerBlock();
     final List<Blob> blobs = randomBlobs(randomNumberOfBlobs, slot);
