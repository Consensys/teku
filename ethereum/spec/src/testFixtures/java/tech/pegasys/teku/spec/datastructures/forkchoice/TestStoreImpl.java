--- conflicted
+++ resolved
@@ -273,12 +273,8 @@
   public Bytes32 applyForkChoiceScoreChanges(
       final Checkpoint finalizedCheckpoint,
       final Checkpoint justifiedCheckpoint,
-<<<<<<< HEAD
-      final BeaconState justifiedCheckpointState,
+      final List<UInt64> justifiedCheckpointEffectiveBalances,
       final List<ProposerWeighting> removedProposerWeightings) {
-=======
-      final List<UInt64> justifiedCheckpointEffectiveBalances) {
->>>>>>> 884c82ef
     throw new UnsupportedOperationException("Not implemented");
   }
 }