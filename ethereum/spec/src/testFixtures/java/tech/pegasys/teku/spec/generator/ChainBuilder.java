--- conflicted
+++ resolved
@@ -135,17 +135,8 @@
     return Optional.ofNullable(blocksByHash.get(blockRoot));
   }
 
-<<<<<<< HEAD
-  public Optional<BlobsSidecar> getBlobsSidecar(final Bytes32 blockRoot) {
-    return Optional.ofNullable(blobsSidecarsByHash.get(blockRoot));
-  }
-
   public List<BlobSidecar> getBlobSidecars(final Bytes32 blockRoot) {
     return Optional.ofNullable(blobSidecarsByHash.get(blockRoot)).orElse(Collections.emptyList());
-=======
-  public Optional<List<BlobSidecar>> getBlobSidecars(final Bytes32 blockRoot) {
-    return Optional.ofNullable(blobSidecarsByHash.get(blockRoot));
->>>>>>> c3c86e0e
   }
 
   /**
@@ -485,23 +476,12 @@
   }
 
   private void trackBlobSidecars(
-<<<<<<< HEAD
-      final UInt64 slot, final Bytes32 blockRoot, final List<BlobSidecar> blobSidecarList) {
-    if (blobsSidecars.isEmpty()) {
+      final UInt64 slot, final Bytes32 blockRoot, final List<BlobSidecar> blobSidecars) {
+    if (blobSidecars.isEmpty()) {
       return;
     }
-    blobSidecars.put(slot, blobSidecarList);
-    blobSidecarsByHash.put(blockRoot, blobSidecarList);
-  }
-
-  private void trackBlobsSidecar(final BlobsSidecar blobsSidecar) {
-    blobsSidecars.put(blobsSidecar.getBeaconBlockSlot(), blobsSidecar);
-    blobsSidecarsByHash.put(blobsSidecar.getBeaconBlockRoot(), blobsSidecar);
-=======
-      final UInt64 slot, final Bytes32 blockRoot, final List<BlobSidecar> blobSidecars) {
     this.blobSidecars.put(slot, blobSidecars);
     blobSidecarsByHash.put(blockRoot, blobSidecars);
->>>>>>> c3c86e0e
   }
 
   private SignedBlockAndState appendNewBlockToChain(final UInt64 slot, final BlockOptions options) {
