/*
 * Copyright ConsenSys Software Inc., 2022
 *
 * Licensed under the Apache License, Version 2.0 (the "License"); you may not use this file except in compliance with
 * the License. You may obtain a copy of the License at
 *
 * http://www.apache.org/licenses/LICENSE-2.0
 *
 * Unless required by applicable law or agreed to in writing, software distributed under the License is distributed on
 * an "AS IS" BASIS, WITHOUT WARRANTIES OR CONDITIONS OF ANY KIND, either express or implied. See the License for the
 * specific language governing permissions and limitations under the License.
 */

package tech.pegasys.teku.spec.generator;

import static org.assertj.core.api.Assertions.assertThat;
import static org.assertj.core.util.Preconditions.checkState;

import java.util.ArrayList;
import java.util.Collections;
import java.util.HashMap;
import java.util.List;
import java.util.Map;
import java.util.NavigableMap;
import java.util.Objects;
import java.util.Optional;
import java.util.TreeMap;
import java.util.function.Function;
import java.util.stream.Collectors;
import java.util.stream.LongStream;
import java.util.stream.Stream;
import org.apache.tuweni.bytes.Bytes;
import org.apache.tuweni.bytes.Bytes32;
import tech.pegasys.teku.bls.BLSKeyPair;
import tech.pegasys.teku.bls.BLSPublicKey;
import tech.pegasys.teku.bls.BLSSignature;
import tech.pegasys.teku.infrastructure.async.SafeFuture;
import tech.pegasys.teku.infrastructure.async.SafeFutureAssert;
import tech.pegasys.teku.infrastructure.async.SyncAsyncRunner;
import tech.pegasys.teku.infrastructure.ssz.SszList;
import tech.pegasys.teku.infrastructure.unsigned.UInt64;
import tech.pegasys.teku.kzg.KZGProof;
import tech.pegasys.teku.spec.Spec;
import tech.pegasys.teku.spec.SpecMilestone;
import tech.pegasys.teku.spec.datastructures.blocks.BeaconBlock;
import tech.pegasys.teku.spec.datastructures.blocks.Eth1Data;
import tech.pegasys.teku.spec.datastructures.blocks.SignedBeaconBlock;
import tech.pegasys.teku.spec.datastructures.blocks.SignedBlockAndState;
import tech.pegasys.teku.spec.datastructures.blocks.StateAndBlockSummary;
import tech.pegasys.teku.spec.datastructures.blocks.blockbody.versions.deneb.SignedBeaconBlockAndBlobsSidecar;
import tech.pegasys.teku.spec.datastructures.execution.ExecutionPayload;
import tech.pegasys.teku.spec.datastructures.execution.ExecutionPayloadHeader;
import tech.pegasys.teku.spec.datastructures.execution.versions.deneb.Blob;
import tech.pegasys.teku.spec.datastructures.execution.versions.deneb.BlobsSidecar;
import tech.pegasys.teku.spec.datastructures.execution.versions.deneb.BlobsSidecarSchema;
import tech.pegasys.teku.spec.datastructures.interop.GenesisStateBuilder;
import tech.pegasys.teku.spec.datastructures.interop.MockStartValidatorKeyPairFactory;
import tech.pegasys.teku.spec.datastructures.operations.Attestation;
import tech.pegasys.teku.spec.datastructures.operations.AttesterSlashing;
import tech.pegasys.teku.spec.datastructures.operations.SignedBlsToExecutionChange;
import tech.pegasys.teku.spec.datastructures.operations.versions.altair.SyncAggregatorSelectionData;
import tech.pegasys.teku.spec.datastructures.operations.versions.altair.SyncCommitteeMessage;
import tech.pegasys.teku.spec.datastructures.state.Checkpoint;
import tech.pegasys.teku.spec.datastructures.state.ForkInfo;
import tech.pegasys.teku.spec.datastructures.state.beaconstate.BeaconState;
import tech.pegasys.teku.spec.datastructures.state.beaconstate.versions.altair.BeaconStateAltair;
import tech.pegasys.teku.spec.datastructures.type.SszKZGCommitment;
import tech.pegasys.teku.spec.datastructures.util.BeaconBlockBodyLists;
import tech.pegasys.teku.spec.datastructures.util.BlobsUtil;
import tech.pegasys.teku.spec.datastructures.util.SyncSubcommitteeAssignments;
import tech.pegasys.teku.spec.logic.common.statetransition.exceptions.EpochProcessingException;
import tech.pegasys.teku.spec.logic.common.statetransition.exceptions.SlotProcessingException;
import tech.pegasys.teku.spec.logic.common.util.SyncCommitteeUtil;
import tech.pegasys.teku.spec.logic.versions.deneb.helpers.MiscHelpersDeneb;
import tech.pegasys.teku.spec.schemas.SchemaDefinitionsAltair;
import tech.pegasys.teku.spec.schemas.SchemaDefinitionsDeneb;
import tech.pegasys.teku.spec.signatures.LocalSigner;
import tech.pegasys.teku.spec.signatures.Signer;

/** A utility for building small, valid chains of blocks with states for testing */
public class ChainBuilder {
  private static final List<BLSKeyPair> DEFAULT_VALIDATOR_KEYS =
      Collections.unmodifiableList(new MockStartValidatorKeyPairFactory().generateKeyPairs(0, 3));
  private static final int RANDOM_BLOBS_COUNT = 2;
  private final Spec spec;
  private final List<BLSKeyPair> validatorKeys;
  private final AttestationGenerator attestationGenerator;
  private final AttesterSlashingGenerator attesterSlashingGenerator;
  private final NavigableMap<UInt64, SignedBlockAndState> blocks = new TreeMap<>();
  private final NavigableMap<UInt64, BlobsSidecar> blobsSidecars = new TreeMap<>();
  private final Map<Bytes32, SignedBlockAndState> blocksByHash = new HashMap<>();
  private final Map<Bytes32, BlobsSidecar> blobsSidecarsByHash = new HashMap<>();
  private final BlockProposalTestUtil blockProposalTestUtil;
  private final BlobsUtil blobsUtil;

  private ChainBuilder(
      final Spec spec,
      final List<BLSKeyPair> validatorKeys,
      final Map<UInt64, SignedBlockAndState> existingBlocks,
      final Map<UInt64, BlobsSidecar> existingBlobsSidecars) {
    this.spec = spec;
    this.validatorKeys = validatorKeys;
    this.blobsUtil = new BlobsUtil(spec);
    attestationGenerator = new AttestationGenerator(spec, validatorKeys);
    attesterSlashingGenerator = new AttesterSlashingGenerator(spec, validatorKeys);
    blockProposalTestUtil = new BlockProposalTestUtil(spec);
    blocks.putAll(existingBlocks);
    blobsSidecars.putAll(existingBlobsSidecars);
    existingBlocks.values().forEach(b -> blocksByHash.put(b.getRoot(), b));
    blobsSidecars.values().forEach(b -> blobsSidecarsByHash.put(b.getBeaconBlockRoot(), b));
  }

  public static ChainBuilder create(final Spec spec) {
    return ChainBuilder.create(spec, DEFAULT_VALIDATOR_KEYS);
  }

  public static ChainBuilder create(final Spec spec, final List<BLSKeyPair> validatorKeys) {
    return new ChainBuilder(spec, validatorKeys, Collections.emptyMap(), Collections.emptyMap());
  }

  public Optional<SignedBeaconBlock> getBlock(final Bytes32 blockRoot) {
    return Optional.ofNullable(blocksByHash.get(blockRoot)).map(SignedBlockAndState::getBlock);
  }

  public Optional<SignedBlockAndState> getBlockAndState(final Bytes32 blockRoot) {
    return Optional.ofNullable(blocksByHash.get(blockRoot));
  }

  public Optional<BlobsSidecar> getBlobsSidecar(final Bytes32 blockRoot) {
    return Optional.ofNullable(blobsSidecarsByHash.get(blockRoot));
  }

  public Optional<SignedBeaconBlockAndBlobsSidecar> getBlockAndBlobsSidecar(
      final Bytes32 blockRoot) {
    return getBlock(blockRoot)
        .map(
            block -> {
              final UInt64 slot = block.getSlot();
              final SchemaDefinitionsDeneb schemaDefinitionsDeneb =
                  SchemaDefinitionsDeneb.required(spec.atSlot(slot).getSchemaDefinitions());
              final BlobsSidecar blobsSidecar =
                  getBlobsSidecar(blockRoot)
                      .orElse(
                          schemaDefinitionsDeneb
                              .getBlobsSidecarSchema()
                              .createEmpty(blockRoot, slot));
              return schemaDefinitionsDeneb
                  .getSignedBeaconBlockAndBlobsSidecarSchema()
                  .create(block, blobsSidecar);
            });
  }

  /**
   * Create an independent {@code ChainBuilder} with the same history as the current builder. This
   * independent copy can now create a divergent chain.
   *
   * @return An independent copy of this ChainBuilder
   */
  public ChainBuilder fork() {
    return new ChainBuilder(spec, validatorKeys, blocks, blobsSidecars);
  }

  public List<BLSKeyPair> getValidatorKeys() {
    return validatorKeys;
  }

  public UInt64 getLatestSlot() {
    assertChainIsNotEmpty();
    return getLatestBlockAndState().getBlock().getSlot();
  }

  public UInt64 getLatestEpoch() {
    assertChainIsNotEmpty();
    final UInt64 slot = getLatestSlot();
    return spec.computeEpochAtSlot(slot);
  }

  public Stream<SignedBlockAndState> streamBlocksAndStates() {
    return blocks.values().stream();
  }

  public Stream<SignedBlockAndState> streamBlocksAndStates(final long fromSlot, final long toSlot) {
    return streamBlocksAndStates(UInt64.valueOf(fromSlot), UInt64.valueOf(toSlot));
  }

  public Stream<SignedBlockAndState> streamBlocksAndStates(final long fromSlot) {
    return streamBlocksAndStates(UInt64.valueOf(fromSlot));
  }

  public Stream<SignedBlockAndState> streamBlocksAndStates(final UInt64 fromSlot) {
    return streamBlocksAndStates(fromSlot, getLatestSlot());
  }

  public Stream<SignedBlockAndState> streamBlocksAndStates(
      final UInt64 fromSlot, final UInt64 toSlot) {
    return blocks.values().stream()
        .filter(b -> b.getBlock().getSlot().isGreaterThanOrEqualTo(fromSlot))
        .filter(b -> b.getBlock().getSlot().isLessThanOrEqualTo(toSlot));
  }

  public Stream<SignedBlockAndState> streamBlocksAndStatesUpTo(final long toSlot) {
    return streamBlocksAndStatesUpTo(UInt64.valueOf(toSlot));
  }

  public Stream<SignedBlockAndState> streamBlocksAndStatesUpTo(final UInt64 toSlot) {
    return blocks.values().stream().filter(b -> b.getBlock().getSlot().compareTo(toSlot) <= 0);
  }

  public Stream<BlobsSidecar> streamBlobsSidecars(final long fromSlot, final long toSlot) {
    return streamBlobsSidecars(UInt64.valueOf(fromSlot), UInt64.valueOf(toSlot));
  }

  public Stream<BlobsSidecar> streamBlobsSidecars(final UInt64 fromSlot, final UInt64 toSlot) {
    return blobsSidecars.values().stream()
        .filter(s -> s.getBeaconBlockSlot().isGreaterThanOrEqualTo(fromSlot))
        .filter(s -> s.getBeaconBlockSlot().isLessThanOrEqualTo(toSlot));
  }

  public Stream<BlobsSidecar> streamBlobsSidecars() {
    return blobsSidecars.values().stream();
  }

  public void discardBlobsSidecar(final UInt64 slot) {
    blobsSidecars.remove(slot);
  }

  public SignedBlockAndState getGenesis() {
    return Optional.ofNullable(blocks.firstEntry()).map(Map.Entry::getValue).orElse(null);
  }

  public SignedBlockAndState getLatestBlockAndState() {
    return Optional.ofNullable(blocks.lastEntry()).map(Map.Entry::getValue).orElse(null);
  }

  public SignedBlockAndState getBlockAndStateAtSlot(final long slot) {
    return getBlockAndStateAtSlot(UInt64.valueOf(slot));
  }

  public SignedBlockAndState getBlockAndStateAtSlot(final UInt64 slot) {
    return blocks.get(slot);
  }

  public SignedBeaconBlock getBlockAtSlot(final long slot) {
    return getBlockAtSlot(UInt64.valueOf(slot));
  }

  public SignedBeaconBlock getBlockAtSlot(final UInt64 slot) {
    return resultToBlock(getBlockAndStateAtSlot(slot));
  }

  public BeaconState getStateAtSlot(final long slot) {
    return getStateAtSlot(UInt64.valueOf(slot));
  }

  public BeaconState getStateAtSlot(final UInt64 slot) {
    return resultToState(getBlockAndStateAtSlot(slot));
  }

  public SignedBlockAndState getLatestBlockAndStateAtSlot(final long slot) {
    return getLatestBlockAndStateAtSlot(UInt64.valueOf(slot));
  }

  public SignedBlockAndState getLatestBlockAndStateAtSlot(final UInt64 slot) {
    return Optional.ofNullable(blocks.floorEntry(slot)).map(Map.Entry::getValue).orElse(null);
  }

  public SignedBlockAndState getLatestBlockAndStateAtEpochBoundary(final long epoch) {
    return getLatestBlockAndStateAtEpochBoundary(UInt64.valueOf(epoch));
  }

  public SignedBlockAndState getLatestBlockAndStateAtEpochBoundary(final UInt64 epoch) {
    assertChainIsNotEmpty();
    final UInt64 slot = spec.computeStartSlotAtEpoch(epoch);
    return getLatestBlockAndStateAtSlot(slot);
  }

  public Checkpoint getCurrentCheckpointForEpoch(final long epoch) {
    return getCurrentCheckpointForEpoch(UInt64.valueOf(epoch));
  }

  public Checkpoint getCurrentCheckpointForEpoch(final UInt64 epoch) {
    assertChainIsNotEmpty();
    final SignedBeaconBlock block = getLatestBlockAndStateAtEpochBoundary(epoch).getBlock();
    return new Checkpoint(epoch, block.getMessage().hashTreeRoot());
  }

  public void initializeGenesis(final BeaconState genesis) {
    addGenesisBlock(genesis);
  }

  public SignedBlockAndState generateGenesis() {
    return generateGenesis(UInt64.ZERO, true);
  }

  public SignedBlockAndState generateGenesis(final UInt64 genesisTime, final boolean signDeposits) {
    return generateGenesis(genesisTime, signDeposits, Optional.empty());
  }

  public SignedBlockAndState generateGenesis(
      final UInt64 genesisTime,
      final boolean signDeposits,
      final Optional<ExecutionPayloadHeader> payloadHeader) {
    checkState(blocks.isEmpty(), "Genesis already created");

    // Generate genesis state
    BeaconState genesisState =
        new GenesisStateBuilder()
            .spec(spec)
            .signDeposits(signDeposits)
            .addValidators(validatorKeys)
            .genesisTime(genesisTime)
            .executionPayloadHeader(payloadHeader)
            .build();

    return addGenesisBlock(genesisState);
  }

  private SignedBlockAndState addGenesisBlock(final BeaconState genesisState) {
    // Generate genesis block
    BeaconBlock genesisBlock = BeaconBlock.fromGenesisState(spec, genesisState);
    final SignedBeaconBlock signedBlock =
        SignedBeaconBlock.create(spec, genesisBlock, BLSSignature.empty());

    final SignedBlockAndState blockAndState = new SignedBlockAndState(signedBlock, genesisState);
    trackBlock(blockAndState);

    // add an empty blobs sidecar to the genesis block if genesis is in the Deneb milestone
    spec.getGenesisSchemaDefinitions()
        .toVersionDeneb()
        .ifPresent(
            schemaDefinitions -> {
              final BlobsSidecarSchema blobsSidecarSchema =
                  schemaDefinitions.getBlobsSidecarSchema();
              final BlobsSidecar blobsSidecar =
                  blobsSidecarSchema.createEmpty(blockAndState.getRoot(), blockAndState.getSlot());
              trackBlobsSidecar(blobsSidecar);
            });

    return blockAndState;
  }

  public List<SignedBlockAndState> generateBlocksUpToSlot(final long slot) {
    return generateBlocksUpToSlot(UInt64.valueOf(slot));
  }

  public List<SignedBlockAndState> generateBlocksUpToSlot(final UInt64 slot) {
    assertBlockCanBeGenerated();
    final List<SignedBlockAndState> generated = new ArrayList<>();

    SignedBlockAndState latestBlock = getLatestBlockAndState();
    while (latestBlock.getState().getSlot().compareTo(slot) < 0) {
      latestBlock = generateNextBlock();
      generated.add(latestBlock);
    }

    return generated;
  }

  public SignedBlockAndState generateNextBlock() {
    assertBlockCanBeGenerated();
    return generateNextBlock(0);
  }

  public SignedBlockAndState generateNextBlock(final int skipSlots) {
    assertBlockCanBeGenerated();
    final SignedBlockAndState latest = getLatestBlockAndState();
    final UInt64 nextSlot = latest.getState().getSlot().plus(1 + skipSlots);
    return generateBlockAtSlot(nextSlot);
  }

  public SignedBlockAndState generateBlockAtSlot(final long slot) {
    return generateBlockAtSlot(UInt64.valueOf(slot));
  }

  public SignedBlockAndState generateBlockAtSlot(final UInt64 slot) {
    return generateBlockAtSlot(slot, BlockOptions.create());
  }

  public SignedBlockAndState generateBlockAtSlot(final long slot, final BlockOptions options) {
    return generateBlockAtSlot(UInt64.valueOf(slot), options);
  }

  public SignedBlockAndState generateBlockAtSlot(final UInt64 slot, final BlockOptions options) {
    assertBlockCanBeGenerated();
    final SignedBlockAndState latest = getLatestBlockAndState();
    checkState(
        slot.compareTo(latest.getState().getSlot()) > 0,
        "Cannot generate block at historical slot. Latest slot "
            + latest.getState().getSlot()
            + " asked for: "
            + slot);

    return appendNewBlockToChain(slot, options);
  }

  public List<SignedBlockAndState> finalizeCurrentChain() {
    final UInt64 chainHeadSlot = getLatestSlot();
    final UInt64 finalizeEpoch = spec.computeEpochAtSlot(chainHeadSlot).max(2);
    final UInt64 finalHeadEpoch = finalizeEpoch.plus(3);
    final UInt64 finalHeadSlot = spec.computeStartSlotAtEpoch(finalHeadEpoch);

    final List<SignedBlockAndState> addedBlockAndStates = new ArrayList<>();
    SignedBlockAndState newChainHead = null;
    for (UInt64 slot = chainHeadSlot.plus(1);
        slot.isLessThan(finalHeadSlot);
        slot = slot.increment()) {
      final BlockOptions blockOptions = BlockOptions.create();
      streamValidAttestationsForBlockAtSlot(slot).forEach(blockOptions::addAttestation);
      newChainHead = generateBlockAtSlot(slot, blockOptions);
      addedBlockAndStates.add(newChainHead);
    }
    final Checkpoint finalizedCheckpoint = newChainHead.getState().getFinalizedCheckpoint();
    assertThat(finalizedCheckpoint.getEpoch())
        .describedAs("Failed to finalize epoch %s", finalizeEpoch)
        .isEqualTo(finalizeEpoch);
    assertThat(finalizedCheckpoint.getRoot())
        .describedAs("Failed to finalize epoch %s", finalizeEpoch)
        .isNotEqualTo(Bytes32.ZERO);
    return addedBlockAndStates;
  }

  /**
   * Utility for streaming valid attestations available for inclusion at the given slot. This
   * utility can be used to assign valid attestations to a generated block.
   *
   * @param slot The slot at which attestations are to be included
   * @return A stream of valid attestations that can be included in a block generated at the given
   *     slot
   */
  public Stream<Attestation> streamValidAttestationsForBlockAtSlot(final long slot) {
    return streamValidAttestationsForBlockAtSlot(UInt64.valueOf(slot));
  }

  /**
   * Utility for streaming valid attestations available for inclusion at the given slot. This
   * utility can be used to assign valid attestations to a generated block.
   *
   * @param slot The slot at which attestations are to be included
   * @return A stream of valid attestations that can be included in a block generated at the given
   *     slot
   */
  public Stream<Attestation> streamValidAttestationsForBlockAtSlot(final UInt64 slot) {
    // Calculate bounds for valid head blocks
    final UInt64 currentEpoch = spec.computeEpochAtSlot(slot);
    final UInt64 prevEpoch =
        currentEpoch.compareTo(UInt64.ZERO) == 0 ? currentEpoch : currentEpoch.minus(UInt64.ONE);
    final UInt64 minBlockSlot = spec.computeStartSlotAtEpoch(prevEpoch);

    // Calculate valid assigned slots to be included in a block at the given slot
    final UInt64 slotsPerEpoch = UInt64.valueOf(spec.getGenesisSpecConfig().getSlotsPerEpoch());
    final UInt64 minAssignedSlot =
        slot.compareTo(slotsPerEpoch) <= 0 ? UInt64.ZERO : slot.minus(slotsPerEpoch);
    final int minInclusionDiff = spec.getSpecConfig(currentEpoch).getMinAttestationInclusionDelay();
    final UInt64 maxAssignedSlot = slot.minusMinZero(minInclusionDiff);

    // Generate stream of consistent, valid attestations for inclusion
    return LongStream.rangeClosed(minAssignedSlot.longValue(), maxAssignedSlot.longValue())
        .mapToObj(UInt64::valueOf)
        .map(this::getLatestBlockAndStateAtSlot)
        .filter(Objects::nonNull)
        .filter(b -> b.getSlot().compareTo(minBlockSlot) >= 0)
        .flatMap(this::streamValidAttestationsWithTargetBlock);
  }

  /**
   * Utility for streaming valid attestations with a specific target block.
   *
   * @param attestedHead the block to use as the attestation target
   * @return a stream of valid attestations voting for the specified block
   */
  public Stream<Attestation> streamValidAttestationsWithTargetBlock(
      final StateAndBlockSummary attestedHead) {
    return attestationGenerator.streamAttestations(attestedHead, attestedHead.getSlot());
  }

  public AttesterSlashing createAttesterSlashingForAttestation(
      final Attestation attestation, final SignedBlockAndState blockAndState) {
    return attesterSlashingGenerator.createAttesterSlashingForAttestation(
        attestation, blockAndState);
  }

  private void assertChainIsNotEmpty() {
    checkState(!blocks.isEmpty(), "Unable to execute operation on empty chain");
  }

  private void assertBlockCanBeGenerated() {
    checkState(!blocks.isEmpty(), "Genesis block must be created before blocks can be added.");
  }

  private boolean denebMilestoneReached(final UInt64 slot) {
    return spec.getForkSchedule()
        .getSpecMilestoneAtSlot(slot)
        .isGreaterThanOrEqualTo(SpecMilestone.DENEB);
  }

  private void trackBlock(final SignedBlockAndState block) {
    blocks.put(block.getSlot(), block);
    blocksByHash.put(block.getRoot(), block);
  }

  private void trackBlobsSidecar(final BlobsSidecar blobsSidecar) {
    blobsSidecars.put(blobsSidecar.getBeaconBlockSlot(), blobsSidecar);
    blobsSidecarsByHash.put(blobsSidecar.getBeaconBlockRoot(), blobsSidecar);
  }

  private SignedBlockAndState appendNewBlockToChain(final UInt64 slot, final BlockOptions options) {
    final SignedBlockAndState latestBlockAndState = getLatestBlockAndState();
    final BeaconState preState = latestBlockAndState.getState();
    final Bytes32 parentRoot = latestBlockAndState.getBlock().getMessage().hashTreeRoot();

    int proposerIndex = blockProposalTestUtil.getProposerIndexForSlot(preState, slot);
    if (options.getWrongProposer()) {
      proposerIndex = (proposerIndex == 0 ? 1 : proposerIndex - 1);
    }
    final Signer signer = getSigner(proposerIndex);
    final SignedBlockAndState nextBlockAndState;
    try {
      SszList<Attestation> attestations =
          BeaconBlockBodyLists.ofSpec(spec)
              .createAttestations(options.getAttestations().toArray(new Attestation[0]));
      SszList<AttesterSlashing> attesterSlashings =
          BeaconBlockBodyLists.ofSpec(spec)
              .createAttesterSlashings(
                  options.getAttesterSlashings().toArray(new AttesterSlashing[0]));

      if (denebMilestoneReached(slot) && options.getGenerateRandomBlobs()) {
        nextBlockAndState =
            generateBlockWithRandomBlobsSidecar(
                slot, options, preState, parentRoot, signer, attestations, attesterSlashings);
      } else if (denebMilestoneReached(slot)) {
        nextBlockAndState =
            generateBlockWithBlobsSidecar(
                slot, options, preState, parentRoot, signer, attestations, attesterSlashings);
      } else {
        nextBlockAndState =
            generateBlock(
                slot, options, preState, parentRoot, signer, attestations, attesterSlashings);
      }
      trackBlock(nextBlockAndState);
      return nextBlockAndState;
    } catch (EpochProcessingException | SlotProcessingException e) {
      throw new RuntimeException(e);
    }
  }

  private SignedBlockAndState generateBlock(
      final UInt64 slot,
      final BlockOptions options,
      final BeaconState preState,
      final Bytes32 parentRoot,
      final Signer signer,
      final SszList<Attestation> attestations,
      final SszList<AttesterSlashing> attesterSlashings)
      throws EpochProcessingException, SlotProcessingException {
    return SafeFutureAssert.safeJoin(
        blockProposalTestUtil.createBlock(
            signer,
            slot,
            preState,
            parentRoot,
            Optional.of(attestations),
            Optional.empty(),
            Optional.of(attesterSlashings),
            Optional.empty(),
            options.getEth1Data(),
            options.getTransactions(),
            options.getTerminalBlockHash(),
            options.getExecutionPayload(),
            options.getBlsToExecutionChange(),
            options.getKzgCommitments(),
            options.getSkipStateTransition()));
  }

  private SignedBlockAndState generateBlockWithBlobsSidecar(
      final UInt64 slot,
      final BlockOptions options,
      final BeaconState preState,
      final Bytes32 parentRoot,
      final Signer signer,
      final SszList<Attestation> attestations,
      final SszList<AttesterSlashing> attesterSlashings)
      throws EpochProcessingException, SlotProcessingException {
    final SignedBlockAndState nextBlockAndState =
        SafeFutureAssert.safeJoin(
            blockProposalTestUtil.createBlock(
                signer,
                slot,
                preState,
                parentRoot,
                Optional.of(attestations),
                Optional.empty(),
                Optional.of(attesterSlashings),
                Optional.empty(),
                options.getEth1Data(),
                options.getTransactions(),
                options.getTerminalBlockHash(),
                options.getExecutionPayload(),
                options.getBlsToExecutionChange(),
                options.getKzgCommitments(),
                options.getSkipStateTransition()));

    final BlobsSidecarSchema blobsSidecarSchema =
<<<<<<< HEAD
        spec.getGenesisSchemaDefinitions().toVersionDeneb().orElseThrow().getBlobsSidecarSchema();
=======
        SchemaDefinitionsEip4844.required(spec.atSlot(slot).getSchemaDefinitions())
            .getBlobsSidecarSchema();
>>>>>>> f7d6fa6c

    if (options.isStoreBlobsSidecarEnabled()) {
      final BlobsSidecar blobsSidecar =
          options.blobsSidecar.orElseGet(
              () ->
                  new BlobsSidecar(
                      blobsSidecarSchema,
                      nextBlockAndState.getRoot(),
                      slot,
                      options.getBlobs().orElse(List.of()),
                      options.getKzgProof().orElse(KZGProof.INFINITY)));
      trackBlobsSidecar(blobsSidecar);
    }

    return nextBlockAndState;
  }

  private SignedBlockAndState generateBlockWithRandomBlobsSidecar(
      final UInt64 slot,
      final BlockOptions options,
      final BeaconState preState,
      final Bytes32 parentRoot,
      final Signer signer,
      final SszList<Attestation> attestations,
      final SszList<AttesterSlashing> attesterSlashings)
      throws EpochProcessingException, SlotProcessingException {
    List<Blob> randomBlobs = blobsUtil.generateBlobs(slot, RANDOM_BLOBS_COUNT);

    final SignedBlockAndState nextBlockAndState =
        SafeFutureAssert.safeJoin(
            blockProposalTestUtil.createBlockWithBlobs(
                signer,
                slot,
                preState,
                parentRoot,
                Optional.of(attestations),
                Optional.empty(),
                Optional.of(attesterSlashings),
                Optional.empty(),
                options.getEth1Data(),
                options.getTransactions(),
                options.getTerminalBlockHash(),
                options.getExecutionPayload(),
                options.getBlsToExecutionChange(),
                randomBlobs,
                options.getSkipStateTransition()));

    final BlobsSidecarSchema blobsSidecarSchema =
        spec.getGenesisSchemaDefinitions().toVersionDeneb().orElseThrow().getBlobsSidecarSchema();

    final MiscHelpersDeneb miscHelpers =
        spec.forMilestone(SpecMilestone.DENEB).miscHelpers().toVersionDeneb().orElseThrow();
    KZGProof kzgProof =
        miscHelpers.computeAggregatedKzgProof(
            randomBlobs.stream().map(Blob::getBytes).collect(Collectors.toList()));

    if (options.isStoreBlobsSidecarEnabled()) {
      final BlobsSidecar blobsSidecar =
          new BlobsSidecar(
              blobsSidecarSchema, nextBlockAndState.getRoot(), slot, randomBlobs, kzgProof);

      trackBlobsSidecar(blobsSidecar);
    }
    return nextBlockAndState;
  }

  private BeaconState resultToState(final SignedBlockAndState result) {
    return Optional.ofNullable(result).map(SignedBlockAndState::getState).orElse(null);
  }

  private SignedBeaconBlock resultToBlock(final SignedBlockAndState result) {
    return Optional.ofNullable(result).map(SignedBlockAndState::getBlock).orElse(null);
  }

  public SignedContributionAndProofTestBuilder createValidSignedContributionAndProofBuilder() {
    return createValidSignedContributionAndProofBuilder(getLatestSlot());
  }

  public SignedContributionAndProofTestBuilder createValidSignedContributionAndProofBuilder(
      final UInt64 slot) {
    return createValidSignedContributionAndProofBuilder(slot, getLatestBlockAndState().getRoot());
  }

  public SignedContributionAndProofTestBuilder createValidSignedContributionAndProofBuilder(
      final UInt64 slot, final Bytes32 beaconBlockRoot) {
    return createValidSignedContributionAndProofBuilder(slot, beaconBlockRoot, Optional.empty());
  }

  public SignedContributionAndProofTestBuilder createValidSignedContributionAndProofBuilder(
      final UInt64 slot,
      final Bytes32 beaconBlockRoot,
      final Optional<Integer> requiredSubcommittee) {
    final SyncCommitteeUtil syncCommitteeUtil = spec.getSyncCommitteeUtilRequired(slot);
    final SignedBlockAndState latestBlockAndState = getLatestBlockAndState();
    final UInt64 epoch = syncCommitteeUtil.getEpochForDutiesAtSlot(slot);

    final Map<UInt64, SyncSubcommitteeAssignments> subcommitteeAssignments =
        syncCommitteeUtil.getSyncSubcommittees(latestBlockAndState.getState(), epoch);
    for (Map.Entry<UInt64, SyncSubcommitteeAssignments> entry :
        subcommitteeAssignments.entrySet()) {
      final UInt64 validatorIndex = entry.getKey();
      final Signer signer = getSigner(validatorIndex.intValue());
      final SyncSubcommitteeAssignments assignments = entry.getValue();
      for (int subcommitteeIndex : assignments.getAssignedSubcommittees()) {
        if (requiredSubcommittee.isPresent() && requiredSubcommittee.get() != subcommitteeIndex) {
          continue;
        }
        final SyncAggregatorSelectionData syncAggregatorSelectionData =
            syncCommitteeUtil.createSyncAggregatorSelectionData(
                slot, UInt64.valueOf(subcommitteeIndex));
        final ForkInfo forkInfo =
            new ForkInfo(
                spec.fork(epoch), latestBlockAndState.getState().getGenesisValidatorsRoot());
        final BLSSignature proof =
            signer.signSyncCommitteeSelectionProof(syncAggregatorSelectionData, forkInfo).join();
        if (syncCommitteeUtil.isSyncCommitteeAggregator(proof)) {
          return new SignedContributionAndProofTestBuilder()
              .signerProvider(this::getSigner)
              .syncCommitteeUtil(syncCommitteeUtil)
              .spec(spec)
              .state(latestBlockAndState.getState())
              .subcommitteeIndex(subcommitteeIndex)
              .slot(slot)
              .selectionProof(proof)
              .beaconBlockRoot(beaconBlockRoot)
              .aggregator(validatorIndex, signer);
        }
      }
    }
    throw new IllegalStateException("No valid sync subcommittee aggregators found");
  }

  public SyncCommitteeMessage createValidSyncCommitteeMessage() {
    final SignedBlockAndState target = getLatestBlockAndState();
    return createSyncCommitteeMessage(target.getSlot(), target.getRoot());
  }

  public SyncCommitteeMessage createSyncCommitteeMessage(
      final UInt64 slot, final Bytes32 blockRoot) {
    final BeaconStateAltair state =
        BeaconStateAltair.required(getLatestBlockAndStateAtSlot(slot).getState());

    final BLSPublicKey pubKey =
        state.getCurrentSyncCommittee().getPubkeys().get(0).getBLSPublicKey();
    return createSyncCommitteeMessage(slot, blockRoot, state, pubKey);
  }

  public SyncCommitteeMessage createSyncCommitteeMessage(
      final UInt64 slot,
      final Bytes32 blockRoot,
      final BeaconStateAltair state,
      final BLSPublicKey validatorPublicKey) {
    final int validatorIndex = spec.getValidatorIndex(state, validatorPublicKey).orElseThrow();

    final UInt64 epoch = spec.getSyncCommitteeUtilRequired(slot).getEpochForDutiesAtSlot(slot);
    final ForkInfo forkInfo = new ForkInfo(spec.fork(epoch), state.getGenesisValidatorsRoot());
    final BLSSignature signature =
        getSigner(validatorIndex).signSyncCommitteeMessage(slot, blockRoot, forkInfo).join();
    return SchemaDefinitionsAltair.required(spec.atSlot(slot).getSchemaDefinitions())
        .getSyncCommitteeMessageSchema()
        .create(slot, blockRoot, UInt64.valueOf(validatorIndex), signature);
  }

  public BLSSignature sign(
      final int validatorId, final Function<Signer, SafeFuture<BLSSignature>> signFunction) {
    final SafeFuture<BLSSignature> result = signFunction.apply(getSigner(validatorId));
    assertThat(result).isCompleted();
    return result.join();
  }

  public Signer getSigner(final int validatorId) {
    return new LocalSigner(spec, validatorKeys.get(validatorId), SyncAsyncRunner.SYNC_RUNNER);
  }

  public static final class BlockOptions {

    private final List<Attestation> attestations = new ArrayList<>();
    private final List<AttesterSlashing> attesterSlashings = new ArrayList<>();
    private Optional<Eth1Data> eth1Data = Optional.empty();
    private Optional<List<Bytes>> transactions = Optional.empty();
    private Optional<Bytes32> terminalBlockHash = Optional.empty();
    private Optional<ExecutionPayload> executionPayload = Optional.empty();
    private Optional<SszList<SignedBlsToExecutionChange>> blsToExecutionChange = Optional.empty();
    private Optional<SszList<SszKZGCommitment>> kzgCommitments = Optional.empty();
    private Optional<List<Blob>> blobs = Optional.empty();
    private Optional<KZGProof> kzgProof = Optional.empty();
    private Optional<BlobsSidecar> blobsSidecar = Optional.empty();
    private boolean generateRandomBlobs = false;
    private boolean storeBlobsSidecar = true;
    private boolean skipStateTransition = false;
    private boolean wrongProposer = false;

    private BlockOptions() {}

    public static BlockOptions create() {
      return new BlockOptions();
    }

    public BlockOptions addAttestation(final Attestation attestation) {
      attestations.add(attestation);
      return this;
    }

    public BlockOptions addAttesterSlashing(final AttesterSlashing attesterSlashing) {
      attesterSlashings.add(attesterSlashing);
      return this;
    }

    public BlockOptions setEth1Data(final Eth1Data eth1Data) {
      this.eth1Data = Optional.ofNullable(eth1Data);
      return this;
    }

    public BlockOptions setTransactions(final Bytes... transactions) {
      this.transactions = Optional.of(List.of(transactions));
      return this;
    }

    public BlockOptions setTerminalBlockHash(final Bytes32 blockHash) {
      this.terminalBlockHash = Optional.of(blockHash);
      return this;
    }

    public BlockOptions setBlsToExecutionChange(
        final SszList<SignedBlsToExecutionChange> blsToExecutionChange) {
      this.blsToExecutionChange = Optional.of(blsToExecutionChange);
      return this;
    }

    public BlockOptions setBlobs(final List<Blob> blobs) {
      this.blobs = Optional.of(blobs);
      return this;
    }

    public BlockOptions setKzgProof(final KZGProof kzgProof) {
      this.kzgProof = Optional.of(kzgProof);
      return this;
    }

    public BlockOptions setBlobsSidecar(final BlobsSidecar blobsSidecar) {
      this.blobsSidecar = Optional.of(blobsSidecar);
      return this;
    }

    public BlockOptions setKzgCommitments(final SszList<SszKZGCommitment> kzgCommitments) {
      this.kzgCommitments = Optional.of(kzgCommitments);
      return this;
    }

    public BlockOptions setGenerateRandomBlobs(final boolean generateRandomBlobs) {
      this.generateRandomBlobs = generateRandomBlobs;
      return this;
    }

    public BlockOptions setStoreBlobsSidecar(final boolean storeBlobsSidecar) {
      this.storeBlobsSidecar = storeBlobsSidecar;
      return this;
    }

    public BlockOptions setExecutionPayload(final ExecutionPayload executionPayload) {
      this.executionPayload = Optional.of(executionPayload);
      return this;
    }

    public BlockOptions setSkipStateTransition(boolean skipStateTransition) {
      this.skipStateTransition = skipStateTransition;
      return this;
    }

    public BlockOptions setWrongProposer(boolean wrongProposer) {
      this.wrongProposer = wrongProposer;
      return this;
    }

    private List<Attestation> getAttestations() {
      return attestations;
    }

    public Optional<Eth1Data> getEth1Data() {
      return eth1Data;
    }

    public Optional<List<Bytes>> getTransactions() {
      return transactions;
    }

    public Optional<Bytes32> getTerminalBlockHash() {
      return terminalBlockHash;
    }

    public Optional<ExecutionPayload> getExecutionPayload() {
      return executionPayload;
    }

    public Optional<SszList<SignedBlsToExecutionChange>> getBlsToExecutionChange() {
      return blsToExecutionChange;
    }

    public Optional<SszList<SszKZGCommitment>> getKzgCommitments() {
      return kzgCommitments;
    }

    public Optional<List<Blob>> getBlobs() {
      return blobs;
    }

    public Optional<BlobsSidecar> getBlobsSidecar() {
      return blobsSidecar;
    }

    public boolean isStoreBlobsSidecarEnabled() {
      return storeBlobsSidecar;
    }

    public Optional<KZGProof> getKzgProof() {
      return kzgProof;
    }

    public boolean getSkipStateTransition() {
      return skipStateTransition;
    }

    public boolean getGenerateRandomBlobs() {
      return generateRandomBlobs;
    }

    public boolean getWrongProposer() {
      return wrongProposer;
    }

    public List<AttesterSlashing> getAttesterSlashings() {
      return attesterSlashings;
    }
  }
}<|MERGE_RESOLUTION|>--- conflicted
+++ resolved
@@ -600,12 +600,8 @@
                 options.getSkipStateTransition()));
 
     final BlobsSidecarSchema blobsSidecarSchema =
-<<<<<<< HEAD
-        spec.getGenesisSchemaDefinitions().toVersionDeneb().orElseThrow().getBlobsSidecarSchema();
-=======
-        SchemaDefinitionsEip4844.required(spec.atSlot(slot).getSchemaDefinitions())
+        SchemaDefinitionsDeneb.required(spec.atSlot(slot).getSchemaDefinitions())
             .getBlobsSidecarSchema();
->>>>>>> f7d6fa6c
 
     if (options.isStoreBlobsSidecarEnabled()) {
       final BlobsSidecar blobsSidecar =
