--- conflicted
+++ resolved
@@ -54,31 +54,21 @@
     network1.connect(network2.getPeerAddress());
     Waiter.waitFor(
         () -> {
-<<<<<<< HEAD
-          assertThat(network1.getPeerManager().getPeerCount()).isEqualTo(1);
-          assertThat(network2.getPeerManager().getPeerCount()).isEqualTo(1);
-        });
-
-    final Peer network2ViewOfPeer1 =
-        network2.getPeerManager().getPeer(network1.getPeerId()).orElseThrow();
-=======
           assertThat(network1.getPeerManager().getAvailablePeerCount()).isEqualTo(1);
           assertThat(network2.getPeerManager().getAvailablePeerCount()).isEqualTo(1);
         });
 
     final Peer network2ViewOfPeer1 =
         network2.getPeerManager().getAvailablePeer(network1.getPeerId()).orElseThrow();
->>>>>>> 90f5efcb
     assertThat(network2ViewOfPeer1.getStatus().getForkVersion()).isEqualTo(Fork.VERSION_ZERO);
     assertThat(network2ViewOfPeer1.getStatus().getFinalizedRoot()).isEqualTo(Bytes32.ZERO);
     assertThat(network2ViewOfPeer1.getStatus().getFinalizedEpoch()).isEqualTo(UnsignedLong.ZERO);
     assertThat(network2ViewOfPeer1.getStatus().getHeadRoot()).isEqualTo(Bytes32.ZERO);
     assertThat(network2ViewOfPeer1.getStatus().getHeadSlot()).isEqualTo(UnsignedLong.ZERO);
 
-<<<<<<< HEAD
     final Store network2Store = storageClient2.getStore();
     final Peer network1ViewOfPeer2 =
-        network1.getPeerManager().getPeer(network2.getPeerId()).orElseThrow();
+        network1.getPeerManager().getAvailablePeer(network2.getPeerId()).orElseThrow();
     assertThat(network1ViewOfPeer2.getStatus().getForkVersion())
         .isEqualTo(storageClient2.getBestBlockRootState().getFork().getCurrent_version());
     assertThat(network1ViewOfPeer2.getStatus().getFinalizedRoot())
@@ -89,15 +79,6 @@
         .isEqualTo(storageClient2.getBestBlockRoot());
     assertThat(network1ViewOfPeer2.getStatus().getHeadSlot())
         .isEqualTo(storageClient2.getBestSlot());
-=======
-    final Peer network1ViewOfPeer2 =
-        network1.getPeerManager().getAvailablePeer(network2.getPeerId()).orElseThrow();
-    assertThat(network1ViewOfPeer2.getStatus().getForkVersion()).isEqualTo(Fork.VERSION_ZERO);
-    assertThat(network1ViewOfPeer2.getStatus().getFinalizedRoot()).isEqualTo(Bytes32.ZERO);
-    assertThat(network1ViewOfPeer2.getStatus().getFinalizedEpoch()).isEqualTo(UnsignedLong.ZERO);
-    assertThat(network1ViewOfPeer2.getStatus().getHeadRoot()).isEqualTo(Bytes32.ZERO);
-    assertThat(network1ViewOfPeer2.getStatus().getHeadSlot()).isEqualTo(UnsignedLong.ZERO);
->>>>>>> 90f5efcb
   }
 
   @Test
