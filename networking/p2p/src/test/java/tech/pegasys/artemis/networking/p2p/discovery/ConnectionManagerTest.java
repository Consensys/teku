/*
 * Copyright 2020 ConsenSys AG.
 *
 * Licensed under the Apache License, Version 2.0 (the "License"); you may not use this file except in compliance with
 * the License. You may obtain a copy of the License at
 *
 * http://www.apache.org/licenses/LICENSE-2.0
 *
 * Unless required by applicable law or agreed to in writing, software distributed under the License is distributed on
 * an "AS IS" BASIS, WITHOUT WARRANTIES OR CONDITIONS OF ANY KIND, either express or implied. See the License for the
 * specific language governing permissions and limitations under the License.
 */

package tech.pegasys.artemis.networking.p2p.discovery;

import static org.assertj.core.api.Assertions.assertThat;
import static org.mockito.ArgumentMatchers.any;
import static org.mockito.Mockito.mock;
import static org.mockito.Mockito.never;
import static org.mockito.Mockito.times;
import static org.mockito.Mockito.verify;
import static org.mockito.Mockito.when;

import java.net.InetSocketAddress;
import java.util.Arrays;
import java.util.stream.Stream;
import org.apache.tuweni.bytes.Bytes;
import org.junit.jupiter.api.BeforeEach;
import org.junit.jupiter.api.Test;
import org.mockito.ArgumentCaptor;
import tech.pegasys.artemis.network.p2p.peer.StubPeer;
import tech.pegasys.artemis.networking.p2p.connection.ConnectionManager;
import tech.pegasys.artemis.networking.p2p.connection.TargetPeerRange;
import tech.pegasys.artemis.networking.p2p.mock.MockNodeId;
import tech.pegasys.artemis.networking.p2p.network.P2PNetwork;
<<<<<<< HEAD
import tech.pegasys.artemis.networking.p2p.peer.DisconnectRequestHandler.DisconnectReason;
=======
import tech.pegasys.artemis.networking.p2p.network.PeerAddress;
>>>>>>> 669708b7
import tech.pegasys.artemis.networking.p2p.peer.Peer;
import tech.pegasys.artemis.networking.p2p.peer.PeerConnectedSubscriber;
import tech.pegasys.artemis.util.async.SafeFuture;
import tech.pegasys.artemis.util.async.StubAsyncRunner;

class ConnectionManagerTest {

  private static final PeerAddress PEER1 = new PeerAddress(new MockNodeId(1));
  private static final PeerAddress PEER2 = new PeerAddress(new MockNodeId(2));
  private static final PeerAddress PEER3 = new PeerAddress(new MockNodeId(3));
  private static final PeerAddress PEER4 = new PeerAddress(new MockNodeId(4));
  private static final DiscoveryPeer DISCOVERY_PEER1 =
      new DiscoveryPeer(Bytes.of(1), new InetSocketAddress(1));
  private static final DiscoveryPeer DISCOVERY_PEER2 =
      new DiscoveryPeer(Bytes.of(2), new InetSocketAddress(2));
  private static final DiscoveryPeer DISCOVERY_PEER3 =
      new DiscoveryPeer(Bytes.of(3), new InetSocketAddress(3));
  private static final DiscoveryPeer DISCOVERY_PEER4 =
      new DiscoveryPeer(Bytes.of(4), new InetSocketAddress(4));

  @SuppressWarnings("unchecked")
  private final P2PNetwork<Peer> network = mock(P2PNetwork.class);

  private final DiscoveryService discoveryService = mock(DiscoveryService.class);

  private final StubAsyncRunner asyncRunner = new StubAsyncRunner();

  @BeforeEach
  public void setUp() {
    when(discoveryService.searchForPeers()).thenReturn(new SafeFuture<>());
    when(network.createPeerAddress(DISCOVERY_PEER1)).thenReturn(PEER1);
    when(network.createPeerAddress(DISCOVERY_PEER2)).thenReturn(PEER2);
    when(network.createPeerAddress(DISCOVERY_PEER3)).thenReturn(PEER3);
    when(network.createPeerAddress(DISCOVERY_PEER4)).thenReturn(PEER4);
  }

  @Test
  public void shouldConnectToStaticPeersOnStart() {
    final ConnectionManager manager = createManager(PEER1, PEER2);
    when(network.connect(any(PeerAddress.class))).thenReturn(SafeFuture.completedFuture(null));
    manager.start().join();

    verify(network).connect(PEER1);
    verify(network).connect(PEER2);
  }

  @Test
  public void shouldRetryConnectionToStaticPeerAfterDelayWhenInitialAttemptFails() {
    final ConnectionManager manager = createManager(PEER1);

    final SafeFuture<Peer> connectionFuture1 = new SafeFuture<>();
    final SafeFuture<Peer> connectionFuture2 = new SafeFuture<>();
    when(network.connect(PEER1)).thenReturn(connectionFuture1).thenReturn(connectionFuture2);
    manager.start().join();
    verify(network).connect(PEER1);

    connectionFuture1.completeExceptionally(new RuntimeException("Nope"));

    assertThat(asyncRunner.hasDelayedActions()).isTrue();
    asyncRunner.executeQueuedActions();
    verify(network, times(2)).connect(PEER1);
  }

  @Test
  public void shouldRetryConnectionToStaticPeerAfterRetryAndDisconnect() {
    final ConnectionManager manager = createManager(PEER1);
    final MockNodeId peerId = new MockNodeId();
    final StubPeer peer = new StubPeer(peerId);

    final SafeFuture<Peer> connectionFuture1 = new SafeFuture<>();
    final SafeFuture<Peer> connectionFuture2 = SafeFuture.completedFuture(peer);
    when(network.connect(PEER1)).thenReturn(connectionFuture1).thenReturn(connectionFuture2);
    manager.start().join();
    verify(network).connect(PEER1);

    connectionFuture1.completeExceptionally(new RuntimeException("Nope"));

    assertThat(asyncRunner.hasDelayedActions()).isTrue();
    asyncRunner.executeQueuedActions();
    verify(network, times(2)).connect(PEER1);

    peer.disconnect();
    assertThat(asyncRunner.hasDelayedActions()).isTrue();
    asyncRunner.executeQueuedActions();
    verify(network, times(3)).connect(PEER1);
  }

  @Test
  public void shouldReconnectWhenPersistentPeerDisconnects() {
    final ConnectionManager manager = createManager(PEER1);

    final MockNodeId peerId = new MockNodeId();
    final StubPeer peer = new StubPeer(peerId);
    when(network.connect(PEER1))
        .thenReturn(SafeFuture.completedFuture(peer))
        .thenReturn(new SafeFuture<>());
    manager.start().join();
<<<<<<< HEAD
    verify(network).connect("peer1");
    peer.disconnectImmediately();
=======
    verify(network).connect(PEER1);
    peer.disconnect();
>>>>>>> 669708b7

    assertThat(asyncRunner.hasDelayedActions()).isTrue();
    asyncRunner.executeQueuedActions();
    verify(network, times(2)).connect(PEER1);
  }

  @Test
  public void shouldAddNewPeerToStaticList() {
    final ConnectionManager manager = createManager();

    final MockNodeId peerId = new MockNodeId();
    final StubPeer peer = new StubPeer(peerId);
    when(network.connect(PEER1))
        .thenReturn(SafeFuture.completedFuture(peer))
        .thenReturn(new SafeFuture<>());
    manager.start().join();

<<<<<<< HEAD
    manager.addStaticPeer("peer1");
    verify(network).connect("peer1");
    peer.disconnectImmediately();
=======
    manager.addStaticPeer(PEER1);
    verify(network).connect(PEER1);
    peer.disconnect();
>>>>>>> 669708b7

    assertThat(asyncRunner.hasDelayedActions()).isTrue();
    asyncRunner.executeQueuedActions();
    verify(network, times(2)).connect(PEER1);
  }

  @Test
  public void shouldNotAddDuplicatePeerToStaticList() {
    final ConnectionManager manager = createManager(PEER1);

    final MockNodeId peerId = new MockNodeId();
    final StubPeer peer = new StubPeer(peerId);
    when(network.connect(PEER1))
        .thenReturn(SafeFuture.completedFuture(peer))
        .thenReturn(new SafeFuture<>());
    manager.start().join();

    verify(network).connect(PEER1);

    manager.addStaticPeer(PEER1);
    // Doesn't attempt to connect a second time.
    verify(network, times(1)).connect(PEER1);
  }

  @Test
  public void shouldConnectToKnownPeersWhenStarted() {
    final ConnectionManager manager = createManager();
    when(discoveryService.streamKnownPeers())
        .thenReturn(Stream.of(DISCOVERY_PEER1, DISCOVERY_PEER2));
    when(network.connect(any(PeerAddress.class))).thenReturn(new SafeFuture<>());

    manager.start().join();

    verify(network).connect(PEER1);
    verify(network).connect(PEER2);
  }

  @Test
  public void shouldNotRetryConnectionsToDiscoveredPeersOnFailure() {
    final ConnectionManager manager = createManager();
    when(discoveryService.streamKnownPeers()).thenReturn(Stream.of(DISCOVERY_PEER1));
    final SafeFuture<Peer> connectionFuture = new SafeFuture<>();
    when(network.connect(any(PeerAddress.class))).thenReturn(connectionFuture);

    manager.start().join();
    verify(network).connect(PEER1);

    connectionFuture.completeExceptionally(new RuntimeException("Failed"));

    assertThat(asyncRunner.hasDelayedActions()).isFalse();
    verify(network, times(1)).connect(PEER1); // No further attempts to connect
  }

  @Test
  public void shouldNotRetryConnectionsToDiscoveredPeersOnDisconnect() {
    final ConnectionManager manager = createManager();
    when(discoveryService.streamKnownPeers()).thenReturn(Stream.of(DISCOVERY_PEER1));
    final SafeFuture<Peer> connectionFuture = new SafeFuture<>();
    when(network.connect(any(PeerAddress.class))).thenReturn(connectionFuture);

    manager.start().join();
    verify(network).connect(PEER1);

    final StubPeer peer = new StubPeer(new MockNodeId(DISCOVERY_PEER1.getPublicKey()));
    connectionFuture.complete(peer);

    peer.disconnectImmediately();
    assertThat(asyncRunner.hasDelayedActions()).isFalse();
    verify(network, times(1)).connect(PEER1); // No further attempts to connect
  }

  @Test
  public void shouldPeriodicallyTriggerNewDiscoverySearch() {
    final SafeFuture<Void> search1 = new SafeFuture<>();
    final SafeFuture<Void> search2 = new SafeFuture<>();
    when(discoveryService.searchForPeers()).thenReturn(search1).thenReturn(search2);

    final ConnectionManager manager = createManager();
    manager.start().join();

    verify(discoveryService, times(1)).searchForPeers();

    search1.complete(null);
    verify(discoveryService, times(1)).searchForPeers(); // Shouldn't immediately search again

    asyncRunner.executeQueuedActions();
    verify(discoveryService, times(2)).searchForPeers(); // But should after a delay
  }

  @Test
  public void shouldTriggerNewDiscoverySearchAfterFailure() {
    final SafeFuture<Void> search1 = new SafeFuture<>();
    final SafeFuture<Void> search2 = new SafeFuture<>();
    when(discoveryService.searchForPeers()).thenReturn(search1).thenReturn(search2);

    final ConnectionManager manager = createManager();
    manager.start().join();

    verify(discoveryService, times(1)).searchForPeers();

    search1.completeExceptionally(new RuntimeException("Nope"));
    verify(discoveryService, times(1)).searchForPeers(); // Shouldn't immediately search again

    asyncRunner.executeQueuedActions();
    verify(discoveryService, times(2)).searchForPeers(); // But should after a delay
  }

  @Test
  public void shouldStopTriggeringDiscoverySearchesWhenStopped() {
    final SafeFuture<Void> search1 = new SafeFuture<>();
    final SafeFuture<Void> search2 = new SafeFuture<>();
    when(discoveryService.searchForPeers()).thenReturn(search1).thenReturn(search2);
    final ConnectionManager manager = createManager();

    manager.start().join();
    verify(discoveryService).searchForPeers();

    manager.stop().join();

    search1.complete(null);

    asyncRunner.executeQueuedActions();
    verify(discoveryService, times(1)).searchForPeers(); // Shouldn't search again
  }

  @Test
  public void shouldConnectToKnownPeersWhenDiscoverySearchCompletes() {
    final SafeFuture<Void> search1 = new SafeFuture<>();
    when(network.connect(any(PeerAddress.class))).thenReturn(new SafeFuture<>());
    when(discoveryService.searchForPeers()).thenReturn(search1);
    when(discoveryService.streamKnownPeers())
        .thenReturn(Stream.empty()) // No known peers at startup
        .thenReturn(Stream.of(DISCOVERY_PEER1, DISCOVERY_PEER2)); // Search found some new peers
    final ConnectionManager manager = createManager();

    manager.start().join();
    verify(discoveryService).searchForPeers();

    search1.complete(null);

    verify(network).connect(PEER1);
    verify(network).connect(PEER2);
  }

  @Test
  public void shouldLimitNumberOfNewConnectionsMadeToDiscoveryPeersOnStartup() {
    final ConnectionManager manager = createManager(new TargetPeerRange(1, 2));
    when(discoveryService.streamKnownPeers())
        .thenReturn(Stream.of(DISCOVERY_PEER1, DISCOVERY_PEER2, DISCOVERY_PEER3));
    when(network.connect(any(PeerAddress.class))).thenReturn(new SafeFuture<>());

    manager.start().join();

    verify(network).connect(PEER1);
    verify(network).connect(PEER2);
    verify(network, never()).connect(PEER3);
  }

  @Test
  public void shouldLimitNumberOfNewConnectionsMadeToDiscoveryPeersOnRetry() {
    final SafeFuture<Void> search1 = new SafeFuture<>();
    when(network.connect(any(PeerAddress.class))).thenReturn(new SafeFuture<>());
    when(discoveryService.searchForPeers()).thenReturn(search1);
    when(discoveryService.streamKnownPeers())
        // At startup
        .thenReturn(Stream.of(DISCOVERY_PEER1, DISCOVERY_PEER2, DISCOVERY_PEER3))
        // After search
        .thenReturn(Stream.of(DISCOVERY_PEER1, DISCOVERY_PEER2, DISCOVERY_PEER3, DISCOVERY_PEER4));

    final ConnectionManager manager = createManager(new TargetPeerRange(2, 3));

    when(network.getPeerCount()).thenReturn(0);
    manager.start().join();
    verify(discoveryService).searchForPeers();
    verify(network).connect(PEER1);
    verify(network).connect(PEER2);
    verify(network).connect(PEER3);
    verify(network, never()).connect(PEER4);

    // Only peer 2 actually connected, so should try to connect 2 more nodes
    when(network.getPeerCount()).thenReturn(1);
    when(network.isConnected(PEER2)).thenReturn(true);
    search1.complete(null);

    verify(network, times(2)).connect(PEER1);
    verify(network, times(1)).connect(PEER2); // Not retried
    verify(network, times(2)).connect(PEER3); // Retried
    verify(network, never()).connect(PEER4); // Still not required
  }

  @Test
  public void shouldDisconnectPeersWhenPeerCountExceedsLimit() {
    final ConnectionManager manager = createManager(new TargetPeerRange(1, 1));
    manager.start().join();

    final PeerConnectedSubscriber<Peer> peerConnectedSubscriber = getPeerConnectedSubscriber();

    final StubPeer peer1 = new StubPeer(new MockNodeId(1));
    final StubPeer peer2 = new StubPeer(new MockNodeId(2));
    when(network.streamPeers()).thenReturn(Stream.of(peer2, peer1));
    when(network.getPeerCount()).thenReturn(2);
    peerConnectedSubscriber.onConnected(peer1);

    // Should disconnect one peer to get back down to our target of max 1 peer.
    assertThat(peer2.getDisconnectReason()).contains(DisconnectReason.TOO_MANY_PEERS);
    assertThat(peer1.isConnected()).isTrue();
  }

  private PeerConnectedSubscriber<Peer> getPeerConnectedSubscriber() {
    @SuppressWarnings("unchecked")
    final ArgumentCaptor<PeerConnectedSubscriber<Peer>> captor =
        ArgumentCaptor.forClass(PeerConnectedSubscriber.class);
    verify(network).subscribeConnect(captor.capture());
    return captor.getValue();
  }

  private ConnectionManager createManager(final PeerAddress... peers) {
    return createManager(new TargetPeerRange(5, 10), peers);
  }

  private ConnectionManager createManager(
      final TargetPeerRange targetPeerCount, final PeerAddress... peers) {
    return new ConnectionManager(
        discoveryService, asyncRunner, network, Arrays.asList(peers), targetPeerCount);
  }
}<|MERGE_RESOLUTION|>--- conflicted
+++ resolved
@@ -33,11 +33,8 @@
 import tech.pegasys.artemis.networking.p2p.connection.TargetPeerRange;
 import tech.pegasys.artemis.networking.p2p.mock.MockNodeId;
 import tech.pegasys.artemis.networking.p2p.network.P2PNetwork;
-<<<<<<< HEAD
+import tech.pegasys.artemis.networking.p2p.network.PeerAddress;
 import tech.pegasys.artemis.networking.p2p.peer.DisconnectRequestHandler.DisconnectReason;
-=======
-import tech.pegasys.artemis.networking.p2p.network.PeerAddress;
->>>>>>> 669708b7
 import tech.pegasys.artemis.networking.p2p.peer.Peer;
 import tech.pegasys.artemis.networking.p2p.peer.PeerConnectedSubscriber;
 import tech.pegasys.artemis.util.async.SafeFuture;
@@ -119,7 +116,7 @@
     asyncRunner.executeQueuedActions();
     verify(network, times(2)).connect(PEER1);
 
-    peer.disconnect();
+    peer.disconnectImmediately();
     assertThat(asyncRunner.hasDelayedActions()).isTrue();
     asyncRunner.executeQueuedActions();
     verify(network, times(3)).connect(PEER1);
@@ -135,13 +132,8 @@
         .thenReturn(SafeFuture.completedFuture(peer))
         .thenReturn(new SafeFuture<>());
     manager.start().join();
-<<<<<<< HEAD
-    verify(network).connect("peer1");
+    verify(network).connect(PEER1);
     peer.disconnectImmediately();
-=======
-    verify(network).connect(PEER1);
-    peer.disconnect();
->>>>>>> 669708b7
 
     assertThat(asyncRunner.hasDelayedActions()).isTrue();
     asyncRunner.executeQueuedActions();
@@ -159,15 +151,9 @@
         .thenReturn(new SafeFuture<>());
     manager.start().join();
 
-<<<<<<< HEAD
-    manager.addStaticPeer("peer1");
-    verify(network).connect("peer1");
+    manager.addStaticPeer(PEER1);
+    verify(network).connect(PEER1);
     peer.disconnectImmediately();
-=======
-    manager.addStaticPeer(PEER1);
-    verify(network).connect(PEER1);
-    peer.disconnect();
->>>>>>> 669708b7
 
     assertThat(asyncRunner.hasDelayedActions()).isTrue();
     asyncRunner.executeQueuedActions();
