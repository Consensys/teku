--- conflicted
+++ resolved
@@ -56,27 +56,17 @@
   private static final PeerAddress PEER3 = new PeerAddress(new MockNodeId(3));
   private static final PeerAddress PEER4 = new PeerAddress(new MockNodeId(4));
   private static final DiscoveryPeer DISCOVERY_PEER1 =
-<<<<<<< HEAD
-      new DiscoveryPeer(Bytes.of(1), new InetSocketAddress(1), ENR_FORK_ID, PERSISTENT_SUBNETS);
-  private static final DiscoveryPeer DISCOVERY_PEER2 =
-      new DiscoveryPeer(Bytes.of(2), new InetSocketAddress(2), ENR_FORK_ID, PERSISTENT_SUBNETS);
-  private static final DiscoveryPeer DISCOVERY_PEER3 =
-      new DiscoveryPeer(Bytes.of(3), new InetSocketAddress(3), ENR_FORK_ID, PERSISTENT_SUBNETS);
-  private static final DiscoveryPeer DISCOVERY_PEER4 =
-      new DiscoveryPeer(Bytes.of(4), new InetSocketAddress(4), ENR_FORK_ID, PERSISTENT_SUBNETS);
-=======
       new DiscoveryPeer(
-          Bytes.of(1), new InetSocketAddress(InetAddress.getLoopbackAddress(), 1), ENR_FORK_ID);
+          Bytes.of(1), new InetSocketAddress(InetAddress.getLoopbackAddress(), 1), ENR_FORK_ID, PERSISTENT_SUBNETS);
   private static final DiscoveryPeer DISCOVERY_PEER2 =
       new DiscoveryPeer(
-          Bytes.of(2), new InetSocketAddress(InetAddress.getLoopbackAddress(), 2), ENR_FORK_ID);
+          Bytes.of(2), new InetSocketAddress(InetAddress.getLoopbackAddress(), 2), ENR_FORK_ID, PERSISTENT_SUBNETS);
   private static final DiscoveryPeer DISCOVERY_PEER3 =
       new DiscoveryPeer(
-          Bytes.of(3), new InetSocketAddress(InetAddress.getLoopbackAddress(), 3), ENR_FORK_ID);
+          Bytes.of(3), new InetSocketAddress(InetAddress.getLoopbackAddress(), 3), ENR_FORK_ID, PERSISTENT_SUBNETS);
   private static final DiscoveryPeer DISCOVERY_PEER4 =
       new DiscoveryPeer(
-          Bytes.of(4), new InetSocketAddress(InetAddress.getLoopbackAddress(), 4), ENR_FORK_ID);
->>>>>>> 2ab94693
+          Bytes.of(4), new InetSocketAddress(InetAddress.getLoopbackAddress(), 4), ENR_FORK_ID, PERSISTENT_SUBNETS);
 
   @SuppressWarnings("unchecked")
   private final P2PNetwork<Peer> network = mock(P2PNetwork.class);
