/*
 * Copyright 2019 ConsenSys AG.
 *
 * Licensed under the Apache License, Version 2.0 (the "License"); you may not use this file except in compliance with
 * the License. You may obtain a copy of the License at
 *
 * http://www.apache.org/licenses/LICENSE-2.0
 *
 * Unless required by applicable law or agreed to in writing, software distributed under the License is distributed on
 * an "AS IS" BASIS, WITHOUT WARRANTIES OR CONDITIONS OF ANY KIND, either express or implied. See the License for the
 * specific language governing permissions and limitations under the License.
 */

package tech.pegasys.artemis.networking.p2p.jvmlibp2p.rpc;

import com.google.common.collect.ImmutableMap;
import io.libp2p.core.Connection;
import java.util.Collection;
import java.util.Collections;
import java.util.Map;
import java.util.concurrent.CompletableFuture;
import java.util.stream.Stream;
import tech.pegasys.artemis.datastructures.blocks.BeaconBlock;
import tech.pegasys.artemis.datastructures.networking.libp2p.rpc.BeaconBlocksByRootRequestMessage;
import tech.pegasys.artemis.datastructures.networking.libp2p.rpc.GoodbyeMessage;
import tech.pegasys.artemis.datastructures.networking.libp2p.rpc.RpcRequest;
import tech.pegasys.artemis.datastructures.networking.libp2p.rpc.StatusMessage;
import tech.pegasys.artemis.networking.p2p.jvmlibp2p.PeerLookup;

public class RpcMethods {

  private final Map<RpcMethod<?, ?>, RpcMessageHandler<?, ?>> methods;

  public RpcMethods(
      PeerLookup peerLookup,
      LocalMessageHandler<StatusMessage, StatusMessage> helloHandler,
      LocalMessageHandler<GoodbyeMessage, GoodbyeMessage> goodbyeHandler,
      LocalMessageHandler<BeaconBlocksByRootRequestMessage, BeaconBlock> beaconBlocksHandler) {

    this.methods =
        createMethodMap(
            new RpcMessageHandler<>(RpcMethod.STATUS, peerLookup, helloHandler),
            new RpcMessageHandler<>(RpcMethod.GOODBYE, peerLookup, goodbyeHandler)
                .setCloseNotification(),
            new RpcMessageHandler<>(
                RpcMethod.BEACON_BLOCKS_BY_ROOT, peerLookup, beaconBlocksHandler));
  }

  private Map<RpcMethod<?, ?>, RpcMessageHandler<?, ?>> createMethodMap(
      final RpcMessageHandler<?, ?>... handlers) {
    final ImmutableMap.Builder<RpcMethod<?, ?>, RpcMessageHandler<?, ?>> builder =
        ImmutableMap.builder();
    Stream.of(handlers).forEach(handler -> builder.put(handler.getMethod(), handler));
    return builder.build();
  }

<<<<<<< HEAD
  public <I, O> CompletableFuture<ResponseStream<O>> invoke(
      final RpcMethod<I, O> method, final Connection connection, final I request) {
=======
  public <I extends RpcRequest, O extends SimpleOffsetSerializable>
      CompletableFuture<ResponseStream<O>> invoke(
          final RpcMethod<I, O> method, final Connection connection, final I request) {
>>>>>>> 73a461c6
    return getHandler(method).invokeRemote(connection, request);
  }

  public Collection<RpcMessageHandler<?, ?>> all() {
    return Collections.unmodifiableCollection(methods.values());
  }

  @SuppressWarnings("unchecked")
<<<<<<< HEAD
  private <I, O> RpcMessageHandler<I, O> getHandler(final RpcMethod<I, O> method) {
=======
  private <I extends RpcRequest, O extends SimpleOffsetSerializable>
      RpcMessageHandler<I, O> getHandler(final RpcMethod<I, O> method) {
>>>>>>> 73a461c6
    return (RpcMessageHandler<I, O>) methods.get(method);
  }
}<|MERGE_RESOLUTION|>--- conflicted
+++ resolved
@@ -54,14 +54,8 @@
     return builder.build();
   }
 
-<<<<<<< HEAD
-  public <I, O> CompletableFuture<ResponseStream<O>> invoke(
+  public <I extends RpcRequest, O> CompletableFuture<ResponseStream<O>> invoke(
       final RpcMethod<I, O> method, final Connection connection, final I request) {
-=======
-  public <I extends RpcRequest, O extends SimpleOffsetSerializable>
-      CompletableFuture<ResponseStream<O>> invoke(
-          final RpcMethod<I, O> method, final Connection connection, final I request) {
->>>>>>> 73a461c6
     return getHandler(method).invokeRemote(connection, request);
   }
 
@@ -70,12 +64,8 @@
   }
 
   @SuppressWarnings("unchecked")
-<<<<<<< HEAD
-  private <I, O> RpcMessageHandler<I, O> getHandler(final RpcMethod<I, O> method) {
-=======
-  private <I extends RpcRequest, O extends SimpleOffsetSerializable>
-      RpcMessageHandler<I, O> getHandler(final RpcMethod<I, O> method) {
->>>>>>> 73a461c6
+  private <I extends RpcRequest, O> RpcMessageHandler<I, O> getHandler(
+      final RpcMethod<I, O> method) {
     return (RpcMessageHandler<I, O>) methods.get(method);
   }
 }