/*
 * Copyright 2019 ConsenSys AG.
 *
 * Licensed under the Apache License, Version 2.0 (the "License"); you may not use this file except in compliance with
 * the License. You may obtain a copy of the License at
 *
 * http://www.apache.org/licenses/LICENSE-2.0
 *
 * Unless required by applicable law or agreed to in writing, software distributed under the License is distributed on
 * an "AS IS" BASIS, WITHOUT WARRANTIES OR CONDITIONS OF ANY KIND, either express or implied. See the License for the
 * specific language governing permissions and limitations under the License.
 */

package tech.pegasys.artemis.networking.p2p.jvmlibp2p;

import com.google.common.base.MoreObjects;
import com.google.common.primitives.UnsignedLong;
import io.libp2p.core.Connection;
import io.libp2p.core.PeerId;
import java.util.List;
import java.util.Optional;
import java.util.concurrent.CompletableFuture;
import org.apache.tuweni.bytes.Bytes32;
import tech.pegasys.artemis.datastructures.blocks.BeaconBlock;
import tech.pegasys.artemis.datastructures.networking.libp2p.rpc.BeaconBlocksByRangeRequestMessage;
import tech.pegasys.artemis.datastructures.networking.libp2p.rpc.BeaconBlocksByRootRequestMessage;
import tech.pegasys.artemis.datastructures.networking.libp2p.rpc.GoodbyeMessage;
import tech.pegasys.artemis.datastructures.networking.libp2p.rpc.RpcRequest;
import tech.pegasys.artemis.datastructures.networking.libp2p.rpc.StatusMessage;
import tech.pegasys.artemis.networking.p2p.jvmlibp2p.rpc.ResponseStream;
import tech.pegasys.artemis.networking.p2p.jvmlibp2p.rpc.ResponseStream.ResponseListener;
import tech.pegasys.artemis.networking.p2p.jvmlibp2p.rpc.RpcMethod;
import tech.pegasys.artemis.networking.p2p.jvmlibp2p.rpc.RpcMethods;
import tech.pegasys.artemis.networking.p2p.jvmlibp2p.rpc.methods.StatusMessageFactory;
import tech.pegasys.artemis.util.SSZTypes.Bytes4;

public class Peer {
  private final Connection connection;
  private final RpcMethods rpcMethods;
  private final StatusMessageFactory statusMessageFactory;
  private volatile Optional<StatusData> remoteStatus = Optional.empty();

  public Peer(
      final Connection connection,
      final RpcMethods rpcMethods,
      final StatusMessageFactory statusMessageFactory) {
    this.connection = connection;
    this.rpcMethods = rpcMethods;
    this.statusMessageFactory = statusMessageFactory;
  }

  public void updateStatus(final StatusMessage message) {
    remoteStatus = Optional.of(StatusData.fromStatusMessage(message));
  }

  public StatusData getStatus() {
    return remoteStatus.orElseThrow();
  }

  public boolean hasStatus() {
    return remoteStatus.isPresent();
  }

  public PeerId getPeerId() {
    return connection.getSecureSession().getRemoteId();
  }

  public boolean isConnected() {
    return connection.getNettyChannel().isOpen();
  }

  public CompletableFuture<StatusData> sendStatus() {
    return invoke(RpcMethod.STATUS, statusMessageFactory.createStatusMessage())
        .thenCompose(ResponseStream::expectSingleResponse)
        .thenApply(
            remoteStatus -> {
              updateStatus(remoteStatus);
              return getStatus();
            });
  }

  public CompletableFuture<Void> sendGoodbye(final UnsignedLong reason) {
    return invoke(RpcMethod.GOODBYE, new GoodbyeMessage(reason))
        .thenCompose(ResponseStream::expectNoResponse);
  }

  public CompletableFuture<Void> requestBlocksByRoot(
      final List<Bytes32> blockRoots, final ResponseListener<BeaconBlock> listener) {
    return requestStream(
        RpcMethod.BEACON_BLOCKS_BY_ROOT,
        new BeaconBlocksByRootRequestMessage(blockRoots),
        listener);
  }

<<<<<<< HEAD
  public CompletableFuture<Void> requestBlocksByRange(
      final Bytes32 headBlockRoot,
      final UnsignedLong startSlot,
      final UnsignedLong count,
      final UnsignedLong step,
      final ResponseListener<BeaconBlock> listener) {
    return requestStream(
        RpcMethod.BEACON_BLOCKS_BY_RANGE,
        new BeaconBlocksByRangeRequestMessage(headBlockRoot, startSlot, count, step),
        listener);
  }

  private <I extends SimpleOffsetSerializable, O extends SimpleOffsetSerializable>
      CompletableFuture<Void> requestStream(
          final RpcMethod<I, O> method,
          I request,
          final ResponseStream.ResponseListener<O> listener) {
=======
  private <I extends RpcRequest, O> CompletableFuture<Void> requestStream(
      final RpcMethod<I, O> method, I request, final ResponseStream.ResponseListener<O> listener) {
>>>>>>> c753a29f
    return invoke(method, request)
        .thenCompose(responseStream -> responseStream.expectMultipleResponses(listener));
  }

  <I extends RpcRequest, O> CompletableFuture<ResponseStream<O>> invoke(
      final RpcMethod<I, O> method, I request) {
    return rpcMethods.invoke(method, connection, request);
  }

  public static class StatusData {
    private final Bytes4 headForkVersion;
    private final Bytes32 finalizedRoot;
    private final UnsignedLong finalizedEpoch;
    private final Bytes32 headRoot;
    private final UnsignedLong headSlot;

    public static StatusData fromStatusMessage(final StatusMessage message) {
      return new StatusData(
          message.getHeadForkVersion().copy(),
          message.getFinalizedRoot().copy(),
          message.getFinalizedEpoch(),
          message.getHeadRoot().copy(),
          message.getHeadSlot());
    }

    private StatusData(
        final Bytes4 headForkVersion,
        final Bytes32 finalizedRoot,
        final UnsignedLong finalizedEpoch,
        final Bytes32 headRoot,
        final UnsignedLong headSlot) {
      this.headForkVersion = headForkVersion;
      this.finalizedRoot = finalizedRoot;
      this.finalizedEpoch = finalizedEpoch;
      this.headRoot = headRoot;
      this.headSlot = headSlot;
    }

    public Bytes4 getHeadForkVersion() {
      return headForkVersion;
    }

    public Bytes32 getFinalizedRoot() {
      return finalizedRoot;
    }

    public UnsignedLong getFinalizedEpoch() {
      return finalizedEpoch;
    }

    public Bytes32 getHeadRoot() {
      return headRoot;
    }

    public UnsignedLong getHeadSlot() {
      return headSlot;
    }

    @Override
    public String toString() {
      return MoreObjects.toStringHelper(this)
          .add("currentFork", headForkVersion)
          .add("finalizedRoot", finalizedRoot)
          .add("finalizedEpoch", finalizedEpoch)
          .add("headRoot", headRoot)
          .add("headSlot", headSlot)
          .toString();
    }
  }
}<|MERGE_RESOLUTION|>--- conflicted
+++ resolved
@@ -92,7 +92,6 @@
         listener);
   }
 
-<<<<<<< HEAD
   public CompletableFuture<Void> requestBlocksByRange(
       final Bytes32 headBlockRoot,
       final UnsignedLong startSlot,
@@ -105,15 +104,8 @@
         listener);
   }
 
-  private <I extends SimpleOffsetSerializable, O extends SimpleOffsetSerializable>
-      CompletableFuture<Void> requestStream(
-          final RpcMethod<I, O> method,
-          I request,
-          final ResponseStream.ResponseListener<O> listener) {
-=======
   private <I extends RpcRequest, O> CompletableFuture<Void> requestStream(
       final RpcMethod<I, O> method, I request, final ResponseStream.ResponseListener<O> listener) {
->>>>>>> c753a29f
     return invoke(method, request)
         .thenCompose(responseStream -> responseStream.expectMultipleResponses(listener));
   }
