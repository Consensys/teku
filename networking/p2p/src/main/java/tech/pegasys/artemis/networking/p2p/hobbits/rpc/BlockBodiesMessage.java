--- conflicted
+++ resolved
@@ -30,6 +30,7 @@
 import java.util.List;
 import org.apache.tuweni.bytes.Bytes;
 import tech.pegasys.artemis.datastructures.blocks.BeaconBlock;
+import tech.pegasys.artemis.datastructures.util.SimpleOffsetSerializer;
 
 @JsonSerialize(using = BlockBodiesMessage.BlockBodiesSerializer.class)
 @JsonDeserialize(using = BlockBodiesMessage.BlockBodiesDeserializer.class)
@@ -53,7 +54,7 @@
             .forEach(
                 item -> {
                   try {
-                    jgen.writeBinary(item.toBytes().toArrayUnsafe());
+                    jgen.writeBinary(SimpleOffsetSerializer.serialize(item).toArrayUnsafe());
                   } catch (java.io.IOException e) {
                     throw new IllegalArgumentException(e.getMessage());
                   }
@@ -74,16 +75,6 @@
 
     @Override
     public BlockBodiesMessage deserialize(JsonParser jp, DeserializationContext ctxt)
-<<<<<<< HEAD
-        throws IOException, JsonProcessingException {
-      JsonNode node = jp.getCodec().readTree(jp);
-      Iterator<JsonNode> iterator = node.iterator();
-      List<BeaconBlock> elts = new ArrayList<>();
-      while (iterator.hasNext()) {
-        JsonNode child = iterator.next();
-        // todo
-        //        elts.add(BeaconBlock.fromBytes(Bytes.wrap(child.get("bytes").binaryValue())));
-=======
         throws IllegalArgumentException {
       List<BlockBody> elts = new ArrayList<>();
       try {
@@ -94,7 +85,6 @@
         }
       } catch (IOException e) {
         throw new IllegalArgumentException(e.getMessage());
->>>>>>> 00cf37c4
       }
       return new BlockBodiesMessage(elts, true);
     }
@@ -116,7 +106,8 @@
   private List<BeaconBlock> bodies = new ArrayList<>();
 
   BlockBodiesMessage(List<BlockBody> blockBodies, boolean flag) {
-    blockBodies.forEach(a -> this.bodies.add(BeaconBlock.fromBytes(a.bytes())));
+    blockBodies.forEach(
+        a -> this.bodies.add(SimpleOffsetSerializer.deserialize(a.bytes(), BeaconBlock.class)));
   }
 
   @JsonCreator
