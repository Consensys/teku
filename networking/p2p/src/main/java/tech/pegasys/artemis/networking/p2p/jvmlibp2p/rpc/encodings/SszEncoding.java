/*
 * Copyright 2019 ConsenSys AG.
 *
 * Licensed under the Apache License, Version 2.0 (the "License"); you may not use this file except in compliance with
 * the License. You may obtain a copy of the License at
 *
 * http://www.apache.org/licenses/LICENSE-2.0
 *
 * Unless required by applicable law or agreed to in writing, software distributed under the License is distributed on
 * an "AS IS" BASIS, WITHOUT WARRANTIES OR CONDITIONS OF ANY KIND, either express or implied. See the License for the
 * specific language governing permissions and limitations under the License.
 */

package tech.pegasys.artemis.networking.p2p.jvmlibp2p.rpc.encodings;

import com.google.protobuf.CodedInputStream;
import com.google.protobuf.CodedOutputStream;
import com.google.protobuf.InvalidProtocolBufferException;
import java.io.ByteArrayOutputStream;
import java.io.IOException;
import java.util.OptionalInt;
import java.util.function.Function;
import org.apache.logging.log4j.LogManager;
import org.apache.logging.log4j.Logger;
import org.apache.tuweni.bytes.Bytes;
import org.apache.tuweni.ssz.InvalidSSZTypeException;
import org.apache.tuweni.ssz.SSZ;
import tech.pegasys.artemis.datastructures.util.SimpleOffsetSerializer;
import tech.pegasys.artemis.networking.p2p.jvmlibp2p.rpc.RpcException;
import tech.pegasys.artemis.util.sos.SimpleOffsetSerializable;

public class SszEncoding implements RpcEncoding {
  private static final Logger LOG = LogManager.getLogger();
  private static final int MAX_CHUNK_SIZE = 1048576;
  // Any protobuf length requiring more bytes than this will also be bigger.
  private static final int MAXIMUM_VARINT_LENGTH = writeVarInt(MAX_CHUNK_SIZE).size();

  @Override
  public <T extends SimpleOffsetSerializable> Bytes encodeMessage(final T data) {
    final Bytes payload = SimpleOffsetSerializer.serialize(data);
    return encodeMessageWithLength(payload);
  }

  @Override
  public Bytes encodeError(final String errorMessage) {
    return encodeMessageWithLength(SSZ.encodeString(errorMessage));
  }

  @Override
  public String decodeError(final Bytes message) throws RpcException {
    return decode(message, SSZ::decodeString);
  }

  private Bytes encodeMessageWithLength(final Bytes payload) {
    final Bytes header = writeVarInt(payload.size());
    return Bytes.concatenate(header, payload);
  }

  @Override
  public <T> T decodeMessage(final Bytes message, final Class<T> clazz) throws RpcException {
    return decode(message, payload -> SimpleOffsetSerializer.deserialize(payload, clazz));
  }

  private <T> T decode(final Bytes message, final Function<Bytes, T> parser) throws RpcException {
    try {
      final CodedInputStream in = CodedInputStream.newInstance(message.toArrayUnsafe());
      final int expectedLength;
      try {
        expectedLength = in.readRawVarint32();
      } catch (final InvalidProtocolBufferException e) {
        throw RpcException.MALFORMED_REQUEST_ERROR;
      }

      if (expectedLength > MAX_CHUNK_SIZE) {
        throw RpcException.CHUNK_TOO_LONG_ERROR;
      }

      final Bytes payload;
      try {
        payload = Bytes.wrap(in.readRawBytes(expectedLength));
      } catch (final InvalidProtocolBufferException e) {
<<<<<<< HEAD
        throw RpcException.INCORRECT_LENGTH_ERROR;
      }

      if (!in.isAtEnd()) {
        throw RpcException.INCORRECT_LENGTH_ERROR;
=======
        LOG.trace("Failed to parse SSZ message", e);
        throw RpcException.INCORRECT_LENGTH_ERRROR;
      }

      if (!in.isAtEnd()) {
        LOG.trace("Rejecting SSZ message because actual message length exceeds specified length");
        throw RpcException.INCORRECT_LENGTH_ERRROR;
>>>>>>> 15104287
      }

      final T parsedMessage;
      try {
        parsedMessage = parser.apply(payload);
      } catch (final InvalidSSZTypeException e) {
        if (LOG.isTraceEnabled()) {
          LOG.trace("Failed to parse network message: " + message, e);
        }
        throw RpcException.MALFORMED_REQUEST_ERROR;
      }

      return parsedMessage;
    } catch (IOException e) {
      LOG.error("Unexpected error while processing message: " + message, e);
      throw RpcException.SERVER_ERROR;
    }
  }

  @Override
  public String getName() {
    return "ssz";
  }

  @Override
  public OptionalInt getMessageLength(final Bytes message) throws RpcException {
    final OptionalInt maybePrefixLength = getLengthPrefixSize(message);
    if (maybePrefixLength.isEmpty()) {
      return OptionalInt.empty();
    }
    final int prefixLength = maybePrefixLength.getAsInt();
    final CodedInputStream in = CodedInputStream.newInstance(message.toArrayUnsafe());
    try {
      return OptionalInt.of(in.readRawVarint32() + prefixLength);
    } catch (final IOException e) {
      throw RpcException.MALFORMED_MESSAGE_LENGTH_ERROR;
    }
  }

  // Var int ends at first byte where (b & 0x80) == 0
  private OptionalInt getLengthPrefixSize(final Bytes message) throws RpcException {
    for (int i = 0; i < message.size() && i <= MAXIMUM_VARINT_LENGTH; i++) {
      if (i >= MAXIMUM_VARINT_LENGTH) {
        throw RpcException.CHUNK_TOO_LONG_ERROR;
      }
      if ((message.get(i) & 0x80) == 0) {
        return OptionalInt.of(i + 1);
      }
    }
    return OptionalInt.empty();
  }

  private static Bytes writeVarInt(final int value) {
    try {
      final ByteArrayOutputStream output = new ByteArrayOutputStream();
      final CodedOutputStream codedOutputStream = CodedOutputStream.newInstance(output);
      codedOutputStream.writeUInt32NoTag(value);
      codedOutputStream.flush();
      return Bytes.wrap(output.toByteArray());
    } catch (final IOException e) {
      throw new RuntimeException(e);
    }
  }
}<|MERGE_RESOLUTION|>--- conflicted
+++ resolved
@@ -79,21 +79,13 @@
       try {
         payload = Bytes.wrap(in.readRawBytes(expectedLength));
       } catch (final InvalidProtocolBufferException e) {
-<<<<<<< HEAD
+        LOG.trace("Failed to parse SSZ message", e);
         throw RpcException.INCORRECT_LENGTH_ERROR;
       }
 
       if (!in.isAtEnd()) {
+        LOG.trace("Rejecting SSZ message because actual message length exceeds specified length");
         throw RpcException.INCORRECT_LENGTH_ERROR;
-=======
-        LOG.trace("Failed to parse SSZ message", e);
-        throw RpcException.INCORRECT_LENGTH_ERRROR;
-      }
-
-      if (!in.isAtEnd()) {
-        LOG.trace("Rejecting SSZ message because actual message length exceeds specified length");
-        throw RpcException.INCORRECT_LENGTH_ERRROR;
->>>>>>> 15104287
       }
 
       final T parsedMessage;
