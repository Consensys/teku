--- conflicted
+++ resolved
@@ -28,6 +28,7 @@
 import java.io.IOException;
 import org.apache.tuweni.bytes.Bytes;
 import tech.pegasys.artemis.datastructures.operations.Attestation;
+import tech.pegasys.artemis.datastructures.util.SimpleOffsetSerializer;
 
 @JsonSerialize(using = AttestationMessage.AttestationSerializer.class)
 @JsonDeserialize(using = AttestationMessage.AttestationDeserializer.class)
@@ -44,7 +45,9 @@
         AttestationMessage attestationMessage, JsonGenerator jgen, SerializerProvider provider)
         throws IOException {
       jgen.writeStartObject();
-      jgen.writeBinaryField("attestation", attestationMessage.body().toBytes().toArrayUnsafe());
+      jgen.writeBinaryField(
+          "attestation",
+          SimpleOffsetSerializer.serialize(attestationMessage.body()).toArrayUnsafe());
       jgen.writeEndObject();
     }
   }
@@ -59,17 +62,7 @@
     public AttestationMessage deserialize(JsonParser jp, DeserializationContext ctxt)
         throws IOException, JsonProcessingException {
       JsonNode node = jp.getCodec().readTree(jp);
-<<<<<<< HEAD
-      Iterator<JsonNode> iterator = node.iterator();
-      List<BeaconBlock> elts = new ArrayList<>();
-      while (iterator.hasNext()) {
-        JsonNode child = iterator.next();
-        // todo
-        //        elts.add(BeaconBlock.fromBytes(Bytes.wrap(child.get("bytes").binaryValue())));
-      }
-=======
       AttestationBody elts = new AttestationBody(Bytes.wrap(node.get("attestation").binaryValue()));
->>>>>>> 00cf37c4
       return new AttestationMessage(elts);
     }
   }
@@ -90,7 +83,7 @@
   private final Attestation body;
 
   AttestationMessage(AttestationBody body) {
-    this.body = Attestation.fromBytes(body.bytes());
+    this.body = SimpleOffsetSerializer.deserialize(body.bytes(), Attestation.class);
   }
 
   @JsonCreator
