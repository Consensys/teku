--- conflicted
+++ resolved
@@ -37,11 +37,9 @@
 import org.apache.tuweni.hobbits.Protocol;
 import org.apache.tuweni.plumtree.State;
 import tech.pegasys.artemis.datastructures.blocks.BeaconBlock;
-<<<<<<< HEAD
 import tech.pegasys.artemis.datastructures.blocks.BeaconBlockHeader;
-=======
 import tech.pegasys.artemis.datastructures.operations.Attestation;
->>>>>>> 00cf37c4
+import tech.pegasys.artemis.datastructures.util.SimpleOffsetSerializer;
 import tech.pegasys.artemis.networking.p2p.api.P2PNetwork;
 import tech.pegasys.artemis.networking.p2p.hobbits.gossip.GossipCodec;
 import tech.pegasys.artemis.networking.p2p.hobbits.gossip.GossipMessage;
@@ -150,20 +148,10 @@
       replyAttestation(rpcMessage);
     } else if (RPCMethod.GET_BLOCK_BODIES.code() == rpcMessage.method()) {
       replyBlockBodies(rpcMessage);
-<<<<<<< HEAD
-    } else if (RPCMethod.ATTESTATION.equals(rpcMessage.method())) {
-      // TODO fix the serialization stuff
-      // Attestation attestation = Attestation.fromBytes(rpcMessage.bodyAs(Bytes.class));
-      // this.eventBus.post(attestation);
-    } else if (RPCMethod.BLOCK_BODIES.equals(rpcMessage.method())) {
-      // TODO
-      //      BeaconBlock beaconBlock = BeaconBlock.fromBytes(rpcMessage.bodyAsList().get(0));
-      //      this.eventBus.post(beaconBlock);
-=======
     } else if (RPCMethod.ATTESTATION.code() == rpcMessage.method()) {
       AttestationMessage rb = rpcMessage.bodyAs(AttestationMessage.class);
       Attestation attestation = rb.body();
-      String key = attestation.toBytes().toHexString();
+      String key = SimpleOffsetSerializer.serialize(attestation).toHexString();
       if (!receivedMessages.containsKey(key)) {
         this.eventBus.post(attestation);
         receivedMessages.put(key, true);
@@ -171,12 +159,11 @@
     } else if (RPCMethod.BLOCK_BODIES.code() == rpcMessage.method()) {
       BlockBodiesMessage rb = rpcMessage.bodyAs(BlockBodiesMessage.class);
       BeaconBlock beaconBlock = rb.bodies().get(0);
-      String key = beaconBlock.toBytes().toHexString();
+      String key = SimpleOffsetSerializer.serialize(beaconBlock).toHexString();
       if (!receivedMessages.containsKey(key)) {
         this.eventBus.post(beaconBlock);
         receivedMessages.put(key, true);
       }
->>>>>>> 00cf37c4
     }
   }
 
@@ -253,22 +240,18 @@
 
   public void replyAttestation(RPCMessage rpcMessage) {
     RequestAttestationMessage rb = rpcMessage.bodyAs(RequestAttestationMessage.class);
-<<<<<<< HEAD
-    Bytes32 attestationHash = rb.attestationHash();
+    Bytes32 attestationHash = Bytes32.wrap(rb.hash());
     // TODO fix serialization stuff
     // store
     // .getUnprocessedAttestation(attestationHash)
     // .ifPresent(a -> sendReply(RPCMethod.ATTESTATION, a.toBytes(), rpcMessage.id()));
   }
 
-  public void sendGetAttestation(Bytes32 attestationHash) {
-    sendMessage(RPCMethod.GET_ATTESTATION, new RequestAttestationMessage(attestationHash));
-  }
-
   public void replyBlockHeaders(RPCMessage rpcMessage) {
     RequestBlocksMessage rb = rpcMessage.bodyAs(RequestBlocksMessage.class);
     List<Optional<BeaconBlock>> blocks =
-        store.getUnprocessedBlock(rb.startRoot(), rb.max(), rb.skip());
+        store.getUnprocessedBlock(
+            Bytes32.wrap(rb.startRoot()), rb.max().longValue(), rb.skip().longValue());
     List<Bytes> blockHeaders = new ArrayList<>();
     blocks.forEach(
         block -> {
@@ -285,11 +268,6 @@
         });
     if (blockHeaders.size() > 0) {
       sendReply(RPCMethod.BLOCK_HEADERS, blockHeaders, rpcMessage.id());
-=======
-    Optional<Attestation> attestation = store.getUnprocessedAttestation(Bytes32.wrap(rb.hash()));
-    if (attestation.isPresent()) {
-      sendReply(RPCMethod.ATTESTATION, new AttestationMessage(attestation.get()), rpcMessage.id());
->>>>>>> 00cf37c4
     }
   }
 
@@ -307,12 +285,7 @@
     blocks.forEach(
         block -> {
           if (block.isPresent()) {
-<<<<<<< HEAD
-            // TODO
-            //              blockBodies.add(block.get().toBytes());
-=======
             blockBodies.add(block.get());
->>>>>>> 00cf37c4
           }
         });
     if (blockBodies.size() > 0) {
