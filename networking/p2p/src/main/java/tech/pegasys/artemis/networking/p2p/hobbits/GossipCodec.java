--- conflicted
+++ resolved
@@ -39,11 +39,8 @@
    *
    * @param verb the Gossip method
    * @param attributes
-<<<<<<< HEAD
    * @param messageHash
    * @param hashSignature
-=======
->>>>>>> 9a26a6c3
    * @param payload the payload of the request
    * @return the encoded Gossip message
    */
