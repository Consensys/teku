/*
 * Copyright 2019 ConsenSys AG.
 *
 * Licensed under the Apache License, Version 2.0 (the "License"); you may not use this file except in compliance with
 * the License. You may obtain a copy of the License at
 *
 * http://www.apache.org/licenses/LICENSE-2.0
 *
 * Unless required by applicable law or agreed to in writing, software distributed under the License is distributed on
 * an "AS IS" BASIS, WITHOUT WARRANTIES OR CONDITIONS OF ANY KIND, either express or implied. See the License for the
 * specific language governing permissions and limitations under the License.
 */

package tech.pegasys.teku.networking.p2p.libp2p;

import io.libp2p.core.Connection;
import io.libp2p.core.PeerId;
import java.util.List;
import java.util.Map;
import java.util.Optional;
import java.util.concurrent.atomic.AtomicBoolean;
<<<<<<< HEAD
import java.util.function.Function;
=======
import java.util.stream.Collectors;
>>>>>>> b26f986f
import org.apache.logging.log4j.LogManager;
import org.apache.logging.log4j.Logger;
import tech.pegasys.teku.infrastructure.async.SafeFuture;
import tech.pegasys.teku.networking.p2p.libp2p.rpc.RpcHandler;
import tech.pegasys.teku.networking.p2p.network.PeerAddress;
import tech.pegasys.teku.networking.p2p.peer.DisconnectReason;
import tech.pegasys.teku.networking.p2p.peer.DisconnectRequestHandler;
import tech.pegasys.teku.networking.p2p.peer.NodeId;
import tech.pegasys.teku.networking.p2p.peer.Peer;
import tech.pegasys.teku.networking.p2p.peer.PeerDisconnectedSubscriber;
import tech.pegasys.teku.networking.p2p.reputation.ReputationAdjustment;
import tech.pegasys.teku.networking.p2p.reputation.ReputationManager;
import tech.pegasys.teku.networking.p2p.rpc.RpcMethod;
import tech.pegasys.teku.networking.p2p.rpc.RpcRequestHandler;
import tech.pegasys.teku.networking.p2p.rpc.RpcResponseHandler;
import tech.pegasys.teku.networking.p2p.rpc.RpcStreamController;

public class LibP2PPeer implements Peer {
  private static final Logger LOG = LogManager.getLogger();

  private final Map<RpcMethod<?, ?, ?>, RpcHandler<?, ?, ?>> rpcHandlers;
  private final ReputationManager reputationManager;
  private final Function<PeerId, Double> peerScoreFunction;
  private final Connection connection;
  private final AtomicBoolean connected = new AtomicBoolean(true);
  private final MultiaddrPeerAddress peerAddress;
  private final PeerId peerId;

  private volatile Optional<DisconnectReason> disconnectReason = Optional.empty();
  private volatile boolean disconnectLocallyInitiated = false;
  private volatile DisconnectRequestHandler disconnectRequestHandler =
      reason -> {
        disconnectImmediately(Optional.of(reason), true);
        return SafeFuture.COMPLETE;
      };

  public LibP2PPeer(
      final Connection connection,
<<<<<<< HEAD
      final Map<RpcMethod, RpcHandler> rpcHandlers,
      final ReputationManager reputationManager,
      final Function<PeerId, Double> peerScoreFunction) {
=======
      final List<RpcHandler<?, ?, ?>> rpcHandlers,
      final ReputationManager reputationManager) {
>>>>>>> b26f986f
    this.connection = connection;
    this.rpcHandlers =
        rpcHandlers.stream().collect(Collectors.toMap(RpcHandler::getRpcMethod, h -> h));
    this.reputationManager = reputationManager;
    this.peerScoreFunction = peerScoreFunction;
    this.peerId = connection.secureSession().getRemoteId();

    final NodeId nodeId = new LibP2PNodeId(peerId);
    peerAddress = new MultiaddrPeerAddress(nodeId, connection.remoteAddress());
    SafeFuture.of(connection.closeFuture())
        .finish(
            this::handleConnectionClosed,
            error ->
                LOG.trace(
                    "Peer {} connection close future completed exceptionally", peerId, error));
  }

  @Override
  public PeerAddress getAddress() {
    return peerAddress;
  }

  @Override
  public Double getGossipScore() {
    return peerScoreFunction.apply(peerId);
  }

  @Override
  public boolean isConnected() {
    return connected.get();
  }

  @Override
  public void disconnectImmediately(
      final Optional<DisconnectReason> reason, final boolean locallyInitiated) {
    connected.set(false);
    disconnectReason = reason;
    disconnectLocallyInitiated = locallyInitiated;
    SafeFuture.of(connection.close())
        .finish(
            () -> LOG.trace("Disconnected from {}", getId()),
            error -> LOG.warn("Failed to disconnect from peer {}", getId(), error));
  }

  @Override
  public SafeFuture<Void> disconnectCleanly(final DisconnectReason reason) {
    connected.set(false);
    disconnectReason = Optional.of(reason);
    disconnectLocallyInitiated = true;
    return disconnectRequestHandler
        .requestDisconnect(reason)
        .handle(
            (__, error) -> {
              if (error != null) {
                LOG.debug("Failed to disconnect from " + getId() + " cleanly.", error);
              }
              disconnectImmediately(Optional.of(reason), true);
              return null;
            });
  }

  @Override
  public void setDisconnectRequestHandler(final DisconnectRequestHandler handler) {
    this.disconnectRequestHandler = handler;
  }

  @Override
  public void subscribeDisconnect(final PeerDisconnectedSubscriber subscriber) {
    SafeFuture.of(connection.closeFuture())
        .always(() -> subscriber.onDisconnected(disconnectReason, disconnectLocallyInitiated));
  }

  @Override
  public <
          TOutgoingHandler extends RpcRequestHandler,
          TRequest,
          RespHandler extends RpcResponseHandler<?>>
      SafeFuture<RpcStreamController<TOutgoingHandler>> sendRequest(
          RpcMethod<TOutgoingHandler, TRequest, RespHandler> rpcMethod,
          final TRequest request,
          final RespHandler responseHandler) {
    @SuppressWarnings("unchecked")
    RpcHandler<TOutgoingHandler, TRequest, RespHandler> rpcHandler =
        (RpcHandler<TOutgoingHandler, TRequest, RespHandler>) rpcHandlers.get(rpcMethod);
    if (rpcHandler == null) {
      throw new IllegalArgumentException(
          "Unknown rpc method invoked: " + String.join(",", rpcMethod.getIds()));
    }

    return rpcHandler.sendRequest(connection, request, responseHandler);
  }

  @Override
  public boolean connectionInitiatedLocally() {
    return connection.isInitiator();
  }

  @Override
  public boolean connectionInitiatedRemotely() {
    return !connectionInitiatedLocally();
  }

  private void handleConnectionClosed() {
    LOG.debug("Disconnected from peer {}", getId());
    connected.set(false);
  }

  @Override
  public void adjustReputation(final ReputationAdjustment adjustment) {
    final boolean shouldDisconnect = reputationManager.adjustReputation(getAddress(), adjustment);
    if (shouldDisconnect) {
      disconnectCleanly(DisconnectReason.REMOTE_FAULT).reportExceptions();
    }
  }
}<|MERGE_RESOLUTION|>--- conflicted
+++ resolved
@@ -19,11 +19,8 @@
 import java.util.Map;
 import java.util.Optional;
 import java.util.concurrent.atomic.AtomicBoolean;
-<<<<<<< HEAD
 import java.util.function.Function;
-=======
 import java.util.stream.Collectors;
->>>>>>> b26f986f
 import org.apache.logging.log4j.LogManager;
 import org.apache.logging.log4j.Logger;
 import tech.pegasys.teku.infrastructure.async.SafeFuture;
@@ -62,14 +59,9 @@
 
   public LibP2PPeer(
       final Connection connection,
-<<<<<<< HEAD
-      final Map<RpcMethod, RpcHandler> rpcHandlers,
+      final List<RpcHandler<?, ?, ?>> rpcHandlers,
       final ReputationManager reputationManager,
       final Function<PeerId, Double> peerScoreFunction) {
-=======
-      final List<RpcHandler<?, ?, ?>> rpcHandlers,
-      final ReputationManager reputationManager) {
->>>>>>> b26f986f
     this.connection = connection;
     this.rpcHandlers =
         rpcHandlers.stream().collect(Collectors.toMap(RpcHandler::getRpcMethod, h -> h));
