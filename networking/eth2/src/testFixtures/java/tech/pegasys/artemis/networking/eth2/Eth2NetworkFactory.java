--- conflicted
+++ resolved
@@ -117,11 +117,11 @@
         final AttestationSubnetService attestationSubnetService = new AttestationSubnetService();
         final Eth2PeerManager eth2PeerManager =
             Eth2PeerManager.create(
-<<<<<<< HEAD
-                recentChainData, historicalChainData, METRICS_SYSTEM, attestationSubnetService);
-=======
-                recentChainData, historicalChainData, METRICS_SYSTEM, rpcEncoding);
->>>>>>> c565ad98
+                recentChainData,
+                historicalChainData,
+                METRICS_SYSTEM,
+                attestationSubnetService,
+                rpcEncoding);
         final Collection<RpcMethod> eth2Protocols = eth2PeerManager.getBeaconChainMethods().all();
         // Configure eth2 handlers
         this.rpcMethods(eth2Protocols).peerHandler(eth2PeerManager);
