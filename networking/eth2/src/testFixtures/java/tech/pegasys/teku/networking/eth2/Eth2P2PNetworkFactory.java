--- conflicted
+++ resolved
@@ -98,12 +98,9 @@
 import tech.pegasys.teku.spec.datastructures.blobs.DataColumnSidecar;
 import tech.pegasys.teku.spec.datastructures.blobs.versions.deneb.BlobSidecar;
 import tech.pegasys.teku.spec.datastructures.blocks.SignedBeaconBlock;
-<<<<<<< HEAD
-=======
 import tech.pegasys.teku.spec.datastructures.epbs.versions.gloas.PayloadAttestationMessage;
 import tech.pegasys.teku.spec.datastructures.epbs.versions.gloas.SignedExecutionPayloadBid;
 import tech.pegasys.teku.spec.datastructures.epbs.versions.gloas.SignedExecutionPayloadEnvelope;
->>>>>>> 6a51f1fb
 import tech.pegasys.teku.spec.datastructures.execution.ExecutionProof;
 import tech.pegasys.teku.spec.datastructures.operations.Attestation;
 import tech.pegasys.teku.spec.datastructures.operations.AttesterSlashing;
@@ -170,12 +167,9 @@
     protected OperationProcessor<SignedBlsToExecutionChange> signedBlsToExecutionChangeProcessor;
     protected OperationProcessor<DataColumnSidecar> dataColumnSidecarOperationProcessor;
     protected OperationProcessor<ExecutionProof> executionProofOperationProcessor;
-<<<<<<< HEAD
-=======
     protected OperationProcessor<SignedExecutionPayloadEnvelope> executionPayloadProcessor;
     protected OperationProcessor<PayloadAttestationMessage> payloadAttestationMessageProcessor;
     protected OperationProcessor<SignedExecutionPayloadBid> executionPayloadBidProcessor;
->>>>>>> 6a51f1fb
     protected ProcessedAttestationSubscriptionProvider processedAttestationSubscriptionProvider;
     protected VerifiedBlockAttestationsSubscriptionProvider
         verifiedBlockAttestationsSubscriptionProvider;
@@ -241,9 +235,6 @@
                 recentChainData, historicalChainData, spec, LateBlockReorgPreparationHandler.NOOP);
         final DataColumnSidecarSubnetTopicProvider dataColumnSidecarSubnetTopicProvider =
             new DataColumnSidecarSubnetTopicProvider(
-                combinedChainDataClient.getRecentChainData(), gossipEncoding);
-        final ExecutionProofSubnetTopicProvider executionProofSubnetTopicProvider =
-            new ExecutionProofSubnetTopicProvider(
                 combinedChainDataClient.getRecentChainData(), gossipEncoding);
 
         if (rpcEncoding == null) {
@@ -360,8 +351,6 @@
                                 syncCommitteeSubnetService,
                                 dataColumnSidecarSubnetTopicProvider,
                                 dataColumnSidecarSubnetService,
-                                executionProofSubnetTopicProvider,
-                                executionProofSubnetService,
                                 config.getTargetSubnetSubscriberCount(),
                                 subnetPeerCountGauge),
                         reputationManager,
@@ -822,8 +811,6 @@
       return this;
     }
 
-<<<<<<< HEAD
-=======
     public Eth2P2PNetworkBuilder gossipedExecutionPayloadProcessor(
         final OperationProcessor<SignedExecutionPayloadEnvelope>
             gossipedExecutionPayloadProcessor) {
@@ -847,7 +834,6 @@
       return this;
     }
 
->>>>>>> 6a51f1fb
     public Eth2P2PNetworkBuilder processedAttestationSubscriptionProvider(
         final ProcessedAttestationSubscriptionProvider processedAttestationSubscriptionProvider) {
       checkNotNull(processedAttestationSubscriptionProvider);
