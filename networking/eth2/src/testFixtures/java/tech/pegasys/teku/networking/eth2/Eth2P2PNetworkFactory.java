--- conflicted
+++ resolved
@@ -99,11 +99,8 @@
 import tech.pegasys.teku.spec.datastructures.blobs.versions.deneb.BlobSidecar;
 import tech.pegasys.teku.spec.datastructures.blobs.versions.fulu.DataColumnSidecar;
 import tech.pegasys.teku.spec.datastructures.blocks.SignedBeaconBlock;
-<<<<<<< HEAD
 import tech.pegasys.teku.spec.datastructures.execution.ExecutionProof;
-=======
 import tech.pegasys.teku.spec.datastructures.epbs.versions.gloas.PayloadAttestationMessage;
->>>>>>> 5beaed90
 import tech.pegasys.teku.spec.datastructures.operations.Attestation;
 import tech.pegasys.teku.spec.datastructures.operations.AttesterSlashing;
 import tech.pegasys.teku.spec.datastructures.operations.ProposerSlashing;
@@ -167,11 +164,8 @@
     protected OperationProcessor<ValidatableSyncCommitteeMessage> syncCommitteeMessageProcessor;
     protected OperationProcessor<SignedBlsToExecutionChange> signedBlsToExecutionChangeProcessor;
     protected OperationProcessor<DataColumnSidecar> dataColumnSidecarOperationProcessor;
-<<<<<<< HEAD
     protected OperationProcessor<ExecutionProof> executionProofOperationProcessor;
-=======
     protected OperationProcessor<PayloadAttestationMessage> payloadAttestationMessageProcessor;
->>>>>>> 5beaed90
     protected ProcessedAttestationSubscriptionProvider processedAttestationSubscriptionProvider;
     protected VerifiedBlockAttestationsSubscriptionProvider
         verifiedBlockAttestationsSubscriptionProvider;
@@ -667,6 +661,9 @@
       if (signedBlsToExecutionChangeProcessor == null) {
         signedBlsToExecutionChangeProcessor = OperationProcessor.noop();
       }
+      if (executionProofOperationProcessor == null) {
+        executionProofOperationProcessor = OperationProcessor.noop();
+      }
       if (payloadAttestationMessageProcessor == null) {
         payloadAttestationMessageProcessor = OperationProcessor.noop();
       }
@@ -799,18 +796,18 @@
       return this;
     }
 
-<<<<<<< HEAD
     public Eth2P2PNetworkBuilder gossipedExecutionProofOperationProcessor(
         final OperationProcessor<ExecutionProof> executionProofOperationProcessor) {
       checkNotNull(executionProofOperationProcessor);
       this.executionProofOperationProcessor = executionProofOperationProcessor;
-=======
+      return this;
+    }
+
     public Eth2P2PNetworkBuilder gossipedPayloadAttestationMessageProcessor(
         final OperationProcessor<PayloadAttestationMessage>
             gossipedPayloadAttestationMessageProcessor) {
       checkNotNull(gossipedPayloadAttestationMessageProcessor);
       this.payloadAttestationMessageProcessor = gossipedPayloadAttestationMessageProcessor;
->>>>>>> 5beaed90
       return this;
     }
 
