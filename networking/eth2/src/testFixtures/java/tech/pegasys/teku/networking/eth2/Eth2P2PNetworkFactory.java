--- conflicted
+++ resolved
@@ -99,12 +99,9 @@
 import tech.pegasys.teku.spec.datastructures.blobs.versions.deneb.BlobSidecar;
 import tech.pegasys.teku.spec.datastructures.blocks.SignedBeaconBlock;
 import tech.pegasys.teku.spec.datastructures.epbs.versions.gloas.PayloadAttestationMessage;
-<<<<<<< HEAD
 import tech.pegasys.teku.spec.datastructures.execution.ExecutionProof;
-=======
 import tech.pegasys.teku.spec.datastructures.epbs.versions.gloas.SignedExecutionPayloadBid;
 import tech.pegasys.teku.spec.datastructures.epbs.versions.gloas.SignedExecutionPayloadEnvelope;
->>>>>>> 96fc6041
 import tech.pegasys.teku.spec.datastructures.operations.Attestation;
 import tech.pegasys.teku.spec.datastructures.operations.AttesterSlashing;
 import tech.pegasys.teku.spec.datastructures.operations.ProposerSlashing;
@@ -169,11 +166,8 @@
     protected OperationProcessor<ValidatableSyncCommitteeMessage> syncCommitteeMessageProcessor;
     protected OperationProcessor<SignedBlsToExecutionChange> signedBlsToExecutionChangeProcessor;
     protected OperationProcessor<DataColumnSidecar> dataColumnSidecarOperationProcessor;
-<<<<<<< HEAD
     protected OperationProcessor<ExecutionProof> executionProofOperationProcessor;
-=======
     protected OperationProcessor<SignedExecutionPayloadEnvelope> executionPayloadProcessor;
->>>>>>> 96fc6041
     protected OperationProcessor<PayloadAttestationMessage> payloadAttestationMessageProcessor;
     protected OperationProcessor<SignedExecutionPayloadBid> executionPayloadBidProcessor;
     protected ProcessedAttestationSubscriptionProvider processedAttestationSubscriptionProvider;
@@ -670,13 +664,11 @@
       if (signedBlsToExecutionChangeProcessor == null) {
         signedBlsToExecutionChangeProcessor = OperationProcessor.noop();
       }
-<<<<<<< HEAD
       if (executionProofOperationProcessor == null) {
         executionProofOperationProcessor = OperationProcessor.noop();
-=======
+      }
       if (executionPayloadProcessor == null) {
         executionPayloadProcessor = OperationProcessor.noop();
->>>>>>> 96fc6041
       }
       if (payloadAttestationMessageProcessor == null) {
         payloadAttestationMessageProcessor = OperationProcessor.noop();
@@ -813,18 +805,18 @@
       return this;
     }
 
-<<<<<<< HEAD
     public Eth2P2PNetworkBuilder gossipedExecutionProofOperationProcessor(
         final OperationProcessor<ExecutionProof> executionProofOperationProcessor) {
       checkNotNull(executionProofOperationProcessor);
       this.executionProofOperationProcessor = executionProofOperationProcessor;
-=======
+      return this;
+    }
+
     public Eth2P2PNetworkBuilder gossipedExecutionPayloadProcessor(
         final OperationProcessor<SignedExecutionPayloadEnvelope>
             gossipedExecutionPayloadProcessor) {
       checkNotNull(gossipedExecutionPayloadProcessor);
       this.executionPayloadProcessor = gossipedExecutionPayloadProcessor;
->>>>>>> 96fc6041
       return this;
     }
 
