/*
 * Copyright 2019 ConsenSys AG.
 *
 * Licensed under the Apache License, Version 2.0 (the "License"); you may not use this file except in compliance with
 * the License. You may obtain a copy of the License at
 *
 * http://www.apache.org/licenses/LICENSE-2.0
 *
 * Unless required by applicable law or agreed to in writing, software distributed under the License is distributed on
 * an "AS IS" BASIS, WITHOUT WARRANTIES OR CONDITIONS OF ANY KIND, either express or implied. See the License for the
 * specific language governing permissions and limitations under the License.
 */

package tech.pegasys.teku.networking.eth2;

import static com.google.common.base.Preconditions.checkNotNull;
import static java.util.Collections.emptyList;
import static java.util.stream.Collectors.toList;
import static org.assertj.core.api.Assertions.assertThat;

import com.google.common.eventbus.EventBus;
import io.libp2p.core.crypto.KEY_TYPE;
import io.libp2p.core.crypto.KeyKt;
import java.net.BindException;
import java.util.ArrayList;
import java.util.Collection;
import java.util.List;
import java.util.Optional;
import java.util.OptionalInt;
import java.util.Random;
import java.util.concurrent.ExecutionException;
import java.util.concurrent.TimeUnit;
import org.apache.logging.log4j.LogManager;
import org.apache.logging.log4j.Logger;
import org.hyperledger.besu.metrics.noop.NoOpMetricsSystem;
import tech.pegasys.teku.networking.eth2.gossip.encoding.GossipEncoding;
import tech.pegasys.teku.networking.eth2.peers.Eth2PeerManager;
import tech.pegasys.teku.networking.eth2.rpc.core.encodings.RpcEncoding;
import tech.pegasys.teku.networking.p2p.DiscoveryNetwork;
import tech.pegasys.teku.networking.p2p.connection.ReputationManager;
import tech.pegasys.teku.networking.p2p.connection.TargetPeerRange;
import tech.pegasys.teku.networking.p2p.libp2p.LibP2PNetwork;
import tech.pegasys.teku.networking.p2p.network.NetworkConfig;
import tech.pegasys.teku.networking.p2p.network.P2PNetwork;
import tech.pegasys.teku.networking.p2p.network.PeerHandler;
import tech.pegasys.teku.networking.p2p.rpc.RpcMethod;
import tech.pegasys.teku.statetransition.BeaconChainUtil;
import tech.pegasys.teku.storage.api.StorageQueryChannel;
import tech.pegasys.teku.storage.api.StubStorageQueryChannel;
import tech.pegasys.teku.storage.client.MemoryOnlyRecentChainData;
import tech.pegasys.teku.storage.client.RecentChainData;
import tech.pegasys.teku.util.Waiter;
import tech.pegasys.teku.util.config.Constants;
import tech.pegasys.teku.util.time.StubTimeProvider;

public class Eth2NetworkFactory {

  protected static final Logger LOG = LogManager.getLogger();
  protected static final NoOpMetricsSystem METRICS_SYSTEM = new NoOpMetricsSystem();
  private static final int MIN_PORT = 6000;
  private static final int MAX_PORT = 9000;

  private final List<Eth2Network> networks = new ArrayList<>();

  public Eth2P2PNetworkBuilder builder() {
    return new Eth2P2PNetworkBuilder();
  }

  public void stopAll() {
    networks.forEach(P2PNetwork::stop);
  }

  public class Eth2P2PNetworkBuilder {

    protected List<Eth2Network> peers = new ArrayList<>();
    protected EventBus eventBus;
    protected RecentChainData recentChainData;
    protected List<RpcMethod> rpcMethods = new ArrayList<>();
    protected List<PeerHandler> peerHandlers = new ArrayList<>();
    protected RpcEncoding rpcEncoding = RpcEncoding.SSZ_SNAPPY;
    protected GossipEncoding gossipEncoding = GossipEncoding.SSZ_SNAPPY;

    public Eth2Network startNetwork() throws Exception {
      setDefaults();
      final Eth2Network network = buildAndStartNetwork();
      networks.add(network);
      return network;
    }

    protected Eth2Network buildAndStartNetwork() throws Exception {
      int attempt = 1;
      while (true) {
        final NetworkConfig config = generateConfig();
        final Eth2Network network = buildNetwork(config);
        try {
          network.start().get(30, TimeUnit.SECONDS);
          networks.add(network);
          Waiter.waitFor(() -> assertThat(network.getPeerCount()).isEqualTo(peers.size()));
          return network;
        } catch (ExecutionException e) {
          if (e.getCause() instanceof BindException) {
            if (attempt > 10) {
              throw new RuntimeException("Failed to find a free port after multiple attempts", e);
            }
            LOG.info(
                "Port conflict detected, retrying with a new port. Original message: {}",
                e.getMessage());
            attempt++;
            network.stop();
          } else {
            throw e;
          }
        }
      }
    }

    protected Eth2Network buildNetwork(final NetworkConfig config) {
      {
        // Setup eth2 handlers
        final StorageQueryChannel historicalChainData = new StubStorageQueryChannel();
        final AttestationSubnetService attestationSubnetService = new AttestationSubnetService();
        final Eth2PeerManager eth2PeerManager =
            Eth2PeerManager.create(
                recentChainData,
                historicalChainData,
                METRICS_SYSTEM,
                attestationSubnetService,
                rpcEncoding);
        final Collection<RpcMethod> eth2Protocols = eth2PeerManager.getBeaconChainMethods().all();
        // Configure eth2 handlers
        this.rpcMethods(eth2Protocols).peerHandler(eth2PeerManager);

        final ReputationManager reputationManager =
            new ReputationManager(
                StubTimeProvider.withTimeInSeconds(1000), Constants.REPUTATION_MANAGER_CAPACITY);
        final DiscoveryNetwork<?> network =
            DiscoveryNetwork.create(
                new LibP2PNetwork(
                    config, reputationManager, METRICS_SYSTEM, rpcMethods, peerHandlers),
                reputationManager,
                config);

        return new ActiveEth2Network(
<<<<<<< HEAD
            network, eth2PeerManager, eventBus, recentChainData, attestationSubnetService);
=======
            network, eth2PeerManager, eventBus, recentChainData, gossipEncoding);
>>>>>>> f33251f4
      }
    }

    private NetworkConfig generateConfig() {
      final List<String> peerAddresses =
          peers.stream().map(P2PNetwork::getNodeAddress).collect(toList());

      final Random random = new Random();
      final int port = MIN_PORT + random.nextInt(MAX_PORT - MIN_PORT);

      return new NetworkConfig(
          KeyKt.generateKeyPair(KEY_TYPE.SECP256K1).component1(),
          "127.0.0.1",
          Optional.empty(),
          port,
          OptionalInt.empty(),
          peerAddresses,
          false,
          emptyList(),
          new TargetPeerRange(20, 30));
    }

    private void setDefaults() {
      if (eventBus == null) {
        eventBus = new EventBus();
      }
      if (recentChainData == null) {
        recentChainData = MemoryOnlyRecentChainData.create(eventBus);
        BeaconChainUtil.create(0, recentChainData).initializeStorage();
      }
    }

    public Eth2P2PNetworkBuilder rpcEncoding(final RpcEncoding rpcEncoding) {
      checkNotNull(rpcEncoding);
      this.rpcEncoding = rpcEncoding;
      return this;
    }

    public Eth2P2PNetworkBuilder gossipEncoding(final GossipEncoding gossipEncoding) {
      checkNotNull(gossipEncoding);
      this.gossipEncoding = gossipEncoding;
      return this;
    }

    public Eth2P2PNetworkBuilder peer(final Eth2Network peer) {
      this.peers.add(peer);
      return this;
    }

    public Eth2P2PNetworkBuilder eventBus(final EventBus eventBus) {
      checkNotNull(eventBus);
      this.eventBus = eventBus;
      return this;
    }

    public Eth2P2PNetworkBuilder recentChainData(final RecentChainData recentChainData) {
      checkNotNull(recentChainData);
      this.recentChainData = recentChainData;
      return this;
    }

    public Eth2P2PNetworkBuilder rpcMethods(final Collection<RpcMethod> methods) {
      checkNotNull(methods);
      this.rpcMethods.addAll(methods);
      return this;
    }

    public Eth2P2PNetworkBuilder peerHandler(final PeerHandler peerHandler) {
      checkNotNull(peerHandler);
      peerHandlers.add(peerHandler);
      return this;
    }
  }
}<|MERGE_RESOLUTION|>--- conflicted
+++ resolved
@@ -141,11 +141,12 @@
                 config);
 
         return new ActiveEth2Network(
-<<<<<<< HEAD
-            network, eth2PeerManager, eventBus, recentChainData, attestationSubnetService);
-=======
-            network, eth2PeerManager, eventBus, recentChainData, gossipEncoding);
->>>>>>> f33251f4
+            network,
+            eth2PeerManager,
+            eventBus,
+            recentChainData,
+            gossipEncoding,
+            attestationSubnetService);
       }
     }
 
