--- conflicted
+++ resolved
@@ -27,25 +27,15 @@
 
 public class AttestationTopicHandler extends Eth2TopicHandler<Attestation> {
 
-<<<<<<< HEAD
-  private final String attestationsTopic;
   private final UnsignedLong subnetId;
-=======
->>>>>>> 1b602d35
   private final AttestationValidator attestationValidator;
-  private final UnsignedLong subnetId;
 
   public AttestationTopicHandler(
       final EventBus eventBus,
       final AttestationValidator attestationValidator,
-<<<<<<< HEAD
-      final UnsignedLong subnetId) {
-    super(eventBus);
-=======
       final UnsignedLong subnetId,
       final Bytes4 forkDigest) {
     super(eventBus, forkDigest);
->>>>>>> 1b602d35
     this.attestationValidator = attestationValidator;
     this.subnetId = subnetId;
   }
