/*
 * Copyright 2019 ConsenSys AG.
 *
 * Licensed under the Apache License, Version 2.0 (the "License"); you may not use this file except in compliance with
 * the License. You may obtain a copy of the License at
 *
 * http://www.apache.org/licenses/LICENSE-2.0
 *
 * Unless required by applicable law or agreed to in writing, software distributed under the License is distributed on
 * an "AS IS" BASIS, WITHOUT WARRANTIES OR CONDITIONS OF ANY KIND, either express or implied. See the License for the
 * specific language governing permissions and limitations under the License.
 */

package tech.pegasys.artemis.networking.eth2.peers;

import java.util.Optional;
import java.util.concurrent.ConcurrentHashMap;
import java.util.stream.Stream;
import org.apache.logging.log4j.LogManager;
import org.apache.logging.log4j.Logger;
import org.hyperledger.besu.plugin.services.MetricsSystem;
import org.jetbrains.annotations.NotNull;
import tech.pegasys.artemis.networking.eth2.rpc.beaconchain.BeaconChainMethods;
import tech.pegasys.artemis.networking.eth2.rpc.beaconchain.methods.StatusMessageFactory;
import tech.pegasys.artemis.networking.eth2.rpc.core.RpcMethods;
import tech.pegasys.artemis.networking.p2p.network.PeerHandler;
import tech.pegasys.artemis.networking.p2p.peer.NodeId;
import tech.pegasys.artemis.networking.p2p.peer.Peer;
import tech.pegasys.artemis.networking.p2p.peer.PeerConnectedSubscriber;
import tech.pegasys.artemis.storage.ChainStorageClient;
import tech.pegasys.artemis.storage.HistoricalChainData;
import tech.pegasys.artemis.util.events.Subscribers;

public class Eth2PeerManager implements PeerLookup, PeerHandler {
  private static final Logger LOG = LogManager.getLogger();
  private final StatusMessageFactory statusMessageFactory;

  private final Subscribers<PeerConnectedSubscriber<Eth2Peer>> connectSubscribers =
      Subscribers.create(true);
  private final ConcurrentHashMap<NodeId, Eth2Peer> connectedPeerMap = new ConcurrentHashMap<>();

  private final RpcMethods rpcMethods;
  private final PeerValidatorFactory peerValidatorFactory;

  Eth2PeerManager(
      final ChainStorageClient storageClient,
      final MetricsSystem metricsSystem,
      final PeerValidatorFactory peerValidatorFactory) {
    statusMessageFactory = new StatusMessageFactory(storageClient);
    this.peerValidatorFactory = peerValidatorFactory;
    this.rpcMethods =
        BeaconChainMethods.createRpcMethods(
            this, storageClient, metricsSystem, statusMessageFactory);
  }

  public static Eth2PeerManager create(
      final ChainStorageClient storageClient,
      final HistoricalChainData historicalChainData,
      final MetricsSystem metricsSystem) {
    final PeerValidatorFactory peerValidatorFactory =
        (peer, status) ->
            PeerChainValidator.create(storageClient, historicalChainData, peer, status);
    return new Eth2PeerManager(storageClient, metricsSystem, peerValidatorFactory);
  }

  @Override
  public void onConnect(@NotNull final Peer peer) {
    Eth2Peer eth2Peer = new Eth2Peer(peer, rpcMethods, statusMessageFactory);
    final boolean wasAdded = connectedPeerMap.putIfAbsent(peer.getId(), eth2Peer) == null;
    if (!wasAdded) {
      LOG.warn("Duplicate peer connection detected. Ignoring peer.");
      return;
    }

    if (peer.connectionInitiatedLocally()) {
      eth2Peer.sendStatus();
    }
    eth2Peer.subscribeInitialStatus(
        (status) ->
<<<<<<< HEAD
            PeerChainValidator.create(storageClient, historicalChainData, eth2Peer, status).run());

    connectSubscribers.forEach(c -> c.onConnected(eth2Peer));
=======
            peerValidatorFactory
                .create(eth2Peer, status)
                .run()
                .thenAccept(
                    peerIsValid -> {
                      if (peerIsValid) {
                        connectSubscribers.forEach(c -> c.onConnected(eth2Peer));
                      }
                    }));
>>>>>>> 5c4c2ac6
  }

  public void subscribeConnect(final PeerConnectedSubscriber<Eth2Peer> subscriber) {
    connectSubscribers.subscribe(subscriber);
  }

  @Override
  public void onDisconnect(@NotNull final Peer peer) {
    connectedPeerMap.compute(
        peer.getId(),
        (id, existingPeer) -> {
          if (peer.idMatches(existingPeer)) {
            return null;
          }
          return existingPeer;
        });
  }

  public RpcMethods getRpcMethods() {
    return rpcMethods;
  }

  /**
   * Look up peer by id, returning peer result regardless of validation status of the peer.
   *
   * @param nodeId The nodeId of the peer to lookup
   * @return the peer corresponding to this node id.
   */
  @Override
  public Eth2Peer getConnectedPeer(NodeId nodeId) {
    return connectedPeerMap.get(nodeId);
  }

  public Optional<Eth2Peer> getPeer(NodeId peerId) {
    return Optional.ofNullable(connectedPeerMap.get(peerId)).filter(this::peerIsReady);
  }

  public Stream<Eth2Peer> streamPeers() {
    return connectedPeerMap.values().stream().filter(this::peerIsReady);
  }

  private boolean peerIsReady(Eth2Peer peer) {
    return peer.isChainValidated();
  }

  interface PeerValidatorFactory {
    PeerChainValidator create(final Eth2Peer peer, final PeerStatus status);
  }
}<|MERGE_RESOLUTION|>--- conflicted
+++ resolved
@@ -77,11 +77,6 @@
     }
     eth2Peer.subscribeInitialStatus(
         (status) ->
-<<<<<<< HEAD
-            PeerChainValidator.create(storageClient, historicalChainData, eth2Peer, status).run());
-
-    connectSubscribers.forEach(c -> c.onConnected(eth2Peer));
-=======
             peerValidatorFactory
                 .create(eth2Peer, status)
                 .run()
@@ -91,7 +86,6 @@
                         connectSubscribers.forEach(c -> c.onConnected(eth2Peer));
                       }
                     }));
->>>>>>> 5c4c2ac6
   }
 
   public void subscribeConnect(final PeerConnectedSubscriber<Eth2Peer> subscriber) {
