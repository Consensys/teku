/*
 * Copyright 2019 ConsenSys AG.
 *
 * Licensed under the Apache License, Version 2.0 (the "License"); you may not use this file except in compliance with
 * the License. You may obtain a copy of the License at
 *
 * http://www.apache.org/licenses/LICENSE-2.0
 *
 * Unless required by applicable law or agreed to in writing, software distributed under the License is distributed on
 * an "AS IS" BASIS, WITHOUT WARRANTIES OR CONDITIONS OF ANY KIND, either express or implied. See the License for the
 * specific language governing permissions and limitations under the License.
 */

package tech.pegasys.artemis.networking.eth2.gossip.topics;

import com.google.common.eventbus.EventBus;
import org.apache.tuweni.bytes.Bytes;
import org.apache.tuweni.ssz.SSZException;
import tech.pegasys.artemis.datastructures.blocks.SignedBeaconBlock;
import tech.pegasys.artemis.datastructures.util.SimpleOffsetSerializer;
import tech.pegasys.artemis.networking.eth2.gossip.events.GossipedBlockEvent;
import tech.pegasys.artemis.networking.eth2.gossip.topics.validation.BlockValidator;
import tech.pegasys.artemis.networking.eth2.gossip.topics.validation.ValidationResult;
import tech.pegasys.artemis.ssz.SSZTypes.Bytes4;

public class BlockTopicHandler extends Eth2TopicHandler<SignedBeaconBlock> {
<<<<<<< HEAD
  public static final String BLOCKS_TOPIC = "/eth2/beacon_block/ssz";
  private final BlockValidator blockValidator;

  public BlockTopicHandler(final EventBus eventBus, final BlockValidator blockValidator) {
    super(eventBus);
=======
  public static String TOPIC_NAME = "beacon_block";
  private final BlockValidator blockValidator;

  public BlockTopicHandler(
      final EventBus eventBus, final BlockValidator blockValidator, final Bytes4 forkDigest) {
    super(eventBus, forkDigest);
>>>>>>> 1b602d35
    this.blockValidator = blockValidator;
  }

  @Override
  protected Object createEvent(final SignedBeaconBlock block) {
    return new GossipedBlockEvent(block);
  }

  @Override
  public String getTopicName() {
    return TOPIC_NAME;
  }

  @Override
  protected SignedBeaconBlock deserialize(final Bytes bytes) throws SSZException {
    return SimpleOffsetSerializer.deserialize(bytes, SignedBeaconBlock.class);
  }

  @Override
  protected ValidationResult validateData(final SignedBeaconBlock block) {
    return blockValidator.validate(block);
  }
}<|MERGE_RESOLUTION|>--- conflicted
+++ resolved
@@ -24,20 +24,12 @@
 import tech.pegasys.artemis.ssz.SSZTypes.Bytes4;
 
 public class BlockTopicHandler extends Eth2TopicHandler<SignedBeaconBlock> {
-<<<<<<< HEAD
-  public static final String BLOCKS_TOPIC = "/eth2/beacon_block/ssz";
-  private final BlockValidator blockValidator;
-
-  public BlockTopicHandler(final EventBus eventBus, final BlockValidator blockValidator) {
-    super(eventBus);
-=======
   public static String TOPIC_NAME = "beacon_block";
   private final BlockValidator blockValidator;
 
   public BlockTopicHandler(
       final EventBus eventBus, final BlockValidator blockValidator, final Bytes4 forkDigest) {
     super(eventBus, forkDigest);
->>>>>>> 1b602d35
     this.blockValidator = blockValidator;
   }
 
