/*
 * Copyright 2019 ConsenSys AG.
 *
 * Licensed under the Apache License, Version 2.0 (the "License"); you may not use this file except in compliance with
 * the License. You may obtain a copy of the License at
 *
 * http://www.apache.org/licenses/LICENSE-2.0
 *
 * Unless required by applicable law or agreed to in writing, software distributed under the License is distributed on
 * an "AS IS" BASIS, WITHOUT WARRANTIES OR CONDITIONS OF ANY KIND, either express or implied. See the License for the
 * specific language governing permissions and limitations under the License.
 */

package tech.pegasys.artemis.networking.eth2.gossip.topics;

import com.google.common.eventbus.EventBus;
import org.apache.tuweni.bytes.Bytes;
import org.apache.tuweni.ssz.SSZException;
import tech.pegasys.artemis.datastructures.operations.SignedAggregateAndProof;
import tech.pegasys.artemis.datastructures.util.SimpleOffsetSerializer;
<<<<<<< HEAD
import tech.pegasys.artemis.networking.eth2.gossip.topics.validation.SignedAggregateAndProofValidator;
import tech.pegasys.artemis.networking.eth2.gossip.topics.validation.ValidationResult;

public class AggregateTopicHandler extends Eth2TopicHandler<SignedAggregateAndProof> {
  public static final String TOPIC = "/eth2/beacon_aggregate_and_proof/ssz";
  private final SignedAggregateAndProofValidator validator;

  public AggregateTopicHandler(
      final EventBus eventBus, final SignedAggregateAndProofValidator validator) {
    super(eventBus);
    this.validator = validator;
=======
import tech.pegasys.artemis.ssz.SSZTypes.Bytes4;
import tech.pegasys.artemis.storage.client.RecentChainData;

public class AggregateTopicHandler extends Eth2TopicHandler<SignedAggregateAndProof> {
  public static String TOPIC_NAME = "beacon_aggregate_and_proof";
  private static final Logger LOG = LogManager.getLogger();

  private final RecentChainData recentChainData;

  public AggregateTopicHandler(
      final EventBus eventBus, final Bytes4 forkDigest, final RecentChainData recentChainData) {
    super(eventBus, forkDigest);
    this.recentChainData = recentChainData;
>>>>>>> 1b602d35
  }

  @Override
  public String getTopicName() {
    return TOPIC_NAME;
  }

  @Override
  protected SignedAggregateAndProof deserialize(final Bytes bytes) throws SSZException {
    return SimpleOffsetSerializer.deserialize(bytes, SignedAggregateAndProof.class);
  }

  @Override
  protected ValidationResult validateData(final SignedAggregateAndProof aggregateAndProof) {
    return validator.validate(aggregateAndProof);
  }
}<|MERGE_RESOLUTION|>--- conflicted
+++ resolved
@@ -18,33 +18,20 @@
 import org.apache.tuweni.ssz.SSZException;
 import tech.pegasys.artemis.datastructures.operations.SignedAggregateAndProof;
 import tech.pegasys.artemis.datastructures.util.SimpleOffsetSerializer;
-<<<<<<< HEAD
 import tech.pegasys.artemis.networking.eth2.gossip.topics.validation.SignedAggregateAndProofValidator;
 import tech.pegasys.artemis.networking.eth2.gossip.topics.validation.ValidationResult;
+import tech.pegasys.artemis.ssz.SSZTypes.Bytes4;
 
 public class AggregateTopicHandler extends Eth2TopicHandler<SignedAggregateAndProof> {
-  public static final String TOPIC = "/eth2/beacon_aggregate_and_proof/ssz";
+  public static String TOPIC_NAME = "beacon_aggregate_and_proof";
   private final SignedAggregateAndProofValidator validator;
 
   public AggregateTopicHandler(
-      final EventBus eventBus, final SignedAggregateAndProofValidator validator) {
-    super(eventBus);
+      final EventBus eventBus,
+      final Bytes4 forkDigest,
+      final SignedAggregateAndProofValidator validator) {
+    super(eventBus, forkDigest);
     this.validator = validator;
-=======
-import tech.pegasys.artemis.ssz.SSZTypes.Bytes4;
-import tech.pegasys.artemis.storage.client.RecentChainData;
-
-public class AggregateTopicHandler extends Eth2TopicHandler<SignedAggregateAndProof> {
-  public static String TOPIC_NAME = "beacon_aggregate_and_proof";
-  private static final Logger LOG = LogManager.getLogger();
-
-  private final RecentChainData recentChainData;
-
-  public AggregateTopicHandler(
-      final EventBus eventBus, final Bytes4 forkDigest, final RecentChainData recentChainData) {
-    super(eventBus, forkDigest);
-    this.recentChainData = recentChainData;
->>>>>>> 1b602d35
   }
 
   @Override
