--- conflicted
+++ resolved
@@ -22,6 +22,7 @@
 import java.util.List;
 import org.hyperledger.besu.plugin.services.MetricsSystem;
 import tech.pegasys.artemis.networking.eth2.peers.Eth2PeerManager;
+import tech.pegasys.artemis.networking.eth2.rpc.core.RpcMethod;
 import tech.pegasys.artemis.networking.p2p.libp2p.LibP2PNetwork;
 import tech.pegasys.artemis.networking.p2p.network.NetworkConfig;
 import tech.pegasys.artemis.networking.p2p.network.P2PNetwork;
@@ -57,19 +58,14 @@
     peerHandlers.add(eth2PeerManager);
 
     // Build core network and inject eth2 handlers
-    final P2PNetwork<?> p2pNetwork = buildP2PNetwork();
+    final P2PNetwork<?> network = buildNetwork();
 
     return new Eth2Network(
-        p2pNetwork, eth2PeerManager, eventBus, chainStorageClient, discoveryNetworkConfig);
+        network, eth2PeerManager, eventBus, chainStorageClient, discoveryNetworkConfig);
   }
 
-<<<<<<< HEAD
-  protected P2PNetwork<?> buildP2PNetwork() {
-    return new LibP2PNetwork(config, metricsSystem, protocols, peerHandlers);
-=======
   protected P2PNetwork<?> buildNetwork() {
     return new LibP2PNetwork(config, metricsSystem, rpcMethods, peerHandlers);
->>>>>>> ab7ea72e
   }
 
   private void validate() {
