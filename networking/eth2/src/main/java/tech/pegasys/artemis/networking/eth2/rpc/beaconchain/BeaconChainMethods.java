/*
 * Copyright 2019 ConsenSys AG.
 *
 * Licensed under the Apache License, Version 2.0 (the "License"); you may not use this file except in compliance with
 * the License. You may obtain a copy of the License at
 *
 * http://www.apache.org/licenses/LICENSE-2.0
 *
 * Unless required by applicable law or agreed to in writing, software distributed under the License is distributed on
 * an "AS IS" BASIS, WITHOUT WARRANTIES OR CONDITIONS OF ANY KIND, either express or implied. See the License for the
 * specific language governing permissions and limitations under the License.
 */

package tech.pegasys.artemis.networking.eth2.rpc.beaconchain;

import java.util.Collection;
import java.util.Collections;
import java.util.List;
import org.hyperledger.besu.plugin.services.MetricsSystem;
import tech.pegasys.artemis.datastructures.blocks.SignedBeaconBlock;
import tech.pegasys.artemis.datastructures.networking.libp2p.rpc.BeaconBlocksByRangeRequestMessage;
import tech.pegasys.artemis.datastructures.networking.libp2p.rpc.BeaconBlocksByRootRequestMessage;
import tech.pegasys.artemis.datastructures.networking.libp2p.rpc.EmptyMessage;
import tech.pegasys.artemis.datastructures.networking.libp2p.rpc.GoodbyeMessage;
import tech.pegasys.artemis.datastructures.networking.libp2p.rpc.MetadataMessage;
import tech.pegasys.artemis.datastructures.networking.libp2p.rpc.StatusMessage;
import tech.pegasys.artemis.networking.eth2.peers.PeerLookup;
import tech.pegasys.artemis.networking.eth2.rpc.beaconchain.methods.BeaconBlocksByRangeMessageHandler;
import tech.pegasys.artemis.networking.eth2.rpc.beaconchain.methods.BeaconBlocksByRootMessageHandler;
import tech.pegasys.artemis.networking.eth2.rpc.beaconchain.methods.GoodbyeMessageHandler;
import tech.pegasys.artemis.networking.eth2.rpc.beaconchain.methods.MetadataMessageFactory;
import tech.pegasys.artemis.networking.eth2.rpc.beaconchain.methods.MetadataMessageHandler;
import tech.pegasys.artemis.networking.eth2.rpc.beaconchain.methods.StatusMessageFactory;
import tech.pegasys.artemis.networking.eth2.rpc.beaconchain.methods.StatusMessageHandler;
import tech.pegasys.artemis.networking.eth2.rpc.core.Eth2RpcMethod;
import tech.pegasys.artemis.networking.eth2.rpc.core.encodings.RpcEncoding;
import tech.pegasys.artemis.networking.p2p.rpc.RpcMethod;
import tech.pegasys.artemis.storage.client.CombinedChainDataClient;
import tech.pegasys.artemis.storage.client.RecentChainData;
import tech.pegasys.artemis.util.async.AsyncRunner;

public class BeaconChainMethods {
  private static final String STATUS = "/eth2/beacon_chain/req/status/1";
  private static final String GOODBYE = "/eth2/beacon_chain/req/goodbye/1";
  private static final String BEACON_BLOCKS_BY_ROOT =
      "/eth2/beacon_chain/req/beacon_blocks_by_root/1";
  private static final String BEACON_BLOCKS_BY_RANGE =
      "/eth2/beacon_chain/req/beacon_blocks_by_range/1";
  private static final String GET_METADATA = "/eth2/beacon_chain/req/metadata/1";

  private final Eth2RpcMethod<StatusMessage, StatusMessage> status;
  private final Eth2RpcMethod<GoodbyeMessage, GoodbyeMessage> goodBye;
  private final Eth2RpcMethod<BeaconBlocksByRootRequestMessage, SignedBeaconBlock>
      beaconBlocksByRoot;
  private final Eth2RpcMethod<BeaconBlocksByRangeRequestMessage, SignedBeaconBlock>
      beaconBlocksByRange;
  private final Eth2RpcMethod<EmptyMessage, MetadataMessage> getMetadata;

  private final Collection<Eth2RpcMethod<?, ?>> allMethods;

  private BeaconChainMethods(
      final Eth2RpcMethod<StatusMessage, StatusMessage> status,
      final Eth2RpcMethod<GoodbyeMessage, GoodbyeMessage> goodBye,
      final Eth2RpcMethod<BeaconBlocksByRootRequestMessage, SignedBeaconBlock> beaconBlocksByRoot,
      final Eth2RpcMethod<BeaconBlocksByRangeRequestMessage, SignedBeaconBlock> beaconBlocksByRange,
      final Eth2RpcMethod<EmptyMessage, MetadataMessage> getMetadata) {
    this.status = status;
    this.goodBye = goodBye;
    this.beaconBlocksByRoot = beaconBlocksByRoot;
    this.beaconBlocksByRange = beaconBlocksByRange;
    this.getMetadata = getMetadata;
    allMethods = List.of(status, goodBye, beaconBlocksByRoot, beaconBlocksByRange, getMetadata);
  }

  public static BeaconChainMethods create(
      final AsyncRunner asyncRunner,
      final PeerLookup peerLookup,
      final CombinedChainDataClient combinedChainDataClient,
      final RecentChainData recentChainData,
      final MetricsSystem metricsSystem,
      final StatusMessageFactory statusMessageFactory,
<<<<<<< HEAD
      final MetadataMessageFactory metadataMessageFactory) {
    return new BeaconChainMethods(
        createStatus(asyncRunner, statusMessageFactory, peerLookup),
        createGoodBye(asyncRunner, metricsSystem, peerLookup),
        createBeaconBlocksByRoot(asyncRunner, recentChainData, peerLookup),
        createBeaconBlocksByRange(asyncRunner, combinedChainDataClient, peerLookup),
        createMetadata(asyncRunner, metadataMessageFactory, peerLookup));
=======
      final RpcEncoding rpcEncoding) {
    return new BeaconChainMethods(
        createStatus(asyncRunner, statusMessageFactory, peerLookup, rpcEncoding),
        createGoodBye(asyncRunner, metricsSystem, peerLookup, rpcEncoding),
        createBeaconBlocksByRoot(asyncRunner, recentChainData, peerLookup, rpcEncoding),
        createBeaconBlocksByRange(asyncRunner, combinedChainDataClient, peerLookup, rpcEncoding));
>>>>>>> c565ad98
  }

  private static Eth2RpcMethod<StatusMessage, StatusMessage> createStatus(
      final AsyncRunner asyncRunner,
      final StatusMessageFactory statusMessageFactory,
      final PeerLookup peerLookup,
      final RpcEncoding rpcEncoding) {
    final StatusMessageHandler statusHandler = new StatusMessageHandler(statusMessageFactory);
    return new Eth2RpcMethod<>(
        asyncRunner,
        STATUS,
        rpcEncoding,
        StatusMessage.class,
        StatusMessage.class,
        true,
        statusHandler,
        peerLookup);
  }

  private static Eth2RpcMethod<GoodbyeMessage, GoodbyeMessage> createGoodBye(
      final AsyncRunner asyncRunner,
      final MetricsSystem metricsSystem,
      final PeerLookup peerLookup,
      final RpcEncoding rpcEncoding) {
    final GoodbyeMessageHandler goodbyeHandler = new GoodbyeMessageHandler(metricsSystem);
    return new Eth2RpcMethod<>(
        asyncRunner,
        GOODBYE,
        rpcEncoding,
        GoodbyeMessage.class,
        GoodbyeMessage.class,
        false,
        goodbyeHandler,
        peerLookup);
  }

  private static Eth2RpcMethod<BeaconBlocksByRootRequestMessage, SignedBeaconBlock>
      createBeaconBlocksByRoot(
          final AsyncRunner asyncRunner,
          final RecentChainData recentChainData,
          final PeerLookup peerLookup,
          final RpcEncoding rpcEncoding) {
    final BeaconBlocksByRootMessageHandler beaconBlocksByRootHandler =
        new BeaconBlocksByRootMessageHandler(recentChainData);
    return new Eth2RpcMethod<>(
        asyncRunner,
        BEACON_BLOCKS_BY_ROOT,
        rpcEncoding,
        BeaconBlocksByRootRequestMessage.class,
        SignedBeaconBlock.class,
        true,
        beaconBlocksByRootHandler,
        peerLookup);
  }

  private static Eth2RpcMethod<BeaconBlocksByRangeRequestMessage, SignedBeaconBlock>
      createBeaconBlocksByRange(
          final AsyncRunner asyncRunner,
          final CombinedChainDataClient combinedChainDataClient,
          final PeerLookup peerLookup,
          final RpcEncoding rpcEncoding) {

    final BeaconBlocksByRangeMessageHandler beaconBlocksByRangeHandler =
        new BeaconBlocksByRangeMessageHandler(combinedChainDataClient);
    return new Eth2RpcMethod<>(
        asyncRunner,
        BEACON_BLOCKS_BY_RANGE,
        rpcEncoding,
        BeaconBlocksByRangeRequestMessage.class,
        SignedBeaconBlock.class,
        true,
        beaconBlocksByRangeHandler,
        peerLookup);
  }

  private static Eth2RpcMethod<EmptyMessage, MetadataMessage> createMetadata(
      final AsyncRunner asyncRunner,
      final MetadataMessageFactory metadataMessageFactory,
      final PeerLookup peerLookup) {
    MetadataMessageHandler messageHandler = new MetadataMessageHandler(metadataMessageFactory);
    return new Eth2RpcMethod<EmptyMessage, MetadataMessage>(
        asyncRunner,
        GET_METADATA,
        RpcEncoding.SSZ,
        EmptyMessage.class,
        MetadataMessage.class,
        true,
        messageHandler,
        peerLookup);
  }

  public Collection<RpcMethod> all() {
    return Collections.unmodifiableCollection(allMethods);
  }

  public Eth2RpcMethod<StatusMessage, StatusMessage> status() {
    return status;
  }

  public Eth2RpcMethod<GoodbyeMessage, GoodbyeMessage> goodBye() {
    return goodBye;
  }

  public Eth2RpcMethod<BeaconBlocksByRootRequestMessage, SignedBeaconBlock> beaconBlocksByRoot() {
    return beaconBlocksByRoot;
  }

  public Eth2RpcMethod<BeaconBlocksByRangeRequestMessage, SignedBeaconBlock> beaconBlocksByRange() {
    return beaconBlocksByRange;
  }

  public Eth2RpcMethod<EmptyMessage, MetadataMessage> getMetadata() {
    return getMetadata;
  }
}<|MERGE_RESOLUTION|>--- conflicted
+++ resolved
@@ -79,22 +79,14 @@
       final RecentChainData recentChainData,
       final MetricsSystem metricsSystem,
       final StatusMessageFactory statusMessageFactory,
-<<<<<<< HEAD
-      final MetadataMessageFactory metadataMessageFactory) {
-    return new BeaconChainMethods(
-        createStatus(asyncRunner, statusMessageFactory, peerLookup),
-        createGoodBye(asyncRunner, metricsSystem, peerLookup),
-        createBeaconBlocksByRoot(asyncRunner, recentChainData, peerLookup),
-        createBeaconBlocksByRange(asyncRunner, combinedChainDataClient, peerLookup),
-        createMetadata(asyncRunner, metadataMessageFactory, peerLookup));
-=======
+      final MetadataMessageFactory metadataMessageFactory,
       final RpcEncoding rpcEncoding) {
     return new BeaconChainMethods(
         createStatus(asyncRunner, statusMessageFactory, peerLookup, rpcEncoding),
         createGoodBye(asyncRunner, metricsSystem, peerLookup, rpcEncoding),
         createBeaconBlocksByRoot(asyncRunner, recentChainData, peerLookup, rpcEncoding),
         createBeaconBlocksByRange(asyncRunner, combinedChainDataClient, peerLookup, rpcEncoding));
->>>>>>> c565ad98
+    createMetadata(asyncRunner, metadataMessageFactory, peerLookup, rpcEncoding));
   }
 
   private static Eth2RpcMethod<StatusMessage, StatusMessage> createStatus(
@@ -173,12 +165,13 @@
   private static Eth2RpcMethod<EmptyMessage, MetadataMessage> createMetadata(
       final AsyncRunner asyncRunner,
       final MetadataMessageFactory metadataMessageFactory,
-      final PeerLookup peerLookup) {
+      final PeerLookup peerLookup,
+      final RpcEncoding rpcEncoding) {
     MetadataMessageHandler messageHandler = new MetadataMessageHandler(metadataMessageFactory);
     return new Eth2RpcMethod<EmptyMessage, MetadataMessage>(
         asyncRunner,
         GET_METADATA,
-        RpcEncoding.SSZ,
+        rpcEncoding,
         EmptyMessage.class,
         MetadataMessage.class,
         true,
