/*
 * Copyright 2019 ConsenSys AG.
 *
 * Licensed under the Apache License, Version 2.0 (the "License"); you may not use this file except in compliance with
 * the License. You may obtain a copy of the License at
 *
 * http://www.apache.org/licenses/LICENSE-2.0
 *
 * Unless required by applicable law or agreed to in writing, software distributed under the License is distributed on
 * an "AS IS" BASIS, WITHOUT WARRANTIES OR CONDITIONS OF ANY KIND, either express or implied. See the License for the
 * specific language governing permissions and limitations under the License.
 */

package tech.pegasys.artemis.networking.eth2.gossip;

import com.google.common.eventbus.EventBus;
import com.google.common.eventbus.Subscribe;
import java.util.concurrent.atomic.AtomicBoolean;
import org.apache.tuweni.bytes.Bytes;
import tech.pegasys.artemis.datastructures.operations.SignedAggregateAndProof;
import tech.pegasys.artemis.datastructures.util.SimpleOffsetSerializer;
import tech.pegasys.artemis.networking.eth2.gossip.topics.AggregateTopicHandler;
import tech.pegasys.artemis.networking.eth2.gossip.topics.validation.SignedAggregateAndProofValidator;
import tech.pegasys.artemis.networking.p2p.gossip.GossipNetwork;
import tech.pegasys.artemis.networking.p2p.gossip.TopicChannel;

public class AggregateGossipManager {
  private final EventBus eventBus;
  private final TopicChannel channel;
  private final AtomicBoolean shutdown = new AtomicBoolean(false);

  public AggregateGossipManager(
      final GossipNetwork gossipNetwork,
      final EventBus eventBus,
      final SignedAggregateAndProofValidator validator) {
    final AggregateTopicHandler aggregateTopicHandler =
<<<<<<< HEAD
        new AggregateTopicHandler(eventBus, validator);
=======
        new AggregateTopicHandler(
            eventBus, recentChainData.getCurrentForkDigest(), recentChainData);
>>>>>>> 1b602d35
    this.eventBus = eventBus;
    channel = gossipNetwork.subscribe(aggregateTopicHandler.getTopic(), aggregateTopicHandler);
    eventBus.register(this);
  }

  @Subscribe
  public void onNewAggregate(final SignedAggregateAndProof aggregateAndProof) {
    final Bytes data = SimpleOffsetSerializer.serialize(aggregateAndProof);
    channel.gossip(data);
  }

  public void shutdown() {
    if (shutdown.compareAndSet(false, true)) {
      eventBus.unregister(this);
      // Close gossip channels
      channel.close();
    }
  }
}<|MERGE_RESOLUTION|>--- conflicted
+++ resolved
@@ -23,6 +23,7 @@
 import tech.pegasys.artemis.networking.eth2.gossip.topics.validation.SignedAggregateAndProofValidator;
 import tech.pegasys.artemis.networking.p2p.gossip.GossipNetwork;
 import tech.pegasys.artemis.networking.p2p.gossip.TopicChannel;
+import tech.pegasys.artemis.ssz.SSZTypes.Bytes4;
 
 public class AggregateGossipManager {
   private final EventBus eventBus;
@@ -32,14 +33,10 @@
   public AggregateGossipManager(
       final GossipNetwork gossipNetwork,
       final EventBus eventBus,
-      final SignedAggregateAndProofValidator validator) {
+      final SignedAggregateAndProofValidator validator,
+      final Bytes4 forkDigest) {
     final AggregateTopicHandler aggregateTopicHandler =
-<<<<<<< HEAD
-        new AggregateTopicHandler(eventBus, validator);
-=======
-        new AggregateTopicHandler(
-            eventBus, recentChainData.getCurrentForkDigest(), recentChainData);
->>>>>>> 1b602d35
+        new AggregateTopicHandler(eventBus, forkDigest, validator);
     this.eventBus = eventBus;
     channel = gossipNetwork.subscribe(aggregateTopicHandler.getTopic(), aggregateTopicHandler);
     eventBus.register(this);
