/*
 * Copyright 2019 ConsenSys AG.
 *
 * Licensed under the Apache License, Version 2.0 (the "License"); you may not use this file except in compliance with
 * the License. You may obtain a copy of the License at
 *
 * http://www.apache.org/licenses/LICENSE-2.0
 *
 * Unless required by applicable law or agreed to in writing, software distributed under the License is distributed on
 * an "AS IS" BASIS, WITHOUT WARRANTIES OR CONDITIONS OF ANY KIND, either express or implied. See the License for the
 * specific language governing permissions and limitations under the License.
 */

package tech.pegasys.artemis.networking.eth2;

import com.google.common.eventbus.EventBus;
import java.util.Optional;
import java.util.concurrent.atomic.AtomicReference;
import java.util.stream.Stream;
import org.apache.logging.log4j.LogManager;
import org.apache.logging.log4j.Logger;
import tech.pegasys.artemis.core.StateTransition;
import tech.pegasys.artemis.networking.eth2.gossip.AggregateGossipManager;
import tech.pegasys.artemis.networking.eth2.gossip.AttestationGossipManager;
import tech.pegasys.artemis.networking.eth2.gossip.AttestationSubnetSubscriptions;
import tech.pegasys.artemis.networking.eth2.gossip.BlockGossipManager;
import tech.pegasys.artemis.networking.eth2.gossip.topics.validation.AttestationValidator;
import tech.pegasys.artemis.networking.eth2.gossip.topics.validation.BlockValidator;
import tech.pegasys.artemis.networking.eth2.peers.Eth2Peer;
import tech.pegasys.artemis.networking.eth2.peers.Eth2PeerManager;
import tech.pegasys.artemis.networking.eth2.rpc.beaconchain.BeaconChainMethods;
import tech.pegasys.artemis.networking.p2p.DiscoveryNetwork;
import tech.pegasys.artemis.networking.p2p.network.DelegatingP2PNetwork;
import tech.pegasys.artemis.networking.p2p.network.NetworkConfig;
import tech.pegasys.artemis.networking.p2p.peer.NodeId;
import tech.pegasys.artemis.networking.p2p.peer.PeerConnectedSubscriber;
import tech.pegasys.artemis.storage.client.RecentChainData;
import tech.pegasys.artemis.util.async.SafeFuture;

public class ActiveEth2Network extends DelegatingP2PNetwork<Eth2Peer> implements Eth2Network {
  private static final Logger LOG = LogManager.getLogger();

  private final DiscoveryNetwork<?> discoveryNetwork;
  private final Eth2PeerManager peerManager;
  private final EventBus eventBus;
  private final RecentChainData recentChainData;
  private final AtomicReference<State> state = new AtomicReference<>(State.IDLE);

  private BlockGossipManager blockGossipManager;
  private AttestationGossipManager attestationGossipManager;
  private AggregateGossipManager aggregateGossipManager;

  public ActiveEth2Network(
      final DiscoveryNetwork<?> discoveryNetwork,
      final Eth2PeerManager peerManager,
      final EventBus eventBus,
      final RecentChainData recentChainData) {
    super(discoveryNetwork);
    this.discoveryNetwork = discoveryNetwork;
    this.peerManager = peerManager;
    this.eventBus = eventBus;
    this.recentChainData = recentChainData;
  }

  @Override
  public SafeFuture<?> start() {
    return super.start().thenAccept(r -> startup());
  }

  private void startup() {
    state.set(State.RUNNING);
    BlockValidator blockValidator = new BlockValidator(recentChainData, new StateTransition());
    AttestationValidator attestationValidator = new AttestationValidator(recentChainData);
    AttestationSubnetSubscriptions attestationSubnetSubscriptions =
<<<<<<< HEAD
        new AttestationSubnetSubscriptions(discoveryNetwork, recentChainData, eventBus);
    blockGossipManager =
        new BlockGossipManager(discoveryNetwork, eventBus, blockValidator, recentChainData);
=======
        new AttestationSubnetSubscriptions(discoveryNetwork, attestationValidator, eventBus);
    blockGossipManager = new BlockGossipManager(discoveryNetwork, eventBus, blockValidator);
>>>>>>> c84f2c26
    attestationGossipManager =
        new AttestationGossipManager(eventBus, attestationSubnetSubscriptions);
    aggregateGossipManager =
        new AggregateGossipManager(discoveryNetwork, eventBus, recentChainData);
  }

  @Override
  public void stop() {
    if (!state.compareAndSet(State.RUNNING, State.STOPPED)) {
      return;
    }
    blockGossipManager.shutdown();
    attestationGossipManager.shutdown();
    aggregateGossipManager.shutdown();
    super.stop();
  }

  @Override
  public NetworkConfig getConfig() {
    return discoveryNetwork.getConfig();
  }

  @Override
  public Optional<Eth2Peer> getPeer(final NodeId id) {
    return peerManager.getPeer(id);
  }

  @Override
  public Stream<Eth2Peer> streamPeers() {
    return peerManager.streamPeers();
  }

  @Override
  public int getPeerCount() {
    // TODO - look into keep separate collections for pending peers / validated peers so
    // we don't have to iterate over the peer list to get this count.
    return Math.toIntExact(streamPeers().count());
  }

  @Override
  public long subscribeConnect(final PeerConnectedSubscriber<Eth2Peer> subscriber) {
    return peerManager.subscribeConnect(subscriber);
  }

  @Override
  public void unsubscribeConnect(final long subscriptionId) {
    peerManager.unsubscribeConnect(subscriptionId);
  }

  public BeaconChainMethods getBeaconChainMethods() {
    return peerManager.getBeaconChainMethods();
  }

  @Override
  public void subscribeToAttestationCommitteeTopic(final int committeeIndex) {
    if (aggregateGossipManager == null) {
      LOG.warn(
          "Attestation committee can not be subscribed due to gossip manager not being initialized");
      return;
    }
    attestationGossipManager.subscribeToCommitteeTopic(committeeIndex);
  }

  @Override
  public void unsubscribeFromAttestationCommitteeTopic(final int committeeIndex) {
    if (aggregateGossipManager == null) {
      LOG.warn(
          "Attestation committee can not be unsubscribed due to gossip manager not being initialized");
      return;
    }
    attestationGossipManager.unsubscribeFromCommitteeTopic(committeeIndex);
  }

  @Override
  public void setLongTermAttestationSubnetSubscriptions(final Iterable<Integer> subnetIndices) {
    discoveryNetwork.setLongTermAttestationSubnetSubscriptions(subnetIndices);
  }
}<|MERGE_RESOLUTION|>--- conflicted
+++ resolved
@@ -72,14 +72,9 @@
     BlockValidator blockValidator = new BlockValidator(recentChainData, new StateTransition());
     AttestationValidator attestationValidator = new AttestationValidator(recentChainData);
     AttestationSubnetSubscriptions attestationSubnetSubscriptions =
-<<<<<<< HEAD
-        new AttestationSubnetSubscriptions(discoveryNetwork, recentChainData, eventBus);
+        new AttestationSubnetSubscriptions(discoveryNetwork, attestationValidator, eventBus);
     blockGossipManager =
         new BlockGossipManager(discoveryNetwork, eventBus, blockValidator, recentChainData);
-=======
-        new AttestationSubnetSubscriptions(discoveryNetwork, attestationValidator, eventBus);
-    blockGossipManager = new BlockGossipManager(discoveryNetwork, eventBus, blockValidator);
->>>>>>> c84f2c26
     attestationGossipManager =
         new AttestationGossipManager(eventBus, attestationSubnetSubscriptions);
     aggregateGossipManager =
