/*
 * Copyright Consensys Software Inc., 2025
 *
 * Licensed under the Apache License, Version 2.0 (the "License"); you may not use this file except in compliance with
 * the License. You may obtain a copy of the License at
 *
 * http://www.apache.org/licenses/LICENSE-2.0
 *
 * Unless required by applicable law or agreed to in writing, software distributed under the License is distributed on
 * an "AS IS" BASIS, WITHOUT WARRANTIES OR CONDITIONS OF ANY KIND, either express or implied. See the License for the
 * specific language governing permissions and limitations under the License.
 */

package tech.pegasys.teku.networking.eth2.gossip.forks.versions;

import com.google.common.annotations.VisibleForTesting;
import java.util.Optional;
import org.hyperledger.besu.plugin.services.MetricsSystem;
import tech.pegasys.teku.infrastructure.async.AsyncRunner;
import tech.pegasys.teku.infrastructure.bytes.Bytes4;
import tech.pegasys.teku.networking.eth2.gossip.PayloadAttestationMessageGossipManager;
import tech.pegasys.teku.networking.eth2.gossip.encoding.GossipEncoding;
import tech.pegasys.teku.networking.eth2.gossip.topics.OperationProcessor;
import tech.pegasys.teku.networking.p2p.discovery.DiscoveryNetwork;
import tech.pegasys.teku.spec.Spec;
import tech.pegasys.teku.spec.datastructures.attestation.ValidatableAttestation;
import tech.pegasys.teku.spec.datastructures.blobs.versions.deneb.BlobSidecar;
import tech.pegasys.teku.spec.datastructures.blobs.versions.fulu.DataColumnSidecar;
import tech.pegasys.teku.spec.datastructures.blocks.SignedBeaconBlock;
<<<<<<< HEAD
import tech.pegasys.teku.spec.datastructures.execution.ExecutionProof;
=======
import tech.pegasys.teku.spec.datastructures.epbs.versions.gloas.PayloadAttestationMessage;
>>>>>>> 5beaed90
import tech.pegasys.teku.spec.datastructures.operations.AttesterSlashing;
import tech.pegasys.teku.spec.datastructures.operations.ProposerSlashing;
import tech.pegasys.teku.spec.datastructures.operations.SignedBlsToExecutionChange;
import tech.pegasys.teku.spec.datastructures.operations.SignedVoluntaryExit;
import tech.pegasys.teku.spec.datastructures.operations.versions.altair.SignedContributionAndProof;
import tech.pegasys.teku.spec.datastructures.operations.versions.altair.ValidatableSyncCommitteeMessage;
import tech.pegasys.teku.spec.datastructures.state.Fork;
import tech.pegasys.teku.spec.datastructures.state.ForkInfo;
import tech.pegasys.teku.spec.schemas.SchemaDefinitionsGloas;
import tech.pegasys.teku.statetransition.datacolumns.log.gossip.DasGossipLogger;
import tech.pegasys.teku.statetransition.util.DebugDataDumper;
import tech.pegasys.teku.storage.client.RecentChainData;

public class GossipForkSubscriptionsGloas extends GossipForkSubscriptionsFulu {

  private final OperationProcessor<PayloadAttestationMessage> payloadAttestationProcessor;
  private Optional<PayloadAttestationMessageGossipManager> payloadAttestationMessageGossipManager =
      Optional.empty();

  public GossipForkSubscriptionsGloas(
      final Fork fork,
      final Spec spec,
      final AsyncRunner asyncRunner,
      final MetricsSystem metricsSystem,
      final DiscoveryNetwork<?> discoveryNetwork,
      final RecentChainData recentChainData,
      final GossipEncoding gossipEncoding,
      final OperationProcessor<SignedBeaconBlock> blockProcessor,
      final OperationProcessor<BlobSidecar> blobSidecarProcessor,
      final OperationProcessor<ValidatableAttestation> attestationProcessor,
      final OperationProcessor<ValidatableAttestation> aggregateProcessor,
      final OperationProcessor<AttesterSlashing> attesterSlashingProcessor,
      final OperationProcessor<ProposerSlashing> proposerSlashingProcessor,
      final OperationProcessor<SignedVoluntaryExit> voluntaryExitProcessor,
      final OperationProcessor<SignedContributionAndProof>
          signedContributionAndProofOperationProcessor,
      final OperationProcessor<ValidatableSyncCommitteeMessage>
          syncCommitteeMessageOperationProcessor,
      final OperationProcessor<SignedBlsToExecutionChange>
          signedBlsToExecutionChangeOperationProcessor,
      final OperationProcessor<DataColumnSidecar> dataColumnSidecarOperationProcessor,
      final OperationProcessor<PayloadAttestationMessage>
          payloadAttestationMessageOperationProcessor,
      final DebugDataDumper debugDataDumper,
      final DasGossipLogger dasGossipLogger,
      final OperationProcessor<ExecutionProof> executionProcessorOperationProcessor,
      final boolean isExecutionProofTopicEnabled) {
    super(
        fork,
        spec,
        asyncRunner,
        metricsSystem,
        discoveryNetwork,
        recentChainData,
        gossipEncoding,
        blockProcessor,
        blobSidecarProcessor,
        attestationProcessor,
        aggregateProcessor,
        attesterSlashingProcessor,
        proposerSlashingProcessor,
        voluntaryExitProcessor,
        signedContributionAndProofOperationProcessor,
        syncCommitteeMessageOperationProcessor,
        signedBlsToExecutionChangeOperationProcessor,
        dataColumnSidecarOperationProcessor,
        debugDataDumper,
<<<<<<< HEAD
        dasGossipLogger,
        executionProcessorOperationProcessor,
        isExecutionProofTopicEnabled);
=======
        dasGossipLogger);

    this.payloadAttestationProcessor = payloadAttestationMessageOperationProcessor;
  }

  void addPayloadAttestationMessageGossipManager(final ForkInfo forkInfo, final Bytes4 forkDigest) {
    final SchemaDefinitionsGloas schemaDefinitions =
        SchemaDefinitionsGloas.required(spec.atEpoch(getActivationEpoch()).getSchemaDefinitions());

    final PayloadAttestationMessageGossipManager gossipManager =
        new PayloadAttestationMessageGossipManager(
            recentChainData,
            schemaDefinitions,
            asyncRunner,
            discoveryNetwork,
            gossipEncoding,
            forkInfo,
            forkDigest,
            payloadAttestationProcessor,
            spec.getNetworkingConfig(),
            debugDataDumper);

    addGossipManager(gossipManager);
    this.payloadAttestationMessageGossipManager = Optional.of(gossipManager);
  }

  @Override
  protected void addGossipManagers(final ForkInfo forkInfo, final Bytes4 forkDigest) {
    super.addGossipManagers(forkInfo, forkDigest);
    addPayloadAttestationMessageGossipManager(forkInfo, forkDigest);
  }

  @Override
  public void publishPayloadAttestationMessage(final PayloadAttestationMessage message) {
    payloadAttestationMessageGossipManager.ifPresent(
        gossipManager -> gossipManager.publish(message));
  }

  @VisibleForTesting
  void setPayloadAttestationMessageGossipManager(
      final Optional<PayloadAttestationMessageGossipManager>
          payloadAttestationMessageGossipManager) {
    this.payloadAttestationMessageGossipManager = payloadAttestationMessageGossipManager;
>>>>>>> 5beaed90
  }
}<|MERGE_RESOLUTION|>--- conflicted
+++ resolved
@@ -27,11 +27,8 @@
 import tech.pegasys.teku.spec.datastructures.blobs.versions.deneb.BlobSidecar;
 import tech.pegasys.teku.spec.datastructures.blobs.versions.fulu.DataColumnSidecar;
 import tech.pegasys.teku.spec.datastructures.blocks.SignedBeaconBlock;
-<<<<<<< HEAD
 import tech.pegasys.teku.spec.datastructures.execution.ExecutionProof;
-=======
 import tech.pegasys.teku.spec.datastructures.epbs.versions.gloas.PayloadAttestationMessage;
->>>>>>> 5beaed90
 import tech.pegasys.teku.spec.datastructures.operations.AttesterSlashing;
 import tech.pegasys.teku.spec.datastructures.operations.ProposerSlashing;
 import tech.pegasys.teku.spec.datastructures.operations.SignedBlsToExecutionChange;
@@ -99,12 +96,9 @@
         signedBlsToExecutionChangeOperationProcessor,
         dataColumnSidecarOperationProcessor,
         debugDataDumper,
-<<<<<<< HEAD
         dasGossipLogger,
         executionProcessorOperationProcessor,
         isExecutionProofTopicEnabled);
-=======
-        dasGossipLogger);
 
     this.payloadAttestationProcessor = payloadAttestationMessageOperationProcessor;
   }
@@ -147,6 +141,5 @@
       final Optional<PayloadAttestationMessageGossipManager>
           payloadAttestationMessageGossipManager) {
     this.payloadAttestationMessageGossipManager = payloadAttestationMessageGossipManager;
->>>>>>> 5beaed90
   }
 }