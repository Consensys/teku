/*
 * Copyright Consensys Software Inc., 2025
 *
 * Licensed under the Apache License, Version 2.0 (the "License"); you may not use this file except in compliance with
 * the License. You may obtain a copy of the License at
 *
 * http://www.apache.org/licenses/LICENSE-2.0
 *
 * Unless required by applicable law or agreed to in writing, software distributed under the License is distributed on
 * an "AS IS" BASIS, WITHOUT WARRANTIES OR CONDITIONS OF ANY KIND, either express or implied. See the License for the
 * specific language governing permissions and limitations under the License.
 */

package tech.pegasys.teku.networking.eth2.rpc.beaconchain.methods;

import static tech.pegasys.teku.networking.eth2.rpc.core.RpcResponseStatus.INVALID_REQUEST_CODE;

import com.google.common.annotations.VisibleForTesting;
import com.google.common.base.Throwables;
import com.google.common.collect.ImmutableSortedMap;
import java.nio.channels.ClosedChannelException;
import java.util.Iterator;
import java.util.Map;
import java.util.Optional;
import java.util.SortedMap;
import java.util.concurrent.atomic.AtomicInteger;
import org.apache.logging.log4j.LogManager;
import org.apache.logging.log4j.Logger;
import org.apache.tuweni.bytes.Bytes32;
import org.hyperledger.besu.plugin.services.MetricsSystem;
import org.hyperledger.besu.plugin.services.metrics.Counter;
import org.hyperledger.besu.plugin.services.metrics.LabelledMetric;
import tech.pegasys.teku.infrastructure.async.SafeFuture;
import tech.pegasys.teku.infrastructure.metrics.TekuMetricCategory;
import tech.pegasys.teku.infrastructure.unsigned.UInt64;
import tech.pegasys.teku.networking.eth2.peers.Eth2Peer;
import tech.pegasys.teku.networking.eth2.peers.RequestApproval;
import tech.pegasys.teku.networking.eth2.rpc.core.PeerRequiredLocalMessageHandler;
import tech.pegasys.teku.networking.eth2.rpc.core.ResponseCallback;
import tech.pegasys.teku.networking.eth2.rpc.core.RpcException;
import tech.pegasys.teku.networking.eth2.rpc.core.RpcException.ResourceUnavailableException;
import tech.pegasys.teku.networking.p2p.rpc.StreamClosedException;
import tech.pegasys.teku.spec.Spec;
import tech.pegasys.teku.spec.config.SpecConfigDeneb;
import tech.pegasys.teku.spec.datastructures.blobs.versions.deneb.BlobSidecar;
import tech.pegasys.teku.spec.datastructures.networking.libp2p.rpc.BlobSidecarsByRangeRequestMessage;
import tech.pegasys.teku.spec.datastructures.util.SlotAndBlockRootAndBlobIndex;
import tech.pegasys.teku.storage.client.CombinedChainDataClient;

/**
 * <a
 * href="https://github.com/ethereum/consensus-specs/blob/dev/specs/deneb/p2p-interface.md#blobsidecarsbyrange-v1">BlobSidecarsByRange
 * v1</a>
 */
public class BlobSidecarsByRangeMessageHandler
    extends PeerRequiredLocalMessageHandler<BlobSidecarsByRangeRequestMessage, BlobSidecar> {

  private static final Logger LOG = LogManager.getLogger();

  private final Spec spec;
  private final CombinedChainDataClient combinedChainDataClient;
  private final LabelledMetric<Counter> requestCounter;
  private final Counter totalBlobSidecarsRequestedCounter;

  public BlobSidecarsByRangeMessageHandler(
      final Spec spec,
      final MetricsSystem metricsSystem,
      final CombinedChainDataClient combinedChainDataClient) {
    this.spec = spec;
    this.combinedChainDataClient = combinedChainDataClient;
    requestCounter =
        metricsSystem.createLabelledCounter(
            TekuMetricCategory.NETWORK,
            "rpc_blob_sidecars_by_range_requests_total",
            "Total number of blob sidecars by range requests received",
            "status");
    totalBlobSidecarsRequestedCounter =
        metricsSystem.createCounter(
            TekuMetricCategory.NETWORK,
            "rpc_blob_sidecars_by_range_requested_sidecars_total",
            "Total number of blob sidecars requested in accepted blob sidecars by range requests from peers");
  }

  @Override
  public Optional<RpcException> validateRequest(
      final String protocolId, final BlobSidecarsByRangeRequestMessage request) {

    final SpecConfigDeneb specConfig =
        SpecConfigDeneb.required(
            spec.atSlot(getEndSlotBeforeFulu(request.getMaxSlot())).getConfig());

    final int maxRequestBlobSidecars = specConfig.getMaxRequestBlobSidecars();
    final int maxBlobsPerBlock = spec.getMaxBlobsPerBlockAtSlot(request.getMaxSlot()).orElseThrow();

    int requestedCount;
    try {
      requestedCount = calculateRequestedCount(request, maxBlobsPerBlock);
    } catch (final ArithmeticException __) {
      // handle overflows
      requestedCount = -1;
    }

    if (requestedCount == -1 || requestedCount > maxRequestBlobSidecars) {
      requestCounter.labels("count_too_big").inc();
      return Optional.of(
          new RpcException(
              INVALID_REQUEST_CODE,
              String.format(
                  "Only a maximum of %s blob sidecars can be requested per request",
                  maxRequestBlobSidecars)));
    }

    return Optional.empty();
  }

  private UInt64 getEndSlotBeforeFulu(final UInt64 maxSlot) {
    return spec.blobSidecarsAvailabilityDeprecationSlot().safeDecrement().min(maxSlot);
  }

  @Override
  public void onIncomingMessage(
      final String protocolId,
      final Eth2Peer peer,
      final BlobSidecarsByRangeRequestMessage message,
      final ResponseCallback<BlobSidecar> callback) {
    final UInt64 startSlot = message.getStartSlot();
    final UInt64 endSlot = message.getMaxSlot();

    LOG.trace(
        "Peer {} requested {} slots of blob sidecars starting at slot {}.",
        peer.getId(),
        message.getCount(),
        startSlot);
    final UInt64 endSlotBeforeFulu = getEndSlotBeforeFulu(endSlot);

<<<<<<< HEAD
    final SpecConfigDeneb specConfig =
        SpecConfigDeneb.required(spec.atSlot(endSlotBeforeFulu).getConfig());
    final int requestedCount = calculateRequestedCount(message, specConfig.getMaxBlobsPerBlock());
=======
    final SpecConfigDeneb specConfig = SpecConfigDeneb.required(spec.atSlot(endSlot).getConfig());
    final int requestedCount =
        calculateRequestedCount(message, spec.getMaxBlobsPerBlockAtSlot(endSlot).orElseThrow());

>>>>>>> 1c043edf
    final Optional<RequestApproval> blobSidecarsRequestApproval =
        peer.approveBlobSidecarsRequest(callback, requestedCount);

    if (!peer.approveRequest() || blobSidecarsRequestApproval.isEmpty()) {
      requestCounter.labels("rate_limited").inc();
      return;
    }

    requestCounter.labels("ok").inc();
    totalBlobSidecarsRequestedCounter.inc(message.getCount().longValue());

    combinedChainDataClient
        .getEarliestAvailableBlobSidecarSlot()
        .thenCompose(
            earliestAvailableSlot -> {
              final UInt64 requestEpoch = spec.computeEpochAtSlot(startSlot);
              final boolean availabilityRequiredAtStart =
                  spec.isAvailabilityOfBlobSidecarsRequiredAtEpoch(
                      combinedChainDataClient.getStore(), requestEpoch);
              if (availabilityRequiredAtStart
                  && !checkBlobSidecarsAreAvailable(earliestAvailableSlot, endSlotBeforeFulu)) {
                return SafeFuture.failedFuture(
                    new ResourceUnavailableException("Requested blob sidecars are not available."));
              }

              UInt64 finalizedSlot =
                  combinedChainDataClient.getFinalizedBlockSlot().orElse(UInt64.ZERO);

              final SortedMap<UInt64, Bytes32> canonicalHotRoots;
              if (endSlotBeforeFulu.isGreaterThan(finalizedSlot)) {
                final UInt64 hotSlotsCount = endSlotBeforeFulu.increment().minusMinZero(startSlot);

                canonicalHotRoots =
                    combinedChainDataClient.getAncestorRoots(startSlot, UInt64.ONE, hotSlotsCount);

                // refresh finalized slot to avoid race condition that can occur if we finalize just
                // before getting hot canonical roots
                finalizedSlot = combinedChainDataClient.getFinalizedBlockSlot().orElse(UInt64.ZERO);
              } else {
                canonicalHotRoots = ImmutableSortedMap.of();
              }

              final RequestState initialState =
                  new RequestState(
                      callback,
                      startSlot,
                      endSlotBeforeFulu,
                      canonicalHotRoots,
                      finalizedSlot,
                      specConfig.getMaxRequestBlobSidecars());
              if (message.getCount().isZero() || !availabilityRequiredAtStart) {
                return SafeFuture.completedFuture(initialState);
              }
              return sendBlobSidecars(initialState);
            })
        .finish(
            requestState -> {
              final int sentBlobSidecars = requestState.sentBlobSidecars.get();
              if (sentBlobSidecars != requestedCount) {
                peer.adjustBlobSidecarsRequest(blobSidecarsRequestApproval.get(), sentBlobSidecars);
              }
              LOG.trace("Sent {} blob sidecars to peer {}.", sentBlobSidecars, peer.getId());
              callback.completeSuccessfully();
            },
            error -> {
              peer.adjustBlobSidecarsRequest(blobSidecarsRequestApproval.get(), 0);
              handleProcessingRequestError(error, callback);
            });
  }

  private int calculateRequestedCount(
      final BlobSidecarsByRangeRequestMessage message, final int maxBlobsPerBlock)
      throws ArithmeticException {
    return message.getCount().times(maxBlobsPerBlock).intValue();
  }

  private boolean checkBlobSidecarsAreAvailable(
      final Optional<UInt64> earliestAvailableSidecarSlot, final UInt64 requestSlot) {
    return earliestAvailableSidecarSlot
        .map(earliestSlot -> earliestSlot.isLessThanOrEqualTo(requestSlot))
        .orElse(false);
  }

  private SafeFuture<RequestState> sendBlobSidecars(final RequestState requestState) {
    return requestState
        .loadNextBlobSidecar()
        .thenCompose(
            maybeBlobSidecar ->
                maybeBlobSidecar.map(requestState::sendBlobSidecar).orElse(SafeFuture.COMPLETE))
        .thenCompose(
            __ -> {
              if (requestState.isComplete()) {
                return SafeFuture.completedFuture(requestState);
              } else {
                return sendBlobSidecars(requestState);
              }
            });
  }

  private void handleProcessingRequestError(
      final Throwable error, final ResponseCallback<BlobSidecar> callback) {
    final Throwable rootCause = Throwables.getRootCause(error);
    if (rootCause instanceof RpcException) {
      LOG.trace("Rejecting blob sidecars by range request", error);
      callback.completeWithErrorResponse((RpcException) rootCause);
    } else {
      if (rootCause instanceof StreamClosedException
          || rootCause instanceof ClosedChannelException) {
        LOG.trace("Stream closed while sending requested blob sidecars", error);
      } else {
        LOG.error("Failed to process blob sidecars request", error);
      }
      callback.completeWithUnexpectedError(error);
    }
  }

  @VisibleForTesting
  class RequestState {

    private final ResponseCallback<BlobSidecar> callback;
    private final UInt64 startSlot;
    private final UInt64 endSlot;
    private final UInt64 finalizedSlot;
    private final Map<UInt64, Bytes32> canonicalHotRoots;
    private final int maxRequestBlobSidecars;

    private final AtomicInteger sentBlobSidecars = new AtomicInteger(0);

    // since our storage stores hot and finalized blobs on the same "table", this iterator can span
    // over hot and finalized blobs
    private Optional<Iterator<SlotAndBlockRootAndBlobIndex>> blobSidecarKeysIterator =
        Optional.empty();

    RequestState(
        final ResponseCallback<BlobSidecar> callback,
        final UInt64 startSlot,
        final UInt64 endSlot,
        final Map<UInt64, Bytes32> canonicalHotRoots,
        final UInt64 finalizedSlot,
        final int maxRequestBlobSidecars) {
      this.callback = callback;
      this.startSlot = startSlot;
      this.endSlot = endSlot;
      this.finalizedSlot = finalizedSlot;
      this.canonicalHotRoots = canonicalHotRoots;
      this.maxRequestBlobSidecars = maxRequestBlobSidecars;
    }

    SafeFuture<Void> sendBlobSidecar(final BlobSidecar blobSidecar) {
      return callback.respond(blobSidecar).thenRun(sentBlobSidecars::incrementAndGet);
    }

    SafeFuture<Optional<BlobSidecar>> loadNextBlobSidecar() {
      if (blobSidecarKeysIterator.isEmpty()) {
        return combinedChainDataClient
            .getBlobSidecarKeys(startSlot, endSlot, maxRequestBlobSidecars)
            .thenCompose(
                keys -> {
                  blobSidecarKeysIterator = Optional.of(keys.iterator());
                  return getNextBlobSidecar(blobSidecarKeysIterator.get());
                });
      } else {
        return getNextBlobSidecar(blobSidecarKeysIterator.get());
      }
    }

    private SafeFuture<Optional<BlobSidecar>> getNextBlobSidecar(
        final Iterator<SlotAndBlockRootAndBlobIndex> blobSidecarKeysIterator) {
      if (blobSidecarKeysIterator.hasNext()) {
        final SlotAndBlockRootAndBlobIndex slotAndBlockRootAndBlobIndex =
            blobSidecarKeysIterator.next();

        if (finalizedSlot.isGreaterThanOrEqualTo(slotAndBlockRootAndBlobIndex.getSlot())) {
          return combinedChainDataClient.getBlobSidecarByKey(slotAndBlockRootAndBlobIndex);
        }

        // not finalized, let's check if it is on canonical chain
        if (isCanonicalHotBlobSidecar(slotAndBlockRootAndBlobIndex)) {
          return combinedChainDataClient.getBlobSidecarByKey(slotAndBlockRootAndBlobIndex);
        }

        // non-canonical, try next one
        return getNextBlobSidecar(blobSidecarKeysIterator);
      }

      return SafeFuture.completedFuture(Optional.empty());
    }

    private boolean isCanonicalHotBlobSidecar(
        final SlotAndBlockRootAndBlobIndex slotAndBlockRootAndBlobIndex) {
      return Optional.ofNullable(canonicalHotRoots.get(slotAndBlockRootAndBlobIndex.getSlot()))
          .map(blockRoot -> blockRoot.equals(slotAndBlockRootAndBlobIndex.getBlockRoot()))
          .orElse(false);
    }

    boolean isComplete() {
      return blobSidecarKeysIterator.map(iterator -> !iterator.hasNext()).orElse(false);
    }
  }
}<|MERGE_RESOLUTION|>--- conflicted
+++ resolved
@@ -133,16 +133,9 @@
         startSlot);
     final UInt64 endSlotBeforeFulu = getEndSlotBeforeFulu(endSlot);
 
-<<<<<<< HEAD
     final SpecConfigDeneb specConfig =
         SpecConfigDeneb.required(spec.atSlot(endSlotBeforeFulu).getConfig());
-    final int requestedCount = calculateRequestedCount(message, specConfig.getMaxBlobsPerBlock());
-=======
-    final SpecConfigDeneb specConfig = SpecConfigDeneb.required(spec.atSlot(endSlot).getConfig());
-    final int requestedCount =
-        calculateRequestedCount(message, spec.getMaxBlobsPerBlockAtSlot(endSlot).orElseThrow());
-
->>>>>>> 1c043edf
+    final int requestedCount = calculateRequestedCount(message, spec.getMaxBlobsPerBlockAtSlot(endSlotBeforeFulu).orElseThrow());
     final Optional<RequestApproval> blobSidecarsRequestApproval =
         peer.approveBlobSidecarsRequest(callback, requestedCount);
 
