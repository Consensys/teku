--- conflicted
+++ resolved
@@ -28,8 +28,6 @@
 public class Eth2PeerFactory {
 
   private static final long TIME_OUT = 60;
-  private static final int REQUEST_RATE_LIMIT_BOOST = 50;
-  private static final int BLOCK_RATE_LIMIT_BOOST = 10;
   private final Spec spec;
   private final StatusMessageFactory statusMessageFactory;
   private final MetadataMessagesFactory metadataMessagesFactory;
@@ -79,24 +77,14 @@
         statusMessageFactory,
         metadataMessagesFactory,
         PeerChainValidator.create(spec, metricsSystem, chainDataClient, requiredCheckpoint),
-<<<<<<< HEAD
-        RateTracker.create(
-            peerBlocksRateLimit * BLOCK_RATE_LIMIT_BOOST, TIME_OUT, timeProvider, "blocks"),
-=======
         RateTracker.create(peerBlocksRateLimit, TIME_OUT, timeProvider, "blocks"),
->>>>>>> 99df3fd3
         RateTracker.create(peerBlobSidecarsRateLimit, TIME_OUT, timeProvider, "blobSidecars"),
         RateTracker.create(
             peerBlocksRateLimit * spec.getNumberOfDataColumns().orElse(1),
             TIME_OUT,
             timeProvider,
             "dataColumns"),
-<<<<<<< HEAD
-        RateTracker.create(
-            peerRequestLimit * REQUEST_RATE_LIMIT_BOOST, TIME_OUT, timeProvider, "requestTracker"),
-=======
         RateTracker.create(peerRequestLimit, TIME_OUT, timeProvider, "requestTracker"),
->>>>>>> 99df3fd3
         kzg,
         metricsSystem,
         timeProvider);
