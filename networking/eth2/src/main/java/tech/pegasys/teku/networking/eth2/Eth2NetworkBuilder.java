--- conflicted
+++ resolved
@@ -40,11 +40,8 @@
 
 public class Eth2NetworkBuilder {
   public static final Duration DEFAULT_ETH2_RPC_PING_INTERVAL = Duration.ofSeconds(10);
-<<<<<<< HEAD
+  public static final int DEFAULT_ETH2_RPC_OUTSTANDING_PING_THRESHOLD = 2;
   public static final Duration DEFAULT_ETH2_STATUS_UPDATE_INTERVAL = Duration.ofMinutes(5);
-=======
-  public static final int DEFAULT_ETH2_RPC_OUTSTANDING_PING_THRESHOLD = 2;
->>>>>>> 9a59785e
 
   private NetworkConfig config;
   private Eth2Config eth2Config;
@@ -57,11 +54,8 @@
   private TimeProvider timeProvider;
   private AsyncRunner asyncRunner;
   private Duration eth2RpcPingInterval = DEFAULT_ETH2_RPC_PING_INTERVAL;
-<<<<<<< HEAD
+  private int eth2RpcOutstandingPingThreshold = DEFAULT_ETH2_RPC_OUTSTANDING_PING_THRESHOLD;
   private Duration eth2StatusUpdateInterval = DEFAULT_ETH2_STATUS_UPDATE_INTERVAL;
-=======
-  private int eth2RpcOutstandingPingThreshold = DEFAULT_ETH2_RPC_OUTSTANDING_PING_THRESHOLD;
->>>>>>> 9a59785e
 
   private Eth2NetworkBuilder() {}
 
@@ -85,11 +79,8 @@
             attestationSubnetService,
             rpcEncoding,
             eth2RpcPingInterval,
-<<<<<<< HEAD
+            eth2RpcOutstandingPingThreshold,
             eth2StatusUpdateInterval);
-=======
-            eth2RpcOutstandingPingThreshold);
->>>>>>> 9a59785e
     final Collection<RpcMethod> eth2RpcMethods = eth2PeerManager.getBeaconChainMethods().all();
     rpcMethods.addAll(eth2RpcMethods);
     peerHandlers.add(eth2PeerManager);
