/*
 * Copyright 2020 ConsenSys AG.
 *
 * Licensed under the Apache License, Version 2.0 (the "License"); you may not use this file except in compliance with
 * the License. You may obtain a copy of the License at
 *
 * http://www.apache.org/licenses/LICENSE-2.0
 *
 * Unless required by applicable law or agreed to in writing, software distributed under the License is distributed on
 * an "AS IS" BASIS, WITHOUT WARRANTIES OR CONDITIONS OF ANY KIND, either express or implied. See the License for the
 * specific language governing permissions and limitations under the License.
 */

package tech.pegasys.teku.networking.eth2.gossip.topics.validation;

import static java.lang.Math.toIntExact;
import static tech.pegasys.teku.datastructures.util.BeaconStateUtil.compute_epoch_at_slot;
import static tech.pegasys.teku.datastructures.util.BeaconStateUtil.compute_signing_root;
import static tech.pegasys.teku.datastructures.util.BeaconStateUtil.get_domain;
import static tech.pegasys.teku.datastructures.util.CommitteeUtil.getAggregatorModulo;
import static tech.pegasys.teku.datastructures.util.CommitteeUtil.isAggregator;
import static tech.pegasys.teku.networking.eth2.gossip.topics.validation.InternalValidationResult.IGNORE;
import static tech.pegasys.teku.networking.eth2.gossip.topics.validation.InternalValidationResult.REJECT;
import static tech.pegasys.teku.networking.eth2.gossip.topics.validation.InternalValidationResult.SAVE_FOR_FUTURE;
import static tech.pegasys.teku.util.config.Constants.DOMAIN_SELECTION_PROOF;
import static tech.pegasys.teku.util.config.Constants.VALID_AGGREGATE_SET_SIZE;

import com.google.common.primitives.UnsignedLong;
import java.util.List;
import java.util.Objects;
import java.util.Optional;
import java.util.OptionalInt;
import java.util.Set;
import org.apache.logging.log4j.LogManager;
import org.apache.logging.log4j.Logger;
import org.apache.tuweni.bytes.Bytes;
import org.apache.tuweni.bytes.Bytes32;
import tech.pegasys.teku.bls.BLS;
import tech.pegasys.teku.bls.BLSPublicKey;
import tech.pegasys.teku.bls.BLSSignature;
import tech.pegasys.teku.datastructures.attestation.ValidateableAttestation;
import tech.pegasys.teku.datastructures.operations.AggregateAndProof;
import tech.pegasys.teku.datastructures.operations.Attestation;
import tech.pegasys.teku.datastructures.operations.SignedAggregateAndProof;
import tech.pegasys.teku.datastructures.state.BeaconState;
import tech.pegasys.teku.datastructures.util.CommitteeUtil;
import tech.pegasys.teku.datastructures.util.ValidatorsUtil;
import tech.pegasys.teku.storage.client.RecentChainData;
import tech.pegasys.teku.util.collections.ConcurrentLimitedSet;
import tech.pegasys.teku.util.collections.LimitStrategy;
import tech.pegasys.teku.util.config.Constants;

public class SignedAggregateAndProofValidator {
  private static final Logger LOG = LogManager.getLogger();
  private final Set<AggregatorIndexAndEpoch> receivedAggregatorIndexAndEpochs =
      ConcurrentLimitedSet.create(
          VALID_AGGREGATE_SET_SIZE, LimitStrategy.DROP_LEAST_RECENTLY_ACCESSED);
  private final Set<Bytes32> receivedValidAggregations =
      ConcurrentLimitedSet.create(
          VALID_AGGREGATE_SET_SIZE, LimitStrategy.DROP_LEAST_RECENTLY_ACCESSED);
  private final AttestationValidator attestationValidator;
  private final RecentChainData recentChainData;

  public SignedAggregateAndProofValidator(
      final AttestationValidator attestationValidator, final RecentChainData recentChainData) {
    this.attestationValidator = attestationValidator;
    this.recentChainData = recentChainData;
  }

  public void addSeenAggregate(final ValidateableAttestation attestation) {
    receivedValidAggregations.add(attestation.hash_tree_root());
  }

  public InternalValidationResult validate(final ValidateableAttestation attestation) {
    final SignedAggregateAndProof signedAggregate = attestation.getSignedAggregateAndProof();
    final AggregateAndProof aggregateAndProof = signedAggregate.getMessage();
    final Attestation aggregate = aggregateAndProof.getAggregate();

    final UnsignedLong aggregateSlot = aggregate.getData().getSlot();
    final AggregatorIndexAndEpoch aggregatorIndexAndEpoch =
        new AggregatorIndexAndEpoch(
            aggregateAndProof.getIndex(), compute_epoch_at_slot(aggregateSlot));
    if (receivedAggregatorIndexAndEpochs.contains(aggregatorIndexAndEpoch)) {
      LOG.trace("Ignoring duplicate aggregate");
      return IGNORE;
    }

<<<<<<< HEAD
    final ValidationResult aggregateValidationResult =
        attestationValidator.singleOrAggregateAttestationChecks(aggregate, OptionalInt.empty());
    if (aggregateValidationResult == INVALID) {
=======
    if (receivedValidAggregations.contains(attestation.hash_tree_root())) {
      LOG.trace("Ignoring duplicate aggregate based on hash tree root");
      return IGNORE;
    }

    final InternalValidationResult aggregateInternalValidationResult =
        attestationValidator.singleOrAggregateAttestationChecks(aggregate);
    if (aggregateInternalValidationResult == REJECT
        || aggregateInternalValidationResult == IGNORE) {
>>>>>>> 83841259
      LOG.trace("Rejecting aggregate because attestation failed validation");
      return aggregateInternalValidationResult;
    }

    final Optional<BeaconState> maybeState =
        recentChainData.getBlockState(aggregate.getData().getBeacon_block_root());
    if (maybeState.isEmpty()) {
      return SAVE_FOR_FUTURE;
    }
    final BeaconState state = maybeState.get();
    final BLSPublicKey aggregatorPublicKey =
        ValidatorsUtil.getValidatorPubKey(state, aggregateAndProof.getIndex());

    if (!isSelectionProofValid(
        aggregateSlot, state, aggregatorPublicKey, aggregateAndProof.getSelection_proof())) {
      LOG.trace("Rejecting aggregate with incorrect selection proof");
      return REJECT;
    }

    final List<Integer> beaconCommittee =
        CommitteeUtil.get_beacon_committee(state, aggregateSlot, aggregate.getData().getIndex());

    final int aggregatorModulo = getAggregatorModulo(beaconCommittee.size());
    if (!isAggregator(aggregateAndProof.getSelection_proof(), aggregatorModulo)) {
      LOG.trace(
          "Rejecting aggregate because selection proof does not select validator as aggregator");
      return REJECT;
    }
    if (!beaconCommittee.contains(toIntExact(aggregateAndProof.getIndex().longValue()))) {
      LOG.trace(
          "Rejecting aggregate because attester is not in committee. Should have been one of {}",
          beaconCommittee);
      return REJECT;
    }

    if (!isSignatureValid(signedAggregate, state, aggregatorPublicKey)) {
      LOG.trace("Rejecting aggregate with invalid signature");
      return REJECT;
    }

    if (!receivedAggregatorIndexAndEpochs.add(aggregatorIndexAndEpoch)) {
      LOG.trace("Ignoring duplicate aggregate");
      return IGNORE;
    }

    if (!receivedValidAggregations.add(attestation.hash_tree_root())) {
      LOG.trace("Ignoring duplicate aggregate based on hash tree root");
      return IGNORE;
    }

    return aggregateInternalValidationResult;
  }

  private boolean isSignatureValid(
      final SignedAggregateAndProof signedAggregate,
      final BeaconState state,
      final BLSPublicKey aggregatorPublicKey) {
    final AggregateAndProof aggregateAndProof = signedAggregate.getMessage();
    final Bytes domain =
        get_domain(
            Constants.DOMAIN_AGGREGATE_AND_PROOF,
            compute_epoch_at_slot(aggregateAndProof.getAggregate().getData().getSlot()),
            state.getFork(),
            state.getGenesis_validators_root());
    final Bytes signingRoot = compute_signing_root(aggregateAndProof, domain);
    return BLS.verify(aggregatorPublicKey, signingRoot, signedAggregate.getSignature());
  }

  private boolean isSelectionProofValid(
      final UnsignedLong aggregateSlot,
      final BeaconState state,
      final BLSPublicKey aggregatorPublicKey,
      final BLSSignature selectionProof) {
    final Bytes domain =
        get_domain(
            DOMAIN_SELECTION_PROOF,
            compute_epoch_at_slot(aggregateSlot),
            state.getFork(),
            state.getGenesis_validators_root());
    final Bytes signingRoot = compute_signing_root(aggregateSlot.longValue(), domain);
    return BLS.verify(aggregatorPublicKey, signingRoot, selectionProof);
  }

  private static class AggregatorIndexAndEpoch {
    private final UnsignedLong aggregatorIndex;
    private final UnsignedLong epoch;

    private AggregatorIndexAndEpoch(final UnsignedLong aggregatorIndex, final UnsignedLong epoch) {
      this.aggregatorIndex = aggregatorIndex;
      this.epoch = epoch;
    }

    @Override
    public boolean equals(final Object o) {
      if (this == o) {
        return true;
      }
      if (o == null || getClass() != o.getClass()) {
        return false;
      }
      final AggregatorIndexAndEpoch that = (AggregatorIndexAndEpoch) o;
      return Objects.equals(aggregatorIndex, that.aggregatorIndex)
          && Objects.equals(epoch, that.epoch);
    }

    @Override
    public int hashCode() {
      return Objects.hash(aggregatorIndex, epoch);
    }
  }
}<|MERGE_RESOLUTION|>--- conflicted
+++ resolved
@@ -85,21 +85,15 @@
       return IGNORE;
     }
 
-<<<<<<< HEAD
-    final ValidationResult aggregateValidationResult =
-        attestationValidator.singleOrAggregateAttestationChecks(aggregate, OptionalInt.empty());
-    if (aggregateValidationResult == INVALID) {
-=======
     if (receivedValidAggregations.contains(attestation.hash_tree_root())) {
       LOG.trace("Ignoring duplicate aggregate based on hash tree root");
       return IGNORE;
     }
 
     final InternalValidationResult aggregateInternalValidationResult =
-        attestationValidator.singleOrAggregateAttestationChecks(aggregate);
+        attestationValidator.singleOrAggregateAttestationChecks(aggregate, OptionalInt.empty());
     if (aggregateInternalValidationResult == REJECT
         || aggregateInternalValidationResult == IGNORE) {
->>>>>>> 83841259
       LOG.trace("Rejecting aggregate because attestation failed validation");
       return aggregateInternalValidationResult;
     }
