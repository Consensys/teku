--- conflicted
+++ resolved
@@ -47,10 +47,7 @@
 import tech.pegasys.teku.spec.datastructures.state.Checkpoint;
 import tech.pegasys.teku.statetransition.datacolumns.CustodyGroupCountManager;
 import tech.pegasys.teku.statetransition.datacolumns.DataColumnSidecarByRootCustody;
-<<<<<<< HEAD
-=======
 import tech.pegasys.teku.statetransition.datacolumns.log.rpc.DasReqRespLogger;
->>>>>>> aaf23c44
 import tech.pegasys.teku.storage.client.CombinedChainDataClient;
 import tech.pegasys.teku.storage.client.RecentChainData;
 
@@ -136,12 +133,8 @@
       final Spec spec,
       final KZG kzg,
       final DiscoveryNodeIdExtractor discoveryNodeIdExtractor,
-<<<<<<< HEAD
-      final Optional<UInt64> custodyGroupCount) {
-=======
       final Optional<UInt64> custodyGroupCount,
       final DasReqRespLogger dasLogger) {
->>>>>>> aaf23c44
 
     // FIXME: we have no guarantee here that it's synced already
     custodyGroupCount.ifPresent(metadataMessagesFactory::updateCustodyGroupCount);
