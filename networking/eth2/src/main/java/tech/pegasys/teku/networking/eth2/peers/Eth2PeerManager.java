--- conflicted
+++ resolved
@@ -60,11 +60,9 @@
   private final PeerValidatorFactory peerValidatorFactory;
 
   private final Duration eth2RpcPingInterval;
-<<<<<<< HEAD
+  private final int eth2RpcOutstandingPingThreshold;
+
   private final Duration eth2StatusUpdateInterval;
-=======
-  private final int eth2RpcOutstandingPingThreshold;
->>>>>>> 9a59785e
 
   Eth2PeerManager(
       final AsyncRunner asyncRunner,
@@ -74,13 +72,9 @@
       final PeerValidatorFactory peerValidatorFactory,
       final AttestationSubnetService attestationSubnetService,
       final RpcEncoding rpcEncoding,
-<<<<<<< HEAD
-      Duration eth2RpcPingInterval,
+      final Duration eth2RpcPingInterval,
+      final int eth2RpcOutstandingPingThreshold,
       Duration eth2StatusUpdateInterval) {
-=======
-      final Duration eth2RpcPingInterval,
-      final int eth2RpcOutstandingPingThreshold) {
->>>>>>> 9a59785e
     this.asyncRunner = asyncRunner;
     this.statusMessageFactory = new StatusMessageFactory(storageClient);
     metadataMessagesFactory = new MetadataMessagesFactory();
@@ -97,11 +91,8 @@
             metadataMessagesFactory,
             rpcEncoding);
     this.eth2RpcPingInterval = eth2RpcPingInterval;
-<<<<<<< HEAD
+    this.eth2RpcOutstandingPingThreshold = eth2RpcOutstandingPingThreshold;
     this.eth2StatusUpdateInterval = eth2StatusUpdateInterval;
-=======
-    this.eth2RpcOutstandingPingThreshold = eth2RpcOutstandingPingThreshold;
->>>>>>> 9a59785e
   }
 
   public static Eth2PeerManager create(
@@ -111,13 +102,9 @@
       final MetricsSystem metricsSystem,
       final AttestationSubnetService attestationSubnetService,
       final RpcEncoding rpcEncoding,
-<<<<<<< HEAD
-      Duration eth2RpcPingInterval,
+      final Duration eth2RpcPingInterval,
+      final int eth2RpcOutstandingPingThreshold,
       Duration eth2StatusUpdateInterval) {
-=======
-      final Duration eth2RpcPingInterval,
-      final int eth2RpcOutstandingPingThreshold) {
->>>>>>> 9a59785e
     final PeerValidatorFactory peerValidatorFactory =
         (peer, status) ->
             PeerChainValidator.create(storageClient, historicalChainData, peer, status);
@@ -130,7 +117,7 @@
         attestationSubnetService,
         rpcEncoding,
         eth2RpcPingInterval,
-<<<<<<< HEAD
+        eth2RpcOutstandingPingThreshold,
         eth2StatusUpdateInterval);
   }
 
@@ -158,17 +145,10 @@
 
   Cancellable periodicallyPingPeer(Eth2Peer peer) {
     return asyncRunner.runWithFixedDelay(
-        () ->
-            peer.sendPing()
-                .finish(
-                    () -> LOG.trace("Pinged peer {}", peer),
-                    err -> LOG.debug("Exception pinging peer {}", peer, err)),
+        () -> sendPeriodicPing(peer),
         eth2RpcPingInterval.toMillis(),
         TimeUnit.MILLISECONDS,
         err -> LOG.debug("Exception calling runnable for pinging peer", err));
-=======
-        eth2RpcOutstandingPingThreshold);
->>>>>>> 9a59785e
   }
 
   @Override
@@ -208,19 +188,6 @@
                         setUpPeriodicTasksForPeer(eth2Peer);
                       }
                     }));
-<<<<<<< HEAD
-=======
-
-    // the returned future never completes (until cancelled explicitly)
-    @SuppressWarnings("FutureReturnValueIgnored")
-    SafeFuture<Void> pingTask =
-        asyncRunner.runWithFixedDelay(
-            () -> sendPeriodicPing(eth2Peer),
-            eth2RpcPingInterval.toMillis(),
-            TimeUnit.MILLISECONDS,
-            t -> LOG.debug("Exception executing ping", t));
-    peer.subscribeDisconnect(() -> pingTask.cancel(false));
->>>>>>> 9a59785e
   }
 
   @VisibleForTesting
