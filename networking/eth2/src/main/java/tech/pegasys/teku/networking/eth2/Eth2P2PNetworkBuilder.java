/*
 * Copyright Consensys Software Inc., 2025
 *
 * Licensed under the Apache License, Version 2.0 (the "License"); you may not use this file except in compliance with
 * the License. You may obtain a copy of the License at
 *
 * http://www.apache.org/licenses/LICENSE-2.0
 *
 * Unless required by applicable law or agreed to in writing, software distributed under the License is distributed on
 * an "AS IS" BASIS, WITHOUT WARRANTIES OR CONDITIONS OF ANY KIND, either express or implied. See the License for the
 * specific language governing permissions and limitations under the License.
 */

package tech.pegasys.teku.networking.eth2;

import static com.google.common.base.Preconditions.checkArgument;
import static com.google.common.base.Preconditions.checkNotNull;
import static com.google.common.base.Preconditions.checkState;

import java.time.Duration;
import java.util.ArrayList;
import java.util.Collection;
import java.util.Collections;
import java.util.List;
import java.util.Optional;
import java.util.function.Supplier;
import org.apache.tuweni.bytes.Bytes;
import org.hyperledger.besu.plugin.services.MetricsSystem;
import tech.pegasys.teku.ethereum.events.SlotEventsChannel;
import tech.pegasys.teku.infrastructure.async.AsyncRunner;
import tech.pegasys.teku.infrastructure.events.EventChannels;
import tech.pegasys.teku.infrastructure.metrics.SettableLabelledGauge;
import tech.pegasys.teku.infrastructure.metrics.TekuMetricCategory;
import tech.pegasys.teku.infrastructure.time.TimeProvider;
import tech.pegasys.teku.infrastructure.unsigned.UInt64;
import tech.pegasys.teku.networking.eth2.gossip.encoding.GossipEncoding;
import tech.pegasys.teku.networking.eth2.gossip.forks.GossipForkManager;
import tech.pegasys.teku.networking.eth2.gossip.forks.GossipForkSubscriptions;
import tech.pegasys.teku.networking.eth2.gossip.forks.versions.GossipForkSubscriptionsAltair;
import tech.pegasys.teku.networking.eth2.gossip.forks.versions.GossipForkSubscriptionsBellatrix;
import tech.pegasys.teku.networking.eth2.gossip.forks.versions.GossipForkSubscriptionsCapella;
import tech.pegasys.teku.networking.eth2.gossip.forks.versions.GossipForkSubscriptionsDeneb;
import tech.pegasys.teku.networking.eth2.gossip.forks.versions.GossipForkSubscriptionsElectra;
import tech.pegasys.teku.networking.eth2.gossip.forks.versions.GossipForkSubscriptionsFulu;
import tech.pegasys.teku.networking.eth2.gossip.forks.versions.GossipForkSubscriptionsFuluBpo;
import tech.pegasys.teku.networking.eth2.gossip.forks.versions.GossipForkSubscriptionsGloas;
import tech.pegasys.teku.networking.eth2.gossip.forks.versions.GossipForkSubscriptionsGloasBpo;
import tech.pegasys.teku.networking.eth2.gossip.forks.versions.GossipForkSubscriptionsPhase0;
import tech.pegasys.teku.networking.eth2.gossip.subnets.AttestationSubnetTopicProvider;
import tech.pegasys.teku.networking.eth2.gossip.subnets.DataColumnSidecarSubnetTopicProvider;
import tech.pegasys.teku.networking.eth2.gossip.subnets.ExecutionProofSubnetTopicProvider;
import tech.pegasys.teku.networking.eth2.gossip.subnets.NodeIdToDataColumnSidecarSubnetsCalculator;
import tech.pegasys.teku.networking.eth2.gossip.subnets.PeerSubnetSubscriptions;
import tech.pegasys.teku.networking.eth2.gossip.subnets.SyncCommitteeSubnetTopicProvider;
import tech.pegasys.teku.networking.eth2.gossip.topics.Eth2GossipTopicFilter;
import tech.pegasys.teku.networking.eth2.gossip.topics.OperationProcessor;
import tech.pegasys.teku.networking.eth2.gossip.topics.ProcessedAttestationSubscriptionProvider;
import tech.pegasys.teku.networking.eth2.peers.DiscoveryNodeIdExtractor;
import tech.pegasys.teku.networking.eth2.peers.Eth2PeerManager;
import tech.pegasys.teku.networking.eth2.peers.Eth2PeerSelectionStrategy;
import tech.pegasys.teku.networking.eth2.peers.LibP2PDiscoveryNodeIdExtractor;
import tech.pegasys.teku.networking.eth2.rpc.beaconchain.methods.MetadataMessagesFactory;
import tech.pegasys.teku.networking.eth2.rpc.beaconchain.methods.StatusMessageFactory;
import tech.pegasys.teku.networking.eth2.rpc.core.encodings.RpcEncoding;
import tech.pegasys.teku.networking.p2p.connection.PeerPools;
import tech.pegasys.teku.networking.p2p.connection.TargetPeerRange;
import tech.pegasys.teku.networking.p2p.discovery.DiscoveryConfig;
import tech.pegasys.teku.networking.p2p.discovery.DiscoveryNetwork;
import tech.pegasys.teku.networking.p2p.discovery.DiscoveryNetworkBuilder;
import tech.pegasys.teku.networking.p2p.gossip.PreparedGossipMessageFactory;
import tech.pegasys.teku.networking.p2p.libp2p.LibP2PNetworkBuilder;
import tech.pegasys.teku.networking.p2p.libp2p.LibP2PPrivateKeyLoader;
import tech.pegasys.teku.networking.p2p.libp2p.gossip.GossipTopicFilter;
import tech.pegasys.teku.networking.p2p.network.P2PNetwork;
import tech.pegasys.teku.networking.p2p.network.PeerHandler;
import tech.pegasys.teku.networking.p2p.network.config.NetworkConfig;
import tech.pegasys.teku.networking.p2p.peer.Peer;
import tech.pegasys.teku.networking.p2p.reputation.DefaultReputationManager;
import tech.pegasys.teku.networking.p2p.reputation.ReputationManager;
import tech.pegasys.teku.networking.p2p.rpc.RpcMethod;
import tech.pegasys.teku.spec.Spec;
import tech.pegasys.teku.spec.SpecMilestone;
import tech.pegasys.teku.spec.config.Constants;
import tech.pegasys.teku.spec.datastructures.attestation.ValidatableAttestation;
import tech.pegasys.teku.spec.datastructures.blobs.DataColumnSidecar;
import tech.pegasys.teku.spec.datastructures.blobs.versions.deneb.BlobSidecar;
import tech.pegasys.teku.spec.datastructures.blocks.SignedBeaconBlock;
<<<<<<< HEAD
=======
import tech.pegasys.teku.spec.datastructures.epbs.versions.gloas.PayloadAttestationMessage;
import tech.pegasys.teku.spec.datastructures.epbs.versions.gloas.SignedExecutionPayloadBid;
import tech.pegasys.teku.spec.datastructures.epbs.versions.gloas.SignedExecutionPayloadEnvelope;
>>>>>>> 6a51f1fb
import tech.pegasys.teku.spec.datastructures.execution.ExecutionProof;
import tech.pegasys.teku.spec.datastructures.operations.AttesterSlashing;
import tech.pegasys.teku.spec.datastructures.operations.ProposerSlashing;
import tech.pegasys.teku.spec.datastructures.operations.SignedBlsToExecutionChange;
import tech.pegasys.teku.spec.datastructures.operations.SignedVoluntaryExit;
import tech.pegasys.teku.spec.datastructures.operations.versions.altair.SignedContributionAndProof;
import tech.pegasys.teku.spec.datastructures.operations.versions.altair.ValidatableSyncCommitteeMessage;
import tech.pegasys.teku.spec.datastructures.state.Checkpoint;
import tech.pegasys.teku.spec.datastructures.state.Fork;
import tech.pegasys.teku.spec.datastructures.util.ForkAndSpecMilestone;
import tech.pegasys.teku.spec.logic.versions.fulu.helpers.BlobParameters;
import tech.pegasys.teku.spec.schemas.SchemaDefinitionsSupplier;
import tech.pegasys.teku.statetransition.datacolumns.CustodyGroupCountManager;
import tech.pegasys.teku.statetransition.datacolumns.DataColumnSidecarByRootCustody;
import tech.pegasys.teku.statetransition.datacolumns.log.gossip.DasGossipLogger;
import tech.pegasys.teku.statetransition.datacolumns.log.rpc.DasReqRespLogger;
import tech.pegasys.teku.statetransition.util.DebugDataDumper;
import tech.pegasys.teku.storage.client.CombinedChainDataClient;
import tech.pegasys.teku.storage.store.KeyValueStore;

/**
 * CAUTION: this API is unstable and primarily intended for debugging and testing purposes this API
 * might be changed in any version in backward incompatible way
 */
public class Eth2P2PNetworkBuilder {

  public static final Duration DEFAULT_ETH2_RPC_PING_INTERVAL = Duration.ofSeconds(10);
  public static final int DEFAULT_ETH2_RPC_OUTSTANDING_PING_THRESHOLD = 2;
  public static final Duration DEFAULT_ETH2_STATUS_UPDATE_INTERVAL = Duration.ofMinutes(5);

  protected P2PConfig config;
  protected EventChannels eventChannels;
  protected CombinedChainDataClient combinedChainDataClient;
  protected Supplier<? extends DataColumnSidecarByRootCustody> dataColumnSidecarCustodySupplier;
  protected Supplier<CustodyGroupCountManager> custodyGroupCountManagerSupplier;
  protected MetadataMessagesFactory metadataMessagesFactory;
  protected OperationProcessor<SignedBeaconBlock> gossipedBlockProcessor;
  protected OperationProcessor<BlobSidecar> gossipedBlobSidecarProcessor;
  protected OperationProcessor<ValidatableAttestation> gossipedAttestationConsumer;
  protected OperationProcessor<ValidatableAttestation> gossipedAggregateProcessor;
  protected OperationProcessor<AttesterSlashing> gossipedAttesterSlashingConsumer;
  protected OperationProcessor<ProposerSlashing> gossipedProposerSlashingConsumer;
  protected OperationProcessor<SignedVoluntaryExit> gossipedVoluntaryExitConsumer;
  protected OperationProcessor<SignedBlsToExecutionChange>
      gossipedSignedBlsToExecutionChangeProcessor;
  protected OperationProcessor<SignedExecutionPayloadEnvelope> executionPayloadProcessor;
  protected OperationProcessor<PayloadAttestationMessage> payloadAttestationMessageProcessor;
  protected OperationProcessor<SignedExecutionPayloadBid> executionPayloadBidProcessor;
  protected ProcessedAttestationSubscriptionProvider processedAttestationSubscriptionProvider;
  protected MetricsSystem metricsSystem;
  protected final List<RpcMethod<?, ?, ?>> rpcMethods = new ArrayList<>();
  protected final List<PeerHandler> peerHandlers = new ArrayList<>();
  protected TimeProvider timeProvider;
  protected AsyncRunner asyncRunner;
  protected KeyValueStore<String, Bytes> keyValueStore;
  protected Duration eth2RpcPingInterval = DEFAULT_ETH2_RPC_PING_INTERVAL;
  protected int eth2RpcOutstandingPingThreshold = DEFAULT_ETH2_RPC_OUTSTANDING_PING_THRESHOLD;
  protected final Duration eth2StatusUpdateInterval = DEFAULT_ETH2_STATUS_UPDATE_INTERVAL;
  protected Optional<Checkpoint> requiredCheckpoint = Optional.empty();
  protected Spec spec;
  protected OperationProcessor<SignedContributionAndProof>
      gossipedSignedContributionAndProofProcessor;
  protected OperationProcessor<ValidatableSyncCommitteeMessage>
      gossipedSyncCommitteeMessageProcessor;
  protected OperationProcessor<DataColumnSidecar> dataColumnSidecarOperationProcessor;
  protected OperationProcessor<ExecutionProof> executionProofOperationProcessor;
  protected StatusMessageFactory statusMessageFactory;
  protected boolean recordMessageArrival;
  protected DebugDataDumper debugDataDumper;
  private DasGossipLogger dasGossipLogger;
  private DasReqRespLogger dasReqRespLogger;

  protected Eth2P2PNetworkBuilder() {}

  public static Eth2P2PNetworkBuilder create() {
    return new Eth2P2PNetworkBuilder();
  }

  public Eth2P2PNetwork build() {
    validate();

    // Setup eth2 handlers
    final SubnetSubscriptionService attestationSubnetService = new SubnetSubscriptionService();
    final SubnetSubscriptionService syncCommitteeSubnetService = new SubnetSubscriptionService();
    final SubnetSubscriptionService dataColumnSidecarSubnetService =
        new SubnetSubscriptionService();
    final SubnetSubscriptionService executionProofSubnetService = new SubnetSubscriptionService();
    final DiscoveryNodeIdExtractor discoveryNodeIdExtractor = new LibP2PDiscoveryNodeIdExtractor();
    final RpcEncoding rpcEncoding =
        RpcEncoding.createSszSnappyEncoding(spec.getNetworkingConfig().getMaxPayloadSize());
    if (statusMessageFactory == null) {
      statusMessageFactory = new StatusMessageFactory(spec, combinedChainDataClient);
      eventChannels.subscribe(SlotEventsChannel.class, statusMessageFactory);
    }

    final Optional<UInt64> dasTotalCustodyGroupCount =
        spec.isMilestoneSupported(SpecMilestone.FULU)
            ? Optional.of(
                UInt64.valueOf(
                    config.getTotalCustodyGroupCount(spec.forMilestone(SpecMilestone.FULU))))
            : Optional.empty();

    final Eth2PeerManager eth2PeerManager =
        Eth2PeerManager.create(
            asyncRunner,
            combinedChainDataClient,
            dataColumnSidecarCustodySupplier,
            custodyGroupCountManagerSupplier,
            metadataMessagesFactory,
            metricsSystem,
            attestationSubnetService,
            syncCommitteeSubnetService,
            rpcEncoding,
            statusMessageFactory,
            requiredCheckpoint,
            eth2RpcPingInterval,
            eth2RpcOutstandingPingThreshold,
            eth2StatusUpdateInterval,
            timeProvider,
            config.getPeerBlocksRateLimit(),
            config.getPeerBlobSidecarsRateLimit(),
            config.getPeerRequestLimit(),
            spec,
            discoveryNodeIdExtractor,
            dasTotalCustodyGroupCount,
            dasReqRespLogger);
    final Collection<RpcMethod<?, ?, ?>> eth2RpcMethods =
        eth2PeerManager.getBeaconChainMethods().all();
    rpcMethods.addAll(eth2RpcMethods);
    peerHandlers.add(eth2PeerManager);

    final GossipEncoding gossipEncoding = config.getGossipEncoding();
    // Build core network and inject eth2 handlers
    final DiscoveryNetwork<?> network =
        buildNetwork(
            gossipEncoding,
            syncCommitteeSubnetService,
            dataColumnSidecarSubnetService,
            executionProofSubnetService);

    final GossipForkManager gossipForkManager = buildGossipForkManager(gossipEncoding, network);

    return new ActiveEth2P2PNetwork(
        config.getSpec(),
        asyncRunner,
        network,
        eth2PeerManager,
        gossipForkManager,
        eventChannels,
        combinedChainDataClient.getRecentChainData(),
        attestationSubnetService,
        syncCommitteeSubnetService,
        dataColumnSidecarSubnetService,
        executionProofSubnetService,
        gossipEncoding,
        config.getGossipConfigurator(),
        processedAttestationSubscriptionProvider,
        dasTotalCustodyGroupCount.orElse(UInt64.ZERO).intValue(),
        config.isAllTopicsFilterEnabled());
  }

  private GossipForkManager buildGossipForkManager(
      final GossipEncoding gossipEncoding, final DiscoveryNetwork<?> network) {
    final GossipForkManager.Builder gossipForkManagerBuilder =
        GossipForkManager.builder()
            .spec(spec)
            .recentChainData(combinedChainDataClient.getRecentChainData());
    spec.getEnabledMilestones().stream()
        .map(
            forkAndSpecMilestone ->
                createSubscriptions(forkAndSpecMilestone, network, gossipEncoding))
        .forEach(gossipForkManagerBuilder::fork);
    // BPO
    spec.getBpoForks().stream()
        .map(
            bpo -> {
              final Fork fork = spec.getForkSchedule().getFork(bpo.epoch());
              final SpecMilestone milestone =
                  spec.getForkSchedule().getSpecMilestoneAtEpoch(bpo.epoch());
              final ForkAndSpecMilestone forkAndSpecMilestone =
                  new ForkAndSpecMilestone(fork, milestone);
              return createBpoSubscriptions(forkAndSpecMilestone, network, gossipEncoding, bpo);
            })
        .forEach(gossipForkManagerBuilder::bpoFork);

    return gossipForkManagerBuilder.build();
  }

  private GossipForkSubscriptions createSubscriptions(
      final ForkAndSpecMilestone forkAndSpecMilestone,
      final DiscoveryNetwork<?> network,
      final GossipEncoding gossipEncoding) {
    return switch (forkAndSpecMilestone.getSpecMilestone()) {
      case PHASE0 ->
          new GossipForkSubscriptionsPhase0(
              forkAndSpecMilestone.getFork(),
              spec,
              asyncRunner,
              metricsSystem,
              network,
              combinedChainDataClient.getRecentChainData(),
              gossipEncoding,
              gossipedBlockProcessor,
              gossipedAttestationConsumer,
              gossipedAggregateProcessor,
              gossipedAttesterSlashingConsumer,
              gossipedProposerSlashingConsumer,
              gossipedVoluntaryExitConsumer,
              debugDataDumper);
      case ALTAIR ->
          new GossipForkSubscriptionsAltair(
              forkAndSpecMilestone.getFork(),
              spec,
              asyncRunner,
              metricsSystem,
              network,
              combinedChainDataClient.getRecentChainData(),
              gossipEncoding,
              gossipedBlockProcessor,
              gossipedAttestationConsumer,
              gossipedAggregateProcessor,
              gossipedAttesterSlashingConsumer,
              gossipedProposerSlashingConsumer,
              gossipedVoluntaryExitConsumer,
              gossipedSignedContributionAndProofProcessor,
              gossipedSyncCommitteeMessageProcessor,
              debugDataDumper);
      case BELLATRIX ->
          new GossipForkSubscriptionsBellatrix(
              forkAndSpecMilestone.getFork(),
              spec,
              asyncRunner,
              metricsSystem,
              network,
              combinedChainDataClient.getRecentChainData(),
              gossipEncoding,
              gossipedBlockProcessor,
              gossipedAttestationConsumer,
              gossipedAggregateProcessor,
              gossipedAttesterSlashingConsumer,
              gossipedProposerSlashingConsumer,
              gossipedVoluntaryExitConsumer,
              gossipedSignedContributionAndProofProcessor,
              gossipedSyncCommitteeMessageProcessor,
              debugDataDumper);
      case CAPELLA ->
          new GossipForkSubscriptionsCapella(
              forkAndSpecMilestone.getFork(),
              spec,
              asyncRunner,
              metricsSystem,
              network,
              combinedChainDataClient.getRecentChainData(),
              gossipEncoding,
              gossipedBlockProcessor,
              gossipedAttestationConsumer,
              gossipedAggregateProcessor,
              gossipedAttesterSlashingConsumer,
              gossipedProposerSlashingConsumer,
              gossipedVoluntaryExitConsumer,
              gossipedSignedContributionAndProofProcessor,
              gossipedSyncCommitteeMessageProcessor,
              gossipedSignedBlsToExecutionChangeProcessor,
              debugDataDumper);
      case DENEB ->
          new GossipForkSubscriptionsDeneb(
              forkAndSpecMilestone.getFork(),
              spec,
              asyncRunner,
              metricsSystem,
              network,
              combinedChainDataClient.getRecentChainData(),
              gossipEncoding,
              gossipedBlockProcessor,
              gossipedBlobSidecarProcessor,
              gossipedAttestationConsumer,
              gossipedAggregateProcessor,
              gossipedAttesterSlashingConsumer,
              gossipedProposerSlashingConsumer,
              gossipedVoluntaryExitConsumer,
              gossipedSignedContributionAndProofProcessor,
              gossipedSyncCommitteeMessageProcessor,
              gossipedSignedBlsToExecutionChangeProcessor,
              debugDataDumper);
      case ELECTRA ->
          new GossipForkSubscriptionsElectra(
              forkAndSpecMilestone.getFork(),
              spec,
              asyncRunner,
              metricsSystem,
              network,
              combinedChainDataClient.getRecentChainData(),
              gossipEncoding,
              gossipedBlockProcessor,
              gossipedBlobSidecarProcessor,
              gossipedAttestationConsumer,
              gossipedAggregateProcessor,
              gossipedAttesterSlashingConsumer,
              gossipedProposerSlashingConsumer,
              gossipedVoluntaryExitConsumer,
              gossipedSignedContributionAndProofProcessor,
              gossipedSyncCommitteeMessageProcessor,
              gossipedSignedBlsToExecutionChangeProcessor,
              debugDataDumper,
              executionProofOperationProcessor,
              config.isExecutionProofTopicEnabled());
      case FULU ->
          new GossipForkSubscriptionsFulu(
              forkAndSpecMilestone.getFork(),
              spec,
              asyncRunner,
              metricsSystem,
              network,
              combinedChainDataClient.getRecentChainData(),
              gossipEncoding,
              gossipedBlockProcessor,
              gossipedBlobSidecarProcessor,
              gossipedAttestationConsumer,
              gossipedAggregateProcessor,
              gossipedAttesterSlashingConsumer,
              gossipedProposerSlashingConsumer,
              gossipedVoluntaryExitConsumer,
              gossipedSignedContributionAndProofProcessor,
              gossipedSyncCommitteeMessageProcessor,
              gossipedSignedBlsToExecutionChangeProcessor,
              dataColumnSidecarOperationProcessor,
              debugDataDumper,
              dasGossipLogger,
              executionProofOperationProcessor,
              config.isExecutionProofTopicEnabled());
      case GLOAS ->
          new GossipForkSubscriptionsGloas(
              forkAndSpecMilestone.getFork(),
              spec,
              asyncRunner,
              metricsSystem,
              network,
              combinedChainDataClient.getRecentChainData(),
              gossipEncoding,
              gossipedBlockProcessor,
              gossipedBlobSidecarProcessor,
              gossipedAttestationConsumer,
              gossipedAggregateProcessor,
              gossipedAttesterSlashingConsumer,
              gossipedProposerSlashingConsumer,
              gossipedVoluntaryExitConsumer,
              gossipedSignedContributionAndProofProcessor,
              gossipedSyncCommitteeMessageProcessor,
              gossipedSignedBlsToExecutionChangeProcessor,
              dataColumnSidecarOperationProcessor,
              executionPayloadProcessor,
              payloadAttestationMessageProcessor,
              executionPayloadBidProcessor,
              debugDataDumper,
              dasGossipLogger,
              executionProofOperationProcessor,
              config.isExecutionProofTopicEnabled());
    };
  }

  private GossipForkSubscriptions createBpoSubscriptions(
      final ForkAndSpecMilestone forkAndSpecMilestone,
      final DiscoveryNetwork<?> network,
      final GossipEncoding gossipEncoding,
      final BlobParameters bpo) {
    return switch (forkAndSpecMilestone.getSpecMilestone()) {
      case FULU ->
          new GossipForkSubscriptionsFuluBpo(
              forkAndSpecMilestone.getFork(),
              spec,
              asyncRunner,
              metricsSystem,
              network,
              combinedChainDataClient.getRecentChainData(),
              gossipEncoding,
              gossipedBlockProcessor,
              gossipedBlobSidecarProcessor,
              gossipedAttestationConsumer,
              gossipedAggregateProcessor,
              gossipedAttesterSlashingConsumer,
              gossipedProposerSlashingConsumer,
              gossipedVoluntaryExitConsumer,
              gossipedSignedContributionAndProofProcessor,
              gossipedSyncCommitteeMessageProcessor,
              gossipedSignedBlsToExecutionChangeProcessor,
              dataColumnSidecarOperationProcessor,
              executionProofOperationProcessor,
              debugDataDumper,
              dasGossipLogger,
              bpo,
              config.isExecutionProofTopicEnabled());
      case GLOAS ->
          new GossipForkSubscriptionsGloasBpo(
              forkAndSpecMilestone.getFork(),
              spec,
              asyncRunner,
              metricsSystem,
              network,
              combinedChainDataClient.getRecentChainData(),
              gossipEncoding,
              gossipedBlockProcessor,
              gossipedBlobSidecarProcessor,
              gossipedAttestationConsumer,
              gossipedAggregateProcessor,
              gossipedAttesterSlashingConsumer,
              gossipedProposerSlashingConsumer,
              gossipedVoluntaryExitConsumer,
              gossipedSignedContributionAndProofProcessor,
              gossipedSyncCommitteeMessageProcessor,
              gossipedSignedBlsToExecutionChangeProcessor,
              dataColumnSidecarOperationProcessor,
              executionProofOperationProcessor,
<<<<<<< HEAD
=======
              executionPayloadProcessor,
              payloadAttestationMessageProcessor,
              executionPayloadBidProcessor,
>>>>>>> 6a51f1fb
              debugDataDumper,
              dasGossipLogger,
              bpo,
              config.isExecutionProofTopicEnabled());
      default ->
          throw new IllegalStateException(
              "BPO is not supported for: " + forkAndSpecMilestone.getSpecMilestone());
    };
  }

  protected DiscoveryNetwork<?> buildNetwork(
      final GossipEncoding gossipEncoding,
      final SubnetSubscriptionService syncCommitteeSubnetService,
      final SubnetSubscriptionService dataColumnSidecarSubnetService,
      final SubnetSubscriptionService executionProofSubnetService) {
    final PeerPools peerPools = new PeerPools();
    final ReputationManager reputationManager =
        new DefaultReputationManager(
            metricsSystem, timeProvider, Constants.REPUTATION_MANAGER_CAPACITY, peerPools);
    PreparedGossipMessageFactory defaultMessageFactory =
        gossipEncoding.createPreparedGossipMessageFactory(
            combinedChainDataClient.getRecentChainData()::getMilestoneByForkDigest);
    final GossipTopicFilter gossipTopicsFilter =
        new Eth2GossipTopicFilter(
            combinedChainDataClient.getRecentChainData(), gossipEncoding, spec, config);
    final NetworkConfig networkConfig = config.getNetworkConfig();
    final DiscoveryConfig discoConfig = config.getDiscoveryConfig();

    final P2PNetwork<Peer> p2pNetwork =
        createLibP2PNetworkBuilder()
            .asyncRunner(asyncRunner)
            .metricsSystem(metricsSystem)
            .config(networkConfig)
            .networkingSpecConfig(config.getNetworkingSpecConfig())
            .privateKeyProvider(
                new LibP2PPrivateKeyLoader(keyValueStore, networkConfig.getPrivateKeySource()))
            .reputationManager(reputationManager)
            .rpcMethods(rpcMethods)
            .peerHandlers(peerHandlers)
            .preparedGossipMessageFactory(defaultMessageFactory)
            .gossipTopicFilter(gossipTopicsFilter)
            .timeProvider(timeProvider)
            .recordMessageArrival(recordMessageArrival)
            .build();

    final AttestationSubnetTopicProvider attestationSubnetTopicProvider =
        new AttestationSubnetTopicProvider(
            combinedChainDataClient.getRecentChainData(), gossipEncoding);
    final SyncCommitteeSubnetTopicProvider syncCommitteeSubnetTopicProvider =
        new SyncCommitteeSubnetTopicProvider(
            combinedChainDataClient.getRecentChainData(), gossipEncoding);
    final DataColumnSidecarSubnetTopicProvider dataColumnSidecarSubnetTopicProvider =
        new DataColumnSidecarSubnetTopicProvider(
            combinedChainDataClient.getRecentChainData(), gossipEncoding);
    final ExecutionProofSubnetTopicProvider executionProofSubnetTopicProvider =
        new ExecutionProofSubnetTopicProvider(
            combinedChainDataClient.getRecentChainData(), gossipEncoding);

    final TargetPeerRange targetPeerRange =
        new TargetPeerRange(
            discoConfig.getMinPeers(),
            discoConfig.getMaxPeers(),
            discoConfig.getMinRandomlySelectedPeers());
    final SchemaDefinitionsSupplier currentSchemaDefinitions =
        () -> combinedChainDataClient.getRecentChainData().getCurrentSpec().getSchemaDefinitions();

    final NodeIdToDataColumnSidecarSubnetsCalculator nodeIdToDataColumnSidecarSubnetsCalculator =
        NodeIdToDataColumnSidecarSubnetsCalculator.create(
            spec, () -> combinedChainDataClient.getRecentChainData().getCurrentSlot());

    final SettableLabelledGauge subnetPeerCountGauge =
        SettableLabelledGauge.create(
            metricsSystem,
            TekuMetricCategory.NETWORK,
            "subnet_peer_count",
            "Number of currently connected peers subscribed to each subnet",
            "subnet");
    return createDiscoveryNetworkBuilder()
        .metricsSystem(metricsSystem)
        .asyncRunner(asyncRunner)
        .kvStore(keyValueStore)
        .p2pNetwork(p2pNetwork)
        .peerPools(peerPools)
        .peerSelectionStrategy(
            new Eth2PeerSelectionStrategy(
                targetPeerRange,
                network ->
                    PeerSubnetSubscriptions.create(
                        combinedChainDataClient.getRecentChainData().getCurrentSpec(),
                        nodeIdToDataColumnSidecarSubnetsCalculator,
                        network,
                        attestationSubnetTopicProvider,
                        syncCommitteeSubnetTopicProvider,
                        syncCommitteeSubnetService,
                        dataColumnSidecarSubnetTopicProvider,
                        dataColumnSidecarSubnetService,
                        executionProofSubnetTopicProvider,
                        executionProofSubnetService,
                        config.getTargetSubnetSubscriberCount(),
                        subnetPeerCountGauge),
                reputationManager,
                Collections::shuffle))
        .discoveryConfig(discoConfig)
        .p2pConfig(networkConfig)
        .spec(config.getSpec())
        .timeProvider(timeProvider)
        .currentSchemaDefinitionsSupplier(currentSchemaDefinitions)
        .build();
  }

  protected DiscoveryNetworkBuilder createDiscoveryNetworkBuilder() {
    return DiscoveryNetworkBuilder.create();
  }

  protected LibP2PNetworkBuilder createLibP2PNetworkBuilder() {
    return LibP2PNetworkBuilder.create();
  }

  private void validate() {
    assertNotNull("config", config);
    assertNotNull("eventChannels", eventChannels);
    assertNotNull("metricsSystem", metricsSystem);
    assertNotNull("combinedChainDataClient", combinedChainDataClient);
    assertNotNull("dataColumnSidecarCustodySupplier", dataColumnSidecarCustodySupplier);
    assertNotNull("custodyGroupCountManagerSupplier", custodyGroupCountManagerSupplier);
    assertNotNull("metadataMessagesFactory", metadataMessagesFactory);
    assertNotNull("keyValueStore", keyValueStore);
    assertNotNull("timeProvider", timeProvider);
    assertNotNull("gossipedBlockProcessor", gossipedBlockProcessor);
    assertNotNull("gossipedBlobSidecarProcessor", gossipedBlobSidecarProcessor);
    assertNotNull("gossipedAttestationProcessor", gossipedAttestationConsumer);
    assertNotNull("gossipedAggregateProcessor", gossipedAggregateProcessor);
    assertNotNull("gossipedAttesterSlashingProcessor", gossipedAttesterSlashingConsumer);
    assertNotNull("gossipedProposerSlashingProcessor", gossipedProposerSlashingConsumer);
    assertNotNull("gossipedVoluntaryExitProcessor", gossipedVoluntaryExitConsumer);
    assertNotNull(
        "gossipedSignedContributionAndProofProcessor", gossipedSignedContributionAndProofProcessor);
    assertNotNull("gossipedSyncCommitteeMessageProcessor", gossipedSyncCommitteeMessageProcessor);
    assertNotNull(
        "gossipedSignedBlsToExecutionChangeProcessor", gossipedSignedBlsToExecutionChangeProcessor);
    assertNotNull(
        "gossipedDataColumnSidecarOperationProcessor", dataColumnSidecarOperationProcessor);
    assertNotNull("gossipedExecutionPayloadProcessor", executionPayloadProcessor);
    assertNotNull("gossipedPayloadAttestationMessageProcessor", payloadAttestationMessageProcessor);
    assertNotNull("gossipedExecutionProofOperationProcessor", executionProofOperationProcessor);
    assertNotNull("gossipedExecutionPayloadBidProcessor", executionPayloadBidProcessor);
  }

  private void assertNotNull(final String fieldName, final Object fieldValue) {
    checkState(fieldValue != null, "Field " + fieldName + " must be set.");
  }

  public Eth2P2PNetworkBuilder config(final P2PConfig config) {
    checkNotNull(config);
    this.config = config;
    return this;
  }

  public Eth2P2PNetworkBuilder eventChannels(final EventChannels eventChannels) {
    checkNotNull(eventChannels);
    this.eventChannels = eventChannels;
    return this;
  }

  public Eth2P2PNetworkBuilder combinedChainDataClient(
      final CombinedChainDataClient combinedChainDataClient) {
    checkNotNull(combinedChainDataClient);
    this.combinedChainDataClient = combinedChainDataClient;
    return this;
  }

  public Eth2P2PNetworkBuilder dataColumnSidecarCustody(
      final Supplier<? extends DataColumnSidecarByRootCustody> dataColumnSidecarCustodySupplier) {
    checkNotNull(dataColumnSidecarCustodySupplier);
    this.dataColumnSidecarCustodySupplier = dataColumnSidecarCustodySupplier;
    return this;
  }

  public Eth2P2PNetworkBuilder custodyGroupCountManagerSupplier(
      final Supplier<CustodyGroupCountManager> custodyGroupCountManagerSupplier) {
    checkNotNull(custodyGroupCountManagerSupplier);
    this.custodyGroupCountManagerSupplier = custodyGroupCountManagerSupplier;
    return this;
  }

  public Eth2P2PNetworkBuilder metadataMessagesFactory(
      final MetadataMessagesFactory metadataMessagesFactory) {
    checkNotNull(metadataMessagesFactory);
    this.metadataMessagesFactory = metadataMessagesFactory;
    return this;
  }

  public Eth2P2PNetworkBuilder keyValueStore(final KeyValueStore<String, Bytes> kvStore) {
    checkNotNull(kvStore);
    this.keyValueStore = kvStore;
    return this;
  }

  public Eth2P2PNetworkBuilder processedAttestationSubscriptionProvider(
      final ProcessedAttestationSubscriptionProvider processedAttestationSubscriptionProvider) {
    checkNotNull(processedAttestationSubscriptionProvider);
    this.processedAttestationSubscriptionProvider = processedAttestationSubscriptionProvider;
    return this;
  }

  public Eth2P2PNetworkBuilder gossipedBlockProcessor(
      final OperationProcessor<SignedBeaconBlock> blockProcessor) {
    checkNotNull(blockProcessor);
    this.gossipedBlockProcessor = blockProcessor;
    return this;
  }

  public Eth2P2PNetworkBuilder gossipedBlobSidecarProcessor(
      final OperationProcessor<BlobSidecar> blobSidecarProcessor) {
    checkNotNull(blobSidecarProcessor);
    this.gossipedBlobSidecarProcessor = blobSidecarProcessor;
    return this;
  }

  public Eth2P2PNetworkBuilder gossipedAttestationProcessor(
      final OperationProcessor<ValidatableAttestation> gossipedAttestationProcessor) {
    checkNotNull(gossipedAttestationProcessor);
    this.gossipedAttestationConsumer = gossipedAttestationProcessor;
    return this;
  }

  public Eth2P2PNetworkBuilder gossipedAggregateProcessor(
      final OperationProcessor<ValidatableAttestation> gossipedAggregateProcessor) {
    checkNotNull(gossipedAggregateProcessor);
    this.gossipedAggregateProcessor = gossipedAggregateProcessor;
    return this;
  }

  public Eth2P2PNetworkBuilder gossipedAttesterSlashingProcessor(
      final OperationProcessor<AttesterSlashing> gossipedAttesterSlashingProcessor) {
    checkNotNull(gossipedAttesterSlashingProcessor);
    this.gossipedAttesterSlashingConsumer = gossipedAttesterSlashingProcessor;
    return this;
  }

  public Eth2P2PNetworkBuilder gossipedProposerSlashingProcessor(
      final OperationProcessor<ProposerSlashing> gossipedProposerSlashingProcessor) {
    checkNotNull(gossipedProposerSlashingProcessor);
    this.gossipedProposerSlashingConsumer = gossipedProposerSlashingProcessor;
    return this;
  }

  public Eth2P2PNetworkBuilder gossipedVoluntaryExitProcessor(
      final OperationProcessor<SignedVoluntaryExit> gossipedVoluntaryExitProcessor) {
    checkNotNull(gossipedVoluntaryExitProcessor);
    this.gossipedVoluntaryExitConsumer = gossipedVoluntaryExitProcessor;
    return this;
  }

  public Eth2P2PNetworkBuilder gossipedSignedContributionAndProofProcessor(
      final OperationProcessor<SignedContributionAndProof>
          gossipedSignedContributionAndProofProcessor) {
    checkNotNull(gossipedSignedContributionAndProofProcessor);
    this.gossipedSignedContributionAndProofProcessor = gossipedSignedContributionAndProofProcessor;
    return this;
  }

  public Eth2P2PNetworkBuilder gossipedSyncCommitteeMessageProcessor(
      final OperationProcessor<ValidatableSyncCommitteeMessage>
          gossipedSyncCommitteeMessageProcessor) {
    checkNotNull(gossipedSyncCommitteeMessageProcessor);
    this.gossipedSyncCommitteeMessageProcessor = gossipedSyncCommitteeMessageProcessor;
    return this;
  }

  public Eth2P2PNetworkBuilder gossipedSignedBlsToExecutionChangeProcessor(
      final OperationProcessor<SignedBlsToExecutionChange>
          gossipedSignedBlsToExecutionChangeProcessor) {
    checkNotNull(gossipedSignedBlsToExecutionChangeProcessor);
    this.gossipedSignedBlsToExecutionChangeProcessor = gossipedSignedBlsToExecutionChangeProcessor;
    return this;
  }

  public Eth2P2PNetworkBuilder gossipedDataColumnSidecarOperationProcessor(
      final OperationProcessor<DataColumnSidecar> dataColumnSidecarOperationProcessor) {
    checkNotNull(dataColumnSidecarOperationProcessor);
    this.dataColumnSidecarOperationProcessor = dataColumnSidecarOperationProcessor;
    return this;
  }

  public Eth2P2PNetworkBuilder gossipedExecutionProofOperationProcessor(
      final OperationProcessor<ExecutionProof> executionProofOperationProcessor) {
    checkNotNull(executionProofOperationProcessor);
    this.executionProofOperationProcessor = executionProofOperationProcessor;
    return this;
  }

<<<<<<< HEAD
=======
  public Eth2P2PNetworkBuilder gossipedExecutionPayloadProcessor(
      final OperationProcessor<SignedExecutionPayloadEnvelope> gossipedExecutionPayloadProcessor) {
    checkNotNull(gossipedExecutionPayloadProcessor);
    this.executionPayloadProcessor = gossipedExecutionPayloadProcessor;
    return this;
  }

  public Eth2P2PNetworkBuilder gossipedPayloadAttestationMessageProcessor(
      final OperationProcessor<PayloadAttestationMessage>
          gossipedPayloadAttestationMessageProcessor) {
    checkNotNull(gossipedPayloadAttestationMessageProcessor);
    this.payloadAttestationMessageProcessor = gossipedPayloadAttestationMessageProcessor;
    return this;
  }

  public Eth2P2PNetworkBuilder gossipedExecutionPayloadBidProcessor(
      final OperationProcessor<SignedExecutionPayloadBid> gossipedExecutionPayloadBidProcessor) {
    checkNotNull(gossipedExecutionPayloadBidProcessor);
    this.executionPayloadBidProcessor = gossipedExecutionPayloadBidProcessor;
    return this;
  }

>>>>>>> 6a51f1fb
  public Eth2P2PNetworkBuilder metricsSystem(final MetricsSystem metricsSystem) {
    checkNotNull(metricsSystem);
    this.metricsSystem = metricsSystem;
    return this;
  }

  public Eth2P2PNetworkBuilder timeProvider(final TimeProvider timeProvider) {
    this.timeProvider = timeProvider;
    return this;
  }

  public Eth2P2PNetworkBuilder rpcMethod(final RpcMethod<?, ?, ?> rpcMethod) {
    checkNotNull(rpcMethod);
    rpcMethods.add(rpcMethod);
    return this;
  }

  public Eth2P2PNetworkBuilder peerHandler(final PeerHandler peerHandler) {
    checkNotNull(peerHandler);
    peerHandlers.add(peerHandler);
    return this;
  }

  public Eth2P2PNetworkBuilder asyncRunner(final AsyncRunner asyncRunner) {
    checkNotNull(asyncRunner);
    this.asyncRunner = asyncRunner;
    return this;
  }

  public Eth2P2PNetworkBuilder eth2RpcPingInterval(final Duration eth2RpcPingInterval) {
    checkNotNull(eth2RpcPingInterval);
    this.eth2RpcPingInterval = eth2RpcPingInterval;
    return this;
  }

  public Eth2P2PNetworkBuilder eth2RpcOutstandingPingThreshold(
      final int eth2RpcOutstandingPingThreshold) {
    checkArgument(eth2RpcOutstandingPingThreshold > 0);
    this.eth2RpcOutstandingPingThreshold = eth2RpcOutstandingPingThreshold;
    return this;
  }

  public Eth2P2PNetworkBuilder requiredCheckpoint(final Optional<Checkpoint> requiredCheckpoint) {
    checkNotNull(requiredCheckpoint);
    this.requiredCheckpoint = requiredCheckpoint;
    return this;
  }

  public Eth2P2PNetworkBuilder specProvider(final Spec spec) {
    checkNotNull(spec);
    this.spec = spec;
    return this;
  }

  public Eth2P2PNetworkBuilder statusMessageFactory(
      final StatusMessageFactory statusMessageFactory) {
    checkNotNull(statusMessageFactory);
    this.statusMessageFactory = statusMessageFactory;
    return this;
  }

  public Eth2P2PNetworkBuilder recordMessageArrival(final boolean recordMessageArrival) {
    this.recordMessageArrival = recordMessageArrival;
    return this;
  }

  public Eth2P2PNetworkBuilder p2pDebugDataDumper(final DebugDataDumper debugDataDumper) {
    this.debugDataDumper = debugDataDumper;
    return this;
  }

  public Eth2P2PNetworkBuilder gossipDasLogger(final DasGossipLogger dasGossipLogger) {
    this.dasGossipLogger = dasGossipLogger;
    return this;
  }

  public Eth2P2PNetworkBuilder reqRespDasLogger(final DasReqRespLogger dasReqRespLogger) {
    this.dasReqRespLogger = dasReqRespLogger;
    return this;
  }
}<|MERGE_RESOLUTION|>--- conflicted
+++ resolved
@@ -85,12 +85,9 @@
 import tech.pegasys.teku.spec.datastructures.blobs.DataColumnSidecar;
 import tech.pegasys.teku.spec.datastructures.blobs.versions.deneb.BlobSidecar;
 import tech.pegasys.teku.spec.datastructures.blocks.SignedBeaconBlock;
-<<<<<<< HEAD
-=======
 import tech.pegasys.teku.spec.datastructures.epbs.versions.gloas.PayloadAttestationMessage;
 import tech.pegasys.teku.spec.datastructures.epbs.versions.gloas.SignedExecutionPayloadBid;
 import tech.pegasys.teku.spec.datastructures.epbs.versions.gloas.SignedExecutionPayloadEnvelope;
->>>>>>> 6a51f1fb
 import tech.pegasys.teku.spec.datastructures.execution.ExecutionProof;
 import tech.pegasys.teku.spec.datastructures.operations.AttesterSlashing;
 import tech.pegasys.teku.spec.datastructures.operations.ProposerSlashing;
@@ -225,11 +222,7 @@
     final GossipEncoding gossipEncoding = config.getGossipEncoding();
     // Build core network and inject eth2 handlers
     final DiscoveryNetwork<?> network =
-        buildNetwork(
-            gossipEncoding,
-            syncCommitteeSubnetService,
-            dataColumnSidecarSubnetService,
-            executionProofSubnetService);
+        buildNetwork(gossipEncoding, syncCommitteeSubnetService, dataColumnSidecarSubnetService);
 
     final GossipForkManager gossipForkManager = buildGossipForkManager(gossipEncoding, network);
 
@@ -503,12 +496,9 @@
               gossipedSignedBlsToExecutionChangeProcessor,
               dataColumnSidecarOperationProcessor,
               executionProofOperationProcessor,
-<<<<<<< HEAD
-=======
               executionPayloadProcessor,
               payloadAttestationMessageProcessor,
               executionPayloadBidProcessor,
->>>>>>> 6a51f1fb
               debugDataDumper,
               dasGossipLogger,
               bpo,
@@ -522,8 +512,7 @@
   protected DiscoveryNetwork<?> buildNetwork(
       final GossipEncoding gossipEncoding,
       final SubnetSubscriptionService syncCommitteeSubnetService,
-      final SubnetSubscriptionService dataColumnSidecarSubnetService,
-      final SubnetSubscriptionService executionProofSubnetService) {
+      final SubnetSubscriptionService dataColumnSidecarSubnetService) {
     final PeerPools peerPools = new PeerPools();
     final ReputationManager reputationManager =
         new DefaultReputationManager(
@@ -533,7 +522,7 @@
             combinedChainDataClient.getRecentChainData()::getMilestoneByForkDigest);
     final GossipTopicFilter gossipTopicsFilter =
         new Eth2GossipTopicFilter(
-            combinedChainDataClient.getRecentChainData(), gossipEncoding, spec, config);
+            combinedChainDataClient.getRecentChainData(), gossipEncoding, spec);
     final NetworkConfig networkConfig = config.getNetworkConfig();
     final DiscoveryConfig discoConfig = config.getDiscoveryConfig();
 
@@ -562,9 +551,6 @@
             combinedChainDataClient.getRecentChainData(), gossipEncoding);
     final DataColumnSidecarSubnetTopicProvider dataColumnSidecarSubnetTopicProvider =
         new DataColumnSidecarSubnetTopicProvider(
-            combinedChainDataClient.getRecentChainData(), gossipEncoding);
-    final ExecutionProofSubnetTopicProvider executionProofSubnetTopicProvider =
-        new ExecutionProofSubnetTopicProvider(
             combinedChainDataClient.getRecentChainData(), gossipEncoding);
 
     final TargetPeerRange targetPeerRange =
@@ -605,8 +591,6 @@
                         syncCommitteeSubnetService,
                         dataColumnSidecarSubnetTopicProvider,
                         dataColumnSidecarSubnetService,
-                        executionProofSubnetTopicProvider,
-                        executionProofSubnetService,
                         config.getTargetSubnetSubscriberCount(),
                         subnetPeerCountGauge),
                 reputationManager,
@@ -801,8 +785,6 @@
     return this;
   }
 
-<<<<<<< HEAD
-=======
   public Eth2P2PNetworkBuilder gossipedExecutionPayloadProcessor(
       final OperationProcessor<SignedExecutionPayloadEnvelope> gossipedExecutionPayloadProcessor) {
     checkNotNull(gossipedExecutionPayloadProcessor);
@@ -825,7 +807,6 @@
     return this;
   }
 
->>>>>>> 6a51f1fb
   public Eth2P2PNetworkBuilder metricsSystem(final MetricsSystem metricsSystem) {
     checkNotNull(metricsSystem);
     this.metricsSystem = metricsSystem;
