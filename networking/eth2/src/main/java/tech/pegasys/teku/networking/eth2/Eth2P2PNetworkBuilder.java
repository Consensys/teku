/*
 * Copyright Consensys Software Inc., 2022
 *
 * Licensed under the Apache License, Version 2.0 (the "License"); you may not use this file except in compliance with
 * the License. You may obtain a copy of the License at
 *
 * http://www.apache.org/licenses/LICENSE-2.0
 *
 * Unless required by applicable law or agreed to in writing, software distributed under the License is distributed on
 * an "AS IS" BASIS, WITHOUT WARRANTIES OR CONDITIONS OF ANY KIND, either express or implied. See the License for the
 * specific language governing permissions and limitations under the License.
 */

package tech.pegasys.teku.networking.eth2;

import static com.google.common.base.Preconditions.checkArgument;
import static com.google.common.base.Preconditions.checkNotNull;
import static com.google.common.base.Preconditions.checkState;

import java.time.Duration;
import java.util.ArrayList;
import java.util.Collection;
import java.util.Collections;
import java.util.List;
import java.util.Optional;
import org.apache.tuweni.bytes.Bytes;
import org.hyperledger.besu.plugin.services.MetricsSystem;
import tech.pegasys.teku.infrastructure.async.AsyncRunner;
import tech.pegasys.teku.infrastructure.events.EventChannels;
import tech.pegasys.teku.infrastructure.metrics.SettableLabelledGauge;
import tech.pegasys.teku.infrastructure.metrics.TekuMetricCategory;
import tech.pegasys.teku.infrastructure.time.TimeProvider;
import tech.pegasys.teku.kzg.KZG;
import tech.pegasys.teku.networking.eth2.gossip.encoding.GossipEncoding;
import tech.pegasys.teku.networking.eth2.gossip.forks.GossipForkManager;
import tech.pegasys.teku.networking.eth2.gossip.forks.GossipForkSubscriptions;
import tech.pegasys.teku.networking.eth2.gossip.forks.versions.GossipForkSubscriptionsAltair;
import tech.pegasys.teku.networking.eth2.gossip.forks.versions.GossipForkSubscriptionsBellatrix;
import tech.pegasys.teku.networking.eth2.gossip.forks.versions.GossipForkSubscriptionsCapella;
import tech.pegasys.teku.networking.eth2.gossip.forks.versions.GossipForkSubscriptionsDeneb;
import tech.pegasys.teku.networking.eth2.gossip.forks.versions.GossipForkSubscriptionsElectra;
import tech.pegasys.teku.networking.eth2.gossip.forks.versions.GossipForkSubscriptionsPhase0;
import tech.pegasys.teku.networking.eth2.gossip.subnets.AttestationSubnetTopicProvider;
import tech.pegasys.teku.networking.eth2.gossip.subnets.PeerSubnetSubscriptions;
import tech.pegasys.teku.networking.eth2.gossip.subnets.SyncCommitteeSubnetTopicProvider;
import tech.pegasys.teku.networking.eth2.gossip.topics.Eth2GossipTopicFilter;
import tech.pegasys.teku.networking.eth2.gossip.topics.OperationProcessor;
import tech.pegasys.teku.networking.eth2.gossip.topics.ProcessedAttestationSubscriptionProvider;
import tech.pegasys.teku.networking.eth2.peers.Eth2PeerManager;
import tech.pegasys.teku.networking.eth2.peers.Eth2PeerSelectionStrategy;
import tech.pegasys.teku.networking.eth2.rpc.beaconchain.methods.StatusMessageFactory;
import tech.pegasys.teku.networking.eth2.rpc.core.encodings.RpcEncoding;
import tech.pegasys.teku.networking.p2p.connection.PeerPools;
import tech.pegasys.teku.networking.p2p.connection.TargetPeerRange;
import tech.pegasys.teku.networking.p2p.discovery.DiscoveryConfig;
import tech.pegasys.teku.networking.p2p.discovery.DiscoveryNetwork;
import tech.pegasys.teku.networking.p2p.discovery.DiscoveryNetworkBuilder;
import tech.pegasys.teku.networking.p2p.gossip.PreparedGossipMessageFactory;
import tech.pegasys.teku.networking.p2p.libp2p.LibP2PNetworkBuilder;
import tech.pegasys.teku.networking.p2p.libp2p.LibP2PPrivateKeyLoader;
import tech.pegasys.teku.networking.p2p.libp2p.gossip.GossipTopicFilter;
import tech.pegasys.teku.networking.p2p.network.P2PNetwork;
import tech.pegasys.teku.networking.p2p.network.PeerHandler;
import tech.pegasys.teku.networking.p2p.network.config.NetworkConfig;
import tech.pegasys.teku.networking.p2p.peer.Peer;
import tech.pegasys.teku.networking.p2p.reputation.ReputationManager;
import tech.pegasys.teku.networking.p2p.rpc.RpcMethod;
import tech.pegasys.teku.spec.Spec;
import tech.pegasys.teku.spec.datastructures.attestation.ValidatableAttestation;
import tech.pegasys.teku.spec.datastructures.blobs.versions.deneb.BlobSidecar;
import tech.pegasys.teku.spec.datastructures.blocks.SignedBeaconBlock;
import tech.pegasys.teku.spec.datastructures.operations.AttesterSlashing;
import tech.pegasys.teku.spec.datastructures.operations.ProposerSlashing;
import tech.pegasys.teku.spec.datastructures.operations.SignedBlsToExecutionChange;
import tech.pegasys.teku.spec.datastructures.operations.SignedVoluntaryExit;
import tech.pegasys.teku.spec.datastructures.operations.versions.altair.SignedContributionAndProof;
import tech.pegasys.teku.spec.datastructures.operations.versions.altair.ValidatableSyncCommitteeMessage;
import tech.pegasys.teku.spec.datastructures.state.Checkpoint;
import tech.pegasys.teku.spec.datastructures.util.ForkAndSpecMilestone;
import tech.pegasys.teku.spec.schemas.SchemaDefinitionsSupplier;
import tech.pegasys.teku.storage.client.CombinedChainDataClient;
import tech.pegasys.teku.storage.store.KeyValueStore;

/**
 * CAUTION: this API is unstable and primarily intended for debugging and testing purposes this API
 * might be changed in any version in backward incompatible way
 */
public class Eth2P2PNetworkBuilder {

  public static final Duration DEFAULT_ETH2_RPC_PING_INTERVAL = Duration.ofSeconds(10);
  public static final int DEFAULT_ETH2_RPC_OUTSTANDING_PING_THRESHOLD = 2;
  public static final Duration DEFAULT_ETH2_STATUS_UPDATE_INTERVAL = Duration.ofMinutes(5);

  protected P2PConfig config;
  protected EventChannels eventChannels;
  protected CombinedChainDataClient combinedChainDataClient;
  protected OperationProcessor<SignedBeaconBlock> gossipedBlockProcessor;
  protected OperationProcessor<BlobSidecar> gossipedBlobSidecarProcessor;
  protected OperationProcessor<ValidatableAttestation> gossipedAttestationConsumer;
  protected OperationProcessor<ValidatableAttestation> gossipedAggregateProcessor;
  protected OperationProcessor<AttesterSlashing> gossipedAttesterSlashingConsumer;
  protected OperationProcessor<ProposerSlashing> gossipedProposerSlashingConsumer;
  protected OperationProcessor<SignedVoluntaryExit> gossipedVoluntaryExitConsumer;
  protected OperationProcessor<SignedBlsToExecutionChange>
      gossipedSignedBlsToExecutionChangeProcessor;
  protected ProcessedAttestationSubscriptionProvider processedAttestationSubscriptionProvider;
  protected MetricsSystem metricsSystem;
  protected final List<RpcMethod<?, ?, ?>> rpcMethods = new ArrayList<>();
  protected final List<PeerHandler> peerHandlers = new ArrayList<>();
  protected TimeProvider timeProvider;
  protected AsyncRunner asyncRunner;
  protected KeyValueStore<String, Bytes> keyValueStore;
  protected Duration eth2RpcPingInterval = DEFAULT_ETH2_RPC_PING_INTERVAL;
  protected int eth2RpcOutstandingPingThreshold = DEFAULT_ETH2_RPC_OUTSTANDING_PING_THRESHOLD;
  protected final Duration eth2StatusUpdateInterval = DEFAULT_ETH2_STATUS_UPDATE_INTERVAL;
  protected Optional<Checkpoint> requiredCheckpoint = Optional.empty();
  protected Spec spec;
  protected OperationProcessor<SignedContributionAndProof>
      gossipedSignedContributionAndProofProcessor;
  protected OperationProcessor<ValidatableSyncCommitteeMessage>
      gossipedSyncCommitteeMessageProcessor;
  protected StatusMessageFactory statusMessageFactory;
  protected KZG kzg;
  protected boolean recordMessageArrival;

  protected ReputationManager reputationManager;
  protected PeerPools peerPools;

  protected Eth2P2PNetworkBuilder() {}

  public static Eth2P2PNetworkBuilder create() {
    return new Eth2P2PNetworkBuilder();
  }

  public Eth2P2PNetwork build() {
    validate();

    // Setup eth2 handlers
    final SubnetSubscriptionService attestationSubnetService = new SubnetSubscriptionService();
    final SubnetSubscriptionService syncCommitteeSubnetService = new SubnetSubscriptionService();
    final RpcEncoding rpcEncoding =
        RpcEncoding.createSszSnappyEncoding(spec.getNetworkingConfig().getMaxChunkSize());
    if (statusMessageFactory == null) {
      statusMessageFactory = new StatusMessageFactory(combinedChainDataClient.getRecentChainData());
    }
    final Eth2PeerManager eth2PeerManager =
        Eth2PeerManager.create(
            asyncRunner,
            combinedChainDataClient,
            metricsSystem,
            attestationSubnetService,
            syncCommitteeSubnetService,
            rpcEncoding,
            statusMessageFactory,
            requiredCheckpoint,
            eth2RpcPingInterval,
            eth2RpcOutstandingPingThreshold,
            eth2StatusUpdateInterval,
            timeProvider,
            config.getPeerRateLimit(),
            config.getPeerRequestLimit(),
            spec,
            kzg);
    final Collection<RpcMethod<?, ?, ?>> eth2RpcMethods =
        eth2PeerManager.getBeaconChainMethods().all();
    rpcMethods.addAll(eth2RpcMethods);
    peerHandlers.add(eth2PeerManager);

    final GossipEncoding gossipEncoding = config.getGossipEncoding();
    // Build core network and inject eth2 handlers
    final DiscoveryNetwork<?> network = buildNetwork(gossipEncoding, syncCommitteeSubnetService);

    final GossipForkManager gossipForkManager = buildGossipForkManager(gossipEncoding, network);

    return new ActiveEth2P2PNetwork(
        config.getSpec(),
        asyncRunner,
        network,
        eth2PeerManager,
        gossipForkManager,
        eventChannels,
        combinedChainDataClient.getRecentChainData(),
        attestationSubnetService,
        syncCommitteeSubnetService,
        gossipEncoding,
        config.getGossipConfigurator(),
        processedAttestationSubscriptionProvider);
  }

  private GossipForkManager buildGossipForkManager(
      final GossipEncoding gossipEncoding, final DiscoveryNetwork<?> network) {
    final GossipForkManager.Builder gossipForkManagerBuilder =
        GossipForkManager.builder()
            .spec(spec)
            .recentChainData(combinedChainDataClient.getRecentChainData());
    spec.getEnabledMilestones().stream()
        .map(
            forkAndSpecMilestone ->
                createSubscriptions(forkAndSpecMilestone, network, gossipEncoding))
        .forEach(gossipForkManagerBuilder::fork);
    return gossipForkManagerBuilder.build();
  }

  private GossipForkSubscriptions createSubscriptions(
      final ForkAndSpecMilestone forkAndSpecMilestone,
      final DiscoveryNetwork<?> network,
      final GossipEncoding gossipEncoding) {
    return switch (forkAndSpecMilestone.getSpecMilestone()) {
      case PHASE0 -> new GossipForkSubscriptionsPhase0(
          forkAndSpecMilestone.getFork(),
          spec,
          asyncRunner,
          metricsSystem,
          network,
          combinedChainDataClient.getRecentChainData(),
          gossipEncoding,
          gossipedBlockProcessor,
          gossipedAttestationConsumer,
          gossipedAggregateProcessor,
          gossipedAttesterSlashingConsumer,
          gossipedProposerSlashingConsumer,
          gossipedVoluntaryExitConsumer,
          reputationManager);
      case ALTAIR -> new GossipForkSubscriptionsAltair(
          forkAndSpecMilestone.getFork(),
          spec,
          asyncRunner,
          metricsSystem,
          network,
          combinedChainDataClient.getRecentChainData(),
          gossipEncoding,
          gossipedBlockProcessor,
          gossipedAttestationConsumer,
          gossipedAggregateProcessor,
          gossipedAttesterSlashingConsumer,
          gossipedProposerSlashingConsumer,
          gossipedVoluntaryExitConsumer,
          gossipedSignedContributionAndProofProcessor,
          gossipedSyncCommitteeMessageProcessor,
          reputationManager);
      case BELLATRIX -> new GossipForkSubscriptionsBellatrix(
          forkAndSpecMilestone.getFork(),
          spec,
          asyncRunner,
          metricsSystem,
          network,
          combinedChainDataClient.getRecentChainData(),
          gossipEncoding,
          gossipedBlockProcessor,
          gossipedAttestationConsumer,
          gossipedAggregateProcessor,
          gossipedAttesterSlashingConsumer,
          gossipedProposerSlashingConsumer,
          gossipedVoluntaryExitConsumer,
          gossipedSignedContributionAndProofProcessor,
          gossipedSyncCommitteeMessageProcessor,
          reputationManager);
      case CAPELLA -> new GossipForkSubscriptionsCapella(
          forkAndSpecMilestone.getFork(),
          spec,
          asyncRunner,
          metricsSystem,
          network,
          combinedChainDataClient.getRecentChainData(),
          gossipEncoding,
          gossipedBlockProcessor,
          gossipedAttestationConsumer,
          gossipedAggregateProcessor,
          gossipedAttesterSlashingConsumer,
          gossipedProposerSlashingConsumer,
          gossipedVoluntaryExitConsumer,
          gossipedSignedContributionAndProofProcessor,
          gossipedSyncCommitteeMessageProcessor,
          gossipedSignedBlsToExecutionChangeProcessor,
          reputationManager);
      case DENEB -> new GossipForkSubscriptionsDeneb(
          forkAndSpecMilestone.getFork(),
          spec,
          asyncRunner,
          metricsSystem,
          network,
          combinedChainDataClient.getRecentChainData(),
          gossipEncoding,
          gossipedBlockProcessor,
          gossipedBlobSidecarProcessor,
          gossipedAttestationConsumer,
          gossipedAggregateProcessor,
          gossipedAttesterSlashingConsumer,
          gossipedProposerSlashingConsumer,
          gossipedVoluntaryExitConsumer,
          gossipedSignedContributionAndProofProcessor,
          gossipedSyncCommitteeMessageProcessor,
<<<<<<< HEAD
          gossipedSignedBlsToExecutionChangeProcessor,
          reputationManager);
=======
          gossipedSignedBlsToExecutionChangeProcessor);
      case ELECTRA -> new GossipForkSubscriptionsElectra(
          forkAndSpecMilestone.getFork(),
          spec,
          asyncRunner,
          metricsSystem,
          network,
          combinedChainDataClient.getRecentChainData(),
          gossipEncoding,
          gossipedBlockProcessor,
          gossipedBlobSidecarProcessor,
          gossipedAttestationConsumer,
          gossipedAggregateProcessor,
          gossipedAttesterSlashingConsumer,
          gossipedProposerSlashingConsumer,
          gossipedVoluntaryExitConsumer,
          gossipedSignedContributionAndProofProcessor,
          gossipedSyncCommitteeMessageProcessor,
          gossipedSignedBlsToExecutionChangeProcessor);
>>>>>>> 53d456c8
    };
  }

  protected DiscoveryNetwork<?> buildNetwork(
      final GossipEncoding gossipEncoding,
      final SubnetSubscriptionService syncCommitteeSubnetService) {
    //    final PeerPools peerPools = new PeerPools();
    //    final ReputationManager reputationManager =
    //        new DefaultReputationManager(
    //            metricsSystem, timeProvider, Constants.REPUTATION_MANAGER_CAPACITY, peerPools);
    PreparedGossipMessageFactory defaultMessageFactory =
        gossipEncoding.createPreparedGossipMessageFactory(
            combinedChainDataClient.getRecentChainData()::getMilestoneByForkDigest);
    final GossipTopicFilter gossipTopicsFilter =
        new Eth2GossipTopicFilter(
            combinedChainDataClient.getRecentChainData(), gossipEncoding, spec);
    final NetworkConfig networkConfig = config.getNetworkConfig();
    final DiscoveryConfig discoConfig = config.getDiscoveryConfig();

    final P2PNetwork<Peer> p2pNetwork =
        createLibP2PNetworkBuilder()
            .asyncRunner(asyncRunner)
            .metricsSystem(metricsSystem)
            .config(networkConfig)
            .networkingSpecConfig(config.getNetworkingSpecConfig())
            .privateKeyProvider(
                new LibP2PPrivateKeyLoader(keyValueStore, networkConfig.getPrivateKeySource()))
            .reputationManager(reputationManager)
            .rpcMethods(rpcMethods)
            .peerHandlers(peerHandlers)
            .preparedGossipMessageFactory(defaultMessageFactory)
            .gossipTopicFilter(gossipTopicsFilter)
            .timeProvider(timeProvider)
            .recordMessageArrival(recordMessageArrival)
            .build();

    final AttestationSubnetTopicProvider attestationSubnetTopicProvider =
        new AttestationSubnetTopicProvider(
            combinedChainDataClient.getRecentChainData(), gossipEncoding);
    final SyncCommitteeSubnetTopicProvider syncCommitteeSubnetTopicProvider =
        new SyncCommitteeSubnetTopicProvider(
            combinedChainDataClient.getRecentChainData(), gossipEncoding);

    final TargetPeerRange targetPeerRange =
        new TargetPeerRange(
            discoConfig.getMinPeers(),
            discoConfig.getMaxPeers(),
            discoConfig.getMinRandomlySelectedPeers());
    final SchemaDefinitionsSupplier currentSchemaDefinitions =
        () -> combinedChainDataClient.getRecentChainData().getCurrentSpec().getSchemaDefinitions();
    final SettableLabelledGauge subnetPeerCountGauge =
        SettableLabelledGauge.create(
            metricsSystem,
            TekuMetricCategory.NETWORK,
            "subnet_peer_count",
            "Number of currently connected peers subscribed to each subnet",
            "subnet");
    return createDiscoveryNetworkBuilder()
        .metricsSystem(metricsSystem)
        .asyncRunner(asyncRunner)
        .kvStore(keyValueStore)
        .p2pNetwork(p2pNetwork)
        .peerPools(peerPools)
        .peerSelectionStrategy(
            new Eth2PeerSelectionStrategy(
                targetPeerRange,
                network ->
                    PeerSubnetSubscriptions.create(
                        currentSchemaDefinitions,
                        network,
                        attestationSubnetTopicProvider,
                        syncCommitteeSubnetTopicProvider,
                        syncCommitteeSubnetService,
                        config.getTargetSubnetSubscriberCount(),
                        subnetPeerCountGauge),
                reputationManager,
                Collections::shuffle))
        .discoveryConfig(discoConfig)
        .p2pConfig(networkConfig)
        .spec(config.getSpec())
        .currentSchemaDefinitionsSupplier(currentSchemaDefinitions)
        .build();
  }

  protected DiscoveryNetworkBuilder createDiscoveryNetworkBuilder() {
    return DiscoveryNetworkBuilder.create();
  }

  protected LibP2PNetworkBuilder createLibP2PNetworkBuilder() {
    return LibP2PNetworkBuilder.create();
  }

  private void validate() {
    assertNotNull("config", config);
    assertNotNull("eventChannels", eventChannels);
    assertNotNull("metricsSystem", metricsSystem);
    assertNotNull("combinedChainDataClient", combinedChainDataClient);
    assertNotNull("keyValueStore", keyValueStore);
    assertNotNull("timeProvider", timeProvider);
    assertNotNull("gossipedBlockProcessor", gossipedBlockProcessor);
    assertNotNull("gossipedBlobSidecarProcessor", gossipedBlobSidecarProcessor);
    assertNotNull("gossipedAttestationProcessor", gossipedAttestationConsumer);
    assertNotNull("gossipedAggregateProcessor", gossipedAggregateProcessor);
    assertNotNull("gossipedAttesterSlashingProcessor", gossipedAttesterSlashingConsumer);
    assertNotNull("gossipedProposerSlashingProcessor", gossipedProposerSlashingConsumer);
    assertNotNull("gossipedVoluntaryExitProcessor", gossipedVoluntaryExitConsumer);
    assertNotNull(
        "gossipedSignedContributionAndProofProcessor", gossipedSignedContributionAndProofProcessor);
    assertNotNull("gossipedSyncCommitteeMessageProcessor", gossipedSyncCommitteeMessageProcessor);
    assertNotNull(
        "gossipedSignedBlsToExecutionChangeProcessor", gossipedSignedBlsToExecutionChangeProcessor);
  }

  private void assertNotNull(String fieldName, Object fieldValue) {
    checkState(fieldValue != null, "Field " + fieldName + " must be set.");
  }

  public Eth2P2PNetworkBuilder config(final P2PConfig config) {
    checkNotNull(config);
    this.config = config;
    return this;
  }

  public Eth2P2PNetworkBuilder peerPools(final PeerPools peerPools) {
    this.peerPools = peerPools;
    return this;
  }

  public Eth2P2PNetworkBuilder reputationManager(final ReputationManager reputationManager) {
    this.reputationManager = reputationManager;
    return this;
  }

  public Eth2P2PNetworkBuilder eventChannels(final EventChannels eventChannels) {
    checkNotNull(eventChannels);
    this.eventChannels = eventChannels;
    return this;
  }

  public Eth2P2PNetworkBuilder combinedChainDataClient(
      final CombinedChainDataClient combinedChainDataClient) {
    checkNotNull(combinedChainDataClient);
    this.combinedChainDataClient = combinedChainDataClient;
    return this;
  }

  public Eth2P2PNetworkBuilder keyValueStore(final KeyValueStore<String, Bytes> kvStore) {
    checkNotNull(kvStore);
    this.keyValueStore = kvStore;
    return this;
  }

  public Eth2P2PNetworkBuilder processedAttestationSubscriptionProvider(
      final ProcessedAttestationSubscriptionProvider processedAttestationSubscriptionProvider) {
    checkNotNull(processedAttestationSubscriptionProvider);
    this.processedAttestationSubscriptionProvider = processedAttestationSubscriptionProvider;
    return this;
  }

  public Eth2P2PNetworkBuilder gossipedBlockProcessor(
      final OperationProcessor<SignedBeaconBlock> blockProcessor) {
    checkNotNull(blockProcessor);
    this.gossipedBlockProcessor = blockProcessor;
    return this;
  }

  public Eth2P2PNetworkBuilder gossipedBlobSidecarProcessor(
      final OperationProcessor<BlobSidecar> blobSidecarProcessor) {
    checkNotNull(blobSidecarProcessor);
    this.gossipedBlobSidecarProcessor = blobSidecarProcessor;
    return this;
  }

  public Eth2P2PNetworkBuilder gossipedAttestationProcessor(
      final OperationProcessor<ValidatableAttestation> gossipedAttestationProcessor) {
    checkNotNull(gossipedAttestationProcessor);
    this.gossipedAttestationConsumer = gossipedAttestationProcessor;
    return this;
  }

  public Eth2P2PNetworkBuilder gossipedAggregateProcessor(
      final OperationProcessor<ValidatableAttestation> gossipedAggregateProcessor) {
    checkNotNull(gossipedAggregateProcessor);
    this.gossipedAggregateProcessor = gossipedAggregateProcessor;
    return this;
  }

  public Eth2P2PNetworkBuilder gossipedAttesterSlashingProcessor(
      final OperationProcessor<AttesterSlashing> gossipedAttesterSlashingProcessor) {
    checkNotNull(gossipedAttesterSlashingProcessor);
    this.gossipedAttesterSlashingConsumer = gossipedAttesterSlashingProcessor;
    return this;
  }

  public Eth2P2PNetworkBuilder gossipedProposerSlashingProcessor(
      final OperationProcessor<ProposerSlashing> gossipedProposerSlashingProcessor) {
    checkNotNull(gossipedProposerSlashingProcessor);
    this.gossipedProposerSlashingConsumer = gossipedProposerSlashingProcessor;
    return this;
  }

  public Eth2P2PNetworkBuilder gossipedVoluntaryExitProcessor(
      final OperationProcessor<SignedVoluntaryExit> gossipedVoluntaryExitProcessor) {
    checkNotNull(gossipedVoluntaryExitProcessor);
    this.gossipedVoluntaryExitConsumer = gossipedVoluntaryExitProcessor;
    return this;
  }

  public Eth2P2PNetworkBuilder gossipedSignedContributionAndProofProcessor(
      final OperationProcessor<SignedContributionAndProof>
          gossipedSignedContributionAndProofProcessor) {
    checkNotNull(gossipedSignedContributionAndProofProcessor);
    this.gossipedSignedContributionAndProofProcessor = gossipedSignedContributionAndProofProcessor;
    return this;
  }

  public Eth2P2PNetworkBuilder gossipedSyncCommitteeMessageProcessor(
      final OperationProcessor<ValidatableSyncCommitteeMessage>
          gossipedSyncCommitteeMessageProcessor) {
    checkNotNull(gossipedSyncCommitteeMessageProcessor);
    this.gossipedSyncCommitteeMessageProcessor = gossipedSyncCommitteeMessageProcessor;
    return this;
  }

  public Eth2P2PNetworkBuilder gossipedSignedBlsToExecutionChangeProcessor(
      final OperationProcessor<SignedBlsToExecutionChange>
          gossipedSignedBlsToExecutionChangeProcessor) {
    checkNotNull(gossipedSignedBlsToExecutionChangeProcessor);
    this.gossipedSignedBlsToExecutionChangeProcessor = gossipedSignedBlsToExecutionChangeProcessor;
    return this;
  }

  public Eth2P2PNetworkBuilder metricsSystem(final MetricsSystem metricsSystem) {
    checkNotNull(metricsSystem);
    this.metricsSystem = metricsSystem;
    return this;
  }

  public Eth2P2PNetworkBuilder timeProvider(final TimeProvider timeProvider) {
    this.timeProvider = timeProvider;
    return this;
  }

  public Eth2P2PNetworkBuilder rpcMethod(final RpcMethod<?, ?, ?> rpcMethod) {
    checkNotNull(rpcMethod);
    rpcMethods.add(rpcMethod);
    return this;
  }

  public Eth2P2PNetworkBuilder peerHandler(final PeerHandler peerHandler) {
    checkNotNull(peerHandler);
    peerHandlers.add(peerHandler);
    return this;
  }

  public Eth2P2PNetworkBuilder asyncRunner(final AsyncRunner asyncRunner) {
    checkNotNull(asyncRunner);
    this.asyncRunner = asyncRunner;
    return this;
  }

  public Eth2P2PNetworkBuilder eth2RpcPingInterval(final Duration eth2RpcPingInterval) {
    checkNotNull(eth2RpcPingInterval);
    this.eth2RpcPingInterval = eth2RpcPingInterval;
    return this;
  }

  public Eth2P2PNetworkBuilder eth2RpcOutstandingPingThreshold(
      final int eth2RpcOutstandingPingThreshold) {
    checkArgument(eth2RpcOutstandingPingThreshold > 0);
    this.eth2RpcOutstandingPingThreshold = eth2RpcOutstandingPingThreshold;
    return this;
  }

  public Eth2P2PNetworkBuilder requiredCheckpoint(final Optional<Checkpoint> requiredCheckpoint) {
    checkNotNull(requiredCheckpoint);
    this.requiredCheckpoint = requiredCheckpoint;
    return this;
  }

  public Eth2P2PNetworkBuilder specProvider(final Spec spec) {
    checkNotNull(spec);
    this.spec = spec;
    return this;
  }

  public Eth2P2PNetworkBuilder statusMessageFactory(
      final StatusMessageFactory statusMessageFactory) {
    checkNotNull(statusMessageFactory);
    this.statusMessageFactory = statusMessageFactory;
    return this;
  }

  public Eth2P2PNetworkBuilder kzg(final KZG kzg) {
    checkNotNull(kzg);
    this.kzg = kzg;
    return this;
  }

  public Eth2P2PNetworkBuilder recordMessageArrival(final boolean recordMessageArrival) {
    this.recordMessageArrival = recordMessageArrival;
    return this;
  }
}<|MERGE_RESOLUTION|>--- conflicted
+++ resolved
@@ -290,11 +290,8 @@
           gossipedVoluntaryExitConsumer,
           gossipedSignedContributionAndProofProcessor,
           gossipedSyncCommitteeMessageProcessor,
-<<<<<<< HEAD
           gossipedSignedBlsToExecutionChangeProcessor,
           reputationManager);
-=======
-          gossipedSignedBlsToExecutionChangeProcessor);
       case ELECTRA -> new GossipForkSubscriptionsElectra(
           forkAndSpecMilestone.getFork(),
           spec,
@@ -312,8 +309,8 @@
           gossipedVoluntaryExitConsumer,
           gossipedSignedContributionAndProofProcessor,
           gossipedSyncCommitteeMessageProcessor,
-          gossipedSignedBlsToExecutionChangeProcessor);
->>>>>>> 53d456c8
+          gossipedSignedBlsToExecutionChangeProcessor,
+          reputationManager);
     };
   }
 
