/*
 * Copyright ConsenSys Software Inc., 2022
 *
 * Licensed under the Apache License, Version 2.0 (the "License"); you may not use this file except in compliance with
 * the License. You may obtain a copy of the License at
 *
 * http://www.apache.org/licenses/LICENSE-2.0
 *
 * Unless required by applicable law or agreed to in writing, software distributed under the License is distributed on
 * an "AS IS" BASIS, WITHOUT WARRANTIES OR CONDITIONS OF ANY KIND, either express or implied. See the License for the
 * specific language governing permissions and limitations under the License.
 */

package tech.pegasys.teku.networking.eth2;

import static com.google.common.base.Preconditions.checkArgument;
import static com.google.common.base.Preconditions.checkNotNull;
import static com.google.common.base.Preconditions.checkState;

import java.time.Duration;
import java.util.ArrayList;
import java.util.Collection;
import java.util.Collections;
import java.util.List;
import java.util.Optional;
import org.apache.tuweni.bytes.Bytes;
import org.hyperledger.besu.plugin.services.MetricsSystem;
import tech.pegasys.teku.infrastructure.async.AsyncRunner;
import tech.pegasys.teku.infrastructure.events.EventChannels;
import tech.pegasys.teku.infrastructure.metrics.SettableLabelledGauge;
import tech.pegasys.teku.infrastructure.metrics.TekuMetricCategory;
import tech.pegasys.teku.infrastructure.time.TimeProvider;
import tech.pegasys.teku.networking.eth2.gossip.encoding.GossipEncoding;
import tech.pegasys.teku.networking.eth2.gossip.forks.GossipForkManager;
import tech.pegasys.teku.networking.eth2.gossip.forks.GossipForkSubscriptions;
import tech.pegasys.teku.networking.eth2.gossip.forks.versions.GossipForkSubscriptionsAltair;
import tech.pegasys.teku.networking.eth2.gossip.forks.versions.GossipForkSubscriptionsBellatrix;
import tech.pegasys.teku.networking.eth2.gossip.forks.versions.GossipForkSubscriptionsCapella;
import tech.pegasys.teku.networking.eth2.gossip.forks.versions.GossipForkSubscriptionsDeneb;
import tech.pegasys.teku.networking.eth2.gossip.forks.versions.GossipForkSubscriptionsPhase0;
import tech.pegasys.teku.networking.eth2.gossip.subnets.AttestationSubnetTopicProvider;
import tech.pegasys.teku.networking.eth2.gossip.subnets.PeerSubnetSubscriptions;
import tech.pegasys.teku.networking.eth2.gossip.subnets.SyncCommitteeSubnetTopicProvider;
import tech.pegasys.teku.networking.eth2.gossip.topics.Eth2GossipTopicFilter;
import tech.pegasys.teku.networking.eth2.gossip.topics.OperationProcessor;
import tech.pegasys.teku.networking.eth2.gossip.topics.ProcessedAttestationSubscriptionProvider;
import tech.pegasys.teku.networking.eth2.peers.Eth2PeerManager;
import tech.pegasys.teku.networking.eth2.peers.Eth2PeerSelectionStrategy;
import tech.pegasys.teku.networking.eth2.rpc.beaconchain.methods.StatusMessageFactory;
import tech.pegasys.teku.networking.eth2.rpc.core.encodings.RpcEncoding;
import tech.pegasys.teku.networking.p2p.connection.PeerPools;
import tech.pegasys.teku.networking.p2p.connection.TargetPeerRange;
import tech.pegasys.teku.networking.p2p.discovery.DiscoveryConfig;
import tech.pegasys.teku.networking.p2p.discovery.DiscoveryNetwork;
import tech.pegasys.teku.networking.p2p.discovery.DiscoveryNetworkBuilder;
import tech.pegasys.teku.networking.p2p.gossip.PreparedGossipMessageFactory;
import tech.pegasys.teku.networking.p2p.libp2p.LibP2PNetworkBuilder;
import tech.pegasys.teku.networking.p2p.libp2p.LibP2PPrivateKeyLoader;
import tech.pegasys.teku.networking.p2p.libp2p.gossip.GossipTopicFilter;
import tech.pegasys.teku.networking.p2p.network.P2PNetwork;
import tech.pegasys.teku.networking.p2p.network.PeerHandler;
import tech.pegasys.teku.networking.p2p.network.config.NetworkConfig;
import tech.pegasys.teku.networking.p2p.peer.Peer;
import tech.pegasys.teku.networking.p2p.reputation.DefaultReputationManager;
import tech.pegasys.teku.networking.p2p.reputation.ReputationManager;
import tech.pegasys.teku.networking.p2p.rpc.RpcMethod;
import tech.pegasys.teku.spec.Spec;
import tech.pegasys.teku.spec.config.Constants;
import tech.pegasys.teku.spec.datastructures.attestation.ValidatableAttestation;
import tech.pegasys.teku.spec.datastructures.blobs.versions.deneb.SignedBlobSidecar;
import tech.pegasys.teku.spec.datastructures.blocks.SignedBeaconBlock;
import tech.pegasys.teku.spec.datastructures.operations.AttesterSlashing;
import tech.pegasys.teku.spec.datastructures.operations.ProposerSlashing;
import tech.pegasys.teku.spec.datastructures.operations.SignedBlsToExecutionChange;
import tech.pegasys.teku.spec.datastructures.operations.SignedVoluntaryExit;
import tech.pegasys.teku.spec.datastructures.operations.versions.altair.SignedContributionAndProof;
import tech.pegasys.teku.spec.datastructures.operations.versions.altair.ValidatableSyncCommitteeMessage;
import tech.pegasys.teku.spec.datastructures.state.Checkpoint;
import tech.pegasys.teku.spec.datastructures.util.ForkAndSpecMilestone;
import tech.pegasys.teku.spec.schemas.SchemaDefinitionsSupplier;
import tech.pegasys.teku.storage.client.CombinedChainDataClient;
import tech.pegasys.teku.storage.store.KeyValueStore;

/**
 * CAUTION: this API is unstable and primarily intended for debugging and testing purposes this API
 * might be changed in any version in backward incompatible way
 */
public class Eth2P2PNetworkBuilder {

  public static final Duration DEFAULT_ETH2_RPC_PING_INTERVAL = Duration.ofSeconds(10);
  public static final int DEFAULT_ETH2_RPC_OUTSTANDING_PING_THRESHOLD = 2;
  public static final Duration DEFAULT_ETH2_STATUS_UPDATE_INTERVAL = Duration.ofMinutes(5);

  protected P2PConfig config;
  protected EventChannels eventChannels;
  protected CombinedChainDataClient combinedChainDataClient;
  protected OperationProcessor<SignedBeaconBlock> gossipedBlockProcessor;
  protected OperationProcessor<SignedBlobSidecar> gossipedBlobSidecarProcessor;
  protected OperationProcessor<ValidatableAttestation> gossipedAttestationConsumer;
  protected OperationProcessor<ValidatableAttestation> gossipedAggregateProcessor;
  protected OperationProcessor<AttesterSlashing> gossipedAttesterSlashingConsumer;
  protected OperationProcessor<ProposerSlashing> gossipedProposerSlashingConsumer;
  protected OperationProcessor<SignedVoluntaryExit> gossipedVoluntaryExitConsumer;
  protected OperationProcessor<SignedBlsToExecutionChange>
      gossipedSignedBlsToExecutionChangeProcessor;
  protected ProcessedAttestationSubscriptionProvider processedAttestationSubscriptionProvider;
  protected MetricsSystem metricsSystem;
  protected final List<RpcMethod<?, ?, ?>> rpcMethods = new ArrayList<>();
  protected final List<PeerHandler> peerHandlers = new ArrayList<>();
  protected TimeProvider timeProvider;
  protected AsyncRunner asyncRunner;
  protected KeyValueStore<String, Bytes> keyValueStore;
  protected Duration eth2RpcPingInterval = DEFAULT_ETH2_RPC_PING_INTERVAL;
  protected int eth2RpcOutstandingPingThreshold = DEFAULT_ETH2_RPC_OUTSTANDING_PING_THRESHOLD;
  protected final Duration eth2StatusUpdateInterval = DEFAULT_ETH2_STATUS_UPDATE_INTERVAL;
  protected Optional<Checkpoint> requiredCheckpoint = Optional.empty();
  protected Spec spec;
  protected OperationProcessor<SignedContributionAndProof>
      gossipedSignedContributionAndProofProcessor;
  protected OperationProcessor<ValidatableSyncCommitteeMessage>
      gossipedSyncCommitteeMessageProcessor;
  protected StatusMessageFactory statusMessageFactory;

  protected Eth2P2PNetworkBuilder() {}

  public static Eth2P2PNetworkBuilder create() {
    return new Eth2P2PNetworkBuilder();
  }

  public Eth2P2PNetwork build() {
    validate();

    // Setup eth2 handlers
    final SubnetSubscriptionService attestationSubnetService = new SubnetSubscriptionService();
    final SubnetSubscriptionService syncCommitteeSubnetService = new SubnetSubscriptionService();
    final RpcEncoding rpcEncoding =
<<<<<<< HEAD
        RpcEncoding.createSszSnappyEncoding(
            spec.isMilestoneSupported(SpecMilestone.BELLATRIX)
                ? SpecConfigBellatrix.required(
                        spec.forMilestone(SpecMilestone.BELLATRIX).getConfig())
                    .getMaxChunkSizeBellatrix()
                : spec.getNetworkingConfig().getMaxChunkSize());
=======
        RpcEncoding.createSszSnappyEncoding(spec.getNetworkingConfig().getMaxChunkSize());
>>>>>>> 36b69ad2
    if (statusMessageFactory == null) {
      statusMessageFactory = new StatusMessageFactory(combinedChainDataClient.getRecentChainData());
    }
    final Eth2PeerManager eth2PeerManager =
        Eth2PeerManager.create(
            asyncRunner,
            combinedChainDataClient,
            metricsSystem,
            attestationSubnetService,
            syncCommitteeSubnetService,
            rpcEncoding,
            statusMessageFactory,
            requiredCheckpoint,
            eth2RpcPingInterval,
            eth2RpcOutstandingPingThreshold,
            eth2StatusUpdateInterval,
            timeProvider,
            config.getPeerRateLimit(),
            config.getPeerRequestLimit(),
            spec);
    final Collection<RpcMethod<?, ?, ?>> eth2RpcMethods =
        eth2PeerManager.getBeaconChainMethods().all();
    rpcMethods.addAll(eth2RpcMethods);
    peerHandlers.add(eth2PeerManager);

    final GossipEncoding gossipEncoding = config.getGossipEncoding();
    // Build core network and inject eth2 handlers
    final DiscoveryNetwork<?> network = buildNetwork(gossipEncoding, syncCommitteeSubnetService);

    final GossipForkManager gossipForkManager = buildGossipForkManager(gossipEncoding, network);

    return new ActiveEth2P2PNetwork(
        config.getSpec(),
        asyncRunner,
        network,
        eth2PeerManager,
        gossipForkManager,
        eventChannels,
        combinedChainDataClient.getRecentChainData(),
        attestationSubnetService,
        syncCommitteeSubnetService,
        gossipEncoding,
        config.getGossipConfigurator(),
        processedAttestationSubscriptionProvider);
  }

  private GossipForkManager buildGossipForkManager(
      final GossipEncoding gossipEncoding, final DiscoveryNetwork<?> network) {
    final GossipForkManager.Builder gossipForkManagerBuilder =
        GossipForkManager.builder()
            .spec(spec)
            .recentChainData(combinedChainDataClient.getRecentChainData());
    spec.getEnabledMilestones().stream()
        .map(
            forkAndSpecMilestone ->
                createSubscriptions(forkAndSpecMilestone, network, gossipEncoding))
        .forEach(gossipForkManagerBuilder::fork);
    return gossipForkManagerBuilder.build();
  }

  private GossipForkSubscriptions createSubscriptions(
      final ForkAndSpecMilestone forkAndSpecMilestone,
      final DiscoveryNetwork<?> network,
      final GossipEncoding gossipEncoding) {
    switch (forkAndSpecMilestone.getSpecMilestone()) {
      case PHASE0:
        return new GossipForkSubscriptionsPhase0(
            forkAndSpecMilestone.getFork(),
            spec,
            asyncRunner,
            metricsSystem,
            network,
            combinedChainDataClient.getRecentChainData(),
            gossipEncoding,
            gossipedBlockProcessor,
            gossipedAttestationConsumer,
            gossipedAggregateProcessor,
            gossipedAttesterSlashingConsumer,
            gossipedProposerSlashingConsumer,
            gossipedVoluntaryExitConsumer);
      case ALTAIR:
        return new GossipForkSubscriptionsAltair(
            forkAndSpecMilestone.getFork(),
            spec,
            asyncRunner,
            metricsSystem,
            network,
            combinedChainDataClient.getRecentChainData(),
            gossipEncoding,
            gossipedBlockProcessor,
            gossipedAttestationConsumer,
            gossipedAggregateProcessor,
            gossipedAttesterSlashingConsumer,
            gossipedProposerSlashingConsumer,
            gossipedVoluntaryExitConsumer,
            gossipedSignedContributionAndProofProcessor,
            gossipedSyncCommitteeMessageProcessor);
      case BELLATRIX:
        return new GossipForkSubscriptionsBellatrix(
            forkAndSpecMilestone.getFork(),
            spec,
            asyncRunner,
            metricsSystem,
            network,
            combinedChainDataClient.getRecentChainData(),
            gossipEncoding,
            gossipedBlockProcessor,
            gossipedAttestationConsumer,
            gossipedAggregateProcessor,
            gossipedAttesterSlashingConsumer,
            gossipedProposerSlashingConsumer,
            gossipedVoluntaryExitConsumer,
            gossipedSignedContributionAndProofProcessor,
            gossipedSyncCommitteeMessageProcessor);
      case CAPELLA:
        return new GossipForkSubscriptionsCapella(
            forkAndSpecMilestone.getFork(),
            spec,
            config,
            asyncRunner,
            metricsSystem,
            network,
            combinedChainDataClient.getRecentChainData(),
            gossipEncoding,
            gossipedBlockProcessor,
            gossipedAttestationConsumer,
            gossipedAggregateProcessor,
            gossipedAttesterSlashingConsumer,
            gossipedProposerSlashingConsumer,
            gossipedVoluntaryExitConsumer,
            gossipedSignedContributionAndProofProcessor,
            gossipedSyncCommitteeMessageProcessor,
            gossipedSignedBlsToExecutionChangeProcessor);
      case DENEB:
        return new GossipForkSubscriptionsDeneb(
            forkAndSpecMilestone.getFork(),
            spec,
            config,
            asyncRunner,
            metricsSystem,
            network,
            combinedChainDataClient.getRecentChainData(),
            gossipEncoding,
            gossipedBlockProcessor,
            gossipedBlobSidecarProcessor,
            gossipedAttestationConsumer,
            gossipedAggregateProcessor,
            gossipedAttesterSlashingConsumer,
            gossipedProposerSlashingConsumer,
            gossipedVoluntaryExitConsumer,
            gossipedSignedContributionAndProofProcessor,
            gossipedSyncCommitteeMessageProcessor,
            gossipedSignedBlsToExecutionChangeProcessor);
      default:
        throw new UnsupportedOperationException(
            "Gossip not supported for fork " + forkAndSpecMilestone.getSpecMilestone());
    }
  }

  protected DiscoveryNetwork<?> buildNetwork(
      final GossipEncoding gossipEncoding,
      final SubnetSubscriptionService syncCommitteeSubnetService) {
    final PeerPools peerPools = new PeerPools();
    final ReputationManager reputationManager =
        new DefaultReputationManager(
            metricsSystem, timeProvider, Constants.REPUTATION_MANAGER_CAPACITY, peerPools);
    PreparedGossipMessageFactory defaultMessageFactory =
        gossipEncoding.createPreparedGossipMessageFactory(
            combinedChainDataClient.getRecentChainData()::getMilestoneByForkDigest);
    final GossipTopicFilter gossipTopicsFilter =
        new Eth2GossipTopicFilter(
            combinedChainDataClient.getRecentChainData(), gossipEncoding, spec);
    final NetworkConfig networkConfig = config.getNetworkConfig();
    final DiscoveryConfig discoConfig = config.getDiscoveryConfig();

    final P2PNetwork<Peer> p2pNetwork =
        createLibP2PNetworkBuilder()
            .asyncRunner(asyncRunner)
            .metricsSystem(metricsSystem)
            .config(networkConfig)
            .privateKeyProvider(
                new LibP2PPrivateKeyLoader(keyValueStore, networkConfig.getPrivateKeySource()))
            .reputationManager(reputationManager)
            .rpcMethods(rpcMethods)
            .peerHandlers(peerHandlers)
            .preparedGossipMessageFactory(defaultMessageFactory)
            .gossipTopicFilter(gossipTopicsFilter)
            .build();

    final AttestationSubnetTopicProvider attestationSubnetTopicProvider =
        new AttestationSubnetTopicProvider(
            combinedChainDataClient.getRecentChainData(), gossipEncoding);
    final SyncCommitteeSubnetTopicProvider syncCommitteeSubnetTopicProvider =
        new SyncCommitteeSubnetTopicProvider(
            combinedChainDataClient.getRecentChainData(), gossipEncoding);

    final TargetPeerRange targetPeerRange =
        new TargetPeerRange(
            discoConfig.getMinPeers(),
            discoConfig.getMaxPeers(),
            discoConfig.getMinRandomlySelectedPeers());
    final SchemaDefinitionsSupplier currentSchemaDefinitions =
        () -> combinedChainDataClient.getRecentChainData().getCurrentSpec().getSchemaDefinitions();
    final SettableLabelledGauge subnetPeerCountGauge =
        SettableLabelledGauge.create(
            metricsSystem,
            TekuMetricCategory.NETWORK,
            "subnet_peer_count",
            "Number of currently connected peers subscribed to each subnet",
            "subnet");
    return createDiscoveryNetworkBuilder()
        .metricsSystem(metricsSystem)
        .asyncRunner(asyncRunner)
        .kvStore(keyValueStore)
        .p2pNetwork(p2pNetwork)
        .peerPools(peerPools)
        .peerSelectionStrategy(
            new Eth2PeerSelectionStrategy(
                targetPeerRange,
                network ->
                    PeerSubnetSubscriptions.create(
                        currentSchemaDefinitions,
                        network,
                        attestationSubnetTopicProvider,
                        syncCommitteeSubnetTopicProvider,
                        syncCommitteeSubnetService,
                        config.getTargetSubnetSubscriberCount(),
                        subnetPeerCountGauge),
                reputationManager,
                Collections::shuffle))
        .discoveryConfig(discoConfig)
        .p2pConfig(networkConfig)
        .spec(config.getSpec())
        .currentSchemaDefinitionsSupplier(currentSchemaDefinitions)
        .build();
  }

  protected DiscoveryNetworkBuilder createDiscoveryNetworkBuilder() {
    return DiscoveryNetworkBuilder.create();
  }

  protected LibP2PNetworkBuilder createLibP2PNetworkBuilder() {
    return LibP2PNetworkBuilder.create();
  }

  private void validate() {
    assertNotNull("config", config);
    assertNotNull("eventChannels", eventChannels);
    assertNotNull("metricsSystem", metricsSystem);
    assertNotNull("combinedChainDataClient", combinedChainDataClient);
    assertNotNull("keyValueStore", keyValueStore);
    assertNotNull("timeProvider", timeProvider);
    assertNotNull("gossipedBlockProcessor", gossipedBlockProcessor);
    assertNotNull("gossipedBlobSidecarProcessor", gossipedBlobSidecarProcessor);
    assertNotNull("gossipedAttestationProcessor", gossipedAttestationConsumer);
    assertNotNull("gossipedAggregateProcessor", gossipedAggregateProcessor);
    assertNotNull("gossipedAttesterSlashingProcessor", gossipedAttesterSlashingConsumer);
    assertNotNull("gossipedProposerSlashingProcessor", gossipedProposerSlashingConsumer);
    assertNotNull("gossipedVoluntaryExitProcessor", gossipedVoluntaryExitConsumer);
    assertNotNull(
        "gossipedSignedContributionAndProofProcessor", gossipedSignedContributionAndProofProcessor);
    assertNotNull("gossipedSyncCommitteeMessageProcessor", gossipedSyncCommitteeMessageProcessor);
    assertNotNull(
        "gossipedSignedBlsToExecutionChangeProcessor", gossipedSignedBlsToExecutionChangeProcessor);
  }

  private void assertNotNull(String fieldName, Object fieldValue) {
    checkState(fieldValue != null, "Field " + fieldName + " must be set.");
  }

  public Eth2P2PNetworkBuilder config(final P2PConfig config) {
    checkNotNull(config);
    this.config = config;
    return this;
  }

  public Eth2P2PNetworkBuilder eventChannels(final EventChannels eventChannels) {
    checkNotNull(eventChannels);
    this.eventChannels = eventChannels;
    return this;
  }

  public Eth2P2PNetworkBuilder combinedChainDataClient(
      final CombinedChainDataClient combinedChainDataClient) {
    checkNotNull(combinedChainDataClient);
    this.combinedChainDataClient = combinedChainDataClient;
    return this;
  }

  public Eth2P2PNetworkBuilder keyValueStore(final KeyValueStore<String, Bytes> kvStore) {
    checkNotNull(kvStore);
    this.keyValueStore = kvStore;
    return this;
  }

  public Eth2P2PNetworkBuilder processedAttestationSubscriptionProvider(
      final ProcessedAttestationSubscriptionProvider processedAttestationSubscriptionProvider) {
    checkNotNull(processedAttestationSubscriptionProvider);
    this.processedAttestationSubscriptionProvider = processedAttestationSubscriptionProvider;
    return this;
  }

  public Eth2P2PNetworkBuilder gossipedBlockProcessor(
      final OperationProcessor<SignedBeaconBlock> blockProcessor) {
    checkNotNull(blockProcessor);
    this.gossipedBlockProcessor = blockProcessor;
    return this;
  }

  public Eth2P2PNetworkBuilder gossipedBlobSidecarProcessor(
      final OperationProcessor<SignedBlobSidecar> blobSidecarProcessor) {
    checkNotNull(blobSidecarProcessor);
    this.gossipedBlobSidecarProcessor = blobSidecarProcessor;
    return this;
  }

  public Eth2P2PNetworkBuilder gossipedAttestationProcessor(
      final OperationProcessor<ValidatableAttestation> gossipedAttestationProcessor) {
    checkNotNull(gossipedAttestationProcessor);
    this.gossipedAttestationConsumer = gossipedAttestationProcessor;
    return this;
  }

  public Eth2P2PNetworkBuilder gossipedAggregateProcessor(
      final OperationProcessor<ValidatableAttestation> gossipedAggregateProcessor) {
    checkNotNull(gossipedAggregateProcessor);
    this.gossipedAggregateProcessor = gossipedAggregateProcessor;
    return this;
  }

  public Eth2P2PNetworkBuilder gossipedAttesterSlashingProcessor(
      final OperationProcessor<AttesterSlashing> gossipedAttesterSlashingProcessor) {
    checkNotNull(gossipedAttesterSlashingProcessor);
    this.gossipedAttesterSlashingConsumer = gossipedAttesterSlashingProcessor;
    return this;
  }

  public Eth2P2PNetworkBuilder gossipedProposerSlashingProcessor(
      final OperationProcessor<ProposerSlashing> gossipedProposerSlashingProcessor) {
    checkNotNull(gossipedProposerSlashingProcessor);
    this.gossipedProposerSlashingConsumer = gossipedProposerSlashingProcessor;
    return this;
  }

  public Eth2P2PNetworkBuilder gossipedVoluntaryExitProcessor(
      final OperationProcessor<SignedVoluntaryExit> gossipedVoluntaryExitProcessor) {
    checkNotNull(gossipedVoluntaryExitProcessor);
    this.gossipedVoluntaryExitConsumer = gossipedVoluntaryExitProcessor;
    return this;
  }

  public Eth2P2PNetworkBuilder gossipedSignedContributionAndProofProcessor(
      final OperationProcessor<SignedContributionAndProof>
          gossipedSignedContributionAndProofProcessor) {
    checkNotNull(gossipedSignedContributionAndProofProcessor);
    this.gossipedSignedContributionAndProofProcessor = gossipedSignedContributionAndProofProcessor;
    return this;
  }

  public Eth2P2PNetworkBuilder gossipedSyncCommitteeMessageProcessor(
      final OperationProcessor<ValidatableSyncCommitteeMessage>
          gossipedSyncCommitteeMessageProcessor) {
    checkNotNull(gossipedSyncCommitteeMessageProcessor);
    this.gossipedSyncCommitteeMessageProcessor = gossipedSyncCommitteeMessageProcessor;
    return this;
  }

  public Eth2P2PNetworkBuilder gossipedSignedBlsToExecutionChangeProcessor(
      final OperationProcessor<SignedBlsToExecutionChange>
          gossipedSignedBlsToExecutionChangeProcessor) {
    checkNotNull(gossipedSignedBlsToExecutionChangeProcessor);
    this.gossipedSignedBlsToExecutionChangeProcessor = gossipedSignedBlsToExecutionChangeProcessor;
    return this;
  }

  public Eth2P2PNetworkBuilder metricsSystem(final MetricsSystem metricsSystem) {
    checkNotNull(metricsSystem);
    this.metricsSystem = metricsSystem;
    return this;
  }

  public Eth2P2PNetworkBuilder timeProvider(final TimeProvider timeProvider) {
    this.timeProvider = timeProvider;
    return this;
  }

  public Eth2P2PNetworkBuilder rpcMethod(final RpcMethod<?, ?, ?> rpcMethod) {
    checkNotNull(rpcMethod);
    rpcMethods.add(rpcMethod);
    return this;
  }

  public Eth2P2PNetworkBuilder peerHandler(final PeerHandler peerHandler) {
    checkNotNull(peerHandler);
    peerHandlers.add(peerHandler);
    return this;
  }

  public Eth2P2PNetworkBuilder asyncRunner(final AsyncRunner asyncRunner) {
    checkNotNull(asyncRunner);
    this.asyncRunner = asyncRunner;
    return this;
  }

  public Eth2P2PNetworkBuilder eth2RpcPingInterval(final Duration eth2RpcPingInterval) {
    checkNotNull(eth2RpcPingInterval);
    this.eth2RpcPingInterval = eth2RpcPingInterval;
    return this;
  }

  public Eth2P2PNetworkBuilder eth2RpcOutstandingPingThreshold(
      final int eth2RpcOutstandingPingThreshold) {
    checkArgument(eth2RpcOutstandingPingThreshold > 0);
    this.eth2RpcOutstandingPingThreshold = eth2RpcOutstandingPingThreshold;
    return this;
  }

  public Eth2P2PNetworkBuilder requiredCheckpoint(final Optional<Checkpoint> requiredCheckpoint) {
    checkNotNull(requiredCheckpoint);
    this.requiredCheckpoint = requiredCheckpoint;
    return this;
  }

  public Eth2P2PNetworkBuilder specProvider(final Spec spec) {
    checkNotNull(spec);
    this.spec = spec;
    return this;
  }

  public Eth2P2PNetworkBuilder statusMessageFactory(
      final StatusMessageFactory statusMessageFactory) {
    checkNotNull(statusMessageFactory);
    this.statusMessageFactory = statusMessageFactory;
    return this;
  }
}<|MERGE_RESOLUTION|>--- conflicted
+++ resolved
@@ -134,16 +134,7 @@
     final SubnetSubscriptionService attestationSubnetService = new SubnetSubscriptionService();
     final SubnetSubscriptionService syncCommitteeSubnetService = new SubnetSubscriptionService();
     final RpcEncoding rpcEncoding =
-<<<<<<< HEAD
-        RpcEncoding.createSszSnappyEncoding(
-            spec.isMilestoneSupported(SpecMilestone.BELLATRIX)
-                ? SpecConfigBellatrix.required(
-                        spec.forMilestone(SpecMilestone.BELLATRIX).getConfig())
-                    .getMaxChunkSizeBellatrix()
-                : spec.getNetworkingConfig().getMaxChunkSize());
-=======
         RpcEncoding.createSszSnappyEncoding(spec.getNetworkingConfig().getMaxChunkSize());
->>>>>>> 36b69ad2
     if (statusMessageFactory == null) {
       statusMessageFactory = new StatusMessageFactory(combinedChainDataClient.getRecentChainData());
     }
