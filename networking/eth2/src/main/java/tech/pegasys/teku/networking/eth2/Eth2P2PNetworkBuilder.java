/*
 * Copyright 2019 ConsenSys AG.
 *
 * Licensed under the Apache License, Version 2.0 (the "License"); you may not use this file except in compliance with
 * the License. You may obtain a copy of the License at
 *
 * http://www.apache.org/licenses/LICENSE-2.0
 *
 * Unless required by applicable law or agreed to in writing, software distributed under the License is distributed on
 * an "AS IS" BASIS, WITHOUT WARRANTIES OR CONDITIONS OF ANY KIND, either express or implied. See the License for the
 * specific language governing permissions and limitations under the License.
 */

package tech.pegasys.teku.networking.eth2;

import static com.google.common.base.Preconditions.checkArgument;
import static com.google.common.base.Preconditions.checkNotNull;
import static com.google.common.base.Preconditions.checkState;

import java.time.Duration;
import java.util.ArrayList;
import java.util.Collection;
import java.util.Collections;
import java.util.List;
import java.util.Optional;
import org.apache.tuweni.bytes.Bytes;
import org.hyperledger.besu.plugin.services.MetricsSystem;
import tech.pegasys.teku.infrastructure.async.AsyncRunner;
import tech.pegasys.teku.infrastructure.events.EventChannels;
import tech.pegasys.teku.infrastructure.time.TimeProvider;
import tech.pegasys.teku.networking.eth2.gossip.GossipPublisher;
import tech.pegasys.teku.networking.eth2.gossip.encoding.GossipEncoding;
import tech.pegasys.teku.networking.eth2.gossip.forks.GossipForkManager;
import tech.pegasys.teku.networking.eth2.gossip.forks.GossipForkSubscriptions;
import tech.pegasys.teku.networking.eth2.gossip.forks.versions.GossipForkSubscriptionsAltair;
import tech.pegasys.teku.networking.eth2.gossip.forks.versions.GossipForkSubscriptionsPhase0;
import tech.pegasys.teku.networking.eth2.gossip.subnets.AttestationSubnetTopicProvider;
import tech.pegasys.teku.networking.eth2.gossip.subnets.PeerSubnetSubscriptions;
import tech.pegasys.teku.networking.eth2.gossip.topics.Eth2GossipTopicFilter;
import tech.pegasys.teku.networking.eth2.gossip.topics.OperationProcessor;
import tech.pegasys.teku.networking.eth2.gossip.topics.ProcessedAttestationSubscriptionProvider;
import tech.pegasys.teku.networking.eth2.peers.Eth2PeerManager;
import tech.pegasys.teku.networking.eth2.peers.Eth2PeerSelectionStrategy;
import tech.pegasys.teku.networking.eth2.rpc.core.encodings.RpcEncoding;
import tech.pegasys.teku.networking.p2p.connection.TargetPeerRange;
import tech.pegasys.teku.networking.p2p.discovery.DiscoveryConfig;
import tech.pegasys.teku.networking.p2p.discovery.DiscoveryNetwork;
import tech.pegasys.teku.networking.p2p.gossip.PreparedGossipMessageFactory;
import tech.pegasys.teku.networking.p2p.libp2p.LibP2PNetwork;
import tech.pegasys.teku.networking.p2p.libp2p.LibP2PPrivateKeyLoader;
import tech.pegasys.teku.networking.p2p.libp2p.gossip.GossipTopicFilter;
import tech.pegasys.teku.networking.p2p.network.PeerHandler;
import tech.pegasys.teku.networking.p2p.network.config.NetworkConfig;
import tech.pegasys.teku.networking.p2p.reputation.ReputationManager;
import tech.pegasys.teku.networking.p2p.rpc.RpcMethod;
import tech.pegasys.teku.spec.Spec;
import tech.pegasys.teku.spec.containers.ForkAndSpecMilestone;
import tech.pegasys.teku.spec.datastructures.attestation.ValidateableAttestation;
import tech.pegasys.teku.spec.datastructures.blocks.SignedBeaconBlock;
import tech.pegasys.teku.spec.datastructures.operations.AttesterSlashing;
import tech.pegasys.teku.spec.datastructures.operations.ProposerSlashing;
import tech.pegasys.teku.spec.datastructures.operations.SignedVoluntaryExit;
import tech.pegasys.teku.spec.datastructures.operations.versions.altair.SignedContributionAndProof;
import tech.pegasys.teku.spec.datastructures.state.Checkpoint;
import tech.pegasys.teku.spec.logic.ForkAndMilestone;
import tech.pegasys.teku.storage.api.StorageQueryChannel;
import tech.pegasys.teku.storage.client.RecentChainData;
import tech.pegasys.teku.storage.store.KeyValueStore;
import tech.pegasys.teku.util.config.Constants;

public class Eth2P2PNetworkBuilder {
  public static final Duration DEFAULT_ETH2_RPC_PING_INTERVAL = Duration.ofSeconds(10);
  public static final int DEFAULT_ETH2_RPC_OUTSTANDING_PING_THRESHOLD = 2;
  public static final Duration DEFAULT_ETH2_STATUS_UPDATE_INTERVAL = Duration.ofMinutes(5);

  private P2PConfig config;
  private EventChannels eventChannels;
  private RecentChainData recentChainData;
  private OperationProcessor<SignedBeaconBlock> gossipedBlockProcessor;
  private OperationProcessor<ValidateableAttestation> gossipedAttestationConsumer;
  private OperationProcessor<ValidateableAttestation> gossipedAggregateProcessor;
  private OperationProcessor<AttesterSlashing> gossipedAttesterSlashingConsumer;
  private GossipPublisher<AttesterSlashing> attesterSlashingGossipPublisher;
  private OperationProcessor<ProposerSlashing> gossipedProposerSlashingConsumer;
  private GossipPublisher<ProposerSlashing> proposerSlashingGossipPublisher;
  private OperationProcessor<SignedVoluntaryExit> gossipedVoluntaryExitConsumer;
  private GossipPublisher<SignedVoluntaryExit> voluntaryExitGossipPublisher;
  private ProcessedAttestationSubscriptionProvider processedAttestationSubscriptionProvider;
  private StorageQueryChannel historicalChainData;
  private MetricsSystem metricsSystem;
  private final List<RpcMethod> rpcMethods = new ArrayList<>();
  private final List<PeerHandler> peerHandlers = new ArrayList<>();
  private TimeProvider timeProvider;
  private AsyncRunner asyncRunner;
  private KeyValueStore<String, Bytes> keyValueStore;
  private Duration eth2RpcPingInterval = DEFAULT_ETH2_RPC_PING_INTERVAL;
  private int eth2RpcOutstandingPingThreshold = DEFAULT_ETH2_RPC_OUTSTANDING_PING_THRESHOLD;
  private final Duration eth2StatusUpdateInterval = DEFAULT_ETH2_STATUS_UPDATE_INTERVAL;
  private Optional<Checkpoint> requiredCheckpoint = Optional.empty();
  private Spec spec;
  private OperationProcessor<SignedContributionAndProof>
      gossipedSignedContributionAndProofProcessor;
  private GossipPublisher<SignedContributionAndProof> signedContributionAndProofGossipPublisher;

  private Eth2P2PNetworkBuilder() {}

  public static Eth2P2PNetworkBuilder create() {
    return new Eth2P2PNetworkBuilder();
  }

  public Eth2P2PNetwork build() {
    validate();

    // Setup eth2 handlers
    final AttestationSubnetService attestationSubnetService = new AttestationSubnetService();
    final RpcEncoding rpcEncoding = RpcEncoding.SSZ_SNAPPY;
    final Eth2PeerManager eth2PeerManager =
        Eth2PeerManager.create(
            asyncRunner,
            recentChainData,
            historicalChainData,
            metricsSystem,
            attestationSubnetService,
            rpcEncoding,
            requiredCheckpoint,
            eth2RpcPingInterval,
            eth2RpcOutstandingPingThreshold,
            eth2StatusUpdateInterval,
            timeProvider,
            config.getPeerRateLimit(),
            config.getPeerRequestLimit(),
            spec);
    final Collection<RpcMethod> eth2RpcMethods = eth2PeerManager.getBeaconChainMethods().all();
    rpcMethods.addAll(eth2RpcMethods);
    peerHandlers.add(eth2PeerManager);

    final GossipEncoding gossipEncoding = config.getGossipEncoding();
    // Build core network and inject eth2 handlers
    final DiscoveryNetwork<?> network = buildNetwork(gossipEncoding);

    final GossipForkManager gossipForkManager = buildGossipForkManager(gossipEncoding, network);

    return new ActiveEth2P2PNetwork(
        config.getSpec(),
        asyncRunner,
        network,
        eth2PeerManager,
        gossipForkManager,
        eventChannels,
        recentChainData,
        attestationSubnetService,
        gossipEncoding,
        config.getGossipConfigurator(),
        processedAttestationSubscriptionProvider);
  }

  private GossipForkManager buildGossipForkManager(
      final GossipEncoding gossipEncoding, final DiscoveryNetwork<?> network) {
    final GossipForkManager.Builder gossipForkManagerBuilder =
        GossipForkManager.builder().spec(spec).recentChainData(recentChainData);
    spec.getEnabledMilestones().stream()
<<<<<<< HEAD
        .map(forkAndMilestone -> createSubscriptions(forkAndMilestone, network, gossipEncoding))
=======
        .map(
            forkAndSpecMilestone ->
                createSubscriptions(forkAndSpecMilestone, network, gossipEncoding))
>>>>>>> 44844782
        .forEach(gossipForkManagerBuilder::fork);
    return gossipForkManagerBuilder.build();
  }

  private GossipForkSubscriptions createSubscriptions(
<<<<<<< HEAD
      final ForkAndMilestone forkAndMilestone,
      final DiscoveryNetwork<?> network,
      final GossipEncoding gossipEncoding) {
    switch (forkAndMilestone.getMilestone()) {
      case PHASE0:
        return new GossipForkSubscriptionsPhase0(
            forkAndMilestone.getFork(),
=======
      final ForkAndSpecMilestone forkAndSpecMilestone,
      final DiscoveryNetwork<?> network,
      final GossipEncoding gossipEncoding) {
    switch (forkAndSpecMilestone.getSpecMilestone()) {
      case PHASE0:
        return new GossipForkSubscriptionsPhase0(
            forkAndSpecMilestone.getFork(),
>>>>>>> 44844782
            spec,
            asyncRunner,
            metricsSystem,
            network,
            recentChainData,
            gossipEncoding,
            gossipedBlockProcessor,
            gossipedAttestationConsumer,
            gossipedAggregateProcessor,
            gossipedAttesterSlashingConsumer,
            attesterSlashingGossipPublisher,
            gossipedProposerSlashingConsumer,
            proposerSlashingGossipPublisher,
            gossipedVoluntaryExitConsumer,
            voluntaryExitGossipPublisher);
      case ALTAIR:
        return new GossipForkSubscriptionsAltair(
<<<<<<< HEAD
            forkAndMilestone.getFork(),
=======
            forkAndSpecMilestone.getFork(),
>>>>>>> 44844782
            spec,
            asyncRunner,
            metricsSystem,
            network,
            recentChainData,
            gossipEncoding,
            gossipedBlockProcessor,
            gossipedAttestationConsumer,
            gossipedAggregateProcessor,
            gossipedAttesterSlashingConsumer,
            attesterSlashingGossipPublisher,
            gossipedProposerSlashingConsumer,
            proposerSlashingGossipPublisher,
            gossipedVoluntaryExitConsumer,
<<<<<<< HEAD
            voluntaryExitGossipPublisher,
            gossipedSignedContributionAndProofProcessor,
            signedContributionAndProofGossipPublisher);
      default:
        throw new UnsupportedOperationException(
            "Gossip not supported for fork " + forkAndMilestone.getMilestone());
=======
            voluntaryExitGossipPublisher);
      default:
        throw new UnsupportedOperationException(
            "Gossip not supported for fork " + forkAndSpecMilestone.getSpecMilestone());
>>>>>>> 44844782
    }
  }

  protected DiscoveryNetwork<?> buildNetwork(final GossipEncoding gossipEncoding) {
    final ReputationManager reputationManager =
        new ReputationManager(metricsSystem, timeProvider, Constants.REPUTATION_MANAGER_CAPACITY);
    PreparedGossipMessageFactory defaultMessageFactory =
        (__, msg) -> gossipEncoding.prepareUnknownMessage(msg);
    final GossipTopicFilter gossipTopicsFilter =
        new Eth2GossipTopicFilter(recentChainData, gossipEncoding, spec);
    final NetworkConfig networkConfig = config.getNetworkConfig();
    final DiscoveryConfig discoConfig = config.getDiscoveryConfig();
    final LibP2PNetwork p2pNetwork =
        new LibP2PNetwork(
            asyncRunner,
            networkConfig,
            new LibP2PPrivateKeyLoader(keyValueStore, networkConfig.getPrivateKeyFile()),
            reputationManager,
            metricsSystem,
            rpcMethods,
            peerHandlers,
            defaultMessageFactory,
            gossipTopicsFilter);
    final AttestationSubnetTopicProvider subnetTopicProvider =
        new AttestationSubnetTopicProvider(recentChainData, gossipEncoding);

    final TargetPeerRange targetPeerRange =
        new TargetPeerRange(
            discoConfig.getMinPeers(),
            discoConfig.getMaxPeers(),
            discoConfig.getMinRandomlySelectedPeers());
    return DiscoveryNetwork.create(
        metricsSystem,
        asyncRunner,
        keyValueStore,
        p2pNetwork,
        new Eth2PeerSelectionStrategy(
            targetPeerRange,
            network ->
                PeerSubnetSubscriptions.create(
                    network, subnetTopicProvider, config.getTargetSubnetSubscriberCount()),
            reputationManager,
            Collections::shuffle),
        discoConfig,
        networkConfig,
        config.getSpec());
  }

  private void validate() {
    assertNotNull("config", config);
    assertNotNull("eventChannels", eventChannels);
    assertNotNull("metricsSystem", metricsSystem);
    assertNotNull("chainStorageClient", recentChainData);
    assertNotNull("keyValueStore", keyValueStore);
    assertNotNull("timeProvider", timeProvider);
    assertNotNull("gossipedBlockProcessor", gossipedBlockProcessor);
    assertNotNull("gossipedAttestationProcessor", gossipedAttestationConsumer);
    assertNotNull("gossipedAggregateProcessor", gossipedAggregateProcessor);
    assertNotNull("gossipedAttesterSlashingProcessor", gossipedAttesterSlashingConsumer);
    assertNotNull("gossipedProposerSlashingProcessor", gossipedProposerSlashingConsumer);
    assertNotNull("gossipedVoluntaryExitProcessor", gossipedVoluntaryExitConsumer);
    assertNotNull("voluntaryExitGossipPublisher", voluntaryExitGossipPublisher);
    assertNotNull(
        "signedContributionAndProofGossipPublisher", signedContributionAndProofGossipPublisher);
    assertNotNull(
        "gossipedSignedContributionAndProofProcessor", gossipedSignedContributionAndProofProcessor);
  }

  private void assertNotNull(String fieldName, Object fieldValue) {
    checkState(fieldValue != null, "Field " + fieldName + " must be set.");
  }

  public Eth2P2PNetworkBuilder config(final P2PConfig config) {
    checkNotNull(config);
    this.config = config;
    return this;
  }

  public Eth2P2PNetworkBuilder eventChannels(final EventChannels eventChannels) {
    checkNotNull(eventChannels);
    this.eventChannels = eventChannels;
    return this;
  }

  public Eth2P2PNetworkBuilder historicalChainData(final StorageQueryChannel historicalChainData) {
    checkNotNull(historicalChainData);
    this.historicalChainData = historicalChainData;
    return this;
  }

  public Eth2P2PNetworkBuilder recentChainData(final RecentChainData recentChainData) {
    checkNotNull(recentChainData);
    this.recentChainData = recentChainData;
    return this;
  }

  public Eth2P2PNetworkBuilder keyValueStore(final KeyValueStore<String, Bytes> kvStore) {
    checkNotNull(kvStore);
    this.keyValueStore = kvStore;
    return this;
  }

  public Eth2P2PNetworkBuilder processedAttestationSubscriptionProvider(
      final ProcessedAttestationSubscriptionProvider processedAttestationSubscriptionProvider) {
    checkNotNull(processedAttestationSubscriptionProvider);
    this.processedAttestationSubscriptionProvider = processedAttestationSubscriptionProvider;
    return this;
  }

  public Eth2P2PNetworkBuilder voluntaryExitGossipPublisher(
      final GossipPublisher<SignedVoluntaryExit> voluntaryExitGossipPublisher) {
    checkNotNull(voluntaryExitGossipPublisher);
    this.voluntaryExitGossipPublisher = voluntaryExitGossipPublisher;
    return this;
  }

  public Eth2P2PNetworkBuilder attesterSlashingGossipPublisher(
      final GossipPublisher<AttesterSlashing> attesterSlashingGossipPublisher) {
    checkNotNull(attesterSlashingGossipPublisher);
    this.attesterSlashingGossipPublisher = attesterSlashingGossipPublisher;
    return this;
  }

  public Eth2P2PNetworkBuilder proposerSlashingGossipPublisher(
      final GossipPublisher<ProposerSlashing> proposerSlashingGossipPublisher) {
    checkNotNull(proposerSlashingGossipPublisher);
    this.proposerSlashingGossipPublisher = proposerSlashingGossipPublisher;
    return this;
  }

  public Eth2P2PNetworkBuilder gossipedBlockProcessor(
      final OperationProcessor<SignedBeaconBlock> blockProcessor) {
    checkNotNull(blockProcessor);
    this.gossipedBlockProcessor = blockProcessor;
    return this;
  }

  public Eth2P2PNetworkBuilder gossipedAttestationProcessor(
      final OperationProcessor<ValidateableAttestation> gossipedAttestationProcessor) {
    checkNotNull(gossipedAttestationProcessor);
    this.gossipedAttestationConsumer = gossipedAttestationProcessor;
    return this;
  }

  public Eth2P2PNetworkBuilder gossipedAggregateProcessor(
      final OperationProcessor<ValidateableAttestation> gossipedAggregateProcessor) {
    checkNotNull(gossipedAggregateProcessor);
    this.gossipedAggregateProcessor = gossipedAggregateProcessor;
    return this;
  }

  public Eth2P2PNetworkBuilder gossipedAttesterSlashingProcessor(
      final OperationProcessor<AttesterSlashing> gossipedAttesterSlashingProcessor) {
    checkNotNull(gossipedAttesterSlashingProcessor);
    this.gossipedAttesterSlashingConsumer = gossipedAttesterSlashingProcessor;
    return this;
  }

  public Eth2P2PNetworkBuilder gossipedProposerSlashingProcessor(
      final OperationProcessor<ProposerSlashing> gossipedProposerSlashingProcessor) {
    checkNotNull(gossipedProposerSlashingProcessor);
    this.gossipedProposerSlashingConsumer = gossipedProposerSlashingProcessor;
    return this;
  }

  public Eth2P2PNetworkBuilder gossipedVoluntaryExitProcessor(
      final OperationProcessor<SignedVoluntaryExit> gossipedVoluntaryExitProcessor) {
    checkNotNull(gossipedVoluntaryExitProcessor);
    this.gossipedVoluntaryExitConsumer = gossipedVoluntaryExitProcessor;
    return this;
  }

  public Eth2P2PNetworkBuilder gossipedSignedContributionAndProofProcessor(
      final OperationProcessor<SignedContributionAndProof>
          gossipedSignedContributionAndProofProcessor) {
    checkNotNull(gossipedSignedContributionAndProofProcessor);
    this.gossipedSignedContributionAndProofProcessor = gossipedSignedContributionAndProofProcessor;
    return this;
  }

  public Eth2P2PNetworkBuilder signedContributionAndProofGossipPublisher(
      final GossipPublisher<SignedContributionAndProof> signedContributionAndProofGossipPublisher) {
    checkNotNull(signedContributionAndProofGossipPublisher);
    this.signedContributionAndProofGossipPublisher = signedContributionAndProofGossipPublisher;
    return this;
  }

  public Eth2P2PNetworkBuilder metricsSystem(final MetricsSystem metricsSystem) {
    checkNotNull(metricsSystem);
    this.metricsSystem = metricsSystem;
    return this;
  }

  public Eth2P2PNetworkBuilder timeProvider(final TimeProvider timeProvider) {
    this.timeProvider = timeProvider;
    return this;
  }

  public Eth2P2PNetworkBuilder rpcMethod(final RpcMethod rpcMethod) {
    checkNotNull(rpcMethod);
    rpcMethods.add(rpcMethod);
    return this;
  }

  public Eth2P2PNetworkBuilder peerHandler(final PeerHandler peerHandler) {
    checkNotNull(peerHandler);
    peerHandlers.add(peerHandler);
    return this;
  }

  public Eth2P2PNetworkBuilder asyncRunner(final AsyncRunner asyncRunner) {
    checkNotNull(asyncRunner);
    this.asyncRunner = asyncRunner;
    return this;
  }

  public Eth2P2PNetworkBuilder eth2RpcPingInterval(final Duration eth2RpcPingInterval) {
    checkNotNull(eth2RpcPingInterval);
    this.eth2RpcPingInterval = eth2RpcPingInterval;
    return this;
  }

  public Eth2P2PNetworkBuilder eth2RpcOutstandingPingThreshold(
      final int eth2RpcOutstandingPingThreshold) {
    checkArgument(eth2RpcOutstandingPingThreshold > 0);
    this.eth2RpcOutstandingPingThreshold = eth2RpcOutstandingPingThreshold;
    return this;
  }

  public Eth2P2PNetworkBuilder requiredCheckpoint(final Optional<Checkpoint> requiredCheckpoint) {
    checkNotNull(requiredCheckpoint);
    this.requiredCheckpoint = requiredCheckpoint;
    return this;
  }

  public Eth2P2PNetworkBuilder specProvider(final Spec spec) {
    checkNotNull(spec);
    this.spec = spec;
    return this;
  }
}<|MERGE_RESOLUTION|>--- conflicted
+++ resolved
@@ -159,27 +159,14 @@
     final GossipForkManager.Builder gossipForkManagerBuilder =
         GossipForkManager.builder().spec(spec).recentChainData(recentChainData);
     spec.getEnabledMilestones().stream()
-<<<<<<< HEAD
-        .map(forkAndMilestone -> createSubscriptions(forkAndMilestone, network, gossipEncoding))
-=======
         .map(
             forkAndSpecMilestone ->
                 createSubscriptions(forkAndSpecMilestone, network, gossipEncoding))
->>>>>>> 44844782
         .forEach(gossipForkManagerBuilder::fork);
     return gossipForkManagerBuilder.build();
   }
 
   private GossipForkSubscriptions createSubscriptions(
-<<<<<<< HEAD
-      final ForkAndMilestone forkAndMilestone,
-      final DiscoveryNetwork<?> network,
-      final GossipEncoding gossipEncoding) {
-    switch (forkAndMilestone.getMilestone()) {
-      case PHASE0:
-        return new GossipForkSubscriptionsPhase0(
-            forkAndMilestone.getFork(),
-=======
       final ForkAndSpecMilestone forkAndSpecMilestone,
       final DiscoveryNetwork<?> network,
       final GossipEncoding gossipEncoding) {
@@ -187,7 +174,6 @@
       case PHASE0:
         return new GossipForkSubscriptionsPhase0(
             forkAndSpecMilestone.getFork(),
->>>>>>> 44844782
             spec,
             asyncRunner,
             metricsSystem,
@@ -205,11 +191,7 @@
             voluntaryExitGossipPublisher);
       case ALTAIR:
         return new GossipForkSubscriptionsAltair(
-<<<<<<< HEAD
-            forkAndMilestone.getFork(),
-=======
             forkAndSpecMilestone.getFork(),
->>>>>>> 44844782
             spec,
             asyncRunner,
             metricsSystem,
@@ -224,19 +206,10 @@
             gossipedProposerSlashingConsumer,
             proposerSlashingGossipPublisher,
             gossipedVoluntaryExitConsumer,
-<<<<<<< HEAD
-            voluntaryExitGossipPublisher,
-            gossipedSignedContributionAndProofProcessor,
-            signedContributionAndProofGossipPublisher);
-      default:
-        throw new UnsupportedOperationException(
-            "Gossip not supported for fork " + forkAndMilestone.getMilestone());
-=======
             voluntaryExitGossipPublisher);
       default:
         throw new UnsupportedOperationException(
             "Gossip not supported for fork " + forkAndSpecMilestone.getSpecMilestone());
->>>>>>> 44844782
     }
   }
 
