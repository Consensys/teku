/*
 * Copyright Consensys Software Inc., 2025
 *
 * Licensed under the Apache License, Version 2.0 (the "License"); you may not use this file except in compliance with
 * the License. You may obtain a copy of the License at
 *
 * http://www.apache.org/licenses/LICENSE-2.0
 *
 * Unless required by applicable law or agreed to in writing, software distributed under the License is distributed on
 * an "AS IS" BASIS, WITHOUT WARRANTIES OR CONDITIONS OF ANY KIND, either express or implied. See the License for the
 * specific language governing permissions and limitations under the License.
 */

package tech.pegasys.teku.networking.eth2.peers;

import static tech.pegasys.teku.infrastructure.unsigned.UInt64.ONE;
import static tech.pegasys.teku.networking.eth2.rpc.core.RpcResponseStatus.INVALID_REQUEST_CODE;

import com.google.common.base.MoreObjects;
import com.google.common.base.Suppliers;
import java.util.Collections;
import java.util.List;
import java.util.Objects;
import java.util.Optional;
import java.util.concurrent.atomic.AtomicInteger;
import java.util.function.Function;
import java.util.function.Supplier;
import org.apache.logging.log4j.LogManager;
import org.apache.logging.log4j.Logger;
import org.apache.tuweni.bytes.Bytes32;
import org.apache.tuweni.units.bigints.UInt256;
import org.hyperledger.besu.plugin.services.MetricsSystem;
import tech.pegasys.teku.infrastructure.async.SafeFuture;
import tech.pegasys.teku.infrastructure.ssz.SszData;
import tech.pegasys.teku.infrastructure.ssz.collections.SszBitvector;
import tech.pegasys.teku.infrastructure.subscribers.Subscribers;
import tech.pegasys.teku.infrastructure.time.TimeProvider;
import tech.pegasys.teku.infrastructure.unsigned.UInt64;
import tech.pegasys.teku.kzg.KZG;
import tech.pegasys.teku.networking.eth2.rpc.beaconchain.BeaconChainMethods;
import tech.pegasys.teku.networking.eth2.rpc.beaconchain.methods.BlobSidecarsByRangeListenerValidatingProxy;
import tech.pegasys.teku.networking.eth2.rpc.beaconchain.methods.BlobSidecarsByRootListenerValidatingProxy;
import tech.pegasys.teku.networking.eth2.rpc.beaconchain.methods.BlobSidecarsByRootValidator;
import tech.pegasys.teku.networking.eth2.rpc.beaconchain.methods.BlocksByRangeListenerWrapper;
import tech.pegasys.teku.networking.eth2.rpc.beaconchain.methods.DataColumnSidecarsByRangeListenerValidatingProxy;
import tech.pegasys.teku.networking.eth2.rpc.beaconchain.methods.DataColumnSidecarsByRootListenerValidatingProxy;
import tech.pegasys.teku.networking.eth2.rpc.beaconchain.methods.MetadataMessagesFactory;
import tech.pegasys.teku.networking.eth2.rpc.beaconchain.methods.StatusMessageFactory;
import tech.pegasys.teku.networking.eth2.rpc.core.Eth2RpcResponseHandler;
import tech.pegasys.teku.networking.eth2.rpc.core.ResponseCallback;
import tech.pegasys.teku.networking.eth2.rpc.core.RpcException;
import tech.pegasys.teku.networking.eth2.rpc.core.methods.Eth2RpcMethod;
import tech.pegasys.teku.networking.p2p.peer.DelegatingPeer;
import tech.pegasys.teku.networking.p2p.peer.DisconnectReason;
import tech.pegasys.teku.networking.p2p.peer.Peer;
import tech.pegasys.teku.networking.p2p.rpc.RpcResponseListener;
import tech.pegasys.teku.spec.Spec;
import tech.pegasys.teku.spec.SpecMilestone;
import tech.pegasys.teku.spec.config.SpecConfigDeneb;
import tech.pegasys.teku.spec.config.SpecConfigFulu;
import tech.pegasys.teku.spec.datastructures.blobs.versions.deneb.BlobSidecar;
import tech.pegasys.teku.spec.datastructures.blobs.versions.fulu.DataColumnSidecar;
import tech.pegasys.teku.spec.datastructures.blocks.SignedBeaconBlock;
import tech.pegasys.teku.spec.datastructures.networking.libp2p.rpc.BeaconBlocksByRangeRequestMessage;
import tech.pegasys.teku.spec.datastructures.networking.libp2p.rpc.BeaconBlocksByRootRequestMessage;
import tech.pegasys.teku.spec.datastructures.networking.libp2p.rpc.BlobIdentifier;
import tech.pegasys.teku.spec.datastructures.networking.libp2p.rpc.BlobSidecarsByRangeRequestMessage;
import tech.pegasys.teku.spec.datastructures.networking.libp2p.rpc.BlobSidecarsByRootRequestMessage;
import tech.pegasys.teku.spec.datastructures.networking.libp2p.rpc.BlobSidecarsByRootRequestMessageSchema;
import tech.pegasys.teku.spec.datastructures.networking.libp2p.rpc.DataColumnSidecarsByRangeRequestMessage;
import tech.pegasys.teku.spec.datastructures.networking.libp2p.rpc.DataColumnSidecarsByRootRequestMessage;
import tech.pegasys.teku.spec.datastructures.networking.libp2p.rpc.DataColumnSidecarsByRootRequestMessageSchema;
import tech.pegasys.teku.spec.datastructures.networking.libp2p.rpc.DataColumnsByRootIdentifier;
import tech.pegasys.teku.spec.datastructures.networking.libp2p.rpc.EmptyMessage;
import tech.pegasys.teku.spec.datastructures.networking.libp2p.rpc.GoodbyeMessage;
import tech.pegasys.teku.spec.datastructures.networking.libp2p.rpc.PingMessage;
import tech.pegasys.teku.spec.datastructures.networking.libp2p.rpc.RpcRequest;
import tech.pegasys.teku.spec.datastructures.networking.libp2p.rpc.metadata.MetadataMessage;
import tech.pegasys.teku.spec.datastructures.networking.libp2p.rpc.status.StatusMessage;
import tech.pegasys.teku.spec.datastructures.state.Checkpoint;
import tech.pegasys.teku.spec.schemas.SchemaDefinitionsDeneb;
import tech.pegasys.teku.spec.schemas.SchemaDefinitionsFulu;

class DefaultEth2Peer extends DelegatingPeer implements Eth2Peer {
  private static final Logger LOG = LogManager.getLogger();

  private final Spec spec;
  private final Optional<UInt256> discoveryNodeId;
  private final BeaconChainMethods rpcMethods;
  private final StatusMessageFactory statusMessageFactory;
  private final MetadataMessagesFactory metadataMessagesFactory;
  private final PeerChainValidator peerChainValidator;
  private volatile Optional<PeerStatus> remoteStatus = Optional.empty();
  private volatile Optional<MetadataMessage> remoteMetadata = Optional.empty();
  private final SafeFuture<PeerStatus> initialStatus = new SafeFuture<>();
  private final Subscribers<PeerStatusSubscriber> statusSubscribers = Subscribers.create(true);
  private final Subscribers<PeerMetadataUpdateSubscriber> metadataSubscribers =
      Subscribers.create(true);
  private final AtomicInteger outstandingRequests = new AtomicInteger(0);
  private final AtomicInteger unansweredPings = new AtomicInteger();
  private final RateTracker blockRequestTracker;
  private final RateTracker blobSidecarsRequestTracker;
  private final RateTracker dataColumnSidecarsRequestTracker;
  private final RateTracker requestTracker;
  private final KZG kzg;
  private final MetricsSystem metricsSystem;
  private final TimeProvider timeProvider;
  private final Supplier<UInt64> firstSlotSupportingBlobSidecarsByRange;
  private final Supplier<UInt64> firstSlotSupportingDataColumnSidecarsByRange;
  private final Supplier<BlobSidecarsByRootRequestMessageSchema>
      blobSidecarsByRootRequestMessageSchema;
  private final Supplier<DataColumnSidecarsByRootRequestMessageSchema>
      dataColumnSidecarsByRootRequestMessageSchema;
  private final Supplier<
          DataColumnSidecarsByRangeRequestMessage.DataColumnSidecarsByRangeRequestMessageSchema>
      dataColumnSidecarsByRangeRequestMessageSchema;

  DefaultEth2Peer(
      final Spec spec,
      final Peer peer,
      final Optional<UInt256> discoveryNodeId,
      final BeaconChainMethods rpcMethods,
      final StatusMessageFactory statusMessageFactory,
      final MetadataMessagesFactory metadataMessagesFactory,
      final PeerChainValidator peerChainValidator,
      final RateTracker blockRequestTracker,
      final RateTracker blobSidecarsRequestTracker,
      final RateTracker dataColumnSidecarsRequestTracker,
      final RateTracker requestTracker,
      final KZG kzg,
      final MetricsSystem metricsSystem,
      final TimeProvider timeProvider) {
    super(peer);
    this.spec = spec;
    this.discoveryNodeId = discoveryNodeId;
    this.rpcMethods = rpcMethods;
    this.statusMessageFactory = statusMessageFactory;
    this.metadataMessagesFactory = metadataMessagesFactory;
    this.peerChainValidator = peerChainValidator;
    this.blockRequestTracker = blockRequestTracker;
    this.blobSidecarsRequestTracker = blobSidecarsRequestTracker;
    this.dataColumnSidecarsRequestTracker = dataColumnSidecarsRequestTracker;
    this.requestTracker = requestTracker;
    this.kzg = kzg;
    this.metricsSystem = metricsSystem;
    this.timeProvider = timeProvider;
    this.firstSlotSupportingBlobSidecarsByRange =
        Suppliers.memoize(
            () -> {
              final UInt64 denebForkEpoch = getSpecConfigDeneb().getDenebForkEpoch();
              return spec.computeStartSlotAtEpoch(denebForkEpoch);
            });
    this.blobSidecarsByRootRequestMessageSchema =
        Suppliers.memoize(
            () ->
                SchemaDefinitionsDeneb.required(
                        spec.forMilestone(SpecMilestone.DENEB).getSchemaDefinitions())
                    .getBlobSidecarsByRootRequestMessageSchema());
    this.firstSlotSupportingDataColumnSidecarsByRange =
        Suppliers.memoize(
            () -> {
              final UInt64 fuluForkEpoch = getSpecConfigFulu().getFuluForkEpoch();
              return spec.computeStartSlotAtEpoch(fuluForkEpoch);
            });
    this.dataColumnSidecarsByRootRequestMessageSchema =
        Suppliers.memoize(
            () ->
                SchemaDefinitionsFulu.required(
                        spec.forMilestone(SpecMilestone.FULU).getSchemaDefinitions())
                    .getDataColumnSidecarsByRootRequestMessageSchema());
    this.dataColumnSidecarsByRangeRequestMessageSchema =
        Suppliers.memoize(
            () ->
                SchemaDefinitionsFulu.required(
                        spec.forMilestone(SpecMilestone.FULU).getSchemaDefinitions())
                    .getDataColumnSidecarsByRangeRequestMessageSchema());
  }

  @Override
  public Optional<UInt256> getDiscoveryNodeId() {
    return discoveryNodeId;
  }

  @Override
  public void updateStatus(final PeerStatus status) {
    peerChainValidator
        .validate(this, status)
        .finish(
            valid -> {
              if (valid) {
                remoteStatus = Optional.of(status);
                initialStatus.complete(status);
                checkPeerIdentity();
                statusSubscribers.deliver(PeerStatusSubscriber::onPeerStatus, status);
              } // Otherwise will have already been disconnected.
            },
            error -> {
              LOG.error("Failed to validate updated peer status", error);
              disconnectCleanly(DisconnectReason.UNABLE_TO_VERIFY_NETWORK)
                  .ifExceptionGetsHereRaiseABug();
            });
  }

  @Override
  public void updateMetadataSeqNumber(final UInt64 seqNumber) {
    Optional<UInt64> curValue = this.remoteMetadata.map(MetadataMessage::getSeqNumber);
    if (curValue.isEmpty() || seqNumber.compareTo(curValue.get()) > 0) {
      requestMetadata()
          .finish(
              this::updateMetadata, error -> LOG.debug("Failed to retrieve peer metadata", error));
    }
  }

  private void updateMetadata(final MetadataMessage metadataMessage) {
    this.remoteMetadata = Optional.ofNullable(metadataMessage);
    metadataSubscribers.forEach(s -> s.onPeerMetadataUpdate(this, metadataMessage));
  }

  @Override
  public void subscribeInitialStatus(final PeerStatusSubscriber subscriber) {
    initialStatus.finish(
        subscriber::onPeerStatus, error -> LOG.debug("Failed to retrieve initial status", error));
  }

  @Override
  public void subscribeStatusUpdates(final PeerStatusSubscriber subscriber) {
    statusSubscribers.subscribe(subscriber);
  }

  @Override
  public void subscribeMetadataUpdates(final PeerMetadataUpdateSubscriber subscriber) {
    metadataSubscribers.subscribe(subscriber);
    remoteMetadata.ifPresent(metadata -> subscriber.onPeerMetadataUpdate(this, metadata));
  }

  @Override
  public PeerStatus getStatus() {
    return remoteStatus.orElseThrow();
  }

  @Override
  public Optional<SszBitvector> getRemoteAttestationSubnets() {
    return remoteMetadata.map(MetadataMessage::getAttnets);
  }

  @Override
  public UInt64 finalizedEpoch() {
    return getStatus().getFinalizedEpoch();
  }

  @Override
  public Checkpoint finalizedCheckpoint() {
    return getStatus().getFinalizedCheckpoint();
  }

  @Override
  public int getOutstandingRequests() {
    return outstandingRequests.get();
  }

  @Override
  public boolean hasStatus() {
    return remoteStatus.isPresent();
  }

  @Override
  public SafeFuture<PeerStatus> sendStatus() {
    final Optional<Function<String, StatusMessage>> statusMessage =
        statusMessageFactory.createStatusMessage();

    if (statusMessage.isEmpty()) {
      final Exception error =
          new IllegalStateException("Unable to generate local status message. Node is not ready.");
      return SafeFuture.failedFuture(error);
    }
    LOG.trace("Sending status message {} to {}", statusMessage.get(), getAddress());

    return requestSingleItem(rpcMethods.status(), statusMessage.get())
        .thenApply(PeerStatus::fromStatusMessage)
        .thenPeek(this::updateStatus);
  }

  @Override
  public SafeFuture<Void> sendGoodbye(final UInt64 reason) {
    final Eth2RpcMethod<GoodbyeMessage, GoodbyeMessage> goodByeMethod = rpcMethods.goodBye();
    return requestOptionalItem(goodByeMethod, new GoodbyeMessage(reason)).toVoid();
  }

  @Override
  public SafeFuture<Void> requestBlocksByRoot(
      final List<Bytes32> blockRoots, final RpcResponseListener<SignedBeaconBlock> listener) {
    final BeaconBlocksByRootRequestMessage.BeaconBlocksByRootRequestMessageSchema requestSchema =
        spec.getGenesisSchemaDefinitions().getBeaconBlocksByRootRequestMessageSchema();
    final Eth2RpcMethod<BeaconBlocksByRootRequestMessage, SignedBeaconBlock> blockByRoot =
        rpcMethods.beaconBlocksByRoot();
    return requestStream(
        blockByRoot, new BeaconBlocksByRootRequestMessage(requestSchema, blockRoots), listener);
  }

  @Override
  public SafeFuture<Void> requestBlobSidecarsByRoot(
      final List<BlobIdentifier> blobIdentifiers, final RpcResponseListener<BlobSidecar> listener) {
    return rpcMethods
        .blobSidecarsByRoot()
        .map(
            method ->
                requestStream(
                    method,
                    new BlobSidecarsByRootRequestMessage(
                        blobSidecarsByRootRequestMessageSchema.get(), blobIdentifiers),
                    new BlobSidecarsByRootListenerValidatingProxy(
                        this, spec, listener, kzg, blobIdentifiers)))
        .orElse(failWithUnsupportedMethodException("BlobSidecarsByRoot"));
  }

  @Override
  public SafeFuture<Void> requestDataColumnSidecarsByRoot(
      final List<DataColumnsByRootIdentifier> dataColumnIdentifiers,
      final RpcResponseListener<DataColumnSidecar> listener) {
    return rpcMethods
        .dataColumnSidecarsByRoot()
        .map(
            method ->
                requestStream(
                    method,
                    new DataColumnSidecarsByRootRequestMessage(
                        dataColumnSidecarsByRootRequestMessageSchema.get(), dataColumnIdentifiers),
                    new DataColumnSidecarsByRootListenerValidatingProxy(
                        this,
                        spec,
                        listener,
                        kzg,
                        metricsSystem,
                        timeProvider,
                        dataColumnIdentifiers)))
        .orElse(failWithUnsupportedMethodException("DataColumnSidecarsByRoot"));
  }

  @Override
  public SafeFuture<Optional<SignedBeaconBlock>> requestBlockBySlot(final UInt64 slot) {
    final Eth2RpcMethod<BeaconBlocksByRangeRequestMessage, SignedBeaconBlock> blocksByRange =
        rpcMethods.beaconBlocksByRange();
    final BeaconBlocksByRangeRequestMessage request =
        new BeaconBlocksByRangeRequestMessage(slot, ONE, ONE);
    return requestOptionalItem(blocksByRange, request);
  }

  @Override
  public SafeFuture<Optional<SignedBeaconBlock>> requestBlockByRoot(final Bytes32 blockRoot) {
    final Eth2RpcMethod<BeaconBlocksByRootRequestMessage, SignedBeaconBlock> blockByRoot =
        rpcMethods.beaconBlocksByRoot();
    return requestOptionalItem(
        blockByRoot,
        new BeaconBlocksByRootRequestMessage(
            spec.getGenesisSchemaDefinitions().getBeaconBlocksByRootRequestMessageSchema(),
            List.of(blockRoot)));
  }

  @Override
  public SafeFuture<Optional<BlobSidecar>> requestBlobSidecarByRoot(
      final BlobIdentifier blobIdentifier) {
    return rpcMethods
        .blobSidecarsByRoot()
        .map(
            method -> {
              final List<BlobIdentifier> blobIdentifiers =
                  Collections.singletonList(blobIdentifier);
              return requestOptionalItem(
                      method,
                      new BlobSidecarsByRootRequestMessage(
                          blobSidecarsByRootRequestMessageSchema.get(), blobIdentifiers))
                  .thenPeek(
                      maybeBlobSidecar ->
                          maybeBlobSidecar.ifPresent(
                              blobSidecar -> {
                                final BlobSidecarsByRootValidator validator =
                                    new BlobSidecarsByRootValidator(
                                        this, spec, kzg, blobIdentifiers);
                                validator.validate(blobSidecar);
                              }));
            })
        .orElse(failWithUnsupportedMethodException("BlobSidecarsByRoot"));
  }

  @Override
  public SafeFuture<Void> requestBlocksByRange(
      final UInt64 startSlot,
      final UInt64 count,
      final RpcResponseListener<SignedBeaconBlock> listener) {
    final Eth2RpcMethod<BeaconBlocksByRangeRequestMessage, SignedBeaconBlock> blocksByRange =
        rpcMethods.beaconBlocksByRange();
    return requestStream(
        blocksByRange,
        new BeaconBlocksByRangeRequestMessage(startSlot, count, ONE),
        new BlocksByRangeListenerWrapper(this, listener, startSlot, count));
  }

  @Override
  public SafeFuture<Void> requestBlobSidecarsByRange(
      final UInt64 startSlot, final UInt64 count, final RpcResponseListener<BlobSidecar> listener) {
    return rpcMethods
        .blobSidecarsByRange()
        .map(
            method -> {
              final UInt64 firstSupportedSlot = firstSlotSupportingBlobSidecarsByRange.get();
              final BlobSidecarsByRangeRequestMessage request;
              final int maxBlobsPerBlock = getMaxBlobsPerBlock(startSlot.plus(count));

              if (startSlot.isLessThan(firstSupportedSlot)) {
                LOG.debug(
                    "Requesting blob sidecars from slot {} instead of slot {} because the request is spanning the "
                        + "Deneb fork transition",
                    firstSupportedSlot,
                    startSlot);
                final UInt64 updatedCount =
                    count.minusMinZero(firstSupportedSlot.minusMinZero(startSlot));
                if (updatedCount.isZero()) {
                  return SafeFuture.COMPLETE;
                }
                request =
                    new BlobSidecarsByRangeRequestMessage(
                        firstSupportedSlot, updatedCount, maxBlobsPerBlock);
              } else {
                request = new BlobSidecarsByRangeRequestMessage(startSlot, count, maxBlobsPerBlock);
              }
              return requestStream(
                  method,
                  request,
                  new BlobSidecarsByRangeListenerValidatingProxy(
                      spec,
                      this,
                      listener,
                      maxBlobsPerBlock,
                      kzg,
                      request.getStartSlot(),
                      request.getCount()));
            })
        .orElse(failWithUnsupportedMethodException("BlobSidecarsByRange"));
  }

  private int getMaxBlobsPerBlock(final UInt64 slot) {
    return spec.getMaxBlobsPerBlockAtSlot(slot).orElseThrow();
  }

  @Override
  public SafeFuture<Void> requestDataColumnSidecarsByRange(
      final UInt64 startSlot,
      final UInt64 count,
      final List<UInt64> columns,
      final RpcResponseListener<DataColumnSidecar> listener) {
    return rpcMethods
        .getDataColumnSidecarsByRange()
        .map(
            method -> {
              final UInt64 firstSupportedSlot = firstSlotSupportingDataColumnSidecarsByRange.get();
              final DataColumnSidecarsByRangeRequestMessage request;

              if (startSlot.isLessThan(firstSupportedSlot)) {
                LOG.debug(
<<<<<<< HEAD
                    "Requesting data column sidecars from slot {} instead of slot {} because the request is spanning "
                        + "the Deneb fork transition",
=======
                    "Requesting data column sidecars from slot {} instead of slot {} because the request is spanning the Fulu fork transition",
>>>>>>> 1081fd24
                    firstSupportedSlot,
                    startSlot);
                final UInt64 updatedCount =
                    count.minusMinZero(firstSupportedSlot.minusMinZero(startSlot));
                if (updatedCount.isZero()) {
                  return SafeFuture.COMPLETE;
                }
                request =
                    dataColumnSidecarsByRangeRequestMessageSchema
                        .get()
                        .create(firstSupportedSlot, updatedCount, columns);
              } else {
                request =
                    dataColumnSidecarsByRangeRequestMessageSchema
                        .get()
                        .create(startSlot, count, columns);
              }
              return requestStream(
                  method,
                  request,
                  new DataColumnSidecarsByRangeListenerValidatingProxy(
                      spec,
                      this,
                      listener,
                      kzg,
                      metricsSystem,
                      timeProvider,
                      request.getStartSlot(),
                      request.getCount(),
                      request.getColumns()));
            })
        .orElse(failWithUnsupportedMethodException("DataColumnSidecarsByRange"));
  }

  @Override
  public SafeFuture<MetadataMessage> requestMetadata() {
    return requestSingleItem(rpcMethods.getMetadata(), EmptyMessage.EMPTY_MESSAGE);
  }

  @Override
  public Optional<RequestApproval> approveBlocksRequest(
      final ResponseCallback<SignedBeaconBlock> callback, final long blocksCount) {
    return approveObjectsRequest("blocks", blockRequestTracker, blocksCount, callback);
  }

  @Override
  public void adjustBlocksRequest(
      final RequestApproval blocksRequest, final long returnedBlocksCount) {
    adjustObjectsRequest(blockRequestTracker, blocksRequest, returnedBlocksCount);
  }

  @Override
  public Optional<RequestApproval> approveBlobSidecarsRequest(
      final ResponseCallback<BlobSidecar> callback, final long blobSidecarsCount) {
    return approveObjectsRequest(
        "blob sidecars", blobSidecarsRequestTracker, blobSidecarsCount, callback);
  }

  @Override
  public void adjustBlobSidecarsRequest(
      final RequestApproval blobSidecarsRequest, final long returnedBlobSidecarsCount) {
    adjustObjectsRequest(
        blobSidecarsRequestTracker, blobSidecarsRequest, returnedBlobSidecarsCount);
  }

  @Override
  public long getAvailableDataColumnSidecarsRequestCount() {
    return dataColumnSidecarsRequestTracker.getAvailableObjectCount();
  }

  @Override
  public Optional<RequestApproval> approveDataColumnSidecarsRequest(
      final ResponseCallback<DataColumnSidecar> callback, final long dataColumnSidecarsCount) {
    return approveObjectsRequest(
        "data column sidecars",
        dataColumnSidecarsRequestTracker,
        dataColumnSidecarsCount,
        callback);
  }

  @Override
  public void adjustDataColumnSidecarsRequest(
      final RequestApproval dataColumnSidecarsRequest, final long returnedDataColumnSidecarsCount) {
    adjustObjectsRequest(
        dataColumnSidecarsRequestTracker,
        dataColumnSidecarsRequest,
        returnedDataColumnSidecarsCount);
  }

  @Override
  public boolean approveRequest() {
    if (requestTracker.approveObjectsRequest(1L).isEmpty()) {
      LOG.debug("Peer {} disconnected due to request rate limits for {}", getId(), requestTracker);
      disconnectCleanly(DisconnectReason.RATE_LIMITING).ifExceptionGetsHereRaiseABug();
      return false;
    }
    return true;
  }

  @Override
  public SafeFuture<UInt64> sendPing() {
    unansweredPings.getAndIncrement();
    return requestSingleItem(rpcMethods.ping(), metadataMessagesFactory.createPingMessage())
        .thenApply(PingMessage::getSeqNumber)
        .thenPeek(__ -> unansweredPings.set(0))
        .thenPeek(this::updateMetadataSeqNumber);
  }

  @Override
  public int getUnansweredPingCount() {
    return unansweredPings.get();
  }

  @Override
  public <I extends RpcRequest, O extends SszData> SafeFuture<O> requestSingleItem(
      final Eth2RpcMethod<I, O> method, final I request) {
    final Eth2RpcResponseHandler<O, O> responseHandler =
        Eth2RpcResponseHandler.expectSingleResponse();
    return sendEth2Request(method, request, responseHandler)
        .thenCompose(__ -> responseHandler.getResult());
  }

  @Override
  public <I extends RpcRequest, O extends SszData> SafeFuture<O> requestSingleItem(
      final Eth2RpcMethod<I, O> method, final Function<String, I> requestFn) {
    final Eth2RpcResponseHandler<O, O> responseHandler =
        Eth2RpcResponseHandler.expectSingleResponse();
    return sendEth2Request(method, requestFn, responseHandler)
        .thenCompose(__ -> responseHandler.getResult());
  }

  private void adjustObjectsRequest(
      final RateTracker requestTracker,
      final RequestApproval requestApproval,
      final long returnedObjectsCount) {
    requestTracker.adjustObjectsRequest(requestApproval, returnedObjectsCount);
  }

  private <T> Optional<RequestApproval> approveObjectsRequest(
      final String requestType,
      final RateTracker requestTracker,
      final long objectsCount,
      final ResponseCallback<T> callback) {
    final Optional<RequestApproval> requestApproval =
        requestTracker.approveObjectsRequest(objectsCount);
    if (requestApproval.isEmpty()) {
      LOG.debug("Peer {} disconnected due to {} rate limits", getId(), requestType);
      callback.completeWithErrorResponse(
          new RpcException(INVALID_REQUEST_CODE, "Peer has been rate limited"));
      disconnectCleanly(DisconnectReason.RATE_LIMITING).ifExceptionGetsHereRaiseABug();
    }
    return requestApproval;
  }

  private <I extends RpcRequest, O extends SszData> SafeFuture<Optional<O>> requestOptionalItem(
      final Eth2RpcMethod<I, O> method, final I request) {
    final Eth2RpcResponseHandler<O, Optional<O>> responseHandler =
        Eth2RpcResponseHandler.expectOptionalResponse();
    return sendEth2Request(method, request, responseHandler)
        .thenCompose(__ -> responseHandler.getResult());
  }

  private <I extends RpcRequest, O extends SszData> SafeFuture<Void> requestStream(
      final Eth2RpcMethod<I, O> method, final I request, final RpcResponseListener<O> listener) {
    final Eth2RpcResponseHandler<O, Void> responseHandler =
        Eth2RpcResponseHandler.expectMultipleResponses(listener);
    return sendEth2Request(method, request, responseHandler)
        .thenCompose(__ -> responseHandler.getResult());
  }

  private <I extends RpcRequest, O extends SszData> SafeFuture<Void> sendEth2Request(
      final Eth2RpcMethod<I, O> method,
      final I request,
      final Eth2RpcResponseHandler<O, ?> responseHandler) {
    outstandingRequests.incrementAndGet();

    return this.sendRequest(method, request, responseHandler)
        .thenPeek(
            ctrl ->
                ctrl.getRequiredOutgoingRequestHandler()
                    .handleInitialPayloadSent(ctrl.getRpcStream()))
        .thenCompose(ctrl -> ctrl.getRequiredOutgoingRequestHandler().getCompletedFuture())
        .alwaysRun(outstandingRequests::decrementAndGet);
  }

  private <I extends RpcRequest, O extends SszData> SafeFuture<Void> sendEth2Request(
      final Eth2RpcMethod<I, O> method,
      final Function<String, I> requestFn,
      final Eth2RpcResponseHandler<O, ?> responseHandler) {
    outstandingRequests.incrementAndGet();

    return this.sendRequest(method, requestFn, responseHandler)
        .thenPeek(
            ctrl ->
                ctrl.getRequiredOutgoingRequestHandler()
                    .handleInitialPayloadSent(ctrl.getRpcStream()))
        .thenCompose(ctrl -> ctrl.getRequiredOutgoingRequestHandler().getCompletedFuture())
        .alwaysRun(outstandingRequests::decrementAndGet);
  }

  private SpecConfigDeneb getSpecConfigDeneb() {
    return SpecConfigDeneb.required(spec.forMilestone(SpecMilestone.DENEB).getConfig());
  }

  private SpecConfigFulu getSpecConfigFulu() {
    return SpecConfigFulu.required(spec.forMilestone(SpecMilestone.FULU).getConfig());
  }

  private <T> SafeFuture<T> failWithUnsupportedMethodException(final String method) {
    return SafeFuture.failedFuture(
        new UnsupportedOperationException(method + " method is not supported"));
  }

  @Override
  public boolean equals(final Object o) {
    if (this == o) {
      return true;
    }
    if (o == null || getClass() != o.getClass()) {
      return false;
    }
    if (!super.equals(o)) {
      return false;
    }
    final DefaultEth2Peer that = (DefaultEth2Peer) o;
    return Objects.equals(rpcMethods, that.rpcMethods);
  }

  @Override
  public int hashCode() {
    return Objects.hash(super.hashCode(), rpcMethods);
  }

  @Override
  public String toString() {
    return MoreObjects.toStringHelper(this)
        .add("id", getId())
        .add("remoteStatus", remoteStatus)
        .toString();
  }
}<|MERGE_RESOLUTION|>--- conflicted
+++ resolved
@@ -457,12 +457,7 @@
 
               if (startSlot.isLessThan(firstSupportedSlot)) {
                 LOG.debug(
-<<<<<<< HEAD
-                    "Requesting data column sidecars from slot {} instead of slot {} because the request is spanning "
-                        + "the Deneb fork transition",
-=======
                     "Requesting data column sidecars from slot {} instead of slot {} because the request is spanning the Fulu fork transition",
->>>>>>> 1081fd24
                     firstSupportedSlot,
                     startSlot);
                 final UInt64 updatedCount =
