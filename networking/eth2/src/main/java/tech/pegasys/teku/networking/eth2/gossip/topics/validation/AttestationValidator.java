/*
 * Copyright 2020 ConsenSys AG.
 *
 * Licensed under the Apache License, Version 2.0 (the "License"); you may not use this file except in compliance with
 * the License. You may obtain a copy of the License at
 *
 * http://www.apache.org/licenses/LICENSE-2.0
 *
 * Unless required by applicable law or agreed to in writing, software distributed under the License is distributed on
 * an "AS IS" BASIS, WITHOUT WARRANTIES OR CONDITIONS OF ANY KIND, either express or implied. See the License for the
 * specific language governing permissions and limitations under the License.
 */

package tech.pegasys.teku.networking.eth2.gossip.topics.validation;

import static com.google.common.primitives.UnsignedLong.ONE;
import static com.google.common.primitives.UnsignedLong.ZERO;
import static tech.pegasys.teku.datastructures.util.AttestationUtil.get_indexed_attestation;
import static tech.pegasys.teku.datastructures.util.AttestationUtil.is_valid_indexed_attestation;
import static tech.pegasys.teku.datastructures.util.CommitteeUtil.computeSubnetForAttestation;
import static tech.pegasys.teku.datastructures.util.CommitteeUtil.get_beacon_committee;
import static tech.pegasys.teku.networking.eth2.gossip.topics.validation.InternalValidationResult.ACCEPT;
import static tech.pegasys.teku.networking.eth2.gossip.topics.validation.InternalValidationResult.IGNORE;
import static tech.pegasys.teku.networking.eth2.gossip.topics.validation.InternalValidationResult.REJECT;
import static tech.pegasys.teku.networking.eth2.gossip.topics.validation.InternalValidationResult.SAVE_FOR_FUTURE;
import static tech.pegasys.teku.util.config.Constants.ATTESTATION_PROPAGATION_SLOT_RANGE;
import static tech.pegasys.teku.util.config.Constants.SECONDS_PER_SLOT;
import static tech.pegasys.teku.util.config.Constants.VALID_ATTESTATION_SET_SIZE;

import com.google.common.primitives.UnsignedLong;
import java.util.List;
import java.util.Objects;
import java.util.Optional;
import java.util.OptionalInt;
import java.util.Set;
import tech.pegasys.teku.datastructures.attestation.ValidateableAttestation;
import tech.pegasys.teku.datastructures.operations.Attestation;
import tech.pegasys.teku.datastructures.operations.IndexedAttestation;
import tech.pegasys.teku.datastructures.state.BeaconState;
import tech.pegasys.teku.storage.client.RecentChainData;
import tech.pegasys.teku.util.collections.ConcurrentLimitedSet;
import tech.pegasys.teku.util.collections.LimitStrategy;
import tech.pegasys.teku.util.config.Constants;

public class AttestationValidator {

  private static final UnsignedLong MAX_FUTURE_SLOT_ALLOWANCE = UnsignedLong.valueOf(3);
  private static final UnsignedLong MILLIS_PER_SECOND = UnsignedLong.valueOf(1000);
  private static final UnsignedLong MAXIMUM_GOSSIP_CLOCK_DISPARITY =
      UnsignedLong.valueOf(Constants.MAXIMUM_GOSSIP_CLOCK_DISPARITY);

  private final Set<ValidatorAndTargetEpoch> receivedValidAttestations =
      ConcurrentLimitedSet.create(
          VALID_ATTESTATION_SET_SIZE, LimitStrategy.DROP_LEAST_RECENTLY_ACCESSED);
  private final RecentChainData recentChainData;

  public AttestationValidator(final RecentChainData recentChainData) {
    this.recentChainData = recentChainData;
  }

  public InternalValidationResult validate(
      final ValidateableAttestation validateableAttestation, final int receivedOnSubnetId) {
    Attestation attestation = validateableAttestation.getAttestation();
<<<<<<< HEAD
    ValidationResult validationResult = singleAttestationChecks(attestation);
    if (validationResult != VALID) {
      return validationResult;
    }

    validationResult =
        singleOrAggregateAttestationChecks(attestation, OptionalInt.of(receivedOnSubnetId));
    if (validationResult != VALID) {
      return validationResult;
=======
    InternalValidationResult internalValidationResult =
        singleAttestationChecks(attestation, receivedOnSubnetId);
    if (internalValidationResult != ACCEPT) {
      return internalValidationResult;
    }

    internalValidationResult = singleOrAggregateAttestationChecks(attestation);
    if (internalValidationResult != ACCEPT) {
      return internalValidationResult;
>>>>>>> 83841259
    }

    return addAndCheckFirstValidAttestation(attestation);
  }

  private InternalValidationResult addAndCheckFirstValidAttestation(final Attestation attestation) {
    // The attestation is the first valid attestation received for the participating validator for
    // the slot, attestation.data.slot.
    if (!receivedValidAttestations.add(getValidatorAndTargetEpoch(attestation))) {
      return IGNORE;
    }
    return ACCEPT;
  }

<<<<<<< HEAD
  private ValidationResult singleAttestationChecks(final Attestation attestation) {
=======
  private InternalValidationResult singleAttestationChecks(
      final Attestation attestation, final int receivedOnSubnetId) {
    // The attestation's committee index (attestation.data.index) is for the correct subnet.
    if (CommitteeUtil.getSubnetId(attestation) != receivedOnSubnetId) {
      return REJECT;
    }

>>>>>>> 83841259
    // The attestation is unaggregated -- that is, it has exactly one participating validator
    // (len([bit for bit in attestation.aggregation_bits if bit == 0b1]) == 1).
    if (attestation.getAggregation_bits().getBitCount() != 1) {
      return REJECT;
    }

    // The attestation is the first valid attestation received for the participating validator for
    // the slot, attestation.data.slot.
    if (receivedValidAttestations.contains(getValidatorAndTargetEpoch(attestation))) {
      return IGNORE;
    }
    return ACCEPT;
  }

<<<<<<< HEAD
  ValidationResult singleOrAggregateAttestationChecks(
      final Attestation attestation, final OptionalInt receivedOnSubnetId) {
=======
  InternalValidationResult singleOrAggregateAttestationChecks(final Attestation attestation) {
>>>>>>> 83841259
    // attestation.data.slot is within the last ATTESTATION_PROPAGATION_SLOT_RANGE slots (within a
    // MAXIMUM_GOSSIP_CLOCK_DISPARITY allowance) -- i.e. attestation.data.slot +
    // ATTESTATION_PROPAGATION_SLOT_RANGE >= current_slot >= attestation.data.slot (a client MAY
    // queue
    // future attestations for processing at the appropriate slot).
    final UnsignedLong currentTimeMillis = secondsToMillis(recentChainData.getStore().getTime());
    if (isCurrentTimeAfterAttestationPropagationSlotRange(currentTimeMillis, attestation)
        || isFromFarFuture(attestation, currentTimeMillis)) {
      return IGNORE;
    }
    if (isCurrentTimeBeforeMinimumAttestationBroadcastTime(attestation, currentTimeMillis)) {
      return SAVE_FOR_FUTURE;
    }

    // The block being voted for (attestation.data.beacon_block_root) passes validation.
    // It must pass validation to be in the store.
    // If it's not in the store, it may not have been processed yet so save for future.
    final Optional<BeaconState> maybeState =
        recentChainData.getBlockState(attestation.getData().getBeacon_block_root());
    if (maybeState.isEmpty()) {
      return SAVE_FOR_FUTURE;
    }

    final BeaconState state = maybeState.get();

    // The attestation's committee index (attestation.data.index) is for the correct subnet.
    if (receivedOnSubnetId.isPresent()
        && computeSubnetForAttestation(state, attestation) != receivedOnSubnetId.getAsInt()) {
      return INVALID;
    }

    final List<Integer> committee =
        get_beacon_committee(
            state, attestation.getData().getSlot(), attestation.getData().getIndex());
    if (committee.size() != attestation.getAggregation_bits().getCurrentSize()) {
      return REJECT;
    }

    // The signature of attestation is valid.
    final IndexedAttestation indexedAttestation = get_indexed_attestation(state, attestation);
    if (!is_valid_indexed_attestation(state, indexedAttestation).isSuccessful()) {
      return REJECT;
    }
    return ACCEPT;
  }

  private ValidatorAndTargetEpoch getValidatorAndTargetEpoch(final Attestation attestation) {
    return new ValidatorAndTargetEpoch(
        attestation.getData().getTarget().getEpoch(),
        attestation.getData().getIndex(),
        attestation.getAggregation_bits().streamAllSetBits().findFirst().orElseThrow());
  }

  private boolean isCurrentTimeBeforeMinimumAttestationBroadcastTime(
      final Attestation attestation, final UnsignedLong currentTimeMillis) {
    final UnsignedLong minimumBroadcastTimeMillis =
        minimumBroadcastTimeMillis(attestation.getData().getSlot());
    return currentTimeMillis.compareTo(minimumBroadcastTimeMillis) < 0;
  }

  private boolean isFromFarFuture(
      final Attestation attestation, final UnsignedLong currentTimeMillis) {
    final UnsignedLong attestationSlotTimeMillis =
        secondsToMillis(
            recentChainData
                .getGenesisTime()
                .plus(
                    attestation
                        .getEarliestSlotForForkChoiceProcessing()
                        .times(UnsignedLong.valueOf(SECONDS_PER_SLOT))));
    final UnsignedLong discardAttestationsAfterMillis =
        currentTimeMillis.plus(
            secondsToMillis(
                MAX_FUTURE_SLOT_ALLOWANCE.times(UnsignedLong.valueOf(SECONDS_PER_SLOT))));
    return attestationSlotTimeMillis.compareTo(discardAttestationsAfterMillis) > 0;
  }

  private boolean isCurrentTimeAfterAttestationPropagationSlotRange(
      final UnsignedLong currentTimeMillis, final Attestation attestation) {
    final UnsignedLong attestationSlot = attestation.getData().getSlot();
    return maximumBroadcastTimeMillis(attestationSlot).compareTo(currentTimeMillis) < 0;
  }

  private UnsignedLong secondsToMillis(final UnsignedLong seconds) {
    return seconds.times(MILLIS_PER_SECOND);
  }

  private UnsignedLong minimumBroadcastTimeMillis(final UnsignedLong attestationSlot) {
    final UnsignedLong lastAllowedTime =
        recentChainData
            .getGenesisTime()
            .plus(attestationSlot.times(UnsignedLong.valueOf(SECONDS_PER_SLOT)));
    final UnsignedLong lastAllowedTimeMillis = secondsToMillis(lastAllowedTime);
    return lastAllowedTimeMillis.compareTo(MAXIMUM_GOSSIP_CLOCK_DISPARITY) >= 0
        ? lastAllowedTimeMillis.minus(MAXIMUM_GOSSIP_CLOCK_DISPARITY)
        : ZERO;
  }

  private UnsignedLong maximumBroadcastTimeMillis(final UnsignedLong attestationSlot) {
    final UnsignedLong lastAllowedSlot = attestationSlot.plus(ATTESTATION_PROPAGATION_SLOT_RANGE);
    // The last allowed time is the end of the lastAllowedSlot (hence the plus 1).
    final UnsignedLong lastAllowedTime =
        recentChainData
            .getGenesisTime()
            .plus(lastAllowedSlot.plus(ONE).times(UnsignedLong.valueOf(SECONDS_PER_SLOT)));

    // Add allowed clock disparity
    return secondsToMillis(lastAllowedTime).plus(MAXIMUM_GOSSIP_CLOCK_DISPARITY);
  }

  private static class ValidatorAndTargetEpoch {
    private final UnsignedLong targetEpoch;
    // Validator is identified via committee index and position to avoid resolving the actual
    // validator ID before checking for duplicates
    private final UnsignedLong committeeIndex;
    private final int committeePosition;

    private ValidatorAndTargetEpoch(
        final UnsignedLong targetEpoch,
        final UnsignedLong committeeIndex,
        final int committeePosition) {
      this.targetEpoch = targetEpoch;
      this.committeeIndex = committeeIndex;
      this.committeePosition = committeePosition;
    }

    @Override
    public boolean equals(final Object o) {
      if (this == o) {
        return true;
      }
      if (o == null || getClass() != o.getClass()) {
        return false;
      }
      final ValidatorAndTargetEpoch that = (ValidatorAndTargetEpoch) o;
      return committeePosition == that.committeePosition
          && Objects.equals(targetEpoch, that.targetEpoch)
          && Objects.equals(committeeIndex, that.committeeIndex);
    }

    @Override
    public int hashCode() {
      return Objects.hash(targetEpoch, committeeIndex, committeePosition);
    }
  }
}<|MERGE_RESOLUTION|>--- conflicted
+++ resolved
@@ -61,27 +61,15 @@
   public InternalValidationResult validate(
       final ValidateableAttestation validateableAttestation, final int receivedOnSubnetId) {
     Attestation attestation = validateableAttestation.getAttestation();
-<<<<<<< HEAD
-    ValidationResult validationResult = singleAttestationChecks(attestation);
-    if (validationResult != VALID) {
-      return validationResult;
-    }
-
-    validationResult =
-        singleOrAggregateAttestationChecks(attestation, OptionalInt.of(receivedOnSubnetId));
-    if (validationResult != VALID) {
-      return validationResult;
-=======
-    InternalValidationResult internalValidationResult =
-        singleAttestationChecks(attestation, receivedOnSubnetId);
+    InternalValidationResult internalValidationResult = singleAttestationChecks(attestation);
     if (internalValidationResult != ACCEPT) {
       return internalValidationResult;
     }
 
-    internalValidationResult = singleOrAggregateAttestationChecks(attestation);
+    internalValidationResult =
+        singleOrAggregateAttestationChecks(attestation, OptionalInt.of(receivedOnSubnetId));
     if (internalValidationResult != ACCEPT) {
       return internalValidationResult;
->>>>>>> 83841259
     }
 
     return addAndCheckFirstValidAttestation(attestation);
@@ -96,17 +84,7 @@
     return ACCEPT;
   }
 
-<<<<<<< HEAD
-  private ValidationResult singleAttestationChecks(final Attestation attestation) {
-=======
-  private InternalValidationResult singleAttestationChecks(
-      final Attestation attestation, final int receivedOnSubnetId) {
-    // The attestation's committee index (attestation.data.index) is for the correct subnet.
-    if (CommitteeUtil.getSubnetId(attestation) != receivedOnSubnetId) {
-      return REJECT;
-    }
-
->>>>>>> 83841259
+  private InternalValidationResult singleAttestationChecks(final Attestation attestation) {
     // The attestation is unaggregated -- that is, it has exactly one participating validator
     // (len([bit for bit in attestation.aggregation_bits if bit == 0b1]) == 1).
     if (attestation.getAggregation_bits().getBitCount() != 1) {
@@ -121,12 +99,8 @@
     return ACCEPT;
   }
 
-<<<<<<< HEAD
-  ValidationResult singleOrAggregateAttestationChecks(
+  InternalValidationResult singleOrAggregateAttestationChecks(
       final Attestation attestation, final OptionalInt receivedOnSubnetId) {
-=======
-  InternalValidationResult singleOrAggregateAttestationChecks(final Attestation attestation) {
->>>>>>> 83841259
     // attestation.data.slot is within the last ATTESTATION_PROPAGATION_SLOT_RANGE slots (within a
     // MAXIMUM_GOSSIP_CLOCK_DISPARITY allowance) -- i.e. attestation.data.slot +
     // ATTESTATION_PROPAGATION_SLOT_RANGE >= current_slot >= attestation.data.slot (a client MAY
@@ -155,7 +129,7 @@
     // The attestation's committee index (attestation.data.index) is for the correct subnet.
     if (receivedOnSubnetId.isPresent()
         && computeSubnetForAttestation(state, attestation) != receivedOnSubnetId.getAsInt()) {
-      return INVALID;
+      return REJECT;
     }
 
     final List<Integer> committee =
