/*
 * Copyright ConsenSys Software Inc., 2022
 *
 * Licensed under the Apache License, Version 2.0 (the "License"); you may not use this file except in compliance with
 * the License. You may obtain a copy of the License at
 *
 * http://www.apache.org/licenses/LICENSE-2.0
 *
 * Unless required by applicable law or agreed to in writing, software distributed under the License is distributed on
 * an "AS IS" BASIS, WITHOUT WARRANTIES OR CONDITIONS OF ANY KIND, either express or implied. See the License for the
 * specific language governing permissions and limitations under the License.
 */

package tech.pegasys.teku.networking.eth2.rpc.beaconchain;

import static tech.pegasys.teku.spec.config.Constants.MAX_BLOCK_BY_RANGE_REQUEST_SIZE;
import static tech.pegasys.teku.spec.config.Constants.MAX_REQUEST_BLOBS_SIDECARS;

import java.util.ArrayList;
import java.util.Collection;
import java.util.Collections;
import java.util.List;
import java.util.Optional;
import org.apache.tuweni.bytes.Bytes;
import org.hyperledger.besu.plugin.services.MetricsSystem;
import tech.pegasys.teku.infrastructure.async.AsyncRunner;
import tech.pegasys.teku.infrastructure.bytes.Bytes4;
import tech.pegasys.teku.infrastructure.ssz.schema.SszSchema;
import tech.pegasys.teku.infrastructure.unsigned.UInt64;
import tech.pegasys.teku.networking.eth2.peers.PeerLookup;
import tech.pegasys.teku.networking.eth2.rpc.beaconchain.methods.BeaconBlockAndBlobsSidecarByRootMessageHandler;
import tech.pegasys.teku.networking.eth2.rpc.beaconchain.methods.BeaconBlocksByRangeMessageHandler;
import tech.pegasys.teku.networking.eth2.rpc.beaconchain.methods.BeaconBlocksByRootMessageHandler;
import tech.pegasys.teku.networking.eth2.rpc.beaconchain.methods.BlobsSidecarsByRangeMessageHandler;
import tech.pegasys.teku.networking.eth2.rpc.beaconchain.methods.GoodbyeMessageHandler;
import tech.pegasys.teku.networking.eth2.rpc.beaconchain.methods.MetadataMessageHandler;
import tech.pegasys.teku.networking.eth2.rpc.beaconchain.methods.MetadataMessagesFactory;
import tech.pegasys.teku.networking.eth2.rpc.beaconchain.methods.PingMessageHandler;
import tech.pegasys.teku.networking.eth2.rpc.beaconchain.methods.StatusMessageFactory;
import tech.pegasys.teku.networking.eth2.rpc.beaconchain.methods.StatusMessageHandler;
import tech.pegasys.teku.networking.eth2.rpc.core.encodings.RpcEncoding;
import tech.pegasys.teku.networking.eth2.rpc.core.encodings.context.ForkDigestPayloadContext;
import tech.pegasys.teku.networking.eth2.rpc.core.encodings.context.RpcContextCodec;
import tech.pegasys.teku.networking.eth2.rpc.core.methods.Eth2RpcMethod;
import tech.pegasys.teku.networking.eth2.rpc.core.methods.SingleProtocolEth2RpcMethod;
import tech.pegasys.teku.networking.eth2.rpc.core.methods.VersionedEth2RpcMethod;
import tech.pegasys.teku.networking.p2p.rpc.RpcMethod;
import tech.pegasys.teku.spec.Spec;
import tech.pegasys.teku.spec.SpecMilestone;
import tech.pegasys.teku.spec.datastructures.blocks.SignedBeaconBlock;
import tech.pegasys.teku.spec.datastructures.blocks.blockbody.versions.eip4844.SignedBeaconBlockAndBlobsSidecar;
import tech.pegasys.teku.spec.datastructures.execution.versions.eip4844.BlobsSidecar;
import tech.pegasys.teku.spec.datastructures.networking.libp2p.rpc.BeaconBlockAndBlobsSidecarByRootRequestMessage;
import tech.pegasys.teku.spec.datastructures.networking.libp2p.rpc.BeaconBlockAndBlobsSidecarByRootRequestMessage.BeaconBlockAndBlobsSidecarByRootRequestMessageSchema;
import tech.pegasys.teku.spec.datastructures.networking.libp2p.rpc.BeaconBlocksByRangeRequestMessage;
import tech.pegasys.teku.spec.datastructures.networking.libp2p.rpc.BeaconBlocksByRangeRequestMessage.BeaconBlocksByRangeRequestMessageSchema;
import tech.pegasys.teku.spec.datastructures.networking.libp2p.rpc.BeaconBlocksByRootRequestMessage;
import tech.pegasys.teku.spec.datastructures.networking.libp2p.rpc.BeaconBlocksByRootRequestMessage.BeaconBlocksByRootRequestMessageSchema;
import tech.pegasys.teku.spec.datastructures.networking.libp2p.rpc.BlobsSidecarsByRangeRequestMessage;
import tech.pegasys.teku.spec.datastructures.networking.libp2p.rpc.BlobsSidecarsByRangeRequestMessage.BlobsSidecarsByRangeRequestMessageSchema;
import tech.pegasys.teku.spec.datastructures.networking.libp2p.rpc.EmptyMessage;
import tech.pegasys.teku.spec.datastructures.networking.libp2p.rpc.EmptyMessage.EmptyMessageSchema;
import tech.pegasys.teku.spec.datastructures.networking.libp2p.rpc.GoodbyeMessage;
import tech.pegasys.teku.spec.datastructures.networking.libp2p.rpc.PingMessage;
import tech.pegasys.teku.spec.datastructures.networking.libp2p.rpc.StatusMessage;
import tech.pegasys.teku.spec.datastructures.networking.libp2p.rpc.metadata.MetadataMessage;
import tech.pegasys.teku.storage.client.CombinedChainDataClient;
import tech.pegasys.teku.storage.client.RecentChainData;

public class BeaconChainMethods {

  private final Eth2RpcMethod<StatusMessage, StatusMessage> status;
  private final Eth2RpcMethod<GoodbyeMessage, GoodbyeMessage> goodBye;
  private final Eth2RpcMethod<BeaconBlocksByRootRequestMessage, SignedBeaconBlock>
      beaconBlocksByRoot;
  private final Eth2RpcMethod<BeaconBlocksByRangeRequestMessage, SignedBeaconBlock>
      beaconBlocksByRange;
  private final Optional<
          Eth2RpcMethod<
              BeaconBlockAndBlobsSidecarByRootRequestMessage, SignedBeaconBlockAndBlobsSidecar>>
      beaconBlockAndBlobsSidecarByRoot;
  private final Optional<Eth2RpcMethod<BlobsSidecarsByRangeRequestMessage, BlobsSidecar>>
      blobsSidecarsByRange;
  private final Eth2RpcMethod<EmptyMessage, MetadataMessage> getMetadata;
  private final Eth2RpcMethod<PingMessage, PingMessage> ping;

  private final Collection<RpcMethod<?, ?, ?>> allMethods;

  private BeaconChainMethods(
      final Eth2RpcMethod<StatusMessage, StatusMessage> status,
      final Eth2RpcMethod<GoodbyeMessage, GoodbyeMessage> goodBye,
      final Eth2RpcMethod<BeaconBlocksByRootRequestMessage, SignedBeaconBlock> beaconBlocksByRoot,
      final Eth2RpcMethod<BeaconBlocksByRangeRequestMessage, SignedBeaconBlock> beaconBlocksByRange,
      final Optional<
              Eth2RpcMethod<
                  BeaconBlockAndBlobsSidecarByRootRequestMessage, SignedBeaconBlockAndBlobsSidecar>>
          beaconBlockAndBlobsSidecarByRoot,
      final Optional<Eth2RpcMethod<BlobsSidecarsByRangeRequestMessage, BlobsSidecar>>
          blobsSidecarsByRange,
      final Eth2RpcMethod<EmptyMessage, MetadataMessage> getMetadata,
      final Eth2RpcMethod<PingMessage, PingMessage> ping) {
    this.status = status;
    this.goodBye = goodBye;
    this.beaconBlocksByRoot = beaconBlocksByRoot;
    this.beaconBlocksByRange = beaconBlocksByRange;
    this.beaconBlockAndBlobsSidecarByRoot = beaconBlockAndBlobsSidecarByRoot;
    this.blobsSidecarsByRange = blobsSidecarsByRange;
    this.getMetadata = getMetadata;
    this.ping = ping;
    this.allMethods =
        new ArrayList<>(
            List.of(status, goodBye, beaconBlocksByRoot, beaconBlocksByRange, getMetadata, ping));
    beaconBlockAndBlobsSidecarByRoot().ifPresent(allMethods::add);
    blobsSidecarsByRange.ifPresent(allMethods::add);
  }

  public static BeaconChainMethods create(
      final Spec spec,
      final AsyncRunner asyncRunner,
      final PeerLookup peerLookup,
      final CombinedChainDataClient combinedChainDataClient,
      final RecentChainData recentChainData,
      final MetricsSystem metricsSystem,
      final StatusMessageFactory statusMessageFactory,
      final MetadataMessagesFactory metadataMessagesFactory,
      final RpcEncoding rpcEncoding) {
    return new BeaconChainMethods(
        createStatus(asyncRunner, statusMessageFactory, peerLookup, rpcEncoding),
        createGoodBye(asyncRunner, metricsSystem, peerLookup, rpcEncoding),
        createBeaconBlocksByRoot(
            spec, metricsSystem, asyncRunner, recentChainData, peerLookup, rpcEncoding),
        createBeaconBlocksByRange(
            spec,
            metricsSystem,
            asyncRunner,
            recentChainData,
            combinedChainDataClient,
            peerLookup,
            rpcEncoding),
        createBeaconBlockAndBlobsSidecarByRoot(
            spec, metricsSystem, asyncRunner, recentChainData, peerLookup, rpcEncoding),
        createBlobsSidecarsByRange(
            spec,
            metricsSystem,
            asyncRunner,
            combinedChainDataClient,
            peerLookup,
            rpcEncoding,
            recentChainData),
        createMetadata(spec, asyncRunner, metadataMessagesFactory, peerLookup, rpcEncoding),
        createPing(asyncRunner, metadataMessagesFactory, peerLookup, rpcEncoding));
  }

  private static Eth2RpcMethod<StatusMessage, StatusMessage> createStatus(
      final AsyncRunner asyncRunner,
      final StatusMessageFactory statusMessageFactory,
      final PeerLookup peerLookup,
      final RpcEncoding rpcEncoding) {
    final StatusMessageHandler statusHandler = new StatusMessageHandler(statusMessageFactory);
    final RpcContextCodec<?, StatusMessage> contextCodec =
        RpcContextCodec.noop(StatusMessage.SSZ_SCHEMA);
    return new SingleProtocolEth2RpcMethod<>(
        asyncRunner,
        BeaconChainMethodIds.STATUS,
        1,
        rpcEncoding,
        StatusMessage.SSZ_SCHEMA,
        true,
        contextCodec,
        statusHandler,
        peerLookup);
  }

  private static Eth2RpcMethod<GoodbyeMessage, GoodbyeMessage> createGoodBye(
      final AsyncRunner asyncRunner,
      final MetricsSystem metricsSystem,
      final PeerLookup peerLookup,
      final RpcEncoding rpcEncoding) {
    final GoodbyeMessageHandler goodbyeHandler = new GoodbyeMessageHandler(metricsSystem);
    final RpcContextCodec<?, GoodbyeMessage> contextCodec =
        RpcContextCodec.noop(GoodbyeMessage.SSZ_SCHEMA);
    return new SingleProtocolEth2RpcMethod<>(
        asyncRunner,
        BeaconChainMethodIds.GOODBYE,
        1,
        rpcEncoding,
        GoodbyeMessage.SSZ_SCHEMA,
        false,
        contextCodec,
        goodbyeHandler,
        peerLookup);
  }

  private static Eth2RpcMethod<BeaconBlocksByRootRequestMessage, SignedBeaconBlock>
      createBeaconBlocksByRoot(
          final Spec spec,
          final MetricsSystem metricsSystem,
          final AsyncRunner asyncRunner,
          final RecentChainData recentChainData,
          final PeerLookup peerLookup,
          final RpcEncoding rpcEncoding) {
    final BeaconBlocksByRootMessageHandler beaconBlocksByRootHandler =
        new BeaconBlocksByRootMessageHandler(spec, metricsSystem, recentChainData);

    final BeaconBlocksByRootRequestMessageSchema requestType =
        BeaconBlocksByRootRequestMessage.SSZ_SCHEMA;
    final boolean expectResponseToRequest = true;

    final RpcContextCodec<Bytes4, SignedBeaconBlock> forkDigestContextCodec =
        RpcContextCodec.forkDigest(
            spec, recentChainData, ForkDigestPayloadContext.SIGNED_BEACONBLOCK);

    final SingleProtocolEth2RpcMethod<BeaconBlocksByRootRequestMessage, SignedBeaconBlock>
        v2Method =
            new SingleProtocolEth2RpcMethod<>(
                asyncRunner,
                BeaconChainMethodIds.BEACON_BLOCKS_BY_ROOT,
                2,
                rpcEncoding,
                requestType,
                expectResponseToRequest,
                forkDigestContextCodec,
                beaconBlocksByRootHandler,
                peerLookup);

<<<<<<< HEAD
    return VersionedEth2RpcMethod.create(
        rpcEncoding, requestType, expectResponseToRequest, List.of(v2Method));
=======
    if (spec.isMilestoneSupported(SpecMilestone.ALTAIR)) {
      final RpcContextCodec<Bytes4, SignedBeaconBlock> forkDigestContextCodec =
          RpcContextCodec.forkDigest(
              spec, recentChainData, ForkDigestPayloadContext.SIGNED_BEACON_BLOCK);

      final SingleProtocolEth2RpcMethod<BeaconBlocksByRootRequestMessage, SignedBeaconBlock>
          v2Method =
              new SingleProtocolEth2RpcMethod<>(
                  asyncRunner,
                  BeaconChainMethodIds.BEACON_BLOCKS_BY_ROOT,
                  2,
                  rpcEncoding,
                  requestType,
                  expectResponseToRequest,
                  forkDigestContextCodec,
                  beaconBlocksByRootHandler,
                  peerLookup);

      return VersionedEth2RpcMethod.create(
          rpcEncoding, requestType, expectResponseToRequest, List.of(v2Method, v1Method));
    } else {
      return v1Method;
    }
>>>>>>> 10f117a4
  }

  private static Eth2RpcMethod<BeaconBlocksByRangeRequestMessage, SignedBeaconBlock>
      createBeaconBlocksByRange(
          final Spec spec,
          final MetricsSystem metricsSystem,
          final AsyncRunner asyncRunner,
          final RecentChainData recentChainData,
          final CombinedChainDataClient combinedChainDataClient,
          final PeerLookup peerLookup,
          final RpcEncoding rpcEncoding) {
    final BeaconBlocksByRangeMessageHandler beaconBlocksByRangeHandler =
        new BeaconBlocksByRangeMessageHandler(
            spec, metricsSystem, combinedChainDataClient, MAX_BLOCK_BY_RANGE_REQUEST_SIZE);

    final BeaconBlocksByRangeRequestMessageSchema requestType =
        BeaconBlocksByRangeRequestMessage.SSZ_SCHEMA;
    final boolean expectResponseToRequest = true;

    final RpcContextCodec<Bytes4, SignedBeaconBlock> forkDigestContextCodec =
        RpcContextCodec.forkDigest(
            spec, recentChainData, ForkDigestPayloadContext.SIGNED_BEACONBLOCK);

    final SingleProtocolEth2RpcMethod<BeaconBlocksByRangeRequestMessage, SignedBeaconBlock>
        v2Method =
            new SingleProtocolEth2RpcMethod<>(
                asyncRunner,
                BeaconChainMethodIds.BEACON_BLOCKS_BY_RANGE,
                2,
                rpcEncoding,
                requestType,
                expectResponseToRequest,
                forkDigestContextCodec,
                beaconBlocksByRangeHandler,
                peerLookup);

<<<<<<< HEAD
    return VersionedEth2RpcMethod.create(
        rpcEncoding, requestType, expectResponseToRequest, List.of(v2Method));
=======
    if (spec.isMilestoneSupported(SpecMilestone.ALTAIR)) {
      final RpcContextCodec<Bytes4, SignedBeaconBlock> forkDigestContextCodec =
          RpcContextCodec.forkDigest(
              spec, recentChainData, ForkDigestPayloadContext.SIGNED_BEACON_BLOCK);

      final SingleProtocolEth2RpcMethod<BeaconBlocksByRangeRequestMessage, SignedBeaconBlock>
          v2Method =
              new SingleProtocolEth2RpcMethod<>(
                  asyncRunner,
                  BeaconChainMethodIds.BEACON_BLOCKS_BY_RANGE,
                  2,
                  rpcEncoding,
                  requestType,
                  expectResponseToRequest,
                  forkDigestContextCodec,
                  beaconBlocksByRangeHandler,
                  peerLookup);

      return VersionedEth2RpcMethod.create(
          rpcEncoding, requestType, expectResponseToRequest, List.of(v2Method, v1Method));
    } else {
      return v1Method;
    }
>>>>>>> 10f117a4
  }

  private static Optional<
          Eth2RpcMethod<
              BeaconBlockAndBlobsSidecarByRootRequestMessage, SignedBeaconBlockAndBlobsSidecar>>
      createBeaconBlockAndBlobsSidecarByRoot(
          final Spec spec,
          final MetricsSystem metricsSystem,
          final AsyncRunner asyncRunner,
          final RecentChainData recentChainData,
          final PeerLookup peerLookup,
          final RpcEncoding rpcEncoding) {
    if (!spec.isMilestoneSupported(SpecMilestone.EIP4844)) {
      return Optional.empty();
    }

    final BeaconBlockAndBlobsSidecarByRootRequestMessageSchema requestType =
        BeaconBlockAndBlobsSidecarByRootRequestMessage.SSZ_SCHEMA;

    final RpcContextCodec<Bytes4, SignedBeaconBlockAndBlobsSidecar> forkDigestContextCodec =
        RpcContextCodec.forkDigest(
            spec, recentChainData, ForkDigestPayloadContext.SIGNED_BEACON_BLOCK_AND_BLOBS_SIDECAR);

    final BeaconBlockAndBlobsSidecarByRootMessageHandler messageHandler =
        new BeaconBlockAndBlobsSidecarByRootMessageHandler(
            spec, getEip4844ForkEpoch(spec), metricsSystem, recentChainData);

    return Optional.of(
        new SingleProtocolEth2RpcMethod<>(
            asyncRunner,
            BeaconChainMethodIds.BEACON_BLOCK_AND_BLOBS_SIDECAR_BY_ROOT,
            1,
            rpcEncoding,
            requestType,
            true,
            forkDigestContextCodec,
            messageHandler,
            peerLookup));
  }

  private static Optional<Eth2RpcMethod<BlobsSidecarsByRangeRequestMessage, BlobsSidecar>>
      createBlobsSidecarsByRange(
          final Spec spec,
          final MetricsSystem metricsSystem,
          final AsyncRunner asyncRunner,
          final CombinedChainDataClient combinedChainDataClient,
          final PeerLookup peerLookup,
          final RpcEncoding rpcEncoding,
          final RecentChainData recentChainData) {

    if (!spec.isMilestoneSupported(SpecMilestone.EIP4844)) {
      return Optional.empty();
    }

    final BlobsSidecarsByRangeRequestMessageSchema requestType =
        BlobsSidecarsByRangeRequestMessage.SSZ_SCHEMA;

    final RpcContextCodec<Bytes4, BlobsSidecar> forkDigestContextCodec =
        RpcContextCodec.forkDigest(spec, recentChainData, ForkDigestPayloadContext.BLOBS_SIDECAR);

    final BlobsSidecarsByRangeMessageHandler blobsSidecarsByRangeHandler =
        new BlobsSidecarsByRangeMessageHandler(
            spec,
            getEip4844ForkEpoch(spec),
            metricsSystem,
            combinedChainDataClient,
            MAX_REQUEST_BLOBS_SIDECARS);

    return Optional.of(
        new SingleProtocolEth2RpcMethod<>(
            asyncRunner,
            BeaconChainMethodIds.BLOBS_SIDECARS_BY_RANGE,
            1,
            rpcEncoding,
            requestType,
            true,
            forkDigestContextCodec,
            blobsSidecarsByRangeHandler,
            peerLookup));
  }

  private static Eth2RpcMethod<EmptyMessage, MetadataMessage> createMetadata(
      final Spec spec,
      final AsyncRunner asyncRunner,
      final MetadataMessagesFactory metadataMessagesFactory,
      final PeerLookup peerLookup,
      final RpcEncoding rpcEncoding) {
    final MetadataMessageHandler messageHandler =
        new MetadataMessageHandler(spec, metadataMessagesFactory);
    final EmptyMessageSchema requestType = EmptyMessage.SSZ_SCHEMA;
    final boolean expectResponse = true;
    final SszSchema<MetadataMessage> phase0MetadataSchema =
        SszSchema.as(
            MetadataMessage.class,
            spec.forMilestone(SpecMilestone.PHASE0)
                .getSchemaDefinitions()
                .getMetadataMessageSchema());
    final RpcContextCodec<?, MetadataMessage> phase0ContextCodec =
        RpcContextCodec.noop(phase0MetadataSchema);

    final SingleProtocolEth2RpcMethod<EmptyMessage, MetadataMessage> v1Method =
        new SingleProtocolEth2RpcMethod<>(
            asyncRunner,
            BeaconChainMethodIds.GET_METADATA,
            1,
            rpcEncoding,
            requestType,
            expectResponse,
            phase0ContextCodec,
            messageHandler,
            peerLookup);

    if (spec.isMilestoneSupported(SpecMilestone.ALTAIR)) {
      final SszSchema<MetadataMessage> altairMetadataSchema =
          SszSchema.as(
              MetadataMessage.class,
              spec.forMilestone(SpecMilestone.ALTAIR)
                  .getSchemaDefinitions()
                  .getMetadataMessageSchema());
      final RpcContextCodec<?, MetadataMessage> altairContextCodec =
          RpcContextCodec.noop(altairMetadataSchema);

      final SingleProtocolEth2RpcMethod<EmptyMessage, MetadataMessage> v2Method =
          new SingleProtocolEth2RpcMethod<>(
              asyncRunner,
              BeaconChainMethodIds.GET_METADATA,
              2,
              rpcEncoding,
              requestType,
              expectResponse,
              altairContextCodec,
              messageHandler,
              peerLookup);
      return VersionedEth2RpcMethod.create(
          rpcEncoding, requestType, expectResponse, List.of(v2Method, v1Method));
    } else {
      return v1Method;
    }
  }

  private static Eth2RpcMethod<PingMessage, PingMessage> createPing(
      final AsyncRunner asyncRunner,
      final MetadataMessagesFactory metadataMessagesFactory,
      final PeerLookup peerLookup,
      final RpcEncoding rpcEncoding) {
    final PingMessageHandler statusHandler = new PingMessageHandler(metadataMessagesFactory);
    final RpcContextCodec<?, PingMessage> contextCodec =
        RpcContextCodec.noop(PingMessage.SSZ_SCHEMA);
    return new SingleProtocolEth2RpcMethod<>(
        asyncRunner,
        BeaconChainMethodIds.PING,
        1,
        rpcEncoding,
        PingMessage.SSZ_SCHEMA,
        true,
        contextCodec,
        statusHandler,
        peerLookup);
  }

  private static UInt64 getEip4844ForkEpoch(final Spec spec) {
    return spec.forMilestone(SpecMilestone.EIP4844)
        .getConfig()
        .toVersionEip4844()
        .orElseThrow()
        .getEip4844ForkEpoch();
  }

  public Collection<RpcMethod<?, ?, ?>> all() {
    return Collections.unmodifiableCollection(allMethods);
  }

  public Eth2RpcMethod<StatusMessage, StatusMessage> status() {
    return status;
  }

  public Eth2RpcMethod<GoodbyeMessage, GoodbyeMessage> goodBye() {
    return goodBye;
  }

  public Eth2RpcMethod<BeaconBlocksByRootRequestMessage, SignedBeaconBlock> beaconBlocksByRoot() {
    return beaconBlocksByRoot;
  }

  public Eth2RpcMethod<BeaconBlocksByRangeRequestMessage, SignedBeaconBlock> beaconBlocksByRange() {
    return beaconBlocksByRange;
  }

  public Optional<
          Eth2RpcMethod<
              BeaconBlockAndBlobsSidecarByRootRequestMessage, SignedBeaconBlockAndBlobsSidecar>>
      beaconBlockAndBlobsSidecarByRoot() {
    return beaconBlockAndBlobsSidecarByRoot;
  }

  public Optional<Eth2RpcMethod<BlobsSidecarsByRangeRequestMessage, BlobsSidecar>>
      blobsSidecarsByRange() {
    return blobsSidecarsByRange;
  }

  public Eth2RpcMethod<EmptyMessage, MetadataMessage> getMetadata() {
    return getMetadata;
  }

  public Eth2RpcMethod<PingMessage, PingMessage> ping() {
    return ping;
  }
}<|MERGE_RESOLUTION|>--- conflicted
+++ resolved
@@ -208,7 +208,7 @@
 
     final RpcContextCodec<Bytes4, SignedBeaconBlock> forkDigestContextCodec =
         RpcContextCodec.forkDigest(
-            spec, recentChainData, ForkDigestPayloadContext.SIGNED_BEACONBLOCK);
+            spec, recentChainData, ForkDigestPayloadContext.SIGNED_BEACON_BLOCK);
 
     final SingleProtocolEth2RpcMethod<BeaconBlocksByRootRequestMessage, SignedBeaconBlock>
         v2Method =
@@ -223,34 +223,8 @@
                 beaconBlocksByRootHandler,
                 peerLookup);
 
-<<<<<<< HEAD
     return VersionedEth2RpcMethod.create(
         rpcEncoding, requestType, expectResponseToRequest, List.of(v2Method));
-=======
-    if (spec.isMilestoneSupported(SpecMilestone.ALTAIR)) {
-      final RpcContextCodec<Bytes4, SignedBeaconBlock> forkDigestContextCodec =
-          RpcContextCodec.forkDigest(
-              spec, recentChainData, ForkDigestPayloadContext.SIGNED_BEACON_BLOCK);
-
-      final SingleProtocolEth2RpcMethod<BeaconBlocksByRootRequestMessage, SignedBeaconBlock>
-          v2Method =
-              new SingleProtocolEth2RpcMethod<>(
-                  asyncRunner,
-                  BeaconChainMethodIds.BEACON_BLOCKS_BY_ROOT,
-                  2,
-                  rpcEncoding,
-                  requestType,
-                  expectResponseToRequest,
-                  forkDigestContextCodec,
-                  beaconBlocksByRootHandler,
-                  peerLookup);
-
-      return VersionedEth2RpcMethod.create(
-          rpcEncoding, requestType, expectResponseToRequest, List.of(v2Method, v1Method));
-    } else {
-      return v1Method;
-    }
->>>>>>> 10f117a4
   }
 
   private static Eth2RpcMethod<BeaconBlocksByRangeRequestMessage, SignedBeaconBlock>
@@ -272,7 +246,7 @@
 
     final RpcContextCodec<Bytes4, SignedBeaconBlock> forkDigestContextCodec =
         RpcContextCodec.forkDigest(
-            spec, recentChainData, ForkDigestPayloadContext.SIGNED_BEACONBLOCK);
+            spec, recentChainData, ForkDigestPayloadContext.SIGNED_BEACON_BLOCK);
 
     final SingleProtocolEth2RpcMethod<BeaconBlocksByRangeRequestMessage, SignedBeaconBlock>
         v2Method =
@@ -287,34 +261,8 @@
                 beaconBlocksByRangeHandler,
                 peerLookup);
 
-<<<<<<< HEAD
     return VersionedEth2RpcMethod.create(
         rpcEncoding, requestType, expectResponseToRequest, List.of(v2Method));
-=======
-    if (spec.isMilestoneSupported(SpecMilestone.ALTAIR)) {
-      final RpcContextCodec<Bytes4, SignedBeaconBlock> forkDigestContextCodec =
-          RpcContextCodec.forkDigest(
-              spec, recentChainData, ForkDigestPayloadContext.SIGNED_BEACON_BLOCK);
-
-      final SingleProtocolEth2RpcMethod<BeaconBlocksByRangeRequestMessage, SignedBeaconBlock>
-          v2Method =
-              new SingleProtocolEth2RpcMethod<>(
-                  asyncRunner,
-                  BeaconChainMethodIds.BEACON_BLOCKS_BY_RANGE,
-                  2,
-                  rpcEncoding,
-                  requestType,
-                  expectResponseToRequest,
-                  forkDigestContextCodec,
-                  beaconBlocksByRangeHandler,
-                  peerLookup);
-
-      return VersionedEth2RpcMethod.create(
-          rpcEncoding, requestType, expectResponseToRequest, List.of(v2Method, v1Method));
-    } else {
-      return v1Method;
-    }
->>>>>>> 10f117a4
   }
 
   private static Optional<
