--- conflicted
+++ resolved
@@ -253,11 +253,4 @@
   public void unsubscribeFromAttestationSubnetId(final int subnetId) {
     attestationGossipManager.unsubscribeFromSubnetId(subnetId);
   }
-<<<<<<< HEAD
-
-  protected int getMessageMaxSize() {
-    return spec.getNetworkingConfig().getGossipMaxSize();
-  }
-=======
->>>>>>> 36b69ad2
 }