--- conflicted
+++ resolved
@@ -120,11 +120,7 @@
     topics.addAll(getAllDataColumnSidecarSubnetTopics(gossipEncoding, forkDigest, spec));
 
     if (p2pConfig.isExecutionProofTopicEnabled()) {
-<<<<<<< HEAD
-      for (int i = 0; i < MAX_EXECUTION_PROOF_SUBNETS; i++) {
-=======
       for (int i = 0; i < Constants.MAX_EXECUTION_PROOF_SUBNETS.intValue(); i++) {
->>>>>>> 6a51f1fb
         topics.add(getExecutionProofSubnetTopic(forkDigest, i, gossipEncoding));
       }
     }
