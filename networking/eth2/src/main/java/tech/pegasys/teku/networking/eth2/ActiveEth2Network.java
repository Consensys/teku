/*
 * Copyright 2019 ConsenSys AG.
 *
 * Licensed under the Apache License, Version 2.0 (the "License"); you may not use this file except in compliance with
 * the License. You may obtain a copy of the License at
 *
 * http://www.apache.org/licenses/LICENSE-2.0
 *
 * Unless required by applicable law or agreed to in writing, software distributed under the License is distributed on
 * an "AS IS" BASIS, WITHOUT WARRANTIES OR CONDITIONS OF ANY KIND, either express or implied. See the License for the
 * specific language governing permissions and limitations under the License.
 */

package tech.pegasys.teku.networking.eth2;

import com.google.common.annotations.VisibleForTesting;
import com.google.common.eventbus.EventBus;
import java.util.HashSet;
import java.util.Optional;
import java.util.Set;
import java.util.concurrent.atomic.AtomicReference;
import java.util.stream.Stream;
import tech.pegasys.teku.core.StateTransition;
import tech.pegasys.teku.datastructures.state.ForkInfo;
import tech.pegasys.teku.networking.eth2.gossip.AggregateGossipManager;
import tech.pegasys.teku.networking.eth2.gossip.AttestationGossipManager;
import tech.pegasys.teku.networking.eth2.gossip.AttestationSubnetSubscriptions;
import tech.pegasys.teku.networking.eth2.gossip.BlockGossipManager;
import tech.pegasys.teku.networking.eth2.gossip.VoluntaryExitGossipManager;
import tech.pegasys.teku.networking.eth2.gossip.encoding.GossipEncoding;
import tech.pegasys.teku.networking.eth2.gossip.topics.GossipedAttestationConsumer;
import tech.pegasys.teku.networking.eth2.gossip.topics.ProcessedAttestationSubscriptionProvider;
import tech.pegasys.teku.networking.eth2.gossip.topics.validation.AttestationValidator;
import tech.pegasys.teku.networking.eth2.gossip.topics.validation.BlockValidator;
import tech.pegasys.teku.networking.eth2.gossip.topics.validation.SignedAggregateAndProofValidator;
import tech.pegasys.teku.networking.eth2.gossip.topics.validation.VoluntaryExitValidator;
import tech.pegasys.teku.networking.eth2.peers.Eth2Peer;
import tech.pegasys.teku.networking.eth2.peers.Eth2PeerManager;
import tech.pegasys.teku.networking.eth2.rpc.beaconchain.BeaconChainMethods;
import tech.pegasys.teku.networking.p2p.DiscoveryNetwork;
import tech.pegasys.teku.networking.p2p.network.DelegatingP2PNetwork;
import tech.pegasys.teku.networking.p2p.peer.NodeId;
import tech.pegasys.teku.networking.p2p.peer.PeerConnectedSubscriber;
import tech.pegasys.teku.storage.client.RecentChainData;
import tech.pegasys.teku.util.async.SafeFuture;

public class ActiveEth2Network extends DelegatingP2PNetwork<Eth2Peer> implements Eth2Network {

  private final DiscoveryNetwork<?> discoveryNetwork;
  private final Eth2PeerManager peerManager;
  private final EventBus eventBus;
  private final RecentChainData recentChainData;
  private final AtomicReference<State> state = new AtomicReference<>(State.IDLE);
  private final GossipEncoding gossipEncoding;
  private final AttestationSubnetService attestationSubnetService;
  private final GossipedAttestationConsumer gossipedAttestationConsumer;
  private final ProcessedAttestationSubscriptionProvider processedAttestationSubscriptionProvider;
  private final Set<Integer> pendingSubnetSubscriptions = new HashSet<>();

  private BlockGossipManager blockGossipManager;
  private AttestationGossipManager attestationGossipManager;
  private AggregateGossipManager aggregateGossipManager;
  private VoluntaryExitGossipManager voluntaryExitGossipManager;
  private long discoveryNetworkAttestationSubnetsSubscription;

  public ActiveEth2Network(
      final DiscoveryNetwork<?> discoveryNetwork,
      final Eth2PeerManager peerManager,
      final EventBus eventBus,
      final RecentChainData recentChainData,
      final GossipEncoding gossipEncoding,
      final AttestationSubnetService attestationSubnetService,
      final GossipedAttestationConsumer gossipedAttestationConsumer,
      final ProcessedAttestationSubscriptionProvider processedAttestationSubscriptionProvider) {
    super(discoveryNetwork);
    this.discoveryNetwork = discoveryNetwork;
    this.peerManager = peerManager;
    this.eventBus = eventBus;
    this.recentChainData = recentChainData;
    this.gossipEncoding = gossipEncoding;
    this.attestationSubnetService = attestationSubnetService;
    this.gossipedAttestationConsumer = gossipedAttestationConsumer;
    this.processedAttestationSubscriptionProvider = processedAttestationSubscriptionProvider;
  }

  @Override
  public SafeFuture<?> start() {
    // Set the current fork info prior to discovery starting up.
    final ForkInfo currentForkInfo =
        recentChainData
            .getHeadForkInfo()
            .orElseThrow(
                () ->
                    new IllegalStateException("Can not start Eth2Network before genesis is known"));
    discoveryNetwork.setForkInfo(currentForkInfo, recentChainData.getNextFork());
    return super.start().thenAccept(r -> startup());
  }

  private synchronized void startup() {
    state.set(State.RUNNING);
    BlockValidator blockValidator = new BlockValidator(recentChainData, new StateTransition());
    AttestationValidator attestationValidator = new AttestationValidator(recentChainData);
    SignedAggregateAndProofValidator aggregateValidator =
        new SignedAggregateAndProofValidator(attestationValidator, recentChainData);
<<<<<<< HEAD
    VoluntaryExitValidator exitValidator = new VoluntaryExitValidator(recentChainData);
    final ForkInfo forkInfo = recentChainData.getCurrentForkInfo().orElseThrow();
=======
    final ForkInfo forkInfo = recentChainData.getHeadForkInfo().orElseThrow();
>>>>>>> 0182e8da

    AttestationSubnetSubscriptions attestationSubnetSubscriptions =
        new AttestationSubnetSubscriptions(
            discoveryNetwork,
            gossipEncoding,
            attestationValidator,
            recentChainData,
            gossipedAttestationConsumer);

    blockGossipManager =
        new BlockGossipManager(
            discoveryNetwork, gossipEncoding, forkInfo, blockValidator, eventBus);

    attestationGossipManager =
        new AttestationGossipManager(gossipEncoding, attestationSubnetSubscriptions);

    aggregateGossipManager =
        new AggregateGossipManager(
            discoveryNetwork,
            gossipEncoding,
            forkInfo,
            aggregateValidator,
            gossipedAttestationConsumer);

    voluntaryExitGossipManager =
        new VoluntaryExitGossipManager(discoveryNetwork, gossipEncoding, forkInfo, exitValidator);

    discoveryNetworkAttestationSubnetsSubscription =
        attestationSubnetService.subscribeToUpdates(
            discoveryNetwork::setLongTermAttestationSubnetSubscriptions);

    pendingSubnetSubscriptions.forEach(this::subscribeToAttestationSubnetId);
    pendingSubnetSubscriptions.clear();

    processedAttestationSubscriptionProvider.subscribe(attestationGossipManager::onNewAttestation);
    processedAttestationSubscriptionProvider.subscribe(aggregateGossipManager::onNewAggregate);
  }

  @Override
  public synchronized void stop() {
    if (!state.compareAndSet(State.RUNNING, State.STOPPED)) {
      return;
    }
    blockGossipManager.shutdown();
    attestationGossipManager.shutdown();
    aggregateGossipManager.shutdown();
    voluntaryExitGossipManager.shutdown();
    attestationSubnetService.unsubscribe(discoveryNetworkAttestationSubnetsSubscription);
    super.stop();
  }

  @Override
  public Optional<Eth2Peer> getPeer(final NodeId id) {
    return peerManager.getPeer(id);
  }

  @Override
  public Stream<Eth2Peer> streamPeers() {
    return peerManager.streamPeers();
  }

  @Override
  public int getPeerCount() {
    // TODO - look into keep separate collections for pending peers / validated peers so
    // we don't have to iterate over the peer list to get this count.
    return Math.toIntExact(streamPeers().count());
  }

  @Override
  public long subscribeConnect(final PeerConnectedSubscriber<Eth2Peer> subscriber) {
    return peerManager.subscribeConnect(subscriber);
  }

  @Override
  public void unsubscribeConnect(final long subscriptionId) {
    peerManager.unsubscribeConnect(subscriptionId);
  }

  public BeaconChainMethods getBeaconChainMethods() {
    return peerManager.getBeaconChainMethods();
  }

  @Override
  public synchronized void subscribeToAttestationSubnetId(final int subnetId) {
    if (attestationGossipManager == null) {
      pendingSubnetSubscriptions.add(subnetId);
    } else {
      attestationGossipManager.subscribeToSubnetId(subnetId);
    }
  }

  @Override
  public synchronized void unsubscribeFromAttestationSubnetId(final int subnetId) {
    if (attestationGossipManager == null) {
      pendingSubnetSubscriptions.remove(subnetId);
    } else {
      attestationGossipManager.unsubscribeFromSubnetId(subnetId);
    }
  }

  @Override
  public void setLongTermAttestationSubnetSubscriptions(final Iterable<Integer> subnetIndices) {
    attestationSubnetService.updateSubscriptions(subnetIndices);
  }

  @VisibleForTesting
  Eth2PeerManager getPeerManager() {
    return peerManager;
  }
}<|MERGE_RESOLUTION|>--- conflicted
+++ resolved
@@ -102,12 +102,8 @@
     AttestationValidator attestationValidator = new AttestationValidator(recentChainData);
     SignedAggregateAndProofValidator aggregateValidator =
         new SignedAggregateAndProofValidator(attestationValidator, recentChainData);
-<<<<<<< HEAD
+    final ForkInfo forkInfo = recentChainData.getHeadForkInfo().orElseThrow();
     VoluntaryExitValidator exitValidator = new VoluntaryExitValidator(recentChainData);
-    final ForkInfo forkInfo = recentChainData.getCurrentForkInfo().orElseThrow();
-=======
-    final ForkInfo forkInfo = recentChainData.getHeadForkInfo().orElseThrow();
->>>>>>> 0182e8da
 
     AttestationSubnetSubscriptions attestationSubnetSubscriptions =
         new AttestationSubnetSubscriptions(
