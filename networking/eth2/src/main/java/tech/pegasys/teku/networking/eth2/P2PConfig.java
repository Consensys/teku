--- conflicted
+++ resolved
@@ -81,11 +81,8 @@
   private final boolean batchVerifyStrictThreadLimitEnabled;
   private final boolean isGossipBlobsAfterBlockEnabled;
   private final boolean allTopicsFilterEnabled;
-<<<<<<< HEAD
   private final boolean reworkedSidecarRecoveryEnabled;
-=======
   private final boolean executionProofTopicEnabled;
->>>>>>> 63af7e23
 
   private P2PConfig(
       final Spec spec,
@@ -107,11 +104,8 @@
       final boolean batchVerifyStrictThreadLimitEnabled,
       final boolean allTopicsFilterEnabled,
       final boolean isGossipBlobsAfterBlockEnabled,
-<<<<<<< HEAD
-      final boolean reworkedSidecarRecoveryEnabled) {
-=======
+      final boolean reworkedSidecarRecoveryEnabled,
       final boolean executionProofTopicEnabled) {
->>>>>>> 63af7e23
     this.spec = spec;
     this.networkConfig = networkConfig;
     this.discoveryConfig = discoveryConfig;
@@ -132,11 +126,8 @@
     this.networkingSpecConfig = spec.getNetworkingConfig();
     this.allTopicsFilterEnabled = allTopicsFilterEnabled;
     this.isGossipBlobsAfterBlockEnabled = isGossipBlobsAfterBlockEnabled;
-<<<<<<< HEAD
     this.reworkedSidecarRecoveryEnabled = reworkedSidecarRecoveryEnabled;
-=======
     this.executionProofTopicEnabled = executionProofTopicEnabled;
->>>>>>> 63af7e23
   }
 
   public static Builder builder() {
@@ -261,11 +252,8 @@
     private int floodPublishMaxMessageSizeThreshold =
         DEFAULT_FLOOD_PUBLISH_MAX_MESSAGE_SIZE_THRESHOLD;
     private boolean gossipBlobsAfterBlockEnabled = DEFAULT_GOSSIP_BLOBS_AFTER_BLOCK_ENABLED;
-<<<<<<< HEAD
+    private boolean executionProofTopicEnabled = DEFAULT_EXECUTION_PROOF_GOSSIP_ENABLED;
     private boolean reworkedSidecarRecoveryEnabled = false;
-=======
-    private boolean executionProofTopicEnabled = DEFAULT_EXECUTION_PROOF_GOSSIP_ENABLED;
->>>>>>> 63af7e23
 
     private Builder() {}
 
@@ -322,11 +310,8 @@
           batchVerifyStrictThreadLimitEnabled,
           allTopicsFilterEnabled,
           gossipBlobsAfterBlockEnabled,
-<<<<<<< HEAD
-          reworkedSidecarRecoveryEnabled);
-=======
+          reworkedSidecarRecoveryEnabled,
           executionProofTopicEnabled);
->>>>>>> 63af7e23
     }
 
     private void validate() {
@@ -480,13 +465,13 @@
       return this;
     }
 
-<<<<<<< HEAD
+    public Builder executionProofTopicEnabled(final boolean executionProofTopicEnabled) {
+      this.executionProofTopicEnabled = executionProofTopicEnabled;
+      return this;
+    }
+
     public Builder reworkedSidecarRecoveryEnabled(final boolean reworkedSidecarRecoveryEnabled) {
       this.reworkedSidecarRecoveryEnabled = reworkedSidecarRecoveryEnabled;
-=======
-    public Builder executionProofTopicEnabled(final boolean executionProofTopicEnabled) {
-      this.executionProofTopicEnabled = executionProofTopicEnabled;
->>>>>>> 63af7e23
       return this;
     }
   }
