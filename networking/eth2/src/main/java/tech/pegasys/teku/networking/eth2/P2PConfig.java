/*
 * Copyright Consensys Software Inc., 2025
 *
 * Licensed under the Apache License, Version 2.0 (the "License"); you may not use this file except in compliance with
 * the License. You may obtain a copy of the License at
 *
 * http://www.apache.org/licenses/LICENSE-2.0
 *
 * Unless required by applicable law or agreed to in writing, software distributed under the License is distributed on
 * an "AS IS" BASIS, WITHOUT WARRANTIES OR CONDITIONS OF ANY KIND, either express or implied. See the License for the
 * specific language governing permissions and limitations under the License.
 */

package tech.pegasys.teku.networking.eth2;

import static com.google.common.base.Preconditions.checkNotNull;
import static tech.pegasys.teku.networking.p2p.gossip.config.GossipConfig.DEFAULT_FLOOD_PUBLISH_MAX_MESSAGE_SIZE_THRESHOLD;

import java.time.Duration;
import java.util.OptionalInt;
import java.util.function.Consumer;
import tech.pegasys.teku.infrastructure.exceptions.InvalidConfigurationException;
import tech.pegasys.teku.networking.eth2.gossip.config.Eth2Context;
import tech.pegasys.teku.networking.eth2.gossip.config.GossipConfigurator;
import tech.pegasys.teku.networking.eth2.gossip.encoding.GossipEncoding;
import tech.pegasys.teku.networking.p2p.discovery.DiscoveryConfig;
import tech.pegasys.teku.networking.p2p.network.config.NetworkConfig;
import tech.pegasys.teku.spec.Spec;
import tech.pegasys.teku.spec.SpecVersion;
import tech.pegasys.teku.spec.config.NetworkingSpecConfig;
import tech.pegasys.teku.spec.config.SpecConfig;
import tech.pegasys.teku.spec.config.SpecConfigFulu;

public class P2PConfig {

  public static final int DEFAULT_PEER_BLOCKS_RATE_LIMIT = 500;
  // 250 MB per peer per minute (~ 4.16 MB/s)
  public static final int DEFAULT_PEER_BLOB_SIDECARS_RATE_LIMIT = 2000;

  public static final int DEFAULT_PEER_REQUEST_LIMIT = 100;

  public static final boolean DEFAULT_PEER_ALL_TOPIC_FILTER_ENABLED = true;
  public static final int DEFAULT_P2P_TARGET_SUBNET_SUBSCRIBER_COUNT = 2;
  public static final boolean DEFAULT_SUBSCRIBE_ALL_SUBNETS_ENABLED = false;
  public static final boolean DEFAULT_GOSSIP_SCORING_ENABLED = true;
  public static final boolean DEFAULT_GOSSIP_BLOBS_AFTER_BLOCK_ENABLED = true;
  public static final boolean DEFAULT_DAS_DISABLE_EL_RECOVERY = false;
  public static final int DEFAULT_BATCH_VERIFY_MAX_THREADS =
      Math.max(4, Runtime.getRuntime().availableProcessors() / 2);
  public static final int DEFAULT_BATCH_VERIFY_QUEUE_CAPACITY = 30_000;
  public static final int DEFAULT_BATCH_VERIFY_MAX_BATCH_SIZE = 250;
  public static final boolean DEFAULT_BATCH_VERIFY_STRICT_THREAD_LIMIT_ENABLED = false;
<<<<<<< HEAD
  public static final int DEFAULT_DAS_EXTRA_CUSTODY_GROUP_COUNT = 0;
  public static final int DEFAULT_DAS_PUBLISH_WITHHOLD_COLUMNS_EVERY_SLOTS = -1;
=======
  // it's not allowed to set less than requirement which is > 0, so it's safe value
  public static final int DEFAULT_CUSTODY_GROUP_COUNT_OVERRIDE = 0;
>>>>>>> d9d05a55
  public static final int DEFAULT_RECOVERY_TIMEOUT_MS = 180_000;
  public static final int DEFAULT_DOWNLOAD_TIMEOUT_MS = 40_000;
  // RocksDB is configured with 6 background jobs and threads (DEFAULT_MAX_BACKGROUND_JOBS and
  // DEFAULT_BACKGROUND_THREAD_COUNT)
  // The storage query channel allows up to 10 parallel queries (STORAGE_QUERY_CHANNEL_PARALLELISM)
  // To avoid resource saturation and ensure capacity for other tasks, we limit historical data
  // queries to 3
  public static final int DEFAULT_HISTORICAL_DATA_MAX_CONCURRENT_QUERIES = 3;
  public static final int DEFAULT_HISTORICAL_MAX_QUERY_QUEUE_SIZE = 500;
  public static final boolean DEFAULT_EXECUTION_PROOF_GOSSIP_ENABLED = false;

  private final Spec spec;
  private final NetworkConfig networkConfig;
  private final DiscoveryConfig discoveryConfig;
  private final GossipConfigurator gossipConfigurator;
  private final NetworkingSpecConfig networkingSpecConfig;

  private final GossipEncoding gossipEncoding;
  private final int targetSubnetSubscriberCount;
  private final boolean subscribeAllSubnetsEnabled;
<<<<<<< HEAD
  private final int dasExtraCustodyGroupCount;
  private final OptionalInt dasPublishWithholdColumnsEverySlots;
  private final boolean dasDisableElRecovery;
=======
  private final int custodyGroupCountOverride;
>>>>>>> d9d05a55
  private final int historicalDataMaxConcurrentQueries;
  private final int historicalDataMaxQueryQueueSize;
  private final int peerBlocksRateLimit;
  private final int peerBlobSidecarsRateLimit;
  private final int peerRequestLimit;
  private final int batchVerifyMaxThreads;
  private final int batchVerifyQueueCapacity;
  private final int batchVerifyMaxBatchSize;
  private final boolean batchVerifyStrictThreadLimitEnabled;
  private final boolean isGossipBlobsAfterBlockEnabled;
  private final boolean allTopicsFilterEnabled;
  private final int reworkedSidecarRecoveryTimeout;
  private final int reworkedSidecarDownloadTimeout;
  private final boolean reworkedSidecarRecoveryEnabled;
  private final boolean executionProofTopicEnabled;

  private P2PConfig(
      final Spec spec,
      final NetworkConfig networkConfig,
      final DiscoveryConfig discoveryConfig,
      final GossipConfigurator gossipConfigurator,
      final GossipEncoding gossipEncoding,
      final int targetSubnetSubscriberCount,
      final boolean subscribeAllSubnetsEnabled,
<<<<<<< HEAD
      final int dasExtraCustodyGroupCount,
      final OptionalInt dasPublishWithholdColumnsEverySlots,
      final boolean dasDisableElRecovery,
=======
      final int custodyGroupCountOverride,
>>>>>>> d9d05a55
      final int historicalDataMaxConcurrentQueries,
      final int historicalDataMaxQueryQueueSize,
      final int peerBlocksRateLimit,
      final int peerBlobSidecarsRateLimit,
      final int peerRequestLimit,
      final int batchVerifyMaxThreads,
      final int batchVerifyQueueCapacity,
      final int batchVerifyMaxBatchSize,
      final boolean batchVerifyStrictThreadLimitEnabled,
      final boolean allTopicsFilterEnabled,
      final boolean isGossipBlobsAfterBlockEnabled,
      final boolean reworkedSidecarRecoveryEnabled,
      final int reworkedSidecarRecoveryTimeout,
      final int reworkedSidecarDownloadTimeout,
      final boolean executionProofTopicEnabled) {
    this.spec = spec;
    this.networkConfig = networkConfig;
    this.discoveryConfig = discoveryConfig;
    this.gossipConfigurator = gossipConfigurator;
    this.gossipEncoding = gossipEncoding;
    this.targetSubnetSubscriberCount = targetSubnetSubscriberCount;
    this.subscribeAllSubnetsEnabled = subscribeAllSubnetsEnabled;
<<<<<<< HEAD
    this.dasExtraCustodyGroupCount = dasExtraCustodyGroupCount;
    this.dasPublishWithholdColumnsEverySlots = dasPublishWithholdColumnsEverySlots;
    this.dasDisableElRecovery = dasDisableElRecovery;
=======
    this.custodyGroupCountOverride = custodyGroupCountOverride;
>>>>>>> d9d05a55
    this.historicalDataMaxConcurrentQueries = historicalDataMaxConcurrentQueries;
    this.historicalDataMaxQueryQueueSize = historicalDataMaxQueryQueueSize;
    this.peerBlocksRateLimit = peerBlocksRateLimit;
    this.peerBlobSidecarsRateLimit = peerBlobSidecarsRateLimit;
    this.peerRequestLimit = peerRequestLimit;
    this.batchVerifyMaxThreads = batchVerifyMaxThreads;
    this.batchVerifyQueueCapacity = batchVerifyQueueCapacity;
    this.batchVerifyMaxBatchSize = batchVerifyMaxBatchSize;
    this.batchVerifyStrictThreadLimitEnabled = batchVerifyStrictThreadLimitEnabled;
    this.networkingSpecConfig = spec.getNetworkingConfig();
    this.allTopicsFilterEnabled = allTopicsFilterEnabled;
    this.isGossipBlobsAfterBlockEnabled = isGossipBlobsAfterBlockEnabled;
    this.reworkedSidecarRecoveryEnabled = reworkedSidecarRecoveryEnabled;
    this.reworkedSidecarDownloadTimeout = reworkedSidecarDownloadTimeout;
    this.reworkedSidecarRecoveryTimeout = reworkedSidecarRecoveryTimeout;
    this.executionProofTopicEnabled = executionProofTopicEnabled;
  }

  public static Builder builder() {
    return new Builder();
  }

  public Spec getSpec() {
    return spec;
  }

  public NetworkConfig getNetworkConfig() {
    return networkConfig;
  }

  public DiscoveryConfig getDiscoveryConfig() {
    return discoveryConfig;
  }

  public GossipConfigurator getGossipConfigurator() {
    return gossipConfigurator;
  }

  public GossipEncoding getGossipEncoding() {
    return gossipEncoding;
  }

  public int getTargetSubnetSubscriberCount() {
    return targetSubnetSubscriberCount;
  }

  public boolean isSubscribeAllSubnetsEnabled() {
    return subscribeAllSubnetsEnabled;
  }

  public int getTotalCustodyGroupCount(final SpecVersion specVersion) {
    final SpecConfigFulu specConfig = SpecConfigFulu.required(specVersion.getConfig());
    final int minCustodyGroupRequirement = specConfig.getCustodyRequirement();
    final int maxGroups = specConfig.getNumberOfCustodyGroups();
    return Integer.min(
        maxGroups, Integer.max(minCustodyGroupRequirement, custodyGroupCountOverride));
  }

  public OptionalInt getDasPublishWithholdColumnsEverySlots() {
    return dasPublishWithholdColumnsEverySlots;
  }

  public boolean isDasDisableElRecovery() {
    return dasDisableElRecovery;
  }

  public int getHistoricalDataMaxConcurrentQueries() {
    return historicalDataMaxConcurrentQueries;
  }

  public int getHistoricalDataMaxQueryQueueSize() {
    return historicalDataMaxQueryQueueSize;
  }

  public int getPeerBlocksRateLimit() {
    return peerBlocksRateLimit;
  }

  public int getPeerBlobSidecarsRateLimit() {
    return peerBlobSidecarsRateLimit;
  }

  public int getPeerRequestLimit() {
    return peerRequestLimit;
  }

  public int getBatchVerifyMaxThreads() {
    return batchVerifyMaxThreads;
  }

  public int getBatchVerifyMaxBatchSize() {
    return batchVerifyMaxBatchSize;
  }

  public int getBatchVerifyQueueCapacity() {
    return batchVerifyQueueCapacity;
  }

  public boolean isBatchVerifyStrictThreadLimitEnabled() {
    return batchVerifyStrictThreadLimitEnabled;
  }

  public NetworkingSpecConfig getNetworkingSpecConfig() {
    return networkingSpecConfig;
  }

  public boolean isAllTopicsFilterEnabled() {
    return allTopicsFilterEnabled;
  }

  public boolean isExecutionProofTopicEnabled() {
    return executionProofTopicEnabled;
  }

  public boolean isGossipBlobsAfterBlockEnabled() {
    return isGossipBlobsAfterBlockEnabled;
  }

  public boolean isReworkedSidecarRecoveryEnabled() {
    return reworkedSidecarRecoveryEnabled;
  }

  public int getReworkedSidecarRecoveryTimeout() {
    return reworkedSidecarRecoveryTimeout;
  }

  public int getReworkedSidecarDownloadTimeout() {
    return reworkedSidecarDownloadTimeout;
  }

  public static class Builder {
    private final NetworkConfig.Builder networkConfig = NetworkConfig.builder();
    private final DiscoveryConfig.Builder discoveryConfig = DiscoveryConfig.builder();

    private Spec spec;
    private Boolean isGossipScoringEnabled = DEFAULT_GOSSIP_SCORING_ENABLED;
    private final GossipEncoding gossipEncoding = GossipEncoding.SSZ_SNAPPY;
    private Integer targetSubnetSubscriberCount = DEFAULT_P2P_TARGET_SUBNET_SUBSCRIBER_COUNT;
    private Boolean subscribeAllSubnetsEnabled = DEFAULT_SUBSCRIBE_ALL_SUBNETS_ENABLED;
    private Boolean subscribeAllCustodySubnetsEnabled = DEFAULT_SUBSCRIBE_ALL_SUBNETS_ENABLED;
<<<<<<< HEAD
    private int dasExtraCustodyGroupCount = DEFAULT_DAS_EXTRA_CUSTODY_GROUP_COUNT;
    private int dasPublishWithholdColumnsEverySlots =
        DEFAULT_DAS_PUBLISH_WITHHOLD_COLUMNS_EVERY_SLOTS;
    private boolean dasDisableElRecovery = DEFAULT_DAS_DISABLE_EL_RECOVERY;
=======
    private int custodyGroupCountOverride = DEFAULT_CUSTODY_GROUP_COUNT_OVERRIDE;
>>>>>>> d9d05a55
    private int historicalDataMaxConcurrentQueries = DEFAULT_HISTORICAL_DATA_MAX_CONCURRENT_QUERIES;
    private int historicalDataMaxQueryQueueSize = DEFAULT_HISTORICAL_MAX_QUERY_QUEUE_SIZE;
    private Integer peerBlocksRateLimit = DEFAULT_PEER_BLOCKS_RATE_LIMIT;
    private Integer peerBlobSidecarsRateLimit = DEFAULT_PEER_BLOB_SIDECARS_RATE_LIMIT;
    private Integer peerRequestLimit = DEFAULT_PEER_REQUEST_LIMIT;
    private int batchVerifyMaxThreads = DEFAULT_BATCH_VERIFY_MAX_THREADS;
    private OptionalInt batchVerifyQueueCapacity = OptionalInt.empty();
    private int batchVerifyMaxBatchSize = DEFAULT_BATCH_VERIFY_MAX_BATCH_SIZE;
    private boolean batchVerifyStrictThreadLimitEnabled =
        DEFAULT_BATCH_VERIFY_STRICT_THREAD_LIMIT_ENABLED;
    private boolean allTopicsFilterEnabled = DEFAULT_PEER_ALL_TOPIC_FILTER_ENABLED;
    private int floodPublishMaxMessageSizeThreshold =
        DEFAULT_FLOOD_PUBLISH_MAX_MESSAGE_SIZE_THRESHOLD;
    private boolean gossipBlobsAfterBlockEnabled = DEFAULT_GOSSIP_BLOBS_AFTER_BLOCK_ENABLED;
    private boolean executionProofTopicEnabled = DEFAULT_EXECUTION_PROOF_GOSSIP_ENABLED;
    private boolean reworkedSidecarRecoveryEnabled = false;
    private Integer reworkedSidecarRecoveryTimeout = DEFAULT_RECOVERY_TIMEOUT_MS;
    private Integer reworkedSidecarDownloadTimeout = DEFAULT_DOWNLOAD_TIMEOUT_MS;

    private Builder() {}

    public P2PConfig build() {
      validate();

      final GossipConfigurator gossipConfigurator =
          isGossipScoringEnabled
              ? GossipConfigurator.scoringEnabled(spec)
              : GossipConfigurator.NOOP;
      final SpecConfig specConfig = spec.getGenesisSpecConfig();
      final Eth2Context eth2Context =
          Eth2Context.builder()
              .activeValidatorCount(specConfig.getMinGenesisActiveValidatorCount())
              .gossipEncoding(gossipEncoding)
              .build();
      networkConfig.gossipConfig(
          builder -> {
            gossipConfigurator.configure(builder, eth2Context);
            builder.seenTTL(
                Duration.ofSeconds(
                    (long) specConfig.getSecondsPerSlot() * specConfig.getSlotsPerEpoch() * 2));
            builder.floodPublishMaxMessageSizeThreshold(floodPublishMaxMessageSizeThreshold);
          });

      final NetworkConfig networkConfig = this.networkConfig.build();
      discoveryConfig.listenUdpPortDefault(networkConfig.getListenPort());
      discoveryConfig.listenUdpPortIpv6Default(networkConfig.getListenPortIpv6());
      discoveryConfig.advertisedUdpPortDefault(OptionalInt.of(networkConfig.getAdvertisedPort()));
      discoveryConfig.advertisedUdpPortIpv6Default(
          OptionalInt.of(networkConfig.getAdvertisedPortIpv6()));

      if (subscribeAllCustodySubnetsEnabled) {
        custodyGroupCountOverride = Integer.MAX_VALUE;
      }
      final OptionalInt dasPublishWithholdColumnsEverySlotsOptional;
      if (dasPublishWithholdColumnsEverySlots == DEFAULT_DAS_PUBLISH_WITHHOLD_COLUMNS_EVERY_SLOTS) {
        dasPublishWithholdColumnsEverySlotsOptional = OptionalInt.empty();
      } else {
        dasPublishWithholdColumnsEverySlotsOptional =
            OptionalInt.of(dasPublishWithholdColumnsEverySlots);
      }

      return new P2PConfig(
          spec,
          networkConfig,
          discoveryConfig.build(),
          gossipConfigurator,
          gossipEncoding,
          targetSubnetSubscriberCount,
          subscribeAllSubnetsEnabled,
<<<<<<< HEAD
          dasExtraCustodyGroupCount,
          dasPublishWithholdColumnsEverySlotsOptional,
          dasDisableElRecovery,
=======
          custodyGroupCountOverride,
>>>>>>> d9d05a55
          historicalDataMaxConcurrentQueries,
          historicalDataMaxQueryQueueSize,
          peerBlocksRateLimit,
          peerBlobSidecarsRateLimit,
          peerRequestLimit,
          batchVerifyMaxThreads,
          batchVerifyQueueCapacity.orElse(DEFAULT_BATCH_VERIFY_QUEUE_CAPACITY),
          batchVerifyMaxBatchSize,
          batchVerifyStrictThreadLimitEnabled,
          allTopicsFilterEnabled,
          gossipBlobsAfterBlockEnabled,
          reworkedSidecarRecoveryEnabled,
          reworkedSidecarRecoveryTimeout,
          reworkedSidecarDownloadTimeout,
          executionProofTopicEnabled);
    }

    private void validate() {
      checkNotNull(spec);
    }

    public Builder network(final Consumer<NetworkConfig.Builder> consumer) {
      consumer.accept(networkConfig);
      return this;
    }

    public Builder discovery(final Consumer<DiscoveryConfig.Builder> consumer) {
      consumer.accept(discoveryConfig);
      return this;
    }

    public Builder specProvider(final Spec spec) {
      checkNotNull(spec);
      this.spec = spec;
      return this;
    }

    public Builder isGossipScoringEnabled(final Boolean gossipScoringEnabled) {
      checkNotNull(gossipScoringEnabled);
      isGossipScoringEnabled = gossipScoringEnabled;
      return this;
    }

    public Builder targetSubnetSubscriberCount(final Integer targetSubnetSubscriberCount) {
      checkNotNull(targetSubnetSubscriberCount);
      if (targetSubnetSubscriberCount < 0) {
        throw new InvalidConfigurationException(
            String.format("Invalid targetSubnetSubscriberCount: %d", targetSubnetSubscriberCount));
      }
      this.targetSubnetSubscriberCount = targetSubnetSubscriberCount;
      return this;
    }

    public Builder subscribeAllSubnetsEnabled(final Boolean subscribeAllSubnetsEnabled) {
      checkNotNull(subscribeAllSubnetsEnabled);
      this.subscribeAllSubnetsEnabled = subscribeAllSubnetsEnabled;
      return this;
    }

    public Builder custodyGroupCountOverride(final int custodyGroupCountOverride) {
      this.custodyGroupCountOverride = custodyGroupCountOverride;
      return this;
    }

    public Builder dasPublishWithholdColumnsEverySlots(
        final int dasPublishWithholdColumnsEverySlots) {
      this.dasPublishWithholdColumnsEverySlots = dasPublishWithholdColumnsEverySlots;
      return this;
    }

    public Builder dasDisableElRecovery(final boolean dasDisableElRecovery) {
      this.dasDisableElRecovery = dasDisableElRecovery;
      return this;
    }

    public Builder historicalDataMaxConcurrentQueries(
        final int historicalDataMaxConcurrentQueries) {
      this.historicalDataMaxConcurrentQueries = historicalDataMaxConcurrentQueries;
      return this;
    }

    public Builder historicalDataMaxQueryQueueSize(final int historicalDataMaxQueryQueueSize) {
      this.historicalDataMaxQueryQueueSize = historicalDataMaxQueryQueueSize;
      return this;
    }

    public Builder subscribeAllCustodySubnetsEnabled(
        final Boolean subscribeAllCustodySubnetsEnabled) {
      checkNotNull(subscribeAllCustodySubnetsEnabled);
      this.subscribeAllCustodySubnetsEnabled = subscribeAllCustodySubnetsEnabled;
      return this;
    }

    public Builder peerBlocksRateLimit(final Integer peerBlocksRateLimit) {
      checkNotNull(peerBlocksRateLimit);
      if (peerBlocksRateLimit < 0) {
        throw new InvalidConfigurationException(
            String.format("Invalid peerBlocksRateLimit: %d", peerBlocksRateLimit));
      }
      this.peerBlocksRateLimit = peerBlocksRateLimit;
      return this;
    }

    public Builder peerBlobSidecarsRateLimit(final Integer peerBlobSidecarsRateLimit) {
      checkNotNull(peerBlobSidecarsRateLimit);
      if (peerBlobSidecarsRateLimit < 0) {
        throw new InvalidConfigurationException(
            String.format("Invalid peerBlobSidecarsRateLimit: %d", peerBlobSidecarsRateLimit));
      }
      this.peerBlobSidecarsRateLimit = peerBlobSidecarsRateLimit;
      return this;
    }

    public Builder peerRequestLimit(final Integer peerRequestLimit) {
      checkNotNull(peerRequestLimit);
      if (peerRequestLimit < 0) {
        throw new InvalidConfigurationException(
            String.format("Invalid peerRequestLimit: %d", peerRequestLimit));
      }
      this.peerRequestLimit = peerRequestLimit;
      return this;
    }

    public Builder floodPublishMaxMessageSizeThreshold(
        final int floodPublishMaxMessageSizeThreshold) {
      this.floodPublishMaxMessageSizeThreshold = floodPublishMaxMessageSizeThreshold;
      return this;
    }

    public Builder gossipBlobsAfterBlockEnabled(final boolean gossipBlobsAfterBlockEnabled) {
      this.gossipBlobsAfterBlockEnabled = gossipBlobsAfterBlockEnabled;
      return this;
    }

    public Builder batchVerifyMaxThreads(final int batchVerifyMaxThreads) {
      if (batchVerifyMaxThreads < 0) {
        throw new InvalidConfigurationException(
            String.format("Invalid batchVerifyMaxThreads: %d", batchVerifyMaxThreads));
      }
      this.batchVerifyMaxThreads = batchVerifyMaxThreads;
      return this;
    }

    public Builder batchVerifyQueueCapacityIfDefault(final int batchVerifyQueueCapacity) {
      if (this.batchVerifyQueueCapacity.isEmpty()) {
        return this.batchVerifyQueueCapacity(batchVerifyQueueCapacity);
      }
      return this;
    }

    public Builder batchVerifyQueueCapacity(final int batchVerifyQueueCapacity) {
      if (batchVerifyQueueCapacity < 0) {
        throw new InvalidConfigurationException(
            String.format("Invalid batchVerifyQueueCapacity: %d", batchVerifyQueueCapacity));
      }
      this.batchVerifyQueueCapacity = OptionalInt.of(batchVerifyQueueCapacity);
      return this;
    }

    public Builder batchVerifyMaxBatchSize(final int batchVerifyMaxBatchSize) {
      if (batchVerifyMaxBatchSize < 0) {
        throw new InvalidConfigurationException(
            String.format("Invalid batchVerifyMaxBatchSize: %d", batchVerifyMaxBatchSize));
      }
      this.batchVerifyMaxBatchSize = batchVerifyMaxBatchSize;
      return this;
    }

    public Builder batchVerifyStrictThreadLimitEnabled(
        final boolean batchVerifyStrictThreadLimitEnabled) {
      this.batchVerifyStrictThreadLimitEnabled = batchVerifyStrictThreadLimitEnabled;
      return this;
    }

    public Builder allTopicsFilterEnabled(final boolean allTopicsFilterEnabled) {
      this.allTopicsFilterEnabled = allTopicsFilterEnabled;
      return this;
    }

    public Builder executionProofTopicEnabled(final boolean executionProofTopicEnabled) {
      this.executionProofTopicEnabled = executionProofTopicEnabled;
      return this;
    }

    public Builder reworkedSidecarRecoveryTimeout(final Integer reworkedSidecarRecoveryTimeout) {
      this.reworkedSidecarRecoveryTimeout = reworkedSidecarRecoveryTimeout;
      return this;
    }

    public Builder reworkedSidecarDownloadTimeout(final Integer reworkedSidecarDownloadTimeout) {
      this.reworkedSidecarDownloadTimeout = reworkedSidecarDownloadTimeout;
      return this;
    }

    public Builder reworkedSidecarRecoveryEnabled(final boolean reworkedSidecarRecoveryEnabled) {
      this.reworkedSidecarRecoveryEnabled = reworkedSidecarRecoveryEnabled;
      return this;
    }
  }
}<|MERGE_RESOLUTION|>--- conflicted
+++ resolved
@@ -50,13 +50,9 @@
   public static final int DEFAULT_BATCH_VERIFY_QUEUE_CAPACITY = 30_000;
   public static final int DEFAULT_BATCH_VERIFY_MAX_BATCH_SIZE = 250;
   public static final boolean DEFAULT_BATCH_VERIFY_STRICT_THREAD_LIMIT_ENABLED = false;
-<<<<<<< HEAD
-  public static final int DEFAULT_DAS_EXTRA_CUSTODY_GROUP_COUNT = 0;
-  public static final int DEFAULT_DAS_PUBLISH_WITHHOLD_COLUMNS_EVERY_SLOTS = -1;
-=======
   // it's not allowed to set less than requirement which is > 0, so it's safe value
   public static final int DEFAULT_CUSTODY_GROUP_COUNT_OVERRIDE = 0;
->>>>>>> d9d05a55
+  public static final int DEFAULT_DAS_PUBLISH_WITHHOLD_COLUMNS_EVERY_SLOTS = -1;
   public static final int DEFAULT_RECOVERY_TIMEOUT_MS = 180_000;
   public static final int DEFAULT_DOWNLOAD_TIMEOUT_MS = 40_000;
   // RocksDB is configured with 6 background jobs and threads (DEFAULT_MAX_BACKGROUND_JOBS and
@@ -77,13 +73,9 @@
   private final GossipEncoding gossipEncoding;
   private final int targetSubnetSubscriberCount;
   private final boolean subscribeAllSubnetsEnabled;
-<<<<<<< HEAD
-  private final int dasExtraCustodyGroupCount;
+  private final int custodyGroupCountOverride;
   private final OptionalInt dasPublishWithholdColumnsEverySlots;
   private final boolean dasDisableElRecovery;
-=======
-  private final int custodyGroupCountOverride;
->>>>>>> d9d05a55
   private final int historicalDataMaxConcurrentQueries;
   private final int historicalDataMaxQueryQueueSize;
   private final int peerBlocksRateLimit;
@@ -108,13 +100,9 @@
       final GossipEncoding gossipEncoding,
       final int targetSubnetSubscriberCount,
       final boolean subscribeAllSubnetsEnabled,
-<<<<<<< HEAD
-      final int dasExtraCustodyGroupCount,
+      final int custodyGroupCountOverride,
       final OptionalInt dasPublishWithholdColumnsEverySlots,
       final boolean dasDisableElRecovery,
-=======
-      final int custodyGroupCountOverride,
->>>>>>> d9d05a55
       final int historicalDataMaxConcurrentQueries,
       final int historicalDataMaxQueryQueueSize,
       final int peerBlocksRateLimit,
@@ -137,13 +125,9 @@
     this.gossipEncoding = gossipEncoding;
     this.targetSubnetSubscriberCount = targetSubnetSubscriberCount;
     this.subscribeAllSubnetsEnabled = subscribeAllSubnetsEnabled;
-<<<<<<< HEAD
-    this.dasExtraCustodyGroupCount = dasExtraCustodyGroupCount;
+    this.custodyGroupCountOverride = custodyGroupCountOverride;
     this.dasPublishWithholdColumnsEverySlots = dasPublishWithholdColumnsEverySlots;
     this.dasDisableElRecovery = dasDisableElRecovery;
-=======
-    this.custodyGroupCountOverride = custodyGroupCountOverride;
->>>>>>> d9d05a55
     this.historicalDataMaxConcurrentQueries = historicalDataMaxConcurrentQueries;
     this.historicalDataMaxQueryQueueSize = historicalDataMaxQueryQueueSize;
     this.peerBlocksRateLimit = peerBlocksRateLimit;
@@ -284,14 +268,10 @@
     private Integer targetSubnetSubscriberCount = DEFAULT_P2P_TARGET_SUBNET_SUBSCRIBER_COUNT;
     private Boolean subscribeAllSubnetsEnabled = DEFAULT_SUBSCRIBE_ALL_SUBNETS_ENABLED;
     private Boolean subscribeAllCustodySubnetsEnabled = DEFAULT_SUBSCRIBE_ALL_SUBNETS_ENABLED;
-<<<<<<< HEAD
-    private int dasExtraCustodyGroupCount = DEFAULT_DAS_EXTRA_CUSTODY_GROUP_COUNT;
+    private int custodyGroupCountOverride = DEFAULT_CUSTODY_GROUP_COUNT_OVERRIDE;
     private int dasPublishWithholdColumnsEverySlots =
         DEFAULT_DAS_PUBLISH_WITHHOLD_COLUMNS_EVERY_SLOTS;
     private boolean dasDisableElRecovery = DEFAULT_DAS_DISABLE_EL_RECOVERY;
-=======
-    private int custodyGroupCountOverride = DEFAULT_CUSTODY_GROUP_COUNT_OVERRIDE;
->>>>>>> d9d05a55
     private int historicalDataMaxConcurrentQueries = DEFAULT_HISTORICAL_DATA_MAX_CONCURRENT_QUERIES;
     private int historicalDataMaxQueryQueueSize = DEFAULT_HISTORICAL_MAX_QUERY_QUEUE_SIZE;
     private Integer peerBlocksRateLimit = DEFAULT_PEER_BLOCKS_RATE_LIMIT;
@@ -361,13 +341,9 @@
           gossipEncoding,
           targetSubnetSubscriberCount,
           subscribeAllSubnetsEnabled,
-<<<<<<< HEAD
-          dasExtraCustodyGroupCount,
+          custodyGroupCountOverride,
           dasPublishWithholdColumnsEverySlotsOptional,
           dasDisableElRecovery,
-=======
-          custodyGroupCountOverride,
->>>>>>> d9d05a55
           historicalDataMaxConcurrentQueries,
           historicalDataMaxQueryQueueSize,
           peerBlocksRateLimit,
