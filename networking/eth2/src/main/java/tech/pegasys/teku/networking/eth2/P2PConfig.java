--- conflicted
+++ resolved
@@ -55,16 +55,10 @@
   // DEFAULT_BACKGROUND_THREAD_COUNT)
   // The storage query channel allows up to 10 parallel queries (STORAGE_QUERY_CHANNEL_PARALLELISM)
   // To avoid resource saturation and ensure capacity for other tasks, we limit historical data
-<<<<<<< HEAD
-  // queries to 5
-  public static final int DEFAULT_HISTORICAL_DATA_MAX_CONCURRENT_QUERIES = 5;
-  public static final int DEFAULT_HISTORICAL_MAX_QUERY_QUEUE_SIZE = 100_000;
-  public static final boolean DEFAULT_EXECUTION_PROOF_GOSSIP_ENABLED = false;
-=======
   // queries to 3
   public static final int DEFAULT_HISTORICAL_DATA_MAX_CONCURRENT_QUERIES = 3;
   public static final int DEFAULT_HISTORICAL_MAX_QUERY_QUEUE_SIZE = 500;
->>>>>>> 5beaed90
+  public static final boolean DEFAULT_EXECUTION_PROOF_GOSSIP_ENABLED = false;
 
   private final Spec spec;
   private final NetworkConfig networkConfig;
