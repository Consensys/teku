--- conflicted
+++ resolved
@@ -143,13 +143,8 @@
     final SignedBlockAndState block2 = storageSystem.chainUpdater().advanceChain();
     storageSystem.chainUpdater().updateBestBlock(block2);
 
-<<<<<<< HEAD
     peer.disconnectImmediately(Optional.empty(), false);
-    final SafeFuture<SignedBeaconBlock> res = peer.requestBlockBySlot(UInt64.ONE);
-=======
-    peer1.disconnectImmediately(Optional.empty(), false);
-    final SafeFuture<Optional<SignedBeaconBlock>> res = peer1.requestBlockBySlot(UInt64.ONE);
->>>>>>> ad8e7c6a
+    final SafeFuture<Optional<SignedBeaconBlock>> res = peer.requestBlockBySlot(UInt64.ONE);
 
     waitFor(() -> assertThat(res).isDone());
     assertThat(res).isCompletedExceptionally();
@@ -163,13 +158,8 @@
     final SignedBlockAndState block2 = storageSystem.chainUpdater().advanceChain();
     storageSystem.chainUpdater().updateBestBlock(block2);
 
-<<<<<<< HEAD
     Waiter.waitFor(peer.disconnectCleanly(DisconnectReason.TOO_MANY_PEERS));
-    final SafeFuture<SignedBeaconBlock> res = peer.requestBlockBySlot(UInt64.ONE);
-=======
-    Waiter.waitFor(peer1.disconnectCleanly(DisconnectReason.TOO_MANY_PEERS));
-    final SafeFuture<Optional<SignedBeaconBlock>> res = peer1.requestBlockBySlot(UInt64.ONE);
->>>>>>> ad8e7c6a
+    final SafeFuture<Optional<SignedBeaconBlock>> res = peer.requestBlockBySlot(UInt64.ONE);
 
     waitFor(() -> assertThat(res).isDone());
     assertThat(res).isCompletedExceptionally();
@@ -179,7 +169,7 @@
   @Test
   void requestBlockBySlot_shouldReturnEmptyWhenBlockIsNotKnown() throws Exception {
     final Optional<SignedBeaconBlock> result =
-        waitFor(peer1.requestBlockBySlot(UInt64.valueOf(49382982)));
+        waitFor(peer.requestBlockBySlot(UInt64.valueOf(49382982)));
     assertThat(result).isEmpty();
   }
 
