/*
 * Copyright 2019 ConsenSys AG.
 *
 * Licensed under the Apache License, Version 2.0 (the "License"); you may not use this file except in compliance with
 * the License. You may obtain a copy of the License at
 *
 * http://www.apache.org/licenses/LICENSE-2.0
 *
 * Unless required by applicable law or agreed to in writing, software distributed under the License is distributed on
 * an "AS IS" BASIS, WITHOUT WARRANTIES OR CONDITIONS OF ANY KIND, either express or implied. See the License for the
 * specific language governing permissions and limitations under the License.
 */

package tech.pegasys.teku.networking.eth2;

import static org.assertj.core.api.Assertions.assertThat;
import static org.assertj.core.api.Assertions.assertThatThrownBy;
import static tech.pegasys.teku.infrastructure.async.Waiter.waitFor;

import java.util.ArrayList;
import java.util.List;
import java.util.Optional;
import org.junit.jupiter.api.AfterEach;
import org.junit.jupiter.api.BeforeEach;
import org.junit.jupiter.api.Test;
import tech.pegasys.teku.datastructures.blocks.SignedBeaconBlock;
import tech.pegasys.teku.datastructures.blocks.SignedBlockAndState;
import tech.pegasys.teku.infrastructure.async.SafeFuture;
import tech.pegasys.teku.infrastructure.async.Waiter;
import tech.pegasys.teku.infrastructure.unsigned.UInt64;
import tech.pegasys.teku.networking.eth2.peers.Eth2Peer;
import tech.pegasys.teku.networking.eth2.rpc.core.ResponseStreamListener;
import tech.pegasys.teku.networking.eth2.rpc.core.encodings.RpcEncoding;
import tech.pegasys.teku.networking.p2p.peer.DisconnectReason;
import tech.pegasys.teku.networking.p2p.peer.PeerDisconnectedException;
import tech.pegasys.teku.storage.storageSystem.InMemoryStorageSystemBuilder;
import tech.pegasys.teku.storage.storageSystem.StorageSystem;

public class BeaconBlocksByRangeIntegrationTest {

  private final Eth2NetworkFactory networkFactory = new Eth2NetworkFactory();
  private final StorageSystem storageSystem = InMemoryStorageSystemBuilder.buildDefault();
  private Eth2Peer peer;

  @BeforeEach
  public void setUp() throws Exception {
    final StorageSystem storageSystem2 = InMemoryStorageSystemBuilder.buildDefault();
    final RpcEncoding rpcEncoding = getEncoding();
    storageSystem.chainUpdater().initializeGenesis();
    storageSystem2.chainUpdater().initializeGenesis();

    final Eth2Network network1 =
        networkFactory
            .builder()
            .rpcEncoding(rpcEncoding)
            .eventBus(storageSystem.eventBus())
            .recentChainData(storageSystem.recentChainData())
            .historicalChainData(storageSystem.chainStorage())
            .startNetwork();

    final Eth2Network network2 =
        networkFactory
            .builder()
            .rpcEncoding(rpcEncoding)
            .peer(network1)
            .recentChainData(storageSystem2.recentChainData())
            .historicalChainData(storageSystem2.chainStorage())
            .startNetwork();
    peer = network2.getPeer(network1.getNodeId()).orElseThrow();
  }

  @AfterEach
  public void tearDown() throws Exception {
    networkFactory.stopAll();
  }

  @Test
  public void shouldSendEmptyResponsePreGenesisEvent() throws Exception {
    final List<SignedBeaconBlock> response = requestBlocks();
    assertThat(response).isEmpty();
  }

  @Test
  public void shouldSendEmptyResponseWhenNoBlocksAreAvailable() throws Exception {
    final List<SignedBeaconBlock> response = requestBlocks();
    assertThat(response).isEmpty();
  }

  @Test
  public void shouldRespondWithBlocksFromCanonicalChain() throws Exception {
    final SignedBlockAndState block1 = storageSystem.chainUpdater().advanceChain();
    final SignedBlockAndState block2 = storageSystem.chainUpdater().advanceChain();
    storageSystem.chainUpdater().updateBestBlock(block2);

    final List<SignedBeaconBlock> response = requestBlocks();
    assertThat(response).containsExactly(block1.getBlock(), block2.getBlock());
  }

  @Test
  public void requestBlocksByRangeAfterPeerDisconnectedImmediately() throws Exception {
    // Setup chain
    storageSystem.chainUpdater().advanceChain();
    final SignedBlockAndState block2 = storageSystem.chainUpdater().advanceChain();
    storageSystem.chainUpdater().updateBestBlock(block2);

    peer.disconnectImmediately(Optional.empty(), false);
    final List<SignedBeaconBlock> blocks = new ArrayList<>();
    final SafeFuture<Void> res =
        peer.requestBlocksByRange(
            UInt64.ONE, UInt64.valueOf(10), UInt64.ONE, ResponseStreamListener.from(blocks::add));

    waitFor(() -> assertThat(res).isDone());
    assertThat(res).isCompletedExceptionally();
    assertThatThrownBy(res::get).hasRootCauseInstanceOf(PeerDisconnectedException.class);
    assertThat(blocks).isEmpty();
  }

  @Test
  public void requestBlocksByRangeAfterPeerDisconnected() throws Exception {
    // Setup chain
    storageSystem.chainUpdater().advanceChain();
    final SignedBlockAndState block2 = storageSystem.chainUpdater().advanceChain();
    storageSystem.chainUpdater().updateBestBlock(block2);

    Waiter.waitFor(peer.disconnectCleanly(DisconnectReason.TOO_MANY_PEERS));
    final List<SignedBeaconBlock> blocks = new ArrayList<>();
    final SafeFuture<Void> res =
        peer.requestBlocksByRange(
            UInt64.ONE, UInt64.valueOf(10), UInt64.ONE, ResponseStreamListener.from(blocks::add));

    waitFor(() -> assertThat(res).isDone());
    assertThat(res).isCompletedExceptionally();
    assertThatThrownBy(res::get).hasRootCauseInstanceOf(PeerDisconnectedException.class);
    assertThat(blocks).isEmpty();
  }

  @Test
  public void requestBlockBySlotAfterPeerDisconnectedImmediately() throws Exception {
    // Setup chain
    storageSystem.chainUpdater().advanceChain();
    final SignedBlockAndState block2 = storageSystem.chainUpdater().advanceChain();
    storageSystem.chainUpdater().updateBestBlock(block2);

<<<<<<< HEAD
    peer1.disconnectImmediately(Optional.empty(), false);
    final SafeFuture<Optional<SignedBeaconBlock>> res = peer1.requestBlockBySlot(UInt64.ONE);
=======
    peer.disconnectImmediately(Optional.empty(), false);
    final SafeFuture<Optional<SignedBeaconBlock>> res = peer.requestBlockBySlot(UInt64.ONE);
>>>>>>> e611b6f8

    waitFor(() -> assertThat(res).isDone());
    assertThat(res).isCompletedExceptionally();
    assertThatThrownBy(res::get).hasRootCauseInstanceOf(PeerDisconnectedException.class);
  }

  @Test
  public void requestBlockByRootAfterPeerDisconnected() throws Exception {
    // Setup chain
    storageSystem.chainUpdater().advanceChain();
    final SignedBlockAndState block2 = storageSystem.chainUpdater().advanceChain();
    storageSystem.chainUpdater().updateBestBlock(block2);

<<<<<<< HEAD
    Waiter.waitFor(peer1.disconnectCleanly(DisconnectReason.TOO_MANY_PEERS));
    final SafeFuture<Optional<SignedBeaconBlock>> res = peer1.requestBlockBySlot(UInt64.ONE);
=======
    Waiter.waitFor(peer.disconnectCleanly(DisconnectReason.TOO_MANY_PEERS));
    final SafeFuture<Optional<SignedBeaconBlock>> res = peer.requestBlockBySlot(UInt64.ONE);
>>>>>>> e611b6f8

    waitFor(() -> assertThat(res).isDone());
    assertThat(res).isCompletedExceptionally();
    assertThatThrownBy(res::get).hasRootCauseInstanceOf(PeerDisconnectedException.class);
  }

  @Test
  void requestBlockBySlot_shouldReturnEmptyWhenBlockIsNotKnown() throws Exception {
    final Optional<SignedBeaconBlock> result =
<<<<<<< HEAD
        waitFor(peer1.requestBlockBySlot(UInt64.valueOf(49382982)));
=======
        waitFor(peer.requestBlockBySlot(UInt64.valueOf(49382982)));
>>>>>>> e611b6f8
    assertThat(result).isEmpty();
  }

  private List<SignedBeaconBlock> requestBlocks()
      throws InterruptedException, java.util.concurrent.ExecutionException,
          java.util.concurrent.TimeoutException {
    final List<SignedBeaconBlock> blocks = new ArrayList<>();
    waitFor(
        peer.requestBlocksByRange(
            UInt64.ONE, UInt64.valueOf(10), UInt64.ONE, ResponseStreamListener.from(blocks::add)));
    return blocks;
  }

  protected RpcEncoding getEncoding() {
    return RpcEncoding.SSZ_SNAPPY;
  }
}<|MERGE_RESOLUTION|>--- conflicted
+++ resolved
@@ -141,13 +141,8 @@
     final SignedBlockAndState block2 = storageSystem.chainUpdater().advanceChain();
     storageSystem.chainUpdater().updateBestBlock(block2);
 
-<<<<<<< HEAD
-    peer1.disconnectImmediately(Optional.empty(), false);
-    final SafeFuture<Optional<SignedBeaconBlock>> res = peer1.requestBlockBySlot(UInt64.ONE);
-=======
     peer.disconnectImmediately(Optional.empty(), false);
     final SafeFuture<Optional<SignedBeaconBlock>> res = peer.requestBlockBySlot(UInt64.ONE);
->>>>>>> e611b6f8
 
     waitFor(() -> assertThat(res).isDone());
     assertThat(res).isCompletedExceptionally();
@@ -161,13 +156,8 @@
     final SignedBlockAndState block2 = storageSystem.chainUpdater().advanceChain();
     storageSystem.chainUpdater().updateBestBlock(block2);
 
-<<<<<<< HEAD
-    Waiter.waitFor(peer1.disconnectCleanly(DisconnectReason.TOO_MANY_PEERS));
-    final SafeFuture<Optional<SignedBeaconBlock>> res = peer1.requestBlockBySlot(UInt64.ONE);
-=======
     Waiter.waitFor(peer.disconnectCleanly(DisconnectReason.TOO_MANY_PEERS));
     final SafeFuture<Optional<SignedBeaconBlock>> res = peer.requestBlockBySlot(UInt64.ONE);
->>>>>>> e611b6f8
 
     waitFor(() -> assertThat(res).isDone());
     assertThat(res).isCompletedExceptionally();
@@ -177,11 +167,7 @@
   @Test
   void requestBlockBySlot_shouldReturnEmptyWhenBlockIsNotKnown() throws Exception {
     final Optional<SignedBeaconBlock> result =
-<<<<<<< HEAD
-        waitFor(peer1.requestBlockBySlot(UInt64.valueOf(49382982)));
-=======
         waitFor(peer.requestBlockBySlot(UInt64.valueOf(49382982)));
->>>>>>> e611b6f8
     assertThat(result).isEmpty();
   }
 
