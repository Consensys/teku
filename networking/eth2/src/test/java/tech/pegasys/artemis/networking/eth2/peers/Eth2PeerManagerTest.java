--- conflicted
+++ resolved
@@ -51,11 +51,8 @@
           storageClient,
           new NoOpMetricsSystem(),
           peerValidatorFactory,
-<<<<<<< HEAD
-          new AttestationSubnetService());
-=======
+          new AttestationSubnetService(),
           rpcEncoding);
->>>>>>> c565ad98
 
   @BeforeEach
   public void setup() {
