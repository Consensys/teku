/*
 * Copyright 2019 ConsenSys AG.
 *
 * Licensed under the Apache License, Version 2.0 (the "License"); you may not use this file except in compliance with
 * the License. You may obtain a copy of the License at
 *
 * http://www.apache.org/licenses/LICENSE-2.0
 *
 * Unless required by applicable law or agreed to in writing, software distributed under the License is distributed on
 * an "AS IS" BASIS, WITHOUT WARRANTIES OR CONDITIONS OF ANY KIND, either express or implied. See the License for the
 * specific language governing permissions and limitations under the License.
 */

package tech.pegasys.artemis.networking.eth2.gossip;

import static org.mockito.ArgumentMatchers.any;
import static org.mockito.ArgumentMatchers.contains;
import static org.mockito.Mockito.doReturn;
import static org.mockito.Mockito.mock;
import static org.mockito.Mockito.verify;

import com.google.common.eventbus.EventBus;
import org.apache.tuweni.bytes.Bytes;
import org.junit.jupiter.api.BeforeEach;
import org.junit.jupiter.api.Test;
import tech.pegasys.artemis.datastructures.operations.SignedAggregateAndProof;
import tech.pegasys.artemis.datastructures.util.DataStructureUtil;
import tech.pegasys.artemis.datastructures.util.SimpleOffsetSerializer;
import tech.pegasys.artemis.networking.eth2.gossip.topics.AggregateTopicHandler;
import tech.pegasys.artemis.networking.eth2.gossip.topics.validation.SignedAggregateAndProofValidator;
import tech.pegasys.artemis.networking.p2p.gossip.GossipNetwork;
import tech.pegasys.artemis.networking.p2p.gossip.TopicChannel;

public class AggregateGossipManagerTest {

  private final DataStructureUtil dataStructureUtil = new DataStructureUtil();
  private final EventBus eventBus = new EventBus();
  private final SignedAggregateAndProofValidator validator =
      mock(SignedAggregateAndProofValidator.class);
  private final GossipNetwork gossipNetwork = mock(GossipNetwork.class);
  private final TopicChannel topicChannel = mock(TopicChannel.class);

  @BeforeEach
  public void setup() {
<<<<<<< HEAD
    doReturn(topicChannel).when(gossipNetwork).subscribe(eq(AggregateTopicHandler.TOPIC), any());
    new AggregateGossipManager(gossipNetwork, eventBus, validator);
=======
    doReturn(topicChannel)
        .when(gossipNetwork)
        .subscribe(contains(AggregateTopicHandler.TOPIC_NAME), any());
    new AggregateGossipManager(gossipNetwork, eventBus, storageClient);
>>>>>>> 1b602d35
  }

  @Test
  public void onNewAggregate() {
    final SignedAggregateAndProof aggregate = dataStructureUtil.randomSignedAggregateAndProof();
    final Bytes serialized = SimpleOffsetSerializer.serialize(aggregate);

    eventBus.post(aggregate);
    verify(topicChannel).gossip(serialized);
  }
}<|MERGE_RESOLUTION|>--- conflicted
+++ resolved
@@ -30,6 +30,7 @@
 import tech.pegasys.artemis.networking.eth2.gossip.topics.validation.SignedAggregateAndProofValidator;
 import tech.pegasys.artemis.networking.p2p.gossip.GossipNetwork;
 import tech.pegasys.artemis.networking.p2p.gossip.TopicChannel;
+import tech.pegasys.artemis.ssz.SSZTypes.Bytes4;
 
 public class AggregateGossipManagerTest {
 
@@ -42,15 +43,10 @@
 
   @BeforeEach
   public void setup() {
-<<<<<<< HEAD
-    doReturn(topicChannel).when(gossipNetwork).subscribe(eq(AggregateTopicHandler.TOPIC), any());
-    new AggregateGossipManager(gossipNetwork, eventBus, validator);
-=======
     doReturn(topicChannel)
         .when(gossipNetwork)
         .subscribe(contains(AggregateTopicHandler.TOPIC_NAME), any());
-    new AggregateGossipManager(gossipNetwork, eventBus, storageClient);
->>>>>>> 1b602d35
+    new AggregateGossipManager(gossipNetwork, eventBus, validator, Bytes4.rightPad(Bytes.EMPTY));
   }
 
   @Test
