--- conflicted
+++ resolved
@@ -47,14 +47,7 @@
 
   @BeforeEach
   public void setup() {
-<<<<<<< HEAD
-    BeaconChainUtil.initializeStorage(storageClient, Collections.emptyList());
     doReturn(topicChannel).when(gossipNetwork).subscribe(contains("committee_index"), any());
-=======
-    doReturn(topicChannel)
-        .when(gossipNetwork)
-        .subscribe(argThat((val) -> val.matches(topicRegex)), any());
->>>>>>> c84f2c26
     attestationSubnetSubscriptions =
         new AttestationSubnetSubscriptions(gossipNetwork, attestationValidator, eventBus);
     attestationGossipManager =
