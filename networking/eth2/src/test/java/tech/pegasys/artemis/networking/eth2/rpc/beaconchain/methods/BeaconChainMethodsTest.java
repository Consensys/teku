--- conflicted
+++ resolved
@@ -60,20 +60,7 @@
   final RecentChainData recentChainData = mock(RecentChainData.class);
   final MetricsSystem metricsSystem = new NoOpMetricsSystem();
   final StatusMessageFactory statusMessageFactory = new StatusMessageFactory(recentChainData);
-<<<<<<< HEAD
   final MetadataMessageFactory metadataMessageFactory = new MetadataMessageFactory();
-
-  private final BeaconChainMethods beaconChainMethods =
-      BeaconChainMethods.create(
-          asyncRunner,
-          peerLookup,
-          combinedChainDataClient,
-          recentChainData,
-          metricsSystem,
-          statusMessageFactory,
-          metadataMessageFactory);
-=======
->>>>>>> c565ad98
 
   @ParameterizedTest(name = "encoding: {0}")
   @MethodSource("getEncodings")
@@ -120,6 +107,7 @@
         recentChainData,
         metricsSystem,
         statusMessageFactory,
+        metadataMessageFactory,
         rpcEncoding);
   }
 }