--- conflicted
+++ resolved
@@ -53,11 +53,6 @@
   private static final Pattern BLOB_SIDECAR_TOPIC_PATTERN = Pattern.compile("blob_sidecar_(\\d+)");
 
   private final Spec spec = TestSpecFactory.createMainnetDeneb();
-<<<<<<< HEAD
-
-  private final int gossipMaxSize = spec.getNetworkingConfig().getGossipMaxSize();
-=======
->>>>>>> 36b69ad2
   private final StorageSystem storageSystem = InMemoryStorageSystemBuilder.buildDefault(spec);
   private final DataStructureUtil dataStructureUtil = new DataStructureUtil(spec);
 
