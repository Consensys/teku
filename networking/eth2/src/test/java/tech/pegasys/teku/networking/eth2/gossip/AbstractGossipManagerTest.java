--- conflicted
+++ resolved
@@ -48,10 +48,6 @@
 
   private final Spec spec = TestSpecFactory.createDefault();
 
-<<<<<<< HEAD
-  private final int gossipMaxSize = spec.getNetworkingConfig().getGossipMaxSize();
-=======
->>>>>>> 36b69ad2
   private final DataStructureUtil dataStructureUtil = new DataStructureUtil(spec);
   private final StorageSystem storageSystem = InMemoryStorageSystemBuilder.buildDefault(spec);
   private final StubAsyncRunner asyncRunner = new StubAsyncRunner();
