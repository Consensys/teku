--- conflicted
+++ resolved
@@ -63,12 +63,11 @@
   private final UInt64 altairForkEpoch = UInt64.valueOf(2);
   private final UInt64 fuluForkEpoch = UInt64.valueOf(7);
   private final UInt64 bpoForkEpoch = UInt64.valueOf(8);
-<<<<<<< HEAD
   private final Spec spec =
       TestSpecFactory.createMinimalFulu(
           b ->
               b.altairForkEpoch(altairForkEpoch)
-                  .bellatrixForkEpoch(UInt64.valueOf(3))
+                  .bellatrixBuilder(bb -> bb.bellatrixForkEpoch(UInt64.valueOf(3)))
                   .capellaBuilder(cb -> cb.capellaForkEpoch(UInt64.valueOf(4)))
                   .denebBuilder(db -> db.denebForkEpoch(UInt64.valueOf(5)))
                   .electraBuilder(eb -> eb.electraForkEpoch(UInt64.valueOf(6)))
@@ -77,10 +76,6 @@
                           fb.fuluForkEpoch(fuluForkEpoch)
                               .blobSchedule(List.of(new BlobScheduleEntry(bpoForkEpoch, 64)))));
   private final StorageSystem storageSystem = InMemoryStorageSystemBuilder.buildDefault(spec);
-=======
-  private Spec spec;
-  private StorageSystem storageSystem;
->>>>>>> 38b6a81a
 
   // Stubs and mocks
   private final StubAsyncRunner asyncRunner = new StubAsyncRunner();
