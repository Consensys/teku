--- conflicted
+++ resolved
@@ -63,24 +63,8 @@
   private final UInt64 altairForkEpoch = UInt64.valueOf(2);
   private final UInt64 fuluForkEpoch = UInt64.valueOf(7);
   private final UInt64 bpoForkEpoch = UInt64.valueOf(8);
-<<<<<<< HEAD
   private Spec spec;
   private StorageSystem storageSystem;
-=======
-  private final Spec spec =
-      TestSpecFactory.createMinimalFulu(
-          b ->
-              b.altairForkEpoch(altairForkEpoch)
-                  .bellatrixBuilder(bb -> bb.bellatrixForkEpoch(UInt64.valueOf(3)))
-                  .capellaBuilder(cb -> cb.capellaForkEpoch(UInt64.valueOf(4)))
-                  .denebBuilder(db -> db.denebForkEpoch(UInt64.valueOf(5)))
-                  .electraBuilder(eb -> eb.electraForkEpoch(UInt64.valueOf(6)))
-                  .fuluBuilder(
-                      fb ->
-                          fb.fuluForkEpoch(fuluForkEpoch)
-                              .blobSchedule(List.of(new BlobScheduleEntry(bpoForkEpoch, 64)))));
-  private final StorageSystem storageSystem = InMemoryStorageSystemBuilder.buildDefault(spec);
->>>>>>> b4bf2e34
 
   // Stubs and mocks
   private final StubAsyncRunner asyncRunner = new StubAsyncRunner();
@@ -122,7 +106,7 @@
     spec =
         TestSpecFactory.createMinimalFulu(
             b ->
-                b.altairBuilder(ab -> ab.altairForkEpoch(altairForkEpoch))
+                b.altairForkEpoch(altairForkEpoch)
                     .bellatrixBuilder(bb -> bb.bellatrixForkEpoch(UInt64.valueOf(3)))
                     .capellaBuilder(cb -> cb.capellaForkEpoch(UInt64.valueOf(4)))
                     .denebBuilder(db -> db.denebForkEpoch(UInt64.valueOf(5)))
@@ -232,7 +216,7 @@
     spec =
         TestSpecFactory.createMinimalFulu(
             b ->
-                b.altairBuilder(ab -> ab.altairForkEpoch(altairForkEpoch))
+                b.altairForkEpoch(altairForkEpoch)
                     .bellatrixBuilder(bb -> bb.bellatrixForkEpoch(UInt64.valueOf(3)))
                     .capellaBuilder(cb -> cb.capellaForkEpoch(UInt64.valueOf(4)))
                     .denebBuilder(db -> db.denebForkEpoch(UInt64.valueOf(5)))
