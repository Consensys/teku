--- conflicted
+++ resolved
@@ -14,19 +14,13 @@
 package tech.pegasys.teku.networking.eth2.gossip.subnets;
 
 import static org.assertj.core.api.Assertions.assertThat;
-<<<<<<< HEAD
 import static org.assertj.core.api.Assertions.assertThatThrownBy;
 import static org.mockito.ArgumentMatchers.any;
-=======
 import static org.mockito.ArgumentMatchers.anyDouble;
->>>>>>> 5e89d22a
 import static org.mockito.ArgumentMatchers.anyInt;
 import static org.mockito.ArgumentMatchers.matches;
 import static org.mockito.Mockito.mock;
-<<<<<<< HEAD
-=======
 import static org.mockito.Mockito.times;
->>>>>>> 5e89d22a
 import static org.mockito.Mockito.verify;
 import static org.mockito.Mockito.when;
 
@@ -40,6 +34,7 @@
 import java.util.HashMap;
 import java.util.List;
 import java.util.Map;
+import java.util.Optional;
 import java.util.Set;
 import java.util.function.Supplier;
 import java.util.stream.Collectors;
@@ -50,11 +45,8 @@
 import tech.pegasys.teku.infrastructure.exceptions.InvalidConfigurationException;
 import tech.pegasys.teku.infrastructure.metrics.SettableLabelledGauge;
 import tech.pegasys.teku.infrastructure.ssz.collections.SszBitvector;
-<<<<<<< HEAD
 import tech.pegasys.teku.infrastructure.ssz.collections.impl.SszBitvectorImpl;
 import tech.pegasys.teku.infrastructure.ssz.schema.collections.SszBitvectorSchema;
-=======
->>>>>>> 5e89d22a
 import tech.pegasys.teku.networking.eth2.SubnetSubscriptionService;
 import tech.pegasys.teku.networking.eth2.peers.PeerId;
 import tech.pegasys.teku.networking.eth2.peers.PeerScorer;
@@ -70,23 +62,17 @@
 import tech.pegasys.teku.spec.util.DataStructureUtil;
 
 class PeerSubnetSubscriptionsTest {
-<<<<<<< HEAD
   private static final PeerId EXISTING_PEER1 = PeerId.fromExistingId(new MockNodeId(1));
   private static final PeerId EXISTING_PEER2 = PeerId.fromExistingId(new MockNodeId(2));
   private static final PeerId EXISTING_PEER3 = PeerId.fromExistingId(new MockNodeId(3));
   private static final PeerId CANDIDATE_PEER1 = PeerId.fromCandidateId(new MockNodeId(1).toBytes());
   private static final PeerId CANDIDATE_PEER2 = PeerId.fromCandidateId(new MockNodeId(2).toBytes());
   private static final PeerId CANDIDATE_PEER3 = PeerId.fromCandidateId(new MockNodeId(3).toBytes());
-=======
   private static final String BEACON_BLOCK_SUBNET_TOPIC = "beacon_block";
   private static final String ATTESTATION_SUBNET_TOPIC_PREFIX = "attestation_";
   private static final String SYNC_COMMITTEE_SUBNET_TOPIC_PREFIX = "sync_committee_";
   private static final String DATA_COLUMN_SIDECAR_SUBNET_TOPIC_PREFIX = "data_column_sidecar_";
 
-  private static final NodeId PEER1 = new MockNodeId(1);
-  private static final NodeId PEER2 = new MockNodeId(2);
-  private static final NodeId PEER3 = new MockNodeId(3);
->>>>>>> 5e89d22a
   private static final int TARGET_SUBSCRIBER_COUNT = 2;
   public static final int SUBNET_COUNT = 128;
 
@@ -116,10 +102,10 @@
     when(attestationTopicProvider.getTopicForSubnet(anyInt()))
         .thenAnswer(invocation -> ATTESTATION_SUBNET_TOPIC_PREFIX + invocation.getArgument(0));
     when(syncCommitteeTopicProvider.getTopicForSubnet(anyInt()))
-<<<<<<< HEAD
-        .thenAnswer(invocation -> "syncnet_" + invocation.getArgument(0));
+        .thenAnswer(invocation -> SYNC_COMMITTEE_SUBNET_TOPIC_PREFIX + invocation.getArgument(0));
     when(dataColumnSidecarSubnetTopicProvider.getTopicForSubnet(anyInt()))
-        .thenAnswer(invocation -> "data_column_sidecar_" + invocation.getArgument(0));
+        .thenAnswer(
+            invocation -> DATA_COLUMN_SIDECAR_SUBNET_TOPIC_PREFIX + invocation.getArgument(0));
     when(nodeIdToDataColumnSidecarSubnetsCalculator.calculateSubnets(any(), any()))
         .thenReturn(Optional.empty());
   }
@@ -130,12 +116,6 @@
         .map(PeerId::getExistingId)
         .flatMap(Optional::stream)
         .collect(Collectors.toSet());
-=======
-        .thenAnswer(invocation -> SYNC_COMMITTEE_SUBNET_TOPIC_PREFIX + invocation.getArgument(0));
-    when(dataColumnSidecarSubnetTopicProvider.getTopicForSubnet(anyInt()))
-        .thenAnswer(
-            invocation -> DATA_COLUMN_SIDECAR_SUBNET_TOPIC_PREFIX + invocation.getArgument(0));
->>>>>>> 5e89d22a
   }
 
   @Test
@@ -145,19 +125,17 @@
 
     final Map<String, Collection<NodeId>> subscribersByTopic =
         ImmutableMap.<String, Collection<NodeId>>builder()
-<<<<<<< HEAD
-            .put("attnet_0", extractNodeIds(EXISTING_PEER1, EXISTING_PEER2, EXISTING_PEER3))
-            .put("attnet_1", extractNodeIds(EXISTING_PEER1))
-            .put("attnet_2", extractNodeIds(EXISTING_PEER1, EXISTING_PEER3))
-            .put("syncnet_1", extractNodeIds(EXISTING_PEER2))
-            .put("blocks", extractNodeIds(EXISTING_PEER1, EXISTING_PEER2, EXISTING_PEER3))
-=======
-            .put(ATTESTATION_SUBNET_TOPIC_PREFIX + "0", Set.of(PEER1, PEER2, PEER3))
-            .put(ATTESTATION_SUBNET_TOPIC_PREFIX + "1", Set.of(PEER1))
-            .put(ATTESTATION_SUBNET_TOPIC_PREFIX + "2", Set.of(PEER1, PEER3))
-            .put(SYNC_COMMITTEE_SUBNET_TOPIC_PREFIX + "1", Set.of(PEER2))
-            .put(BEACON_BLOCK_SUBNET_TOPIC, Set.of(PEER1, PEER2, PEER3))
->>>>>>> 5e89d22a
+            .put(
+                ATTESTATION_SUBNET_TOPIC_PREFIX + "0",
+                extractNodeIds(EXISTING_PEER1, EXISTING_PEER2, EXISTING_PEER3))
+            .put(ATTESTATION_SUBNET_TOPIC_PREFIX + "1", extractNodeIds(EXISTING_PEER1))
+            .put(
+                ATTESTATION_SUBNET_TOPIC_PREFIX + "2",
+                extractNodeIds(EXISTING_PEER1, EXISTING_PEER3))
+            .put(SYNC_COMMITTEE_SUBNET_TOPIC_PREFIX + "1", extractNodeIds(EXISTING_PEER2))
+            .put(
+                BEACON_BLOCK_SUBNET_TOPIC,
+                extractNodeIds(EXISTING_PEER1, EXISTING_PEER2, EXISTING_PEER3))
             .build();
     when(gossipNetwork.getSubscribersByTopic()).thenReturn(subscribersByTopic);
     final PeerSubnetSubscriptions subscriptions = createPeerSubnetSubscriptions();
@@ -240,7 +218,8 @@
     final Map<NodeId, int[]> expectedProvidedSubnetCountPerPeer = new HashMap<>();
     for (int i = 0; i < SUBNET_COUNT; i++) {
       Collection<NodeId> nodeIds =
-          subscribersByTopic.getOrDefault("data_column_sidecar_" + i, Collections.emptyList());
+          subscribersByTopic.getOrDefault(
+              DATA_COLUMN_SIDECAR_SUBNET_TOPIC_PREFIX + i, Collections.emptyList());
       final int expectedSubscriberCount = nodeIds.size();
       assertThat(subscriptions.getSubscriberCountForDataColumnSidecarSubnet(i))
           .isEqualTo(expectedSubscriberCount);
@@ -429,7 +408,7 @@
         .forEach(
             i ->
                 builder.put(
-                    "data_column_sidecar_" + i,
+                    DATA_COLUMN_SIDECAR_SUBNET_TOPIC_PREFIX + i,
                     existingSubscribers.containsKey(i) ? existingSubscribers.get(i) : Set.of()));
 
     return builder.build();
@@ -546,7 +525,6 @@
   }
 
   @Test
-<<<<<<< HEAD
   public void builder_shouldThrowExceptionForNegativeTargetSubscriberCount() {
     assertThatThrownBy(
             () ->
@@ -582,9 +560,11 @@
 
     final Map<String, Collection<NodeId>> subscribersByTopic =
         ImmutableMap.<String, Collection<NodeId>>builder()
-            .put("data_column_sidecar_0", extractNodeIds(EXISTING_PEER1, EXISTING_PEER2))
-            .put("data_column_sidecar_1", extractNodeIds(EXISTING_PEER1))
-            .put("data_column_sidecar_2", extractNodeIds(EXISTING_PEER3))
+            .put(
+                DATA_COLUMN_SIDECAR_SUBNET_TOPIC_PREFIX + "0",
+                extractNodeIds(EXISTING_PEER1, EXISTING_PEER2))
+            .put(DATA_COLUMN_SIDECAR_SUBNET_TOPIC_PREFIX + "1", extractNodeIds(EXISTING_PEER1))
+            .put(DATA_COLUMN_SIDECAR_SUBNET_TOPIC_PREFIX + "2", extractNodeIds(EXISTING_PEER3))
             .build();
 
     when(gossipNetwork.getSubscribersByTopic()).thenReturn(subscribersByTopic);
@@ -640,10 +620,14 @@
 
     final Map<String, Collection<NodeId>> subscribersByTopic =
         ImmutableMap.<String, Collection<NodeId>>builder()
-            .put("attnet_0", extractNodeIds(EXISTING_PEER1, EXISTING_PEER2))
-            .put("attnet_1", extractNodeIds(EXISTING_PEER1))
-            .put("syncnet_0", extractNodeIds(EXISTING_PEER2))
-            .put("syncnet_1", extractNodeIds(EXISTING_PEER1, EXISTING_PEER3))
+            .put(
+                ATTESTATION_SUBNET_TOPIC_PREFIX + "0",
+                extractNodeIds(EXISTING_PEER1, EXISTING_PEER2))
+            .put(ATTESTATION_SUBNET_TOPIC_PREFIX + "1", extractNodeIds(EXISTING_PEER1))
+            .put(SYNC_COMMITTEE_SUBNET_TOPIC_PREFIX + "0", extractNodeIds(EXISTING_PEER2))
+            .put(
+                SYNC_COMMITTEE_SUBNET_TOPIC_PREFIX + "1",
+                extractNodeIds(EXISTING_PEER1, EXISTING_PEER3))
             .build();
 
     when(gossipNetwork.getSubscribersByTopic()).thenReturn(subscribersByTopic);
@@ -676,13 +660,13 @@
 
     final Map<String, Collection<NodeId>> subscribersByTopic =
         ImmutableMap.<String, Collection<NodeId>>builder()
-            .put("attnet_0", extractNodeIds(EXISTING_PEER1))
-            .put("attnet_1", extractNodeIds(EXISTING_PEER2))
-            .put("syncnet_0", extractNodeIds(EXISTING_PEER1))
-            .put("syncnet_1", extractNodeIds(EXISTING_PEER2))
-            .put("data_column_sidecar_0", extractNodeIds(EXISTING_PEER1))
-            .put("data_column_sidecar_1", extractNodeIds(EXISTING_PEER2))
-            .put("data_column_sidecar_2", extractNodeIds(EXISTING_PEER3))
+            .put(ATTESTATION_SUBNET_TOPIC_PREFIX + "0", extractNodeIds(EXISTING_PEER1))
+            .put(ATTESTATION_SUBNET_TOPIC_PREFIX + "1", extractNodeIds(EXISTING_PEER2))
+            .put(SYNC_COMMITTEE_SUBNET_TOPIC_PREFIX + "0", extractNodeIds(EXISTING_PEER1))
+            .put(SYNC_COMMITTEE_SUBNET_TOPIC_PREFIX + "1", extractNodeIds(EXISTING_PEER2))
+            .put(DATA_COLUMN_SIDECAR_SUBNET_TOPIC_PREFIX + "0", extractNodeIds(EXISTING_PEER1))
+            .put(DATA_COLUMN_SIDECAR_SUBNET_TOPIC_PREFIX + "1", extractNodeIds(EXISTING_PEER2))
+            .put(DATA_COLUMN_SIDECAR_SUBNET_TOPIC_PREFIX + "2", extractNodeIds(EXISTING_PEER3))
             .build();
 
     when(gossipNetwork.getSubscribersByTopic()).thenReturn(subscribersByTopic);
@@ -802,7 +786,9 @@
     assertThat(subscriptions.isDataColumnSidecarSubnetRelevant(0)).isFalse();
 
     assertThat(subscriptions.getSubscribersRequired()).isZero();
-=======
+  }
+
+  @Test
   public void isDataColumnSidecarSubnetRelevant() {
     dataColumnSubscriptions.setSubscriptions(IntList.of(1, 2, 3));
     final PeerSubnetSubscriptions subscriptions = createPeerSubnetSubscriptions();
@@ -832,7 +818,6 @@
                 SpecConfigFulu.required(spec.getGenesisSpecConfig())
                     .getDataColumnSidecarSubnetCount()))
         .set(anyDouble(), matches(DATA_COLUMN_SIDECAR_SUBNET_TOPIC_PREFIX));
->>>>>>> 5e89d22a
   }
 
   private PeerSubnetSubscriptions createPeerSubnetSubscriptions() {
