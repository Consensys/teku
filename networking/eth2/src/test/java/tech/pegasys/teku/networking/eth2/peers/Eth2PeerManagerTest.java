--- conflicted
+++ resolved
@@ -59,11 +59,8 @@
           new AttestationSubnetService(),
           rpcEncoding,
           Eth2NetworkBuilder.DEFAULT_ETH2_RPC_PING_INTERVAL,
-<<<<<<< HEAD
+          Eth2NetworkBuilder.DEFAULT_ETH2_RPC_OUTSTANDING_PING_THRESHOLD,
           Eth2NetworkBuilder.DEFAULT_ETH2_STATUS_UPDATE_INTERVAL);
-=======
-          Eth2NetworkBuilder.DEFAULT_ETH2_RPC_OUTSTANDING_PING_THRESHOLD);
->>>>>>> 9a59785e
 
   @BeforeEach
   public void setup() {
