--- conflicted
+++ resolved
@@ -18,10 +18,6 @@
 import static org.mockito.Mockito.mock;
 import static org.mockito.Mockito.times;
 import static org.mockito.Mockito.verify;
-<<<<<<< HEAD
-import static tech.pegasys.teku.networking.eth2.gossip.subnets.StableSubnetSubscriberTest.DEFAULT_SUBNETS_PER_VALIDATOR;
-=======
->>>>>>> 7e67d7ab
 
 import java.util.Random;
 import org.jetbrains.annotations.NotNull;
@@ -51,11 +47,7 @@
   void shouldSubscribeToExpectedSubnetsWithNoMinimum() {
     final ValidatorBasedStableSubnetSubscriber subscriber = createSubscriber(0);
     subscriber.onSlot(UInt64.ONE, 10);
-<<<<<<< HEAD
-    verify(network, times(10 * DEFAULT_SUBNETS_PER_VALIDATOR))
-=======
     verify(network, times(10))
->>>>>>> 7e67d7ab
         .subscribeToAttestationSubnetId(intThat(i -> i >= 0 && i < attestatonSubnetCount));
   }
 
