/*
 * Copyright ConsenSys Software Inc., 2022
 *
 * Licensed under the Apache License, Version 2.0 (the "License"); you may not use this file except in compliance with
 * the License. You may obtain a copy of the License at
 *
 * http://www.apache.org/licenses/LICENSE-2.0
 *
 * Unless required by applicable law or agreed to in writing, software distributed under the License is distributed on
 * an "AS IS" BASIS, WITHOUT WARRANTIES OR CONDITIONS OF ANY KIND, either express or implied. See the License for the
 * specific language governing permissions and limitations under the License.
 */

package tech.pegasys.teku.networking.eth2.rpc.core.encodings;

import static java.util.Collections.singletonList;
import static org.assertj.core.api.Assertions.assertThat;
import static org.assertj.core.api.Assertions.assertThatThrownBy;

import io.netty.buffer.ByteBuf;
import io.netty.buffer.Unpooled;
import java.util.ArrayList;
import java.util.List;
import java.util.Optional;
import org.apache.tuweni.bytes.Bytes;
import org.apache.tuweni.bytes.Bytes32;
import org.junit.jupiter.api.Test;
import tech.pegasys.teku.infrastructure.bytes.Bytes4;
import tech.pegasys.teku.infrastructure.unsigned.UInt64;
import tech.pegasys.teku.networking.eth2.rpc.Utils;
import tech.pegasys.teku.networking.eth2.rpc.core.RpcException;
import tech.pegasys.teku.networking.eth2.rpc.core.RpcException.ChunkTooLongException;
import tech.pegasys.teku.networking.eth2.rpc.core.RpcException.LengthOutOfBoundsException;
import tech.pegasys.teku.networking.eth2.rpc.core.RpcException.MessageTruncatedException;
import tech.pegasys.teku.networking.eth2.rpc.core.RpcException.PayloadTruncatedException;
import tech.pegasys.teku.networking.eth2.rpc.core.encodings.compression.snappy.SnappyFramedCompressor;
import tech.pegasys.teku.spec.Spec;
import tech.pegasys.teku.spec.TestSpecFactory;
import tech.pegasys.teku.spec.datastructures.networking.libp2p.rpc.BeaconBlocksByRootRequestMessage;
import tech.pegasys.teku.spec.datastructures.networking.libp2p.rpc.EmptyMessage;
import tech.pegasys.teku.spec.datastructures.networking.libp2p.rpc.StatusMessage;

class LengthPrefixedEncodingTest {
  private static final Bytes TWO_BYTE_LENGTH_PREFIX = Bytes.fromHexString("0x8002");

  private final Spec spec = TestSpecFactory.createDefault();
  private final Bytes prefixExceedingMaxLength =
      ProtobufEncoder.encodeVarInt(spec.getNetworkingConfig().getMaxChunkSize() + 1);
  private final RpcEncoding encoding =
<<<<<<< HEAD
      RpcEncoding.createSszSnappyEncoding(
          TestSpecFactory.createDefault().getNetworkingConfig().getMaxChunkSize());
=======
      RpcEncoding.createSszSnappyEncoding(spec.getNetworkingConfig().getMaxChunkSize());
>>>>>>> 36b69ad2

  @Test
  public void decodePayload_shouldReturnErrorWhenLengthPrefixIsTooLong() {
    List<List<ByteBuf>> testByteBufSlices =
        Utils.generateTestSlices(Bytes.fromHexString("0xAAAAAAAAAAAAAAAAAAAA80"));

    for (Iterable<ByteBuf> bufSlices : testByteBufSlices) {
      RpcByteBufDecoder<StatusMessage> decoder = encoding.createDecoder(StatusMessage.SSZ_SCHEMA);
      List<ByteBuf> usedBufs = new ArrayList<>();
      assertThatThrownBy(
              () -> {
                for (ByteBuf bufSlice : bufSlices) {
                  decoder.decodeOneMessage(bufSlice);
                  bufSlice.release();
                  usedBufs.add(bufSlice);
                }
              })
          .isInstanceOf(ChunkTooLongException.class);
      assertThat(usedBufs).allMatch(b -> b.refCnt() == 0);
    }
  }

  @Test
  public void decodePayload_shouldReturnErrorWhenLengthPrefixIsTooShortForMessageType() {
    List<List<ByteBuf>> testByteBufSlices = Utils.generateTestSlices(Bytes.fromHexString("0x52"));

    for (Iterable<ByteBuf> bufSlices : testByteBufSlices) {
      RpcByteBufDecoder<StatusMessage> decoder = encoding.createDecoder(StatusMessage.SSZ_SCHEMA);
      List<ByteBuf> usedBufs = new ArrayList<>();
      assertThatThrownBy(
              () -> {
                for (ByteBuf bufSlice : bufSlices) {
                  decoder.decodeOneMessage(bufSlice);
                  bufSlice.release();
                  usedBufs.add(bufSlice);
                }
              })
          .isInstanceOf(LengthOutOfBoundsException.class);
      assertThat(usedBufs).allMatch(b -> b.refCnt() == 0);
    }
  }

  @Test
  public void decodePayload_shouldReturnErrorWhenLengthPrefixIsTooLongForMessageType() {
    List<List<ByteBuf>> testByteBufSlices = Utils.generateTestSlices(Bytes.fromHexString("0x55"));

    for (Iterable<ByteBuf> bufSlices : testByteBufSlices) {
      RpcByteBufDecoder<StatusMessage> decoder = encoding.createDecoder(StatusMessage.SSZ_SCHEMA);
      List<ByteBuf> usedBufs = new ArrayList<>();
      assertThatThrownBy(
              () -> {
                for (ByteBuf bufSlice : bufSlices) {
                  decoder.decodeOneMessage(bufSlice);
                  bufSlice.release();
                  usedBufs.add(bufSlice);
                }
              })
          .isInstanceOf(LengthOutOfBoundsException.class);
      assertThat(usedBufs).allMatch(b -> b.refCnt() == 0);
    }
  }

  @Test
  public void decodePayload_shouldReturnErrorWhenNoPayloadIsPresent() {
    final Bytes statusMessageLengthPrefix = Bytes.fromHexString("0x54");
    List<List<ByteBuf>> testByteBufSlices = Utils.generateTestSlices(statusMessageLengthPrefix);

    for (Iterable<ByteBuf> bufSlices : testByteBufSlices) {
      RpcByteBufDecoder<StatusMessage> decoder = encoding.createDecoder(StatusMessage.SSZ_SCHEMA);
      List<ByteBuf> usedBufs = new ArrayList<>();
      assertThatThrownBy(
              () -> {
                for (ByteBuf bufSlice : bufSlices) {
                  assertThat(decoder.decodeOneMessage(bufSlice)).isEmpty();
                  bufSlice.release();
                  usedBufs.add(bufSlice);
                }
                decoder.complete();
              })
          .isInstanceOf(PayloadTruncatedException.class);
      assertThat(usedBufs).allMatch(b -> b.refCnt() == 0);
    }
  }

  @Test
  public void decodePayload_shouldReturnErrorWhenPayloadTooShort() {
    final Bytes correctMessage = createValidStatusMessage();
    final int truncatedSize = correctMessage.size() - 5;
    List<List<ByteBuf>> testByteBufSlices =
        Utils.generateTestSlices(correctMessage.slice(0, truncatedSize));

    for (Iterable<ByteBuf> bufSlices : testByteBufSlices) {
      RpcByteBufDecoder<StatusMessage> decoder = encoding.createDecoder(StatusMessage.SSZ_SCHEMA);
      List<ByteBuf> usedBufs = new ArrayList<>();
      assertThatThrownBy(
              () -> {
                for (ByteBuf bufSlice : bufSlices) {
                  assertThat(decoder.decodeOneMessage(bufSlice)).isEmpty();
                  bufSlice.release();
                  usedBufs.add(bufSlice);
                }
                decoder.complete();
              })
          .isInstanceOf(PayloadTruncatedException.class);
      assertThat(usedBufs).allMatch(b -> b.refCnt() == 0);
    }
  }

  @Test
  public void decodePayload_shouldReadPayloadWhenExtraDataIsAppended() throws RpcException {
    final StatusMessage originalMessage = StatusMessage.createPreGenesisStatus(spec);
    final Bytes encoded = encoding.encodePayload(originalMessage);
    final Bytes extraData = Bytes.of(1, 2, 3, 4);
    List<List<ByteBuf>> testByteBufSlices = Utils.generateTestSlices(encoded, extraData);

    for (Iterable<ByteBuf> bufSlices : testByteBufSlices) {
      RpcByteBufDecoder<StatusMessage> decoder = encoding.createDecoder(StatusMessage.SSZ_SCHEMA);
      Optional<StatusMessage> result = Optional.empty();
      int unreadBytes = 0;
      for (ByteBuf bufSlice : bufSlices) {
        if (result.isEmpty()) {
          result = decoder.decodeOneMessage(bufSlice);
        }
        if (result.isPresent()) {
          unreadBytes += bufSlice.readableBytes();
        }
        bufSlice.release();
      }
      decoder.complete();
      assertThat(result).contains(originalMessage);
      assertThat(unreadBytes).isEqualTo(4);
      assertThat(bufSlices).allMatch(b -> b.refCnt() == 0);
    }
  }

  @Test
  public void decodePayload_shouldRejectMessagesThatAreTooLong() {
    // We should reject the message based on the length prefix and skip reading the data entirely
    List<List<ByteBuf>> testByteBufSlices = Utils.generateTestSlices(prefixExceedingMaxLength);

    for (Iterable<ByteBuf> bufSlices : testByteBufSlices) {
      RpcByteBufDecoder<StatusMessage> decoder = encoding.createDecoder(StatusMessage.SSZ_SCHEMA);
      List<ByteBuf> usedBufs = new ArrayList<>();
      assertThatThrownBy(
              () -> {
                for (ByteBuf bufSlice : bufSlices) {
                  assertThat(decoder.decodeOneMessage(bufSlice)).isEmpty();
                  bufSlice.release();
                  usedBufs.add(bufSlice);
                }
                decoder.complete();
              })
          .isInstanceOf(ChunkTooLongException.class);
      assertThat(usedBufs).allMatch(b -> b.refCnt() == 0);
    }
  }

  @Test
  public void decodePayload_shouldRejectEmptyMessages() {
    final ByteBuf input = Utils.emptyBuf();
    RpcByteBufDecoder<StatusMessage> decoder = encoding.createDecoder(StatusMessage.SSZ_SCHEMA);

    assertThatThrownBy(
            () -> {
              decoder.decodeOneMessage(input);
              decoder.complete();
            })
        .isInstanceOf(MessageTruncatedException.class);
    input.release();
    assertThat(input.refCnt()).isEqualTo(0);
  }

  @Test
  public void decodePayload_shouldThrowErrorWhenPrefixTruncated() {
    final ByteBuf input = inputByteBuffer(TWO_BYTE_LENGTH_PREFIX.slice(0, 1));
    assertThatThrownBy(
            () -> {
              RpcByteBufDecoder<StatusMessage> decoder =
                  encoding.createDecoder(StatusMessage.SSZ_SCHEMA);
              decoder.decodeOneMessage(input);
              decoder.complete();
            })
        .isInstanceOf(MessageTruncatedException.class);
    input.release();
    assertThat(input.refCnt()).isEqualTo(0);
  }

  @Test
  public void decodePayload_shouldThrowRpcExceptionIfMessageLengthPrefixIsMoreThanThreeBytes() {
    final ByteBuf input = inputByteBuffer("0x80808001");
    RpcByteBufDecoder<StatusMessage> decoder = encoding.createDecoder(StatusMessage.SSZ_SCHEMA);
    assertThatThrownBy(() -> decoder.decodeOneMessage(input)).isInstanceOf(RpcException.class);
    input.release();
    assertThat(input.refCnt()).isEqualTo(0);
  }

  @Test
  public void encodePayload_shouldEncodeBlocksByRootRequest() {
    final BeaconBlocksByRootRequestMessage.BeaconBlocksByRootRequestMessageSchema schema =
        spec.getGenesisSchemaDefinitions().getBeaconBlocksByRootRequestMessageSchema();
    final Bytes encoded =
        encoding.encodePayload(
            new BeaconBlocksByRootRequestMessage(schema, singletonList(Bytes32.ZERO)));
    // Just the length prefix and the hash itself.
    assertThat(encoded)
        .isEqualTo(
            Bytes.wrap(
                Bytes.fromHexString("0x20"), new SnappyFramedCompressor().compress(Bytes32.ZERO)));
  }

  @Test
  void encodePayload_shouldReturnZeroBytesForEmptyMessages() {
    final Bytes result = encoding.encodePayload(EmptyMessage.EMPTY_MESSAGE);
    assertThat(result).isEqualTo(Bytes.EMPTY);
  }

  @Test
  void shouldDecodeEmptyMessage() throws Exception {
    final RpcByteBufDecoder<EmptyMessage> decoder = encoding.createDecoder(EmptyMessage.SSZ_SCHEMA);
    final Optional<EmptyMessage> message =
        decoder.decodeOneMessage(Unpooled.wrappedBuffer(new byte[0]));
    assertThat(message).contains(EmptyMessage.EMPTY_MESSAGE);
  }

  @Test
  public void roundtrip_blocksByRootRequest() throws Exception {
    final BeaconBlocksByRootRequestMessage request =
        new BeaconBlocksByRootRequestMessage(
            spec.getGenesisSchemaDefinitions().getBeaconBlocksByRootRequestMessageSchema(),
            List.of(Bytes32.ZERO, Bytes32.fromHexString("0x01"), Bytes32.fromHexString("0x02")));
    final Bytes data = encoding.encodePayload(request);
    final int expectedLengthPrefixLength = 1;
    final Bytes uncompressedPayload =
        Bytes.wrap(Bytes32.ZERO, Bytes32.fromHexString("0x01"), Bytes32.fromHexString("0x02"));
    final Bytes payload = new SnappyFramedCompressor().compress(uncompressedPayload);
    assertThat(data.size()).isEqualTo(payload.size() + expectedLengthPrefixLength);

    List<List<ByteBuf>> testByteBufSlices = Utils.generateTestSlices(data);

    for (Iterable<ByteBuf> bufSlices : testByteBufSlices) {
      RpcByteBufDecoder<BeaconBlocksByRootRequestMessage> decoder =
          encoding.createDecoder(
              spec.getGenesisSchemaDefinitions().getBeaconBlocksByRootRequestMessageSchema());
      Optional<BeaconBlocksByRootRequestMessage> result = Optional.empty();
      for (ByteBuf bufSlice : bufSlices) {
        if (result.isEmpty()) {
          result = decoder.decodeOneMessage(bufSlice);
        } else {
          assertThat(decoder.decodeOneMessage(bufSlice)).isEmpty();
        }
        bufSlice.release();
      }
      decoder.complete();
      assertThat(result).contains(request);
      assertThat(bufSlices).allMatch(b -> b.refCnt() == 0);
    }
  }

  private Bytes createValidStatusMessage() {
    return encoding.encodePayload(
        new StatusMessage(
            new Bytes4(Bytes.of(0, 0, 0, 0)),
            Bytes32.ZERO,
            UInt64.ZERO,
            Bytes32.ZERO,
            UInt64.ZERO));
  }

  private ByteBuf inputByteBuffer(final Bytes... data) {
    return Utils.toByteBuf(data);
  }

  private ByteBuf inputByteBuffer(final String hexString) {
    return inputByteBuffer(Bytes.fromHexString(hexString));
  }
}<|MERGE_RESOLUTION|>--- conflicted
+++ resolved
@@ -47,12 +47,7 @@
   private final Bytes prefixExceedingMaxLength =
       ProtobufEncoder.encodeVarInt(spec.getNetworkingConfig().getMaxChunkSize() + 1);
   private final RpcEncoding encoding =
-<<<<<<< HEAD
-      RpcEncoding.createSszSnappyEncoding(
-          TestSpecFactory.createDefault().getNetworkingConfig().getMaxChunkSize());
-=======
       RpcEncoding.createSszSnappyEncoding(spec.getNetworkingConfig().getMaxChunkSize());
->>>>>>> 36b69ad2
 
   @Test
   public void decodePayload_shouldReturnErrorWhenLengthPrefixIsTooLong() {
