--- conflicted
+++ resolved
@@ -63,18 +63,7 @@
   @BeforeEach
   public void setup() {
     BeaconChainUtil.create(0, recentChainData).initializeStorage();
-<<<<<<< HEAD
-    doReturn(topicChannel).when(gossipNetwork).subscribe(contains("committee_index"), any());
-=======
     doReturn(topicChannel).when(gossipNetwork).subscribe(contains("beacon_attestation"), any());
-    AttestationSubnetSubscriptions attestationSubnetSubscriptions =
-        new AttestationSubnetSubscriptions(
-            gossipNetwork,
-            gossipEncoding,
-            attestationValidator,
-            recentChainData,
-            gossipedAttestationConsumer);
->>>>>>> 83841259
     attestationGossipManager =
         new AttestationGossipManager(gossipEncoding, attestationSubnetSubscriptions);
   }
@@ -115,13 +104,7 @@
     attestationGossipManager.subscribeToSubnetId(subnetId + 1);
 
     // Post new attestation
-<<<<<<< HEAD
-    attestationGossipManager.onNewAttestation(ValidateableAttestation.fromSingle(attestation));
-=======
-    final Attestation attestation = dataStructureUtil.randomAttestation();
-    setCommitteeIndex(attestation, committeeIndex + 1);
     attestationGossipManager.onNewAttestation(ValidateableAttestation.fromAttestation(attestation));
->>>>>>> 83841259
 
     verifyNoInteractions(topicChannel);
   }
