--- conflicted
+++ resolved
@@ -246,11 +246,7 @@
   @TestTemplate
   void shouldNotConsiderExecutionProofSubnetsRelevantByDefault() {
     assumeThat(nextSpecMilestone).isEqualTo(ELECTRA);
-<<<<<<< HEAD
-    for (int i = 0; i < MAX_EXECUTION_PROOF_SUBNETS; i++) {
-=======
     for (int i = 0; i < Constants.MAX_EXECUTION_PROOF_SUBNETS.intValue(); i++) {
->>>>>>> 6a51f1fb
       assertThat(filter.isRelevantTopic(getTopicName(getExecutionProofSubnetTopicName(i))))
           .isFalse();
     }
@@ -262,11 +258,7 @@
         P2PConfig.builder().specProvider(spec).executionProofTopicEnabled(true).build();
     filter = new Eth2GossipTopicFilter(recentChainData, SSZ_SNAPPY, spec, p2pConfigOverwritten);
     assumeThat(nextSpecMilestone).isEqualTo(ELECTRA);
-<<<<<<< HEAD
-    for (int i = 0; i < MAX_EXECUTION_PROOF_SUBNETS; i++) {
-=======
     for (int i = 0; i < Constants.MAX_EXECUTION_PROOF_SUBNETS.intValue(); i++) {
->>>>>>> 6a51f1fb
       assertThat(filter.isRelevantTopic(getTopicName(getExecutionProofSubnetTopicName(i))))
           .isTrue();
     }
