--- conflicted
+++ resolved
@@ -21,12 +21,6 @@
 import static org.mockito.Mockito.verify;
 import static org.mockito.Mockito.verifyNoInteractions;
 import static org.mockito.Mockito.when;
-<<<<<<< HEAD
-import static tech.pegasys.teku.spec.config.Constants.FORWARD_SYNC_BATCH_SIZE;
-import static tech.pegasys.teku.spec.config.Constants.HISTORICAL_SYNC_BATCH_SIZE;
-import static tech.pegasys.teku.spec.config.Constants.MAX_REQUEST_BLOCKS;
-=======
->>>>>>> 36b69ad2
 
 import java.util.Optional;
 import org.junit.jupiter.api.Test;
@@ -215,21 +209,6 @@
     verify(delegate, never()).sendRequest(any(), any(), any());
   }
 
-<<<<<<< HEAD
-  @Test
-  public void verifyForwardAndHistoricalSyncBatchSizeIsNotLargerThanMaxRequestBlocks() {
-    assertThat(FORWARD_SYNC_BATCH_SIZE.longValue())
-        .isLessThanOrEqualTo(MAX_REQUEST_BLOCKS.longValue())
-        .isLessThanOrEqualTo(
-            spec.getNetworkingConfigDeneb().getMaxRequestBlocksDeneb().longValue());
-    assertThat(HISTORICAL_SYNC_BATCH_SIZE.longValue())
-        .isLessThanOrEqualTo(MAX_REQUEST_BLOCKS.longValue())
-        .isLessThanOrEqualTo(
-            spec.getNetworkingConfigDeneb().getMaxRequestBlocksDeneb().longValue());
-  }
-
-=======
->>>>>>> 36b69ad2
   private PeerStatus randomPeerStatus() {
     return new PeerStatus(
         dataStructureUtil.randomBytes4(),
