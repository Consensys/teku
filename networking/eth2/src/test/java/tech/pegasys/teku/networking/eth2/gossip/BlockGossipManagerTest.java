--- conflicted
+++ resolved
@@ -40,10 +40,6 @@
 public class BlockGossipManagerTest {
 
   private final Spec spec = TestSpecFactory.createMinimalPhase0();
-<<<<<<< HEAD
-  private final int gossipMaxSize = spec.getNetworkingConfig().getGossipMaxSize();
-=======
->>>>>>> 36b69ad2
   private final StorageSystem storageSystem = InMemoryStorageSystemBuilder.buildDefault(spec);
   private final DataStructureUtil dataStructureUtil = new DataStructureUtil(spec);
   private final StubAsyncRunner asyncRunner = new StubAsyncRunner();
