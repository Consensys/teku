/*
 * Copyright 2019 ConsenSys AG.
 *
 * Licensed under the Apache License, Version 2.0 (the "License"); you may not use this file except in compliance with
 * the License. You may obtain a copy of the License at
 *
 * http://www.apache.org/licenses/LICENSE-2.0
 *
 * Unless required by applicable law or agreed to in writing, software distributed under the License is distributed on
 * an "AS IS" BASIS, WITHOUT WARRANTIES OR CONDITIONS OF ANY KIND, either express or implied. See the License for the
 * specific language governing permissions and limitations under the License.
 */

package pegasys.artemis.reference.ssz_static.core;

import com.google.errorprone.annotations.MustBeClosed;
import kotlin.Pair;
import org.apache.tuweni.bytes.Bytes;
import org.apache.tuweni.bytes.Bytes32;
import org.apache.tuweni.junit.BouncyCastleExtension;
import org.junit.jupiter.api.extension.ExtendWith;
import org.junit.jupiter.params.ParameterizedTest;
import org.junit.jupiter.params.provider.Arguments;
import org.junit.jupiter.params.provider.MethodSource;
import pegasys.artemis.reference.TestSuite;
import tech.pegasys.artemis.datastructures.blocks.BeaconBlock;
import tech.pegasys.artemis.datastructures.blocks.BeaconBlockBody;
import tech.pegasys.artemis.datastructures.blocks.BeaconBlockHeader;
import tech.pegasys.artemis.datastructures.blocks.Eth1Data;
import tech.pegasys.artemis.datastructures.operations.Attestation;
import tech.pegasys.artemis.datastructures.operations.AttestationData;
import tech.pegasys.artemis.datastructures.operations.AttestationDataAndCustodyBit;
import tech.pegasys.artemis.datastructures.operations.AttesterSlashing;
import tech.pegasys.artemis.datastructures.operations.Deposit;
import tech.pegasys.artemis.datastructures.operations.DepositData;
import tech.pegasys.artemis.datastructures.operations.IndexedAttestation;
import tech.pegasys.artemis.datastructures.operations.ProposerSlashing;
import tech.pegasys.artemis.datastructures.operations.Transfer;
import tech.pegasys.artemis.datastructures.operations.VoluntaryExit;
import tech.pegasys.artemis.datastructures.state.BeaconState;
import tech.pegasys.artemis.datastructures.state.Checkpoint;
import tech.pegasys.artemis.datastructures.state.CompactCommittee;
import tech.pegasys.artemis.datastructures.state.Crosslink;
import tech.pegasys.artemis.datastructures.state.Fork;
import tech.pegasys.artemis.datastructures.state.HistoricalBatch;
import tech.pegasys.artemis.datastructures.state.PendingAttestation;
import tech.pegasys.artemis.datastructures.state.Validator;

import java.io.IOException;
import java.util.ArrayList;
import java.util.Arrays;
import java.util.List;
import java.util.stream.Stream;

import static org.junit.jupiter.api.Assertions.assertTrue;

@ExtendWith(BouncyCastleExtension.class)
class ssz_minimal_zero extends TestSuite {

  private static String testFile = "**/ssz_minimal_zero.yaml";

  @ParameterizedTest(name = "{index}. SSZ serialized, root, signing_root of Attestation")
  @MethodSource("readMessageSSZAttestation")
  void sszAttestationCheckSerializationRootAndSigningRoot(
      Attestation attestation, Bytes serialized, Bytes32 root, Bytes signing_root) {

    assertTrue(
        serialized.equals(attestation.toBytes()),
        attestation.getClass().getName() + " failed the serialiaztion test");
    assertTrue(
        root.equals(attestation.hash_tree_root()),
        attestation.getClass().getName() + " failed the root test");
    assertTrue(
        root.equals(attestation.signing_root("signature")),
        attestation.getClass().getName() + " failed the signing_root test");
  }

  @SuppressWarnings({"unchecked", "rawtypes"})
  @MustBeClosed
  static Stream<Arguments> readMessageSSZAttestation() throws IOException {
    List<Pair<Class, List<String>>> arguments = new ArrayList<Pair<Class, List<String>>>();
<<<<<<< HEAD
    arguments.add(getParams(Attestation.class, Arrays.asList("Attestation", "value")));
    arguments.add(getParams(Bytes.class, Arrays.asList("Attestation", "serialized")));
    arguments.add(getParams(Bytes32.class, Arrays.asList("Attestation", "root")));
    arguments.add(getParams(Bytes.class, Arrays.asList("Attestation", "signing_root")));
=======
    arguments.add(
        getParams(Attestation.class, Arrays.asList("Attestation", "value")));
    arguments.add(
        getParams(Bytes.class, Arrays.asList("Attestation", "serialized")));
    arguments.add(
        getParams(Bytes32.class, Arrays.asList("Attestation", "root")));
    arguments.add(
        getParams(Bytes.class, Arrays.asList("Attestation", "signing_root")));
>>>>>>> 11bfad29

    return findTests(testFile, arguments);
  }

  @ParameterizedTest(name = "{index}. SSZ serialized, root of AttestationData")
  @MethodSource("readMessageSSZAttestationData")
  void sszAttestationDataCheckSerializationRoot(
      AttestationData data, Bytes serialized, Bytes32 root) {
    assertTrue(
        serialized.equals(data.toBytes()),
        data.getClass().getName() + " failed the serialiaztion test");
    assertTrue(
        root.equals(data.hash_tree_root()), data.getClass().getName() + " failed the root test");
  }

  @SuppressWarnings({"unchecked", "rawtypes"})
  @MustBeClosed
  static Stream<Arguments> readMessageSSZAttestationData() throws IOException {
    List<Pair<Class, List<String>>> arguments = new ArrayList<Pair<Class, List<String>>>();
<<<<<<< HEAD
    arguments.add(getParams(AttestationData.class, Arrays.asList("AttestationData", "value")));
    arguments.add(getParams(Bytes.class, Arrays.asList("AttestationData", "serialized")));
    arguments.add(getParams(Bytes32.class, Arrays.asList("AttestationData", "root")));
=======
    arguments.add(
        getParams(
            AttestationData.class, Arrays.asList("AttestationData", "value")));
    arguments.add(
        getParams(Bytes.class, Arrays.asList("AttestationData", "serialized")));
    arguments.add(
        getParams(Bytes32.class, Arrays.asList("AttestationData", "root")));
>>>>>>> 11bfad29

    return findTests(testFile, arguments);
  }

  @ParameterizedTest(name = "{index}. SSZ serialized, root of AttestationDataAndCustodyBit")
  @MethodSource("readMessageSSZAttestationDataAndCustodyBit")
  void sszAttestationDataAndCustodyBitCheckSerializationRoot(
      AttestationDataAndCustodyBit dataAndCustodyBit, Bytes serialized, Bytes32 root) {
    assertTrue(
        serialized.equals(dataAndCustodyBit.toBytes()),
        dataAndCustodyBit.getClass().getName() + " failed the serialiaztion test");
    assertTrue(
        root.equals(dataAndCustodyBit.hash_tree_root()),
        dataAndCustodyBit.getClass().getName() + " failed the root test");
  }

  @SuppressWarnings({"unchecked", "rawtypes"})
  @MustBeClosed
  static Stream<Arguments> readMessageSSZAttestationDataAndCustodyBit() throws IOException {
    List<Pair<Class, List<String>>> arguments = new ArrayList<Pair<Class, List<String>>>();
    arguments.add(
        getParams(
            AttestationDataAndCustodyBit.class,
            Arrays.asList("AttestationDataAndCustodyBit", "value")));
<<<<<<< HEAD
    arguments.add(
        getParams(Bytes.class, Arrays.asList("AttestationDataAndCustodyBit", "serialized")));
    arguments.add(getParams(Bytes32.class, Arrays.asList("AttestationDataAndCustodyBit", "root")));
=======
    arguments.add(
        getParams(
            Bytes.class,
            Arrays.asList("AttestationDataAndCustodyBit", "serialized")));
    arguments.add(
        getParams(
            Bytes32.class,
            Arrays.asList("AttestationDataAndCustodyBit", "root")));
>>>>>>> 11bfad29

    return findTests(testFile, arguments);
  }

  @ParameterizedTest(name = "{index}. SSZ serialized, root of AttesterSlashing")
  @MethodSource("readMessageSSZAttesterSlashing")
  void sszAttesterSlashingCheckSerializationRoot(
      AttesterSlashing attesterSlashing, Bytes serialized, Bytes32 root) {
    assertTrue(
        serialized.equals(attesterSlashing.toBytes()),
        attesterSlashing.getClass().getName() + " failed the serialiaztion test");
    assertTrue(
        root.equals(attesterSlashing.hash_tree_root()),
        attesterSlashing.getClass().getName() + " failed the root test");
  }

  @SuppressWarnings({"unchecked", "rawtypes"})
  @MustBeClosed
  static Stream<Arguments> readMessageSSZAttesterSlashing() throws IOException {
    List<Pair<Class, List<String>>> arguments = new ArrayList<Pair<Class, List<String>>>();
<<<<<<< HEAD
    arguments.add(getParams(AttesterSlashing.class, Arrays.asList("AttesterSlashing", "value")));
    arguments.add(getParams(Bytes.class, Arrays.asList("AttesterSlashing", "serialized")));
    arguments.add(getParams(Bytes32.class, Arrays.asList("AttesterSlashing", "root")));
=======
    arguments.add(
        getParams(
            AttesterSlashing.class, Arrays.asList("AttesterSlashing", "value")));
    arguments.add(
        getParams(Bytes.class, Arrays.asList("AttesterSlashing", "serialized")));
    arguments.add(
            getParams(Bytes32.class, Arrays.asList("AttesterSlashing", "root")));
>>>>>>> 11bfad29

    return findTests(testFile, arguments);
  }

  @ParameterizedTest(name = "{index}. SSZ serialized, root of BeaconBlock")
  @MethodSource("readMessageSSZBeaconBlock")
  void sszBeaconBlockCheckSerializationRoot(
      BeaconBlock beaconBlock, Bytes serialized, Bytes32 root) {
    assertTrue(
        serialized.equals(beaconBlock.toBytes()),
        beaconBlock.getClass().getName() + " failed the serialiaztion test");
    assertTrue(
        root.equals(beaconBlock.hash_tree_root()),
        beaconBlock.getClass().getName() + " failed the root test");
  }

  @SuppressWarnings({"unchecked", "rawtypes"})
  @MustBeClosed
  static Stream<Arguments> readMessageSSZBeaconBlock() throws IOException {
    List<Pair<Class, List<String>>> arguments = new ArrayList<Pair<Class, List<String>>>();
<<<<<<< HEAD
    arguments.add(getParams(BeaconBlock.class, Arrays.asList("BeaconBlock", "value")));
    arguments.add(getParams(Bytes.class, Arrays.asList("BeaconBlock", "serialized")));
    arguments.add(getParams(Bytes32.class, Arrays.asList("BeaconBlock", "root")));
=======
    arguments.add(
        getParams(BeaconBlock.class, Arrays.asList("BeaconBlock", "value")));
    arguments.add(
        getParams(Bytes.class, Arrays.asList("BeaconBlock", "serialized")));
    arguments.add(
        getParams(Bytes32.class, Arrays.asList("BeaconBlock", "root")));
>>>>>>> 11bfad29

    return findTests(testFile, arguments);
  }

  @ParameterizedTest(name = "{index}. SSZ serialized, root of BeaconBlockBody")
  @MethodSource("readMessageSSZBeaconBlockBody")
  void sszBeaconBlockBodyCheckSerializationRoot(
      BeaconBlockBody beaconBlockBody, Bytes serialized, Bytes32 root) {
    assertTrue(
        serialized.equals(beaconBlockBody.toBytes()),
        beaconBlockBody.getClass().getName() + " failed the serialiaztion test");
    assertTrue(
        root.equals(beaconBlockBody.hash_tree_root()),
        beaconBlockBody.getClass().getName() + " failed the root test");
  }

  @SuppressWarnings({"unchecked", "rawtypes"})
  @MustBeClosed
  static Stream<Arguments> readMessageSSZBeaconBlockBody() throws IOException {
    List<Pair<Class, List<String>>> arguments = new ArrayList<Pair<Class, List<String>>>();
<<<<<<< HEAD
    arguments.add(getParams(BeaconBlockBody.class, Arrays.asList("BeaconBlockBody", "value")));
    arguments.add(getParams(Bytes.class, Arrays.asList("BeaconBlockBody", "serialized")));
    arguments.add(getParams(Bytes32.class, Arrays.asList("BeaconBlockBody", "root")));
=======
    arguments.add(
        getParams(
            BeaconBlockBody.class, Arrays.asList("BeaconBlockBody", "value")));
    arguments.add(
        getParams(Bytes.class, Arrays.asList("BeaconBlockBody", "serialized")));
    arguments.add(
        getParams(Bytes32.class, Arrays.asList("BeaconBlockBody", "root")));
>>>>>>> 11bfad29

    return findTests(testFile, arguments);
  }

  @ParameterizedTest(name = "{index}. SSZ serialized, root of BeaconBlockHeader")
  @MethodSource("readMessageSSZBeaconBlockHeader")
  void sszBeaconBlockHeaderCheckSerializationRoot(
      BeaconBlockHeader beaconBlockHeader, Bytes serialized, Bytes32 root) {
    assertTrue(
        serialized.equals(beaconBlockHeader.toBytes()),
        beaconBlockHeader.getClass().getName() + " failed the serialiaztion test");
    assertTrue(
        root.equals(beaconBlockHeader.hash_tree_root()),
        beaconBlockHeader.getClass().getName() + " failed the root test");
  }

  @SuppressWarnings({"unchecked", "rawtypes"})
  @MustBeClosed
  static Stream<Arguments> readMessageSSZBeaconBlockHeader() throws IOException {
    List<Pair<Class, List<String>>> arguments = new ArrayList<Pair<Class, List<String>>>();
<<<<<<< HEAD
    arguments.add(getParams(BeaconBlockHeader.class, Arrays.asList("BeaconBlockHeader", "value")));
    arguments.add(getParams(Bytes.class, Arrays.asList("BeaconBlockHeader", "serialized")));
    arguments.add(getParams(Bytes32.class, Arrays.asList("BeaconBlockHeader", "root")));
=======
    arguments.add(
        getParams(
            BeaconBlockHeader.class,
            Arrays.asList("BeaconBlockHeader", "value")));
    arguments.add(
        getParams(
            Bytes.class, Arrays.asList("BeaconBlockHeader", "serialized")));
    arguments.add(
        getParams(Bytes32.class, Arrays.asList("BeaconBlockHeader", "root")));
>>>>>>> 11bfad29

    return findTests(testFile, arguments);
  }

  @ParameterizedTest(name = "{index}. SSZ serialized, root of BeaconState")
  @MethodSource("readMessageSSZBeaconState")
  void sszBeaconStateCheckSerializationRoot(
      BeaconState beaconState, Bytes serialized, Bytes32 root) {
    assertTrue(
        serialized.equals(beaconState.toBytes()),
        beaconState.getClass().getName() + " failed the serialiaztion test");
    assertTrue(
        root.equals(beaconState.hash_tree_root()),
        beaconState.getClass().getName() + " failed the root test");
  }

  @SuppressWarnings({"unchecked", "rawtypes"})
  @MustBeClosed
  static Stream<Arguments> readMessageSSZBeaconState() throws IOException {
    List<Pair<Class, List<String>>> arguments = new ArrayList<Pair<Class, List<String>>>();
<<<<<<< HEAD
    arguments.add(getParams(BeaconState.class, Arrays.asList("BeaconState", "value")));
    arguments.add(getParams(Bytes.class, Arrays.asList("BeaconState", "serialized")));
    arguments.add(getParams(Bytes32.class, Arrays.asList("BeaconState", "root")));
=======
    arguments.add(
        getParams(BeaconState.class, Arrays.asList("BeaconState", "value")));
    arguments.add(
        getParams(Bytes.class, Arrays.asList("BeaconState", "serialized")));
    arguments.add(
        getParams(Bytes32.class, Arrays.asList("BeaconState", "root")));
>>>>>>> 11bfad29

    return findTests(testFile, arguments);
  }

  @ParameterizedTest(name = "{index}. SSZ serialized, root of Checkpoint")
  @MethodSource("readMessageSSZCheckpoint")
  void sszCheckpointCheckSerializationRoot(Checkpoint checkpoint, Bytes serialized, Bytes32 root) {
    assertTrue(
        serialized.equals(checkpoint.toBytes()),
        checkpoint.getClass().getName() + " failed the serialiaztion test");
    assertTrue(
        root.equals(checkpoint.hash_tree_root()),
        checkpoint.getClass().getName() + " failed the root test");
  }

  @SuppressWarnings({"unchecked", "rawtypes"})
  @MustBeClosed
  static Stream<Arguments> readMessageSSZCheckpoint() throws IOException {
    List<Pair<Class, List<String>>> arguments = new ArrayList<Pair<Class, List<String>>>();
<<<<<<< HEAD
    arguments.add(getParams(Checkpoint.class, Arrays.asList("Checkpoint", "value")));
    arguments.add(getParams(Bytes.class, Arrays.asList("Checkpoint", "serialized")));
=======
    arguments.add(
        getParams(Checkpoint.class, Arrays.asList("Checkpoint", "value")));
    arguments.add(
        getParams(Bytes.class, Arrays.asList("Checkpoint", "serialized")));
>>>>>>> 11bfad29
    arguments.add(getParams(Bytes32.class, Arrays.asList("Checkpoint", "root")));

    return findTests(testFile, arguments);
  }

  @ParameterizedTest(name = "{index}. SSZ serialized, root of CompactCommittee")
  @MethodSource("readMessageSSZCompactCommittee")
  void sszCompactCommitteeCheckSerializationRoot(
      CompactCommittee compactCommittee, Bytes serialized, Bytes32 root) {
    assertTrue(
        serialized.equals(compactCommittee.toBytes()),
        compactCommittee.getClass().getName() + " failed the serialiaztion test");
    assertTrue(
        root.equals(compactCommittee.hash_tree_root()),
        compactCommittee.getClass().getName() + " failed the root test");
  }

  @SuppressWarnings({"unchecked", "rawtypes"})
  @MustBeClosed
  static Stream<Arguments> readMessageSSZCompactCommittee() throws IOException {
    List<Pair<Class, List<String>>> arguments = new ArrayList<Pair<Class, List<String>>>();
<<<<<<< HEAD
    arguments.add(getParams(CompactCommittee.class, Arrays.asList("CompactCommittee", "value")));
    arguments.add(getParams(Bytes.class, Arrays.asList("CompactCommittee", "serialized")));
    arguments.add(getParams(Bytes32.class, Arrays.asList("CompactCommittee", "root")));
=======
    arguments.add(
        getParams(
            CompactCommittee.class, Arrays.asList("CompactCommittee", "value")));
    arguments.add(
        getParams(Bytes.class, Arrays.asList("CompactCommittee", "serialized")));
    arguments.add(
        getParams(Bytes32.class, Arrays.asList("CompactCommittee", "root")));
>>>>>>> 11bfad29

    return findTests(testFile, arguments);
  }

  @ParameterizedTest(name = "{index}. SSZ serialized, root of Crosslink")
  @MethodSource("readMessageSSZCrosslink")
  void sszCrosslinkCheckSerializationRoot(Crosslink crosslink, Bytes serialized, Bytes32 root) {
    assertTrue(
        serialized.equals(crosslink.toBytes()),
        crosslink.getClass().getName() + " failed the serialiaztion test");
    assertTrue(
        root.equals(crosslink.hash_tree_root()),
        crosslink.getClass().getName() + " failed the root test");
  }

  @SuppressWarnings({"unchecked", "rawtypes"})
  @MustBeClosed
  static Stream<Arguments> readMessageSSZCrosslink() throws IOException {
    List<Pair<Class, List<String>>> arguments = new ArrayList<Pair<Class, List<String>>>();
<<<<<<< HEAD
    arguments.add(getParams(Crosslink.class, Arrays.asList("Crosslink", "value")));
    arguments.add(getParams(Bytes.class, Arrays.asList("Crosslink", "serialized")));
    arguments.add(getParams(Bytes32.class, Arrays.asList("Crosslink", "root")));
=======
    arguments.add(
        getParams(Crosslink.class, Arrays.asList(
                "Crosslink", "value")));
    arguments.add(
        getParams(Bytes.class, Arrays.asList(
                "Crosslink", "serialized")));
    arguments.add(getParams(Bytes32.class, Arrays.asList(
            "Crosslink", "root")));
>>>>>>> 11bfad29

    return findTests(testFile, arguments);
  }

  @ParameterizedTest(name = "{index}. SSZ serialized, root of Deposit")
  @MethodSource("readMessageSSZDeposit")
  void sszDepositCheckSerializationRoot(Deposit deposit, Bytes serialized, Bytes32 root) {
    assertTrue(
        serialized.equals(deposit.toBytes()),
        deposit.getClass().getName() + " failed the serialiaztion test");
    assertTrue(
        root.equals(deposit.hash_tree_root()),
        deposit.getClass().getName() + " failed the root test");
  }

  @SuppressWarnings({"unchecked", "rawtypes"})
  @MustBeClosed
  static Stream<Arguments> readMessageSSZDeposit() throws IOException {
    List<Pair<Class, List<String>>> arguments = new ArrayList<Pair<Class, List<String>>>();
<<<<<<< HEAD
    arguments.add(getParams(Deposit.class, Arrays.asList("Deposit", "value")));
    arguments.add(getParams(Bytes.class, Arrays.asList("Deposit", "serialized")));
    arguments.add(getParams(Bytes32.class, Arrays.asList("Deposit", "root")));
=======
    arguments.add(getParams(Deposit.class, Arrays.asList(
            "Deposit", "value")));
    arguments.add(
        getParams(Bytes.class, Arrays.asList(
                "Deposit", "serialized")));
    arguments.add(getParams(Bytes32.class, Arrays.asList(
            "Deposit", "root")));
>>>>>>> 11bfad29

    return findTests(testFile, arguments);
  }

  @ParameterizedTest(name = "{index}. SSZ serialized, root of DepositData")
  @MethodSource("readMessageSSZDepositData")
  void sszDepositDataCheckSerializationRoot(
      DepositData depositData, Bytes serialized, Bytes32 root) {
    assertTrue(
        serialized.equals(depositData.toBytes()),
        depositData.getClass().getName() + " failed the serialiaztion test");
    assertTrue(
        root.equals(depositData.hash_tree_root()),
        depositData.getClass().getName() + " failed the root test");
  }

  @SuppressWarnings({"unchecked", "rawtypes"})
  @MustBeClosed
  static Stream<Arguments> readMessageSSZDepositData() throws IOException {
    List<Pair<Class, List<String>>> arguments = new ArrayList<Pair<Class, List<String>>>();
<<<<<<< HEAD
    arguments.add(getParams(DepositData.class, Arrays.asList("DepositData", "value")));
    arguments.add(getParams(Bytes.class, Arrays.asList("DepositData", "serialized")));
    arguments.add(getParams(Bytes32.class, Arrays.asList("DepositData", "root")));
=======
    arguments.add(
        getParams(DepositData.class, Arrays.asList(
                "DepositData", "value")));
    arguments.add(
        getParams(Bytes.class, Arrays.asList(
                "DepositData", "serialized")));
    arguments.add(
        getParams(Bytes32.class, Arrays.asList(
                "DepositData", "root")));
>>>>>>> 11bfad29

    return findTests(testFile, arguments);
  }

  @ParameterizedTest(name = "{index}. SSZ serialized, root of Eth1Data")
  @MethodSource("readMessageSSZEth1Data")
  void sszEth1DataCheckSerializationRoot(Eth1Data eth1Data, Bytes serialized, Bytes32 root) {
    assertTrue(
        serialized.equals(eth1Data.toBytes()),
        eth1Data.getClass().getName() + " failed the serialiaztion test");
    assertTrue(
        root.equals(eth1Data.hash_tree_root()),
        eth1Data.getClass().getName() + " failed the root test");
  }

  @SuppressWarnings({"unchecked", "rawtypes"})
  @MustBeClosed
  static Stream<Arguments> readMessageSSZEth1Data() throws IOException {
    List<Pair<Class, List<String>>> arguments = new ArrayList<Pair<Class, List<String>>>();
<<<<<<< HEAD
    arguments.add(getParams(Eth1Data.class, Arrays.asList("Eth1Data", "value")));
    arguments.add(getParams(Bytes.class, Arrays.asList("Eth1Data", "serialized")));
    arguments.add(getParams(Bytes32.class, Arrays.asList("Eth1Data", "root")));
=======
    arguments.add(
        getParams(Eth1Data.class, Arrays.asList(
                "Eth1Data", "value")));
    arguments.add(
        getParams(Bytes.class, Arrays.asList(
                "Eth1Data", "serialized")));
    arguments.add(getParams(Bytes32.class, Arrays.asList(
            "Eth1Data", "root")));
>>>>>>> 11bfad29

    return findTests(testFile, arguments);
  }

  @ParameterizedTest(name = "{index}. SSZ serialized, root of Fork")
  @MethodSource("readMessageSSZFork")
  void sszForkCheckSerializationRoot(Fork fork, Bytes serialized, Bytes32 root) {
    assertTrue(
        serialized.equals(fork.toBytes()),
        fork.getClass().getName() + " failed the serialiaztion test");
    assertTrue(
        root.equals(fork.hash_tree_root()), fork.getClass().getName() + " failed the root test");
  }

  @SuppressWarnings({"unchecked", "rawtypes"})
  @MustBeClosed
  static Stream<Arguments> readMessageSSZFork() throws IOException {
    List<Pair<Class, List<String>>> arguments = new ArrayList<Pair<Class, List<String>>>();
<<<<<<< HEAD
    arguments.add(getParams(Fork.class, Arrays.asList("Fork", "value")));
    arguments.add(getParams(Bytes.class, Arrays.asList("Fork", "serialized")));
    arguments.add(getParams(Bytes32.class, Arrays.asList("Fork", "root")));
=======
    arguments.add(getParams(Fork.class, Arrays.asList(
            "Fork", "value")));
    arguments.add(getParams(Bytes.class, Arrays.asList(
            "Fork", "serialized")));
    arguments.add(getParams(Bytes32.class, Arrays.asList(
            "Fork", "root")));
>>>>>>> 11bfad29

    return findTests(testFile, arguments);
  }

  @ParameterizedTest(name = "{index}. SSZ serialized, root of HistoricalBatch")
  @MethodSource("readMessageSSZHistoricalBatch")
  void sszHistoricalBatchCheckSerializationRoot(
      HistoricalBatch historicalBatch, Bytes serialized, Bytes32 root) {
    assertTrue(
        serialized.equals(historicalBatch.toBytes()),
        historicalBatch.getClass().getName() + " failed the serialiaztion test");
    assertTrue(
        root.equals(historicalBatch.hash_tree_root()),
        historicalBatch.getClass().getName() + " failed the root test");
  }

  @SuppressWarnings({"unchecked", "rawtypes"})
  @MustBeClosed
  static Stream<Arguments> readMessageSSZHistoricalBatch() throws IOException {
    List<Pair<Class, List<String>>> arguments = new ArrayList<Pair<Class, List<String>>>();
<<<<<<< HEAD
    arguments.add(getParams(HistoricalBatch.class, Arrays.asList("HistoricalBatch", "value")));
    arguments.add(getParams(Bytes.class, Arrays.asList("HistoricalBatch", "serialized")));
    arguments.add(getParams(Bytes32.class, Arrays.asList("HistoricalBatch", "root")));
=======
    arguments.add(
        getParams(
            HistoricalBatch.class, Arrays.asList(
                    "HistoricalBatch", "value")));
    arguments.add(
        getParams(Bytes.class, Arrays.asList(
                "HistoricalBatch", "serialized")));
    arguments.add(
        getParams(Bytes32.class, Arrays.asList(
                "HistoricalBatch", "root")));
>>>>>>> 11bfad29

    return findTests(testFile, arguments);
  }

  @ParameterizedTest(name = "{index}. SSZ serialized, root of IndexedAttestation")
  @MethodSource("readMessageSSZIndexedAttestation")
  void sszIndexedAttestationCheckSerializationRoot(
      IndexedAttestation indexedAttestation, Bytes serialized, Bytes32 root) {
    assertTrue(
        serialized.equals(indexedAttestation.toBytes()),
        indexedAttestation.getClass().getName() + " failed the serialiaztion test");
    assertTrue(
        root.equals(indexedAttestation.hash_tree_root()),
        indexedAttestation.getClass().getName() + " failed the root test");
  }

  @SuppressWarnings({"unchecked", "rawtypes"})
  @MustBeClosed
  static Stream<Arguments> readMessageSSZIndexedAttestation() throws IOException {
    List<Pair<Class, List<String>>> arguments = new ArrayList<Pair<Class, List<String>>>();
    arguments.add(
<<<<<<< HEAD
        getParams(IndexedAttestation.class, Arrays.asList("IndexedAttestation", "value")));
    arguments.add(getParams(Bytes.class, Arrays.asList("IndexedAttestation", "serialized")));
    arguments.add(getParams(Bytes32.class, Arrays.asList("IndexedAttestation", "root")));
=======
        getParams(
            IndexedAttestation.class,
            Arrays.asList(
                    "IndexedAttestation", "value")));
    arguments.add(
        getParams(
            Bytes.class, Arrays.asList(
                    "IndexedAttestation", "serialized")));
    arguments.add(
        getParams(Bytes32.class, Arrays.asList(
                "IndexedAttestation", "root")));
>>>>>>> 11bfad29

    return findTests(testFile, arguments);
  }

  @ParameterizedTest(name = "{index}. SSZ serialized, root of PendingAttestation")
  @MethodSource("readMessageSSZPendingAttestation")
  void sszPendingAttestationCheckSerializationRoot(
      PendingAttestation pendingAttestation, Bytes serialized, Bytes32 root) {
    assertTrue(
        serialized.equals(pendingAttestation.toBytes()),
        pendingAttestation.getClass().getName() + " failed the serialiaztion test");
    assertTrue(
        root.equals(pendingAttestation.hash_tree_root()),
        pendingAttestation.getClass().getName() + " failed the root test");
  }

  @SuppressWarnings({"unchecked", "rawtypes"})
  @MustBeClosed
  static Stream<Arguments> readMessageSSZPendingAttestation() throws IOException {
    List<Pair<Class, List<String>>> arguments = new ArrayList<Pair<Class, List<String>>>();
    arguments.add(
<<<<<<< HEAD
        getParams(PendingAttestation.class, Arrays.asList("PendingAttestation", "value")));
    arguments.add(getParams(Bytes.class, Arrays.asList("PendingAttestation", "serialized")));
    arguments.add(getParams(Bytes32.class, Arrays.asList("PendingAttestation", "root")));
=======
        getParams(
            PendingAttestation.class,
            Arrays.asList(
                    "PendingAttestation", "value")));
    arguments.add(
        getParams(
            Bytes.class, Arrays.asList(
                    "PendingAttestation", "serialized")));
    arguments.add(
        getParams(Bytes32.class, Arrays.asList(
                "PendingAttestation", "root")));
>>>>>>> 11bfad29

    return findTests(testFile, arguments);
  }

  @ParameterizedTest(name = "{index}. SSZ serialized, root of ProposerSlashing")
  @MethodSource("readMessageSSZProposerSlashing")
  void sszPendingAttestationCheckSerializationRoot(
      ProposerSlashing proposerSlashing, Bytes serialized, Bytes32 root) {
    assertTrue(
        serialized.equals(proposerSlashing.toBytes()),
        proposerSlashing.getClass().getName() + " failed the serialiaztion test");
    assertTrue(
        root.equals(proposerSlashing.hash_tree_root()),
        proposerSlashing.getClass().getName() + " failed the root test");
  }

  @SuppressWarnings({"unchecked", "rawtypes"})
  @MustBeClosed
  static Stream<Arguments> readMessageSSZProposerSlashing() throws IOException {
    List<Pair<Class, List<String>>> arguments = new ArrayList<Pair<Class, List<String>>>();
<<<<<<< HEAD
    arguments.add(getParams(ProposerSlashing.class, Arrays.asList("ProposerSlashing", "value")));
    arguments.add(getParams(Bytes.class, Arrays.asList("ProposerSlashing", "serialized")));
    arguments.add(getParams(Bytes32.class, Arrays.asList("ProposerSlashing", "root")));
=======
    arguments.add(
        getParams(
            ProposerSlashing.class,
            Arrays.asList(
                    "ProposerSlashing", "value")));
    arguments.add(
        getParams(
            Bytes.class, Arrays.asList(
                    "ProposerSlashing", "serialized")));
    arguments.add(
        getParams(Bytes32.class, Arrays.asList(
                "ProposerSlashing", "root")));
>>>>>>> 11bfad29

    return findTests(testFile, arguments);
  }

  @ParameterizedTest(name = "{index}. SSZ serialized, root of Transfer")
  @MethodSource("readMessageSSZTransfer")
  void sszTransferCheckSerializationRoot(Transfer transfer, Bytes serialized, Bytes32 root) {
    assertTrue(
        serialized.equals(transfer.toBytes()),
        transfer.getClass().getName() + " failed the serialiaztion test");
    assertTrue(
        root.equals(transfer.hash_tree_root()),
        transfer.getClass().getName() + " failed the root test");
  }

  @SuppressWarnings({"unchecked", "rawtypes"})
  @MustBeClosed
  static Stream<Arguments> readMessageSSZTransfer() throws IOException {
    List<Pair<Class, List<String>>> arguments = new ArrayList<Pair<Class, List<String>>>();
<<<<<<< HEAD
    arguments.add(getParams(Transfer.class, Arrays.asList("Transfer", "value")));
    arguments.add(getParams(Bytes.class, Arrays.asList("Transfer", "serialized")));
    arguments.add(getParams(Bytes32.class, Arrays.asList("Transfer", "root")));
=======
    arguments.add(
        getParams(Transfer.class, Arrays.asList(
                "Transfer", "value")));
    arguments.add(
        getParams(Bytes.class, Arrays.asList(
                "Transfer", "serialized")));
    arguments.add(getParams(Bytes32.class, Arrays.asList(
            "Transfer", "root")));
>>>>>>> 11bfad29

    return findTests(testFile, arguments);
  }

  @ParameterizedTest(name = "{index}. SSZ serialized, root of Validator")
  @MethodSource("readMessageSSZValidator")
  void sszValidatorCheckSerializationRoot(Validator validator, Bytes serialized, Bytes32 root) {
    assertTrue(
        serialized.equals(validator.toBytes()),
        validator.getClass().getName() + " failed the serialiaztion test");
    assertTrue(
        root.equals(validator.hash_tree_root()),
        validator.getClass().getName() + " failed the root test");
  }

  @SuppressWarnings({"unchecked", "rawtypes"})
  @MustBeClosed
  static Stream<Arguments> readMessageSSZValidator() throws IOException {
    List<Pair<Class, List<String>>> arguments = new ArrayList<Pair<Class, List<String>>>();
<<<<<<< HEAD
    arguments.add(getParams(Validator.class, Arrays.asList("Validator", "value")));
    arguments.add(getParams(Bytes.class, Arrays.asList("Validator", "serialized")));
    arguments.add(getParams(Bytes32.class, Arrays.asList("Validator", "root")));
=======
    arguments.add(
        getParams(Validator.class, Arrays.asList(
                "Validator", "value")));
    arguments.add(
        getParams(Bytes.class, Arrays.asList(
                "Validator", "serialized")));
    arguments.add(getParams(Bytes32.class, Arrays.asList(
            "Validator", "root")));
>>>>>>> 11bfad29

    return findTests(testFile, arguments);
  }

  @ParameterizedTest(name = "{index}. SSZ serialized, root of VoluntaryExit")
  @MethodSource("readMessageSSZVoluntaryExit")
  void sszVoluntaryExitCheckSerializationRoot(
      VoluntaryExit voluntaryExit, Bytes serialized, Bytes32 root) {
    assertTrue(
        serialized.equals(voluntaryExit.toBytes()),
        voluntaryExit.getClass().getName() + " failed the serialiaztion test");
    assertTrue(
        root.equals(voluntaryExit.hash_tree_root()),
        voluntaryExit.getClass().getName() + " failed the root test");
  }

  @SuppressWarnings({"unchecked", "rawtypes"})
  @MustBeClosed
  static Stream<Arguments> readMessageSSZVoluntaryExit() throws IOException {
    List<Pair<Class, List<String>>> arguments = new ArrayList<Pair<Class, List<String>>>();
<<<<<<< HEAD
    arguments.add(getParams(VoluntaryExit.class, Arrays.asList("VoluntaryExit", "value")));
    arguments.add(getParams(Bytes.class, Arrays.asList("VoluntaryExit", "serialized")));
    arguments.add(getParams(Bytes32.class, Arrays.asList("VoluntaryExit", "root")));
=======
    arguments.add(
        getParams(
            VoluntaryExit.class, Arrays.asList(
                    "VoluntaryExit", "value")));
    arguments.add(
        getParams(Bytes.class, Arrays.asList(
                "VoluntaryExit", "serialized")));
    arguments.add(
        getParams(Bytes32.class, Arrays.asList(
                "VoluntaryExit", "root")));
>>>>>>> 11bfad29

    return findTests(testFile, arguments);
  }
}<|MERGE_RESOLUTION|>--- conflicted
+++ resolved
@@ -79,21 +79,10 @@
   @MustBeClosed
   static Stream<Arguments> readMessageSSZAttestation() throws IOException {
     List<Pair<Class, List<String>>> arguments = new ArrayList<Pair<Class, List<String>>>();
-<<<<<<< HEAD
     arguments.add(getParams(Attestation.class, Arrays.asList("Attestation", "value")));
     arguments.add(getParams(Bytes.class, Arrays.asList("Attestation", "serialized")));
     arguments.add(getParams(Bytes32.class, Arrays.asList("Attestation", "root")));
     arguments.add(getParams(Bytes.class, Arrays.asList("Attestation", "signing_root")));
-=======
-    arguments.add(
-        getParams(Attestation.class, Arrays.asList("Attestation", "value")));
-    arguments.add(
-        getParams(Bytes.class, Arrays.asList("Attestation", "serialized")));
-    arguments.add(
-        getParams(Bytes32.class, Arrays.asList("Attestation", "root")));
-    arguments.add(
-        getParams(Bytes.class, Arrays.asList("Attestation", "signing_root")));
->>>>>>> 11bfad29
 
     return findTests(testFile, arguments);
   }
@@ -113,19 +102,9 @@
   @MustBeClosed
   static Stream<Arguments> readMessageSSZAttestationData() throws IOException {
     List<Pair<Class, List<String>>> arguments = new ArrayList<Pair<Class, List<String>>>();
-<<<<<<< HEAD
     arguments.add(getParams(AttestationData.class, Arrays.asList("AttestationData", "value")));
     arguments.add(getParams(Bytes.class, Arrays.asList("AttestationData", "serialized")));
     arguments.add(getParams(Bytes32.class, Arrays.asList("AttestationData", "root")));
-=======
-    arguments.add(
-        getParams(
-            AttestationData.class, Arrays.asList("AttestationData", "value")));
-    arguments.add(
-        getParams(Bytes.class, Arrays.asList("AttestationData", "serialized")));
-    arguments.add(
-        getParams(Bytes32.class, Arrays.asList("AttestationData", "root")));
->>>>>>> 11bfad29
 
     return findTests(testFile, arguments);
   }
@@ -150,20 +129,9 @@
         getParams(
             AttestationDataAndCustodyBit.class,
             Arrays.asList("AttestationDataAndCustodyBit", "value")));
-<<<<<<< HEAD
     arguments.add(
         getParams(Bytes.class, Arrays.asList("AttestationDataAndCustodyBit", "serialized")));
     arguments.add(getParams(Bytes32.class, Arrays.asList("AttestationDataAndCustodyBit", "root")));
-=======
-    arguments.add(
-        getParams(
-            Bytes.class,
-            Arrays.asList("AttestationDataAndCustodyBit", "serialized")));
-    arguments.add(
-        getParams(
-            Bytes32.class,
-            Arrays.asList("AttestationDataAndCustodyBit", "root")));
->>>>>>> 11bfad29
 
     return findTests(testFile, arguments);
   }
@@ -184,19 +152,9 @@
   @MustBeClosed
   static Stream<Arguments> readMessageSSZAttesterSlashing() throws IOException {
     List<Pair<Class, List<String>>> arguments = new ArrayList<Pair<Class, List<String>>>();
-<<<<<<< HEAD
     arguments.add(getParams(AttesterSlashing.class, Arrays.asList("AttesterSlashing", "value")));
     arguments.add(getParams(Bytes.class, Arrays.asList("AttesterSlashing", "serialized")));
     arguments.add(getParams(Bytes32.class, Arrays.asList("AttesterSlashing", "root")));
-=======
-    arguments.add(
-        getParams(
-            AttesterSlashing.class, Arrays.asList("AttesterSlashing", "value")));
-    arguments.add(
-        getParams(Bytes.class, Arrays.asList("AttesterSlashing", "serialized")));
-    arguments.add(
-            getParams(Bytes32.class, Arrays.asList("AttesterSlashing", "root")));
->>>>>>> 11bfad29
 
     return findTests(testFile, arguments);
   }
@@ -217,18 +175,9 @@
   @MustBeClosed
   static Stream<Arguments> readMessageSSZBeaconBlock() throws IOException {
     List<Pair<Class, List<String>>> arguments = new ArrayList<Pair<Class, List<String>>>();
-<<<<<<< HEAD
     arguments.add(getParams(BeaconBlock.class, Arrays.asList("BeaconBlock", "value")));
     arguments.add(getParams(Bytes.class, Arrays.asList("BeaconBlock", "serialized")));
     arguments.add(getParams(Bytes32.class, Arrays.asList("BeaconBlock", "root")));
-=======
-    arguments.add(
-        getParams(BeaconBlock.class, Arrays.asList("BeaconBlock", "value")));
-    arguments.add(
-        getParams(Bytes.class, Arrays.asList("BeaconBlock", "serialized")));
-    arguments.add(
-        getParams(Bytes32.class, Arrays.asList("BeaconBlock", "root")));
->>>>>>> 11bfad29
 
     return findTests(testFile, arguments);
   }
@@ -249,19 +198,9 @@
   @MustBeClosed
   static Stream<Arguments> readMessageSSZBeaconBlockBody() throws IOException {
     List<Pair<Class, List<String>>> arguments = new ArrayList<Pair<Class, List<String>>>();
-<<<<<<< HEAD
     arguments.add(getParams(BeaconBlockBody.class, Arrays.asList("BeaconBlockBody", "value")));
     arguments.add(getParams(Bytes.class, Arrays.asList("BeaconBlockBody", "serialized")));
     arguments.add(getParams(Bytes32.class, Arrays.asList("BeaconBlockBody", "root")));
-=======
-    arguments.add(
-        getParams(
-            BeaconBlockBody.class, Arrays.asList("BeaconBlockBody", "value")));
-    arguments.add(
-        getParams(Bytes.class, Arrays.asList("BeaconBlockBody", "serialized")));
-    arguments.add(
-        getParams(Bytes32.class, Arrays.asList("BeaconBlockBody", "root")));
->>>>>>> 11bfad29
 
     return findTests(testFile, arguments);
   }
@@ -282,21 +221,9 @@
   @MustBeClosed
   static Stream<Arguments> readMessageSSZBeaconBlockHeader() throws IOException {
     List<Pair<Class, List<String>>> arguments = new ArrayList<Pair<Class, List<String>>>();
-<<<<<<< HEAD
     arguments.add(getParams(BeaconBlockHeader.class, Arrays.asList("BeaconBlockHeader", "value")));
     arguments.add(getParams(Bytes.class, Arrays.asList("BeaconBlockHeader", "serialized")));
     arguments.add(getParams(Bytes32.class, Arrays.asList("BeaconBlockHeader", "root")));
-=======
-    arguments.add(
-        getParams(
-            BeaconBlockHeader.class,
-            Arrays.asList("BeaconBlockHeader", "value")));
-    arguments.add(
-        getParams(
-            Bytes.class, Arrays.asList("BeaconBlockHeader", "serialized")));
-    arguments.add(
-        getParams(Bytes32.class, Arrays.asList("BeaconBlockHeader", "root")));
->>>>>>> 11bfad29
 
     return findTests(testFile, arguments);
   }
@@ -317,18 +244,9 @@
   @MustBeClosed
   static Stream<Arguments> readMessageSSZBeaconState() throws IOException {
     List<Pair<Class, List<String>>> arguments = new ArrayList<Pair<Class, List<String>>>();
-<<<<<<< HEAD
     arguments.add(getParams(BeaconState.class, Arrays.asList("BeaconState", "value")));
     arguments.add(getParams(Bytes.class, Arrays.asList("BeaconState", "serialized")));
     arguments.add(getParams(Bytes32.class, Arrays.asList("BeaconState", "root")));
-=======
-    arguments.add(
-        getParams(BeaconState.class, Arrays.asList("BeaconState", "value")));
-    arguments.add(
-        getParams(Bytes.class, Arrays.asList("BeaconState", "serialized")));
-    arguments.add(
-        getParams(Bytes32.class, Arrays.asList("BeaconState", "root")));
->>>>>>> 11bfad29
 
     return findTests(testFile, arguments);
   }
@@ -348,15 +266,8 @@
   @MustBeClosed
   static Stream<Arguments> readMessageSSZCheckpoint() throws IOException {
     List<Pair<Class, List<String>>> arguments = new ArrayList<Pair<Class, List<String>>>();
-<<<<<<< HEAD
     arguments.add(getParams(Checkpoint.class, Arrays.asList("Checkpoint", "value")));
     arguments.add(getParams(Bytes.class, Arrays.asList("Checkpoint", "serialized")));
-=======
-    arguments.add(
-        getParams(Checkpoint.class, Arrays.asList("Checkpoint", "value")));
-    arguments.add(
-        getParams(Bytes.class, Arrays.asList("Checkpoint", "serialized")));
->>>>>>> 11bfad29
     arguments.add(getParams(Bytes32.class, Arrays.asList("Checkpoint", "root")));
 
     return findTests(testFile, arguments);
@@ -378,19 +289,9 @@
   @MustBeClosed
   static Stream<Arguments> readMessageSSZCompactCommittee() throws IOException {
     List<Pair<Class, List<String>>> arguments = new ArrayList<Pair<Class, List<String>>>();
-<<<<<<< HEAD
     arguments.add(getParams(CompactCommittee.class, Arrays.asList("CompactCommittee", "value")));
     arguments.add(getParams(Bytes.class, Arrays.asList("CompactCommittee", "serialized")));
     arguments.add(getParams(Bytes32.class, Arrays.asList("CompactCommittee", "root")));
-=======
-    arguments.add(
-        getParams(
-            CompactCommittee.class, Arrays.asList("CompactCommittee", "value")));
-    arguments.add(
-        getParams(Bytes.class, Arrays.asList("CompactCommittee", "serialized")));
-    arguments.add(
-        getParams(Bytes32.class, Arrays.asList("CompactCommittee", "root")));
->>>>>>> 11bfad29
 
     return findTests(testFile, arguments);
   }
@@ -410,20 +311,9 @@
   @MustBeClosed
   static Stream<Arguments> readMessageSSZCrosslink() throws IOException {
     List<Pair<Class, List<String>>> arguments = new ArrayList<Pair<Class, List<String>>>();
-<<<<<<< HEAD
     arguments.add(getParams(Crosslink.class, Arrays.asList("Crosslink", "value")));
     arguments.add(getParams(Bytes.class, Arrays.asList("Crosslink", "serialized")));
     arguments.add(getParams(Bytes32.class, Arrays.asList("Crosslink", "root")));
-=======
-    arguments.add(
-        getParams(Crosslink.class, Arrays.asList(
-                "Crosslink", "value")));
-    arguments.add(
-        getParams(Bytes.class, Arrays.asList(
-                "Crosslink", "serialized")));
-    arguments.add(getParams(Bytes32.class, Arrays.asList(
-            "Crosslink", "root")));
->>>>>>> 11bfad29
 
     return findTests(testFile, arguments);
   }
@@ -443,19 +333,9 @@
   @MustBeClosed
   static Stream<Arguments> readMessageSSZDeposit() throws IOException {
     List<Pair<Class, List<String>>> arguments = new ArrayList<Pair<Class, List<String>>>();
-<<<<<<< HEAD
     arguments.add(getParams(Deposit.class, Arrays.asList("Deposit", "value")));
     arguments.add(getParams(Bytes.class, Arrays.asList("Deposit", "serialized")));
     arguments.add(getParams(Bytes32.class, Arrays.asList("Deposit", "root")));
-=======
-    arguments.add(getParams(Deposit.class, Arrays.asList(
-            "Deposit", "value")));
-    arguments.add(
-        getParams(Bytes.class, Arrays.asList(
-                "Deposit", "serialized")));
-    arguments.add(getParams(Bytes32.class, Arrays.asList(
-            "Deposit", "root")));
->>>>>>> 11bfad29
 
     return findTests(testFile, arguments);
   }
@@ -476,21 +356,9 @@
   @MustBeClosed
   static Stream<Arguments> readMessageSSZDepositData() throws IOException {
     List<Pair<Class, List<String>>> arguments = new ArrayList<Pair<Class, List<String>>>();
-<<<<<<< HEAD
     arguments.add(getParams(DepositData.class, Arrays.asList("DepositData", "value")));
     arguments.add(getParams(Bytes.class, Arrays.asList("DepositData", "serialized")));
     arguments.add(getParams(Bytes32.class, Arrays.asList("DepositData", "root")));
-=======
-    arguments.add(
-        getParams(DepositData.class, Arrays.asList(
-                "DepositData", "value")));
-    arguments.add(
-        getParams(Bytes.class, Arrays.asList(
-                "DepositData", "serialized")));
-    arguments.add(
-        getParams(Bytes32.class, Arrays.asList(
-                "DepositData", "root")));
->>>>>>> 11bfad29
 
     return findTests(testFile, arguments);
   }
@@ -510,20 +378,9 @@
   @MustBeClosed
   static Stream<Arguments> readMessageSSZEth1Data() throws IOException {
     List<Pair<Class, List<String>>> arguments = new ArrayList<Pair<Class, List<String>>>();
-<<<<<<< HEAD
     arguments.add(getParams(Eth1Data.class, Arrays.asList("Eth1Data", "value")));
     arguments.add(getParams(Bytes.class, Arrays.asList("Eth1Data", "serialized")));
     arguments.add(getParams(Bytes32.class, Arrays.asList("Eth1Data", "root")));
-=======
-    arguments.add(
-        getParams(Eth1Data.class, Arrays.asList(
-                "Eth1Data", "value")));
-    arguments.add(
-        getParams(Bytes.class, Arrays.asList(
-                "Eth1Data", "serialized")));
-    arguments.add(getParams(Bytes32.class, Arrays.asList(
-            "Eth1Data", "root")));
->>>>>>> 11bfad29
 
     return findTests(testFile, arguments);
   }
@@ -542,18 +399,9 @@
   @MustBeClosed
   static Stream<Arguments> readMessageSSZFork() throws IOException {
     List<Pair<Class, List<String>>> arguments = new ArrayList<Pair<Class, List<String>>>();
-<<<<<<< HEAD
     arguments.add(getParams(Fork.class, Arrays.asList("Fork", "value")));
     arguments.add(getParams(Bytes.class, Arrays.asList("Fork", "serialized")));
     arguments.add(getParams(Bytes32.class, Arrays.asList("Fork", "root")));
-=======
-    arguments.add(getParams(Fork.class, Arrays.asList(
-            "Fork", "value")));
-    arguments.add(getParams(Bytes.class, Arrays.asList(
-            "Fork", "serialized")));
-    arguments.add(getParams(Bytes32.class, Arrays.asList(
-            "Fork", "root")));
->>>>>>> 11bfad29
 
     return findTests(testFile, arguments);
   }
@@ -574,22 +422,9 @@
   @MustBeClosed
   static Stream<Arguments> readMessageSSZHistoricalBatch() throws IOException {
     List<Pair<Class, List<String>>> arguments = new ArrayList<Pair<Class, List<String>>>();
-<<<<<<< HEAD
     arguments.add(getParams(HistoricalBatch.class, Arrays.asList("HistoricalBatch", "value")));
     arguments.add(getParams(Bytes.class, Arrays.asList("HistoricalBatch", "serialized")));
     arguments.add(getParams(Bytes32.class, Arrays.asList("HistoricalBatch", "root")));
-=======
-    arguments.add(
-        getParams(
-            HistoricalBatch.class, Arrays.asList(
-                    "HistoricalBatch", "value")));
-    arguments.add(
-        getParams(Bytes.class, Arrays.asList(
-                "HistoricalBatch", "serialized")));
-    arguments.add(
-        getParams(Bytes32.class, Arrays.asList(
-                "HistoricalBatch", "root")));
->>>>>>> 11bfad29
 
     return findTests(testFile, arguments);
   }
@@ -611,23 +446,9 @@
   static Stream<Arguments> readMessageSSZIndexedAttestation() throws IOException {
     List<Pair<Class, List<String>>> arguments = new ArrayList<Pair<Class, List<String>>>();
     arguments.add(
-<<<<<<< HEAD
         getParams(IndexedAttestation.class, Arrays.asList("IndexedAttestation", "value")));
     arguments.add(getParams(Bytes.class, Arrays.asList("IndexedAttestation", "serialized")));
     arguments.add(getParams(Bytes32.class, Arrays.asList("IndexedAttestation", "root")));
-=======
-        getParams(
-            IndexedAttestation.class,
-            Arrays.asList(
-                    "IndexedAttestation", "value")));
-    arguments.add(
-        getParams(
-            Bytes.class, Arrays.asList(
-                    "IndexedAttestation", "serialized")));
-    arguments.add(
-        getParams(Bytes32.class, Arrays.asList(
-                "IndexedAttestation", "root")));
->>>>>>> 11bfad29
 
     return findTests(testFile, arguments);
   }
@@ -649,24 +470,10 @@
   static Stream<Arguments> readMessageSSZPendingAttestation() throws IOException {
     List<Pair<Class, List<String>>> arguments = new ArrayList<Pair<Class, List<String>>>();
     arguments.add(
-<<<<<<< HEAD
         getParams(PendingAttestation.class, Arrays.asList("PendingAttestation", "value")));
     arguments.add(getParams(Bytes.class, Arrays.asList("PendingAttestation", "serialized")));
     arguments.add(getParams(Bytes32.class, Arrays.asList("PendingAttestation", "root")));
-=======
-        getParams(
-            PendingAttestation.class,
-            Arrays.asList(
-                    "PendingAttestation", "value")));
-    arguments.add(
-        getParams(
-            Bytes.class, Arrays.asList(
-                    "PendingAttestation", "serialized")));
-    arguments.add(
-        getParams(Bytes32.class, Arrays.asList(
-                "PendingAttestation", "root")));
->>>>>>> 11bfad29
-
+    
     return findTests(testFile, arguments);
   }
 
@@ -686,24 +493,9 @@
   @MustBeClosed
   static Stream<Arguments> readMessageSSZProposerSlashing() throws IOException {
     List<Pair<Class, List<String>>> arguments = new ArrayList<Pair<Class, List<String>>>();
-<<<<<<< HEAD
     arguments.add(getParams(ProposerSlashing.class, Arrays.asList("ProposerSlashing", "value")));
     arguments.add(getParams(Bytes.class, Arrays.asList("ProposerSlashing", "serialized")));
     arguments.add(getParams(Bytes32.class, Arrays.asList("ProposerSlashing", "root")));
-=======
-    arguments.add(
-        getParams(
-            ProposerSlashing.class,
-            Arrays.asList(
-                    "ProposerSlashing", "value")));
-    arguments.add(
-        getParams(
-            Bytes.class, Arrays.asList(
-                    "ProposerSlashing", "serialized")));
-    arguments.add(
-        getParams(Bytes32.class, Arrays.asList(
-                "ProposerSlashing", "root")));
->>>>>>> 11bfad29
 
     return findTests(testFile, arguments);
   }
@@ -723,20 +515,9 @@
   @MustBeClosed
   static Stream<Arguments> readMessageSSZTransfer() throws IOException {
     List<Pair<Class, List<String>>> arguments = new ArrayList<Pair<Class, List<String>>>();
-<<<<<<< HEAD
     arguments.add(getParams(Transfer.class, Arrays.asList("Transfer", "value")));
     arguments.add(getParams(Bytes.class, Arrays.asList("Transfer", "serialized")));
     arguments.add(getParams(Bytes32.class, Arrays.asList("Transfer", "root")));
-=======
-    arguments.add(
-        getParams(Transfer.class, Arrays.asList(
-                "Transfer", "value")));
-    arguments.add(
-        getParams(Bytes.class, Arrays.asList(
-                "Transfer", "serialized")));
-    arguments.add(getParams(Bytes32.class, Arrays.asList(
-            "Transfer", "root")));
->>>>>>> 11bfad29
 
     return findTests(testFile, arguments);
   }
@@ -756,20 +537,9 @@
   @MustBeClosed
   static Stream<Arguments> readMessageSSZValidator() throws IOException {
     List<Pair<Class, List<String>>> arguments = new ArrayList<Pair<Class, List<String>>>();
-<<<<<<< HEAD
     arguments.add(getParams(Validator.class, Arrays.asList("Validator", "value")));
     arguments.add(getParams(Bytes.class, Arrays.asList("Validator", "serialized")));
     arguments.add(getParams(Bytes32.class, Arrays.asList("Validator", "root")));
-=======
-    arguments.add(
-        getParams(Validator.class, Arrays.asList(
-                "Validator", "value")));
-    arguments.add(
-        getParams(Bytes.class, Arrays.asList(
-                "Validator", "serialized")));
-    arguments.add(getParams(Bytes32.class, Arrays.asList(
-            "Validator", "root")));
->>>>>>> 11bfad29
 
     return findTests(testFile, arguments);
   }
@@ -790,22 +560,9 @@
   @MustBeClosed
   static Stream<Arguments> readMessageSSZVoluntaryExit() throws IOException {
     List<Pair<Class, List<String>>> arguments = new ArrayList<Pair<Class, List<String>>>();
-<<<<<<< HEAD
     arguments.add(getParams(VoluntaryExit.class, Arrays.asList("VoluntaryExit", "value")));
     arguments.add(getParams(Bytes.class, Arrays.asList("VoluntaryExit", "serialized")));
     arguments.add(getParams(Bytes32.class, Arrays.asList("VoluntaryExit", "root")));
-=======
-    arguments.add(
-        getParams(
-            VoluntaryExit.class, Arrays.asList(
-                    "VoluntaryExit", "value")));
-    arguments.add(
-        getParams(Bytes.class, Arrays.asList(
-                "VoluntaryExit", "serialized")));
-    arguments.add(
-        getParams(Bytes32.class, Arrays.asList(
-                "VoluntaryExit", "root")));
->>>>>>> 11bfad29
 
     return findTests(testFile, arguments);
   }
