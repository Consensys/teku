/*
 * Copyright Consensys Software Inc., 2025
 *
 * Licensed under the Apache License, Version 2.0 (the "License"); you may not use this file except in compliance with
 * the License. You may obtain a copy of the License at
 *
 * http://www.apache.org/licenses/LICENSE-2.0
 *
 * Unless required by applicable law or agreed to in writing, software distributed under the License is distributed on
 * an "AS IS" BASIS, WITHOUT WARRANTIES OR CONDITIONS OF ANY KIND, either express or implied. See the License for the
 * specific language governing permissions and limitations under the License.
 */

package tech.pegasys.teku.reference.phase0.kzg;

import com.google.common.collect.ImmutableMap;
import tech.pegasys.teku.reference.TestExecutor;

public class KzgTests {

  public static final ImmutableMap<String, TestExecutor> KZG_TEST_TYPES =
      ImmutableMap.<String, TestExecutor>builder()

          // BlobSidecar Deneb utils
          .put("kzg/blob_to_kzg_commitment", new KzgBlobToCommitmentTestExecutor())
          .put("kzg/compute_blob_kzg_proof", new KzgComputeBlobProofTestExecutor())
          // no KZG interface on CL side, EL responsibility
          .put("kzg/compute_kzg_proof", TestExecutor.IGNORE_TESTS)
          // actually uses verify_blob_kzg_proof_batch KZG interface
          .put("kzg/verify_blob_kzg_proof", new KzgVerifyBlobProofTestExecutor())
          .put("kzg/verify_blob_kzg_proof_batch", new KzgVerifyBlobProofBatchTestExecutor())
          // no KZG interface on CL side, EL responsibility
          .put("kzg/verify_kzg_proof", TestExecutor.IGNORE_TESTS)
<<<<<<< HEAD

          // DataColumnSidecar PeerDAS Fulu utils
=======
          // DataColumnSidecar PeerDAS Fulu utils
          .put("kzg/compute_cells", new KzgComputeCellsTestExecutor())
>>>>>>> 40e78390
          .put("kzg/compute_cells_and_kzg_proofs", new KzgComputeCellsAndKzgProofsTestExecutor())
          .put("kzg/recover_cells_and_kzg_proofs", new KzgRecoverCellsAndKzgProofsTestExecutor())
          .put("kzg/verify_cell_kzg_proof_batch", new KzgVerifyCellKzgProofBatchTestExecutor())
          .build();
}<|MERGE_RESOLUTION|>--- conflicted
+++ resolved
@@ -20,8 +20,6 @@
 
   public static final ImmutableMap<String, TestExecutor> KZG_TEST_TYPES =
       ImmutableMap.<String, TestExecutor>builder()
-
-          // BlobSidecar Deneb utils
           .put("kzg/blob_to_kzg_commitment", new KzgBlobToCommitmentTestExecutor())
           .put("kzg/compute_blob_kzg_proof", new KzgComputeBlobProofTestExecutor())
           // no KZG interface on CL side, EL responsibility
@@ -31,13 +29,8 @@
           .put("kzg/verify_blob_kzg_proof_batch", new KzgVerifyBlobProofBatchTestExecutor())
           // no KZG interface on CL side, EL responsibility
           .put("kzg/verify_kzg_proof", TestExecutor.IGNORE_TESTS)
-<<<<<<< HEAD
-
-          // DataColumnSidecar PeerDAS Fulu utils
-=======
           // DataColumnSidecar PeerDAS Fulu utils
           .put("kzg/compute_cells", new KzgComputeCellsTestExecutor())
->>>>>>> 40e78390
           .put("kzg/compute_cells_and_kzg_proofs", new KzgComputeCellsAndKzgProofsTestExecutor())
           .put("kzg/recover_cells_and_kzg_proofs", new KzgRecoverCellsAndKzgProofsTestExecutor())
           .put("kzg/verify_cell_kzg_proof_batch", new KzgVerifyCellKzgProofBatchTestExecutor())
