/*
 * Copyright 2021 ConsenSys AG.
 *
 * Licensed under the Apache License, Version 2.0 (the "License"); you may not use this file except in compliance with
 * the License. You may obtain a copy of the License at
 *
 * http://www.apache.org/licenses/LICENSE-2.0
 *
 * Unless required by applicable law or agreed to in writing, software distributed under the License is distributed on
 * an "AS IS" BASIS, WITHOUT WARRANTIES OR CONDITIONS OF ANY KIND, either express or implied. See the License for the
 * specific language governing permissions and limitations under the License.
 */

package tech.pegasys.teku.reference.phase0.forkchoice;

import static org.assertj.core.api.Assertions.assertThat;

import com.google.common.collect.ImmutableMap;
import java.util.List;
import java.util.Map;
import org.apache.logging.log4j.LogManager;
import org.apache.logging.log4j.Logger;
import org.apache.tuweni.bytes.Bytes32;
import org.opentest4j.TestAbortedException;
import tech.pegasys.teku.bls.BLSSignature;
import tech.pegasys.teku.ethtests.finder.TestDefinition;
import tech.pegasys.teku.infrastructure.async.eventthread.InlineEventThread;
import tech.pegasys.teku.infrastructure.unsigned.UInt64;
import tech.pegasys.teku.reference.TestDataUtils;
import tech.pegasys.teku.reference.TestExecutor;
import tech.pegasys.teku.spec.Spec;
import tech.pegasys.teku.spec.datastructures.attestation.ValidateableAttestation;
import tech.pegasys.teku.spec.datastructures.blocks.BeaconBlock;
import tech.pegasys.teku.spec.datastructures.blocks.SignedBeaconBlock;
import tech.pegasys.teku.spec.datastructures.blocks.SignedBlockAndState;
import tech.pegasys.teku.spec.datastructures.operations.Attestation;
import tech.pegasys.teku.spec.datastructures.state.AnchorPoint;
import tech.pegasys.teku.spec.datastructures.state.Checkpoint;
import tech.pegasys.teku.spec.datastructures.state.beaconstate.BeaconState;
import tech.pegasys.teku.spec.executionengine.ExecutionEngineChannel;
import tech.pegasys.teku.statetransition.forkchoice.ForkChoice;
import tech.pegasys.teku.storage.client.RecentChainData;
import tech.pegasys.teku.storage.storageSystem.InMemoryStorageSystemBuilder;
import tech.pegasys.teku.storage.storageSystem.StorageSystem;
import tech.pegasys.teku.storage.store.UpdatableStore;

public class ForkChoiceTestExecutor implements TestExecutor {
  private static final Logger LOG = LogManager.getLogger();
  public static final ImmutableMap<String, TestExecutor> FORK_CHOICE_TEST_TYPES =
      ImmutableMap.<String, TestExecutor>builder()
          .put("fork_choice/get_head", new ForkChoiceTestExecutor())
          .put(
              "fork_choice/on_block",
<<<<<<< HEAD
              new ForkChoiceTestExecutor(
                  "new_finalized_slot_is_justified_checkpoint_ancestor",
                  "new_justified_is_later_than_store_justified"))
          .put("fork_choice/on_merge_block", TestExecutor.IGNORE_TESTS)
=======
              new ForkChoiceTestExecutor("new_finalized_slot_is_justified_checkpoint_ancestor"))
>>>>>>> 2ec93c64
          .build();

  private List<?> testsToSkip;

  public ForkChoiceTestExecutor(String... testsToSkip) {
    this.testsToSkip = List.of(testsToSkip);
  }

  @Override
  public void runTest(final TestDefinition testDefinition) throws Throwable {
    if (testsToSkip.contains(testDefinition.getTestName())) {
      throw new TestAbortedException(
          "Test " + testDefinition.getDisplayName() + " has been ignored");
    }

    // Note: The fork choice spec says there may be settings in a meta.yaml file but currently no
    // tests actually have one, so we currently don't bother trying to load it.
    final BeaconState anchorState =
        TestDataUtils.loadStateFromSsz(testDefinition, "anchor_state.ssz_snappy");
    final Spec spec = testDefinition.getSpec();
    final SignedBeaconBlock anchorBlock = loadAnchorBlock(testDefinition);

    final StorageSystem storageSystem =
        InMemoryStorageSystemBuilder.create().specProvider(spec).build();
    final RecentChainData recentChainData = storageSystem.recentChainData();
    recentChainData.initializeFromAnchorPoint(
        AnchorPoint.fromInitialBlockAndState(
            spec, new SignedBlockAndState(anchorBlock, anchorState)),
        spec.getSlotStartTime(anchorBlock.getSlot(), anchorState.getGenesis_time()));

    final ForkChoice forkChoice =
        ForkChoice.create(spec, new InlineEventThread(), recentChainData, false);

    runSteps(testDefinition, spec, recentChainData, forkChoice);
  }

  /**
   * @param testDefinition the test definition
   * @return the anchor block for the test
   */
  private SignedBeaconBlock loadAnchorBlock(final TestDefinition testDefinition) {
    final BeaconBlock anchorBlock =
        TestDataUtils.loadSsz(
            testDefinition,
            "anchor_block.ssz_snappy",
            testDefinition.getSpec()::deserializeBeaconBlock);
    return SignedBeaconBlock.create(testDefinition.getSpec(), anchorBlock, BLSSignature.empty());
  }

  private void runSteps(
      final TestDefinition testDefinition,
      final Spec spec,
      final RecentChainData recentChainData,
      final ForkChoice forkChoice)
      throws java.io.IOException {
    final List<Map<String, Object>> steps = loadSteps(testDefinition);
    for (Map<String, Object> step : steps) {
      LOG.info("Executing step {}", step);
      if (step.containsKey("checks")) {
        applyChecks(recentChainData, forkChoice, step);

      } else if (step.containsKey("tick")) {
        forkChoice.onTick(getUInt64(step, "tick"));

      } else if (step.containsKey("block")) {
        applyBlock(testDefinition, spec, forkChoice, step);

      } else if (step.containsKey("attestation")) {
        applyAttestation(testDefinition, forkChoice, step);

      } else {
        throw new UnsupportedOperationException("Unsupported step: " + step);
      }
    }
  }

  private void applyAttestation(
      final TestDefinition testDefinition,
      final ForkChoice forkChoice,
      final Map<String, Object> step) {
    final String attestationName = get(step, "attestation");
    final Attestation attestation =
        TestDataUtils.loadSsz(
            testDefinition, attestationName + ".ssz_snappy", Attestation.SSZ_SCHEMA);
    final Spec spec = testDefinition.getSpec();
    assertThat(forkChoice.onAttestation(ValidateableAttestation.from(spec, attestation)))
        .isCompleted();
  }

  private void applyBlock(
      final TestDefinition testDefinition,
      final Spec spec,
      final ForkChoice forkChoice,
      final Map<String, Object> step) {
    final String blockName = get(step, "block");
    final SignedBeaconBlock block =
        TestDataUtils.loadSsz(
            testDefinition, blockName + ".ssz_snappy", spec::deserializeSignedBeaconBlock);
    LOG.info("Importing block {} at slot {}", block.getRoot(), block.getSlot());
    assertThat(forkChoice.onBlock(ExecutionEngineChannel.NOOP, block)).isCompleted();
  }

  @SuppressWarnings("unchecked")
  private List<Map<String, Object>> loadSteps(final TestDefinition testDefinition)
      throws java.io.IOException {
    return TestDataUtils.loadYaml(testDefinition, "steps.yaml", List.class);
  }

  private void applyChecks(
      final RecentChainData recentChainData,
      final ForkChoice forkChoice,
      final Map<String, Object> step) {
    assertThat(forkChoice.processHead()).isCompleted();
    final UpdatableStore store = recentChainData.getStore();
    final Map<String, Object> checks = get(step, "checks");
    for (String checkType : checks.keySet()) {

      switch (checkType) {
        case "genesis_time":
          assertThat(recentChainData.getGenesisTime()).isEqualTo(getUInt64(checks, checkType));
          break;

        case "head":
          final Map<String, Object> expectedHead = get(checks, checkType);
          final UInt64 expectedSlot = UInt64.valueOf(expectedHead.get("slot").toString());
          final Bytes32 expectedRoot = Bytes32.fromHexString(expectedHead.get("root").toString());
          assertThat(recentChainData.getHeadSlot()).isEqualTo(expectedSlot);
          assertThat(recentChainData.getBestBlockRoot()).contains(expectedRoot);
          break;

        case "time":
          final UInt64 expectedTime = getUInt64(checks, checkType);
          assertThat(store.getTime()).isEqualTo(expectedTime);
          break;

        case "justified_checkpoint_root":
          final Bytes32 expectedJustifiedRoot = getBytes32(checks, checkType);
          assertThat(store.getJustifiedCheckpoint().getRoot())
              .describedAs("justified checkpoint")
              .isEqualTo(expectedJustifiedRoot);
          break;

        case "justified_checkpoint":
          assertCheckpoint(
              "justified checkpoint", store.getJustifiedCheckpoint(), get(checks, checkType));
          break;

        case "best_justified_checkpoint":
          assertCheckpoint(
              "best justified checkpoint",
              store.getBestJustifiedCheckpoint(),
              get(checks, checkType));
          break;

        case "finalized_checkpoint_root":
          final Bytes32 expectedFinalizedRoot = getBytes32(checks, checkType);
          assertThat(store.getFinalizedCheckpoint().getRoot())
              .describedAs("finalized checkpoint")
              .isEqualTo(expectedFinalizedRoot);
          break;

        case "finalized_checkpoint":
          assertCheckpoint(
              "finalized checkpoint", store.getFinalizedCheckpoint(), get(checks, checkType));
          break;

        default:
          throw new UnsupportedOperationException("Unsupported check type: " + checkType);
      }
    }
  }

  private void assertCheckpoint(
      final String checkpointType,
      final Checkpoint actual,
      final Map<String, Object> expectedCheckpoint) {
    final Bytes32 expectedRoot = getBytes32(expectedCheckpoint, "root");
    final UInt64 expectedEpoch = getUInt64(expectedCheckpoint, "epoch");
    assertThat(actual)
        .describedAs(checkpointType)
        .isEqualTo(new Checkpoint(expectedEpoch, expectedRoot));
  }

  @SuppressWarnings({"unchecked", "TypeParameterUnusedInFormals"})
  private <T> T get(final Map<String, Object> yamlData, final String key) {
    return (T) yamlData.get(key);
  }

  private UInt64 getUInt64(final Map<String, Object> yamlData, final String key) {
    return UInt64.valueOf(get(yamlData, key).toString());
  }

  private Bytes32 getBytes32(final Map<String, Object> yamlData, final String key) {
    return Bytes32.fromHexString(get(yamlData, key));
  }
}<|MERGE_RESOLUTION|>--- conflicted
+++ resolved
@@ -51,14 +51,7 @@
           .put("fork_choice/get_head", new ForkChoiceTestExecutor())
           .put(
               "fork_choice/on_block",
-<<<<<<< HEAD
-              new ForkChoiceTestExecutor(
-                  "new_finalized_slot_is_justified_checkpoint_ancestor",
-                  "new_justified_is_later_than_store_justified"))
-          .put("fork_choice/on_merge_block", TestExecutor.IGNORE_TESTS)
-=======
               new ForkChoiceTestExecutor("new_finalized_slot_is_justified_checkpoint_ancestor"))
->>>>>>> 2ec93c64
           .build();
 
   private List<?> testsToSkip;
