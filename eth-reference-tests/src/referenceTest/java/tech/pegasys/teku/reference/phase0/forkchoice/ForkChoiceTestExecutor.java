/*
 * Copyright 2021 ConsenSys AG.
 *
 * Licensed under the Apache License, Version 2.0 (the "License"); you may not use this file except in compliance with
 * the License. You may obtain a copy of the License at
 *
 * http://www.apache.org/licenses/LICENSE-2.0
 *
 * Unless required by applicable law or agreed to in writing, software distributed under the License is distributed on
 * an "AS IS" BASIS, WITHOUT WARRANTIES OR CONDITIONS OF ANY KIND, either express or implied. See the License for the
 * specific language governing permissions and limitations under the License.
 */

package tech.pegasys.teku.reference.phase0.forkchoice;

import static org.assertj.core.api.Assertions.assertThat;

import com.google.common.collect.ImmutableMap;
import java.util.List;
import java.util.Map;
import org.apache.logging.log4j.LogManager;
import org.apache.logging.log4j.Logger;
import org.apache.tuweni.bytes.Bytes32;
import org.opentest4j.TestAbortedException;
import tech.pegasys.teku.bls.BLSSignature;
import tech.pegasys.teku.ethtests.finder.TestDefinition;
import tech.pegasys.teku.infrastructure.async.eventthread.InlineEventThread;
import tech.pegasys.teku.infrastructure.unsigned.UInt64;
import tech.pegasys.teku.reference.TestDataUtils;
import tech.pegasys.teku.reference.TestExecutor;
import tech.pegasys.teku.spec.Spec;
import tech.pegasys.teku.spec.datastructures.attestation.ValidateableAttestation;
import tech.pegasys.teku.spec.datastructures.blocks.BeaconBlock;
import tech.pegasys.teku.spec.datastructures.blocks.SignedBeaconBlock;
import tech.pegasys.teku.spec.datastructures.blocks.SignedBlockAndState;
import tech.pegasys.teku.spec.datastructures.operations.Attestation;
import tech.pegasys.teku.spec.datastructures.state.AnchorPoint;
import tech.pegasys.teku.spec.datastructures.state.Checkpoint;
import tech.pegasys.teku.spec.datastructures.state.beaconstate.BeaconState;
import tech.pegasys.teku.spec.executionengine.ExecutionEngineChannel;
import tech.pegasys.teku.statetransition.forkchoice.ForkChoice;
import tech.pegasys.teku.storage.client.RecentChainData;
import tech.pegasys.teku.storage.storageSystem.InMemoryStorageSystemBuilder;
import tech.pegasys.teku.storage.storageSystem.StorageSystem;
import tech.pegasys.teku.storage.store.UpdatableStore;

public class ForkChoiceTestExecutor implements TestExecutor {
  private static final Logger LOG = LogManager.getLogger();
  public static final ImmutableMap<String, TestExecutor> FORK_CHOICE_TEST_TYPES =
      ImmutableMap.<String, TestExecutor>builder()
          .put("fork_choice/get_head", new ForkChoiceTestExecutor())
<<<<<<< HEAD
          .put("fork_choice/on_block", TestExecutor.IGNORE_TESTS)
          .put("fork_choice/on_merge_block", TestExecutor.IGNORE_TESTS)
=======
          .put(
              "fork_choice/on_block",
              new ForkChoiceTestExecutor(
                  "new_finalized_slot_is_justified_checkpoint_ancestor",
                  "new_justified_is_later_than_store_justified"))
>>>>>>> 78f1e1ff
          .build();

  private List<?> testsToSkip;

  public ForkChoiceTestExecutor(String... testsToSkip) {
    this.testsToSkip = List.of(testsToSkip);
  }

  @Override
  public void runTest(final TestDefinition testDefinition) throws Throwable {
    if (testsToSkip.contains(testDefinition.getTestName())) {
      throw new TestAbortedException(
          "Test " + testDefinition.getDisplayName() + " has been ignored");
    }

    // Note: The fork choice spec says there may be settings in a meta.yaml file but currently no
    // tests actually have one, so we currently don't bother trying to load it.
    final BeaconState anchorState =
        TestDataUtils.loadStateFromSsz(testDefinition, "anchor_state.ssz_snappy");
    final Spec spec = testDefinition.getSpec();
    final SignedBeaconBlock anchorBlock = loadAnchorBlock(testDefinition);

    final StorageSystem storageSystem =
        InMemoryStorageSystemBuilder.create().specProvider(spec).build();
    final RecentChainData recentChainData = storageSystem.recentChainData();
    recentChainData.initializeFromAnchorPoint(
        AnchorPoint.fromInitialBlockAndState(
            spec, new SignedBlockAndState(anchorBlock, anchorState)),
        spec.getSlotStartTime(anchorBlock.getSlot(), anchorState.getGenesis_time()));

    final ForkChoice forkChoice =
        ForkChoice.create(spec, new InlineEventThread(), recentChainData, false);

    runSteps(testDefinition, spec, recentChainData, forkChoice);
  }

  /**
   * @param testDefinition the test definition
   * @return the anchor block for the test
   */
  private SignedBeaconBlock loadAnchorBlock(final TestDefinition testDefinition) {
    final BeaconBlock anchorBlock =
        TestDataUtils.loadSsz(
            testDefinition,
            "anchor_block.ssz_snappy",
            testDefinition.getSpec()::deserializeBeaconBlock);
    return SignedBeaconBlock.create(testDefinition.getSpec(), anchorBlock, BLSSignature.empty());
  }

  private void runSteps(
      final TestDefinition testDefinition,
      final Spec spec,
      final RecentChainData recentChainData,
      final ForkChoice forkChoice)
      throws java.io.IOException {
    final List<Map<String, Object>> steps = loadSteps(testDefinition);
    for (Map<String, Object> step : steps) {
      LOG.info("Executing step {}", step);
      if (step.containsKey("checks")) {
        applyChecks(recentChainData, forkChoice, step);

      } else if (step.containsKey("tick")) {
        forkChoice.onTick(getUInt64(step, "tick"));

      } else if (step.containsKey("block")) {
        applyBlock(testDefinition, spec, forkChoice, step);

      } else if (step.containsKey("attestation")) {
        applyAttestation(testDefinition, forkChoice, step);

      } else {
        throw new UnsupportedOperationException("Unsupported step: " + step);
      }
    }
  }

  private void applyAttestation(
      final TestDefinition testDefinition,
      final ForkChoice forkChoice,
      final Map<String, Object> step) {
    final String attestationName = get(step, "attestation");
    final Attestation attestation =
        TestDataUtils.loadSsz(
            testDefinition, attestationName + ".ssz_snappy", Attestation.SSZ_SCHEMA);
    final Spec spec = testDefinition.getSpec();
    assertThat(forkChoice.onAttestation(ValidateableAttestation.from(spec, attestation)))
        .isCompleted();
  }

  private void applyBlock(
      final TestDefinition testDefinition,
      final Spec spec,
      final ForkChoice forkChoice,
      final Map<String, Object> step) {
    final String blockName = get(step, "block");
    final SignedBeaconBlock block =
        TestDataUtils.loadSsz(
            testDefinition, blockName + ".ssz_snappy", spec::deserializeSignedBeaconBlock);
    LOG.info("Importing block {} at slot {}", block.getRoot(), block.getSlot());
    assertThat(forkChoice.onBlock(ExecutionEngineChannel.NOOP, block)).isCompleted();
  }

  @SuppressWarnings("unchecked")
  private List<Map<String, Object>> loadSteps(final TestDefinition testDefinition)
      throws java.io.IOException {
    return TestDataUtils.loadYaml(testDefinition, "steps.yaml", List.class);
  }

  private void applyChecks(
      final RecentChainData recentChainData,
      final ForkChoice forkChoice,
      final Map<String, Object> step) {
    assertThat(forkChoice.processHead()).isCompleted();
    final UpdatableStore store = recentChainData.getStore();
    final Map<String, Object> checks = get(step, "checks");
    for (String checkType : checks.keySet()) {

      switch (checkType) {
        case "genesis_time":
          assertThat(recentChainData.getGenesisTime()).isEqualTo(getUInt64(checks, checkType));
          break;

        case "head":
          final Map<String, Object> expectedHead = get(checks, checkType);
          final UInt64 expectedSlot = UInt64.valueOf(expectedHead.get("slot").toString());
          final Bytes32 expectedRoot = Bytes32.fromHexString(expectedHead.get("root").toString());
          assertThat(recentChainData.getHeadSlot()).isEqualTo(expectedSlot);
          assertThat(recentChainData.getBestBlockRoot()).contains(expectedRoot);
          break;

        case "time":
          final UInt64 expectedTime = getUInt64(checks, checkType);
          assertThat(store.getTime()).isEqualTo(expectedTime);
          break;

        case "justified_checkpoint_root":
          final Bytes32 expectedJustifiedRoot = getBytes32(checks, checkType);
          assertThat(store.getJustifiedCheckpoint().getRoot())
              .describedAs("justified checkpoint")
              .isEqualTo(expectedJustifiedRoot);
          break;

        case "justified_checkpoint":
          assertCheckpoint(
              "justified checkpoint", store.getJustifiedCheckpoint(), get(checks, checkType));
          break;

        case "best_justified_checkpoint":
          assertCheckpoint(
              "best justified checkpoint",
              store.getBestJustifiedCheckpoint(),
              get(checks, checkType));
          break;

        case "finalized_checkpoint_root":
          final Bytes32 expectedFinalizedRoot = getBytes32(checks, checkType);
          assertThat(store.getFinalizedCheckpoint().getRoot())
              .describedAs("finalized checkpoint")
              .isEqualTo(expectedFinalizedRoot);
          break;

        case "finalized_checkpoint":
          assertCheckpoint(
              "finalized checkpoint", store.getFinalizedCheckpoint(), get(checks, checkType));
          break;

        default:
          throw new UnsupportedOperationException("Unsupported check type: " + checkType);
      }
    }
  }

  private void assertCheckpoint(
      final String checkpointType,
      final Checkpoint actual,
      final Map<String, Object> expectedCheckpoint) {
    final Bytes32 expectedRoot = getBytes32(expectedCheckpoint, "root");
    final UInt64 expectedEpoch = getUInt64(expectedCheckpoint, "epoch");
    assertThat(actual)
        .describedAs(checkpointType)
        .isEqualTo(new Checkpoint(expectedEpoch, expectedRoot));
  }

  @SuppressWarnings({"unchecked", "TypeParameterUnusedInFormals"})
  private <T> T get(final Map<String, Object> yamlData, final String key) {
    return (T) yamlData.get(key);
  }

  private UInt64 getUInt64(final Map<String, Object> yamlData, final String key) {
    return UInt64.valueOf(get(yamlData, key).toString());
  }

  private Bytes32 getBytes32(final Map<String, Object> yamlData, final String key) {
    return Bytes32.fromHexString(get(yamlData, key));
  }
}<|MERGE_RESOLUTION|>--- conflicted
+++ resolved
@@ -49,16 +49,12 @@
   public static final ImmutableMap<String, TestExecutor> FORK_CHOICE_TEST_TYPES =
       ImmutableMap.<String, TestExecutor>builder()
           .put("fork_choice/get_head", new ForkChoiceTestExecutor())
-<<<<<<< HEAD
-          .put("fork_choice/on_block", TestExecutor.IGNORE_TESTS)
-          .put("fork_choice/on_merge_block", TestExecutor.IGNORE_TESTS)
-=======
           .put(
               "fork_choice/on_block",
               new ForkChoiceTestExecutor(
                   "new_finalized_slot_is_justified_checkpoint_ancestor",
                   "new_justified_is_later_than_store_justified"))
->>>>>>> 78f1e1ff
+          .put("fork_choice/on_merge_block", TestExecutor.IGNORE_TESTS)
           .build();
 
   private List<?> testsToSkip;
