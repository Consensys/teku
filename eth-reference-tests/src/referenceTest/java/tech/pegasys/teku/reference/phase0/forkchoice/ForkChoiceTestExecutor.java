/*
 * Copyright 2021 ConsenSys AG.
 *
 * Licensed under the Apache License, Version 2.0 (the "License"); you may not use this file except in compliance with
 * the License. You may obtain a copy of the License at
 *
 * http://www.apache.org/licenses/LICENSE-2.0
 *
 * Unless required by applicable law or agreed to in writing, software distributed under the License is distributed on
 * an "AS IS" BASIS, WITHOUT WARRANTIES OR CONDITIONS OF ANY KIND, either express or implied. See the License for the
 * specific language governing permissions and limitations under the License.
 */

package tech.pegasys.teku.reference.phase0.forkchoice;

import static org.assertj.core.api.Assertions.assertThat;

import com.google.common.collect.ImmutableMap;
import java.util.List;
import java.util.Map;
import org.apache.logging.log4j.LogManager;
import org.apache.logging.log4j.Logger;
import org.apache.tuweni.bytes.Bytes32;
import tech.pegasys.teku.bls.BLSSignature;
import tech.pegasys.teku.ethtests.finder.TestDefinition;
import tech.pegasys.teku.infrastructure.async.eventthread.InlineEventThread;
import tech.pegasys.teku.infrastructure.unsigned.UInt64;
import tech.pegasys.teku.reference.phase0.TestDataUtils;
import tech.pegasys.teku.reference.phase0.TestExecutor;
import tech.pegasys.teku.spec.Spec;
import tech.pegasys.teku.spec.datastructures.attestation.ValidateableAttestation;
import tech.pegasys.teku.spec.datastructures.blocks.BeaconBlock;
import tech.pegasys.teku.spec.datastructures.blocks.SignedBeaconBlock;
import tech.pegasys.teku.spec.datastructures.blocks.SignedBlockAndState;
import tech.pegasys.teku.spec.datastructures.operations.Attestation;
import tech.pegasys.teku.spec.datastructures.state.AnchorPoint;
import tech.pegasys.teku.spec.datastructures.state.beaconstate.BeaconState;
import tech.pegasys.teku.statetransition.forkchoice.ForkChoice;
import tech.pegasys.teku.storage.client.RecentChainData;
import tech.pegasys.teku.storage.storageSystem.InMemoryStorageSystemBuilder;
import tech.pegasys.teku.storage.storageSystem.StorageSystem;
import tech.pegasys.teku.storage.store.UpdatableStore;

public class ForkChoiceTestExecutor implements TestExecutor {
  private static final Logger LOG = LogManager.getLogger();
  public static final ImmutableMap<String, TestExecutor> FORK_CHOICE_TEST_TYPES =
      ImmutableMap.of("fork_choice/get_head", new ForkChoiceTestExecutor());

  @Override
  public void runTest(final TestDefinition testDefinition) throws Throwable {
    if (testDefinition.getTestName().equals("filtered_block_tree")) {
      // filtered_block_tree test is broken.
      // See https://github.com/ethereum/eth2.0-specs/issues/2269
      TestExecutor.IGNORE_TESTS.runTest(testDefinition);
      return;
    }

    // Note: The fork choice spec says there may be settings in a meta.yaml file but currently no
    // tests actually have one, so we currently don't bother trying to load it.
    final BeaconState anchorState =
        TestDataUtils.loadStateFromSsz(testDefinition, "anchor_state.ssz_snappy");
    final Spec spec = testDefinition.getSpec();
    final BeaconBlock anchorBlock =
        TestDataUtils.loadSsz(
            testDefinition, "anchor_block.ssz_snappy", spec::deserializeBeaconBlock);

<<<<<<< HEAD
    final StorageSystem storageSystem =
        InMemoryStorageSystemBuilder.create().specProvider(spec).build();
=======
    final StorageSystem storageSystem = InMemoryStorageSystemBuilder.buildDefault();
>>>>>>> a9a22ceb
    final RecentChainData recentChainData = storageSystem.recentChainData();
    recentChainData.initializeFromAnchorPoint(
        AnchorPoint.fromInitialBlockAndState(
            new SignedBlockAndState(
                SignedBeaconBlock.create(spec, anchorBlock, BLSSignature.empty()), anchorState)),
        spec.getSlotStartTime(anchorBlock.getSlot(), anchorState.getGenesis_time()));

    final ForkChoice forkChoice =
        ForkChoice.create(spec, new InlineEventThread(), recentChainData, false);

    runSteps(testDefinition, spec, recentChainData, forkChoice);
  }

  private void runSteps(
      final TestDefinition testDefinition,
      final Spec spec,
      final RecentChainData recentChainData,
      final ForkChoice forkChoice)
      throws java.io.IOException {
    final List<Map<String, Object>> steps = loadSteps(testDefinition);
    for (Map<String, Object> step : steps) {
      LOG.info("Executing step {}", step);
      if (step.containsKey("checks")) {
        applyChecks(recentChainData, forkChoice, step);

      } else if (step.containsKey("tick")) {
        forkChoice.onTick(getUInt64(step, "tick"));

      } else if (step.containsKey("block")) {
        applyBlock(testDefinition, spec, forkChoice, step);

      } else if (step.containsKey("attestation")) {
        applyAttestation(testDefinition, forkChoice, step);

      } else {
        throw new UnsupportedOperationException("Unsupported step: " + step);
      }
    }
  }

  private void applyAttestation(
      final TestDefinition testDefinition,
      final ForkChoice forkChoice,
      final Map<String, Object> step) {
    final String attestationName = get(step, "attestation");
    final Attestation attestation =
        TestDataUtils.loadSsz(
            testDefinition, attestationName + ".ssz_snappy", Attestation.SSZ_SCHEMA);
<<<<<<< HEAD
    forkChoice.onAttestation(ValidateableAttestation.from(attestation));
=======
    assertThat(forkChoice.onAttestation(ValidateableAttestation.from(attestation))).isCompleted();
>>>>>>> a9a22ceb
  }

  private void applyBlock(
      final TestDefinition testDefinition,
      final Spec spec,
      final ForkChoice forkChoice,
      final Map<String, Object> step) {
    final String blockName = get(step, "block");
    final SignedBeaconBlock block =
        TestDataUtils.loadSsz(
            testDefinition, blockName + ".ssz_snappy", spec::deserializeSignedBeaconBlock);
<<<<<<< HEAD
    forkChoice.onBlock(block);
=======
    assertThat(forkChoice.onBlock(block)).isCompleted();
>>>>>>> a9a22ceb
  }

  @SuppressWarnings("unchecked")
  private List<Map<String, Object>> loadSteps(final TestDefinition testDefinition)
      throws java.io.IOException {
    return TestDataUtils.loadYaml(testDefinition, "steps.yaml", List.class);
  }

  private void applyChecks(
      final RecentChainData recentChainData,
      final ForkChoice forkChoice,
      final Map<String, Object> step) {
<<<<<<< HEAD
    forkChoice.processHead();
=======
    assertThat(forkChoice.processHead()).isCompleted();
>>>>>>> a9a22ceb
    final UpdatableStore store = recentChainData.getStore();
    final Map<String, Object> checks = get(step, "checks");
    for (String checkType : checks.keySet()) {

      switch (checkType) {
        case "genesis_time":
          assertThat(recentChainData.getGenesisTime()).isEqualTo(getUInt64(checks, checkType));
          break;

        case "head":
          final Map<String, Object> expectedHead = get(checks, checkType);
          final UInt64 expectedSlot = UInt64.valueOf(expectedHead.get("slot").toString());
          final Bytes32 expectedRoot = Bytes32.fromHexString(expectedHead.get("root").toString());
          assertThat(recentChainData.getHeadSlot()).isEqualTo(expectedSlot);
          assertThat(recentChainData.getBestBlockRoot()).contains(expectedRoot);
          break;

        case "time":
          final UInt64 expectedTime = getUInt64(checks, checkType);
          assertThat(store.getTime()).isEqualTo(expectedTime);
          break;

        case "justified_checkpoint_root":
          final Bytes32 expectedJustifiedRoot = getBytes32(checks, checkType);
          assertThat(store.getJustifiedCheckpoint().getRoot())
              .describedAs("justified checkpoint")
              .isEqualTo(expectedJustifiedRoot);
          break;

        case "best_justified_checkpoint":
          final Bytes32 expectedBestJustifiedRoot = getBytes32(checks, checkType);
          assertThat(store.getBestJustifiedCheckpoint().getRoot())
              .describedAs("best justified checkpoint")
              .isEqualTo(expectedBestJustifiedRoot);
          break;

        case "finalized_checkpoint_root":
          final Bytes32 expectedFinalizedRoot = getBytes32(checks, checkType);
          assertThat(store.getFinalizedCheckpoint().getRoot())
              .describedAs("finalized checkpoint")
              .isEqualTo(expectedFinalizedRoot);
          break;

        default:
          throw new UnsupportedOperationException("Unsupported check type: " + checkType);
      }
    }
  }

<<<<<<< HEAD
  @SuppressWarnings("unchecked")
=======
  @SuppressWarnings({"unchecked", "TypeParameterUnusedInFormals"})
>>>>>>> a9a22ceb
  private <T> T get(final Map<String, Object> yamlData, final String key) {
    return (T) yamlData.get(key);
  }

  private UInt64 getUInt64(final Map<String, Object> yamlData, final String key) {
    return UInt64.valueOf(get(yamlData, key).toString());
  }

  private Bytes32 getBytes32(final Map<String, Object> yamlData, final String key) {
    return Bytes32.fromHexString(get(yamlData, key));
  }
}<|MERGE_RESOLUTION|>--- conflicted
+++ resolved
@@ -64,12 +64,8 @@
         TestDataUtils.loadSsz(
             testDefinition, "anchor_block.ssz_snappy", spec::deserializeBeaconBlock);
 
-<<<<<<< HEAD
     final StorageSystem storageSystem =
         InMemoryStorageSystemBuilder.create().specProvider(spec).build();
-=======
-    final StorageSystem storageSystem = InMemoryStorageSystemBuilder.buildDefault();
->>>>>>> a9a22ceb
     final RecentChainData recentChainData = storageSystem.recentChainData();
     recentChainData.initializeFromAnchorPoint(
         AnchorPoint.fromInitialBlockAndState(
@@ -118,11 +114,7 @@
     final Attestation attestation =
         TestDataUtils.loadSsz(
             testDefinition, attestationName + ".ssz_snappy", Attestation.SSZ_SCHEMA);
-<<<<<<< HEAD
-    forkChoice.onAttestation(ValidateableAttestation.from(attestation));
-=======
     assertThat(forkChoice.onAttestation(ValidateableAttestation.from(attestation))).isCompleted();
->>>>>>> a9a22ceb
   }
 
   private void applyBlock(
@@ -134,11 +126,7 @@
     final SignedBeaconBlock block =
         TestDataUtils.loadSsz(
             testDefinition, blockName + ".ssz_snappy", spec::deserializeSignedBeaconBlock);
-<<<<<<< HEAD
-    forkChoice.onBlock(block);
-=======
     assertThat(forkChoice.onBlock(block)).isCompleted();
->>>>>>> a9a22ceb
   }
 
   @SuppressWarnings("unchecked")
@@ -151,11 +139,7 @@
       final RecentChainData recentChainData,
       final ForkChoice forkChoice,
       final Map<String, Object> step) {
-<<<<<<< HEAD
-    forkChoice.processHead();
-=======
     assertThat(forkChoice.processHead()).isCompleted();
->>>>>>> a9a22ceb
     final UpdatableStore store = recentChainData.getStore();
     final Map<String, Object> checks = get(step, "checks");
     for (String checkType : checks.keySet()) {
@@ -205,11 +189,7 @@
     }
   }
 
-<<<<<<< HEAD
-  @SuppressWarnings("unchecked")
-=======
   @SuppressWarnings({"unchecked", "TypeParameterUnusedInFormals"})
->>>>>>> a9a22ceb
   private <T> T get(final Map<String, Object> yamlData, final String key) {
     return (T) yamlData.get(key);
   }
