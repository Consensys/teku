--- conflicted
+++ resolved
@@ -20,12 +20,9 @@
 import tech.pegasys.teku.spec.datastructures.operations.Deposit;
 import tech.pegasys.teku.spec.datastructures.operations.ProposerSlashing;
 import tech.pegasys.teku.spec.datastructures.operations.SignedVoluntaryExit;
-<<<<<<< HEAD
 import tech.pegasys.teku.spec.datastructures.state.MutableBeaconState;
 import tech.pegasys.teku.spec.datastructures.util.BeaconBlockBodyLists;
-=======
 import tech.pegasys.teku.spec.datastructures.state.beaconstate.MutableBeaconState;
->>>>>>> 563f4cb6
 import tech.pegasys.teku.spec.statetransition.exceptions.BlockProcessingException;
 
 public class DefaultOperationProcessor implements OperationProcessor {
@@ -39,24 +36,14 @@
   public void processAttesterSlashing(
       final MutableBeaconState state, final AttesterSlashing attesterSlashings)
       throws BlockProcessingException {
-<<<<<<< HEAD
-    specProvider.processAttesterSlashings(
-        state, BeaconBlockBodyLists.createAttesterSlashings(attesterSlashings));
-=======
     spec.processAttesterSlashings(state, SSZList.singleton(attesterSlashings));
->>>>>>> 563f4cb6
   }
 
   @Override
   public void processProposerSlashing(
       final MutableBeaconState state, final ProposerSlashing proposerSlashing)
       throws BlockProcessingException {
-<<<<<<< HEAD
-    specProvider.processProposerSlashings(
-        state, BeaconBlockBodyLists.createProposerSlashings(proposerSlashing));
-=======
     spec.processProposerSlashings(state, SSZList.singleton(proposerSlashing));
->>>>>>> 563f4cb6
   }
 
   @Override
@@ -69,32 +56,19 @@
   @Override
   public void processDeposit(final MutableBeaconState state, final Deposit deposit)
       throws BlockProcessingException {
-<<<<<<< HEAD
-    specProvider.processDeposits(state, BeaconBlockBodyLists.createDeposits(deposit));
-=======
     spec.processDeposits(state, SSZList.singleton(deposit));
->>>>>>> 563f4cb6
   }
 
   @Override
   public void processVoluntaryExit(
       final MutableBeaconState state, final SignedVoluntaryExit voluntaryExit)
       throws BlockProcessingException {
-<<<<<<< HEAD
-    specProvider.processVoluntaryExits(
-        state, BeaconBlockBodyLists.createVoluntaryExits(voluntaryExit));
-=======
     spec.processVoluntaryExits(state, SSZList.singleton(voluntaryExit));
->>>>>>> 563f4cb6
   }
 
   @Override
   public void processAttestation(final MutableBeaconState state, final Attestation attestation)
       throws BlockProcessingException {
-<<<<<<< HEAD
-    specProvider.processAttestations(state, BeaconBlockBodyLists.createAttestations(attestation));
-=======
     spec.processAttestations(state, SSZList.singleton(attestation));
->>>>>>> 563f4cb6
   }
 }