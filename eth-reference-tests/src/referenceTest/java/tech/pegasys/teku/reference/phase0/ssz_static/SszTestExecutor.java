/*
 * Copyright 2020 ConsenSys AG.
 *
 * Licensed under the Apache License, Version 2.0 (the "License"); you may not use this file except in compliance with
 * the License. You may obtain a copy of the License at
 *
 * http://www.apache.org/licenses/LICENSE-2.0
 *
 * Unless required by applicable law or agreed to in writing, software distributed under the License is distributed on
 * an "AS IS" BASIS, WITHOUT WARRANTIES OR CONDITIONS OF ANY KIND, either express or implied. See the License for the
 * specific language governing permissions and limitations under the License.
 */

package tech.pegasys.teku.reference.phase0.ssz_static;

import static org.assertj.core.api.Assertions.assertThat;

import com.google.common.collect.ImmutableMap;
import org.apache.tuweni.bytes.Bytes;
import org.apache.tuweni.bytes.Bytes32;
import tech.pegasys.teku.ethtests.finder.TestDefinition;
import tech.pegasys.teku.reference.TestDataUtils;
import tech.pegasys.teku.reference.TestExecutor;
import tech.pegasys.teku.spec.datastructures.blocks.blockbody.versions.altair.BeaconBlockBodySchemaAltair;
import tech.pegasys.teku.spec.datastructures.execution.ExecutionPayload;
import tech.pegasys.teku.spec.datastructures.execution.ExecutionPayloadHeader;
import tech.pegasys.teku.spec.datastructures.state.beaconstate.versions.altair.BeaconStateSchemaAltair;
import tech.pegasys.teku.spec.schemas.SchemaDefinitions;
import tech.pegasys.teku.spec.schemas.SchemaDefinitionsAltair;
import tech.pegasys.teku.ssz.SszData;
import tech.pegasys.teku.ssz.schema.SszSchema;

public class SszTestExecutor<T extends SszData> implements TestExecutor {
  private final SchemaProvider<T> sszType;

  public static ImmutableMap<String, TestExecutor> SSZ_TEST_TYPES =
      ImmutableMap.<String, TestExecutor>builder()
          // SSZ Static
          .put(
              "ssz_static/BeaconState",
              new SszTestExecutor<>(SchemaDefinitions::getBeaconStateSchema))
          .put(
              "ssz_static/SignedBeaconBlock",
              new SszTestExecutor<>(SchemaDefinitions::getSignedBeaconBlockSchema))
          .put(
              "ssz_static/BeaconBlock",
              new SszTestExecutor<>(SchemaDefinitions::getBeaconBlockSchema))
          .put(
              "ssz_static/BeaconBlockBody",
              new SszTestExecutor<>(SchemaDefinitions::getBeaconBlockBodySchema))
          .put(
              "ssz_static/SyncCommittee",
              new SszTestExecutor<>(
                  schemas ->
                      BeaconStateSchemaAltair.required(schemas.getBeaconStateSchema())
                          .getCurrentSyncCommitteeSchema()))
          .put(
              "ssz_static/SyncAggregate",
              new SszTestExecutor<>(
                  schemas ->
                      BeaconBlockBodySchemaAltair.required(schemas.getBeaconBlockBodySchema())
                          .getSyncAggregateSchema()))
          .put(
              "ssz_static/SyncCommitteeContribution",
              new SszTestExecutor<>(
                  schemas ->
                      SchemaDefinitionsAltair.required(schemas)
                          .getSyncCommitteeContributionSchema()))
          .put(
              "ssz_static/ContributionAndProof",
              new SszTestExecutor<>(
                  schemas ->
                      SchemaDefinitionsAltair.required(schemas).getContributionAndProofSchema()))
          .put(
              "ssz_static/SignedContributionAndProof",
              new SszTestExecutor<>(
                  schemas ->
                      SchemaDefinitionsAltair.required(schemas)
                          .getSignedContributionAndProofSchema()))
          .put(
              "ssz_static/SyncCommitteeMessage",
              new SszTestExecutor<>(
                  schemas ->
                      SchemaDefinitionsAltair.required(schemas).getSyncCommitteeSignatureSchema()))
          .put(
              "ssz_static/SyncAggregatorSelectionData",
              new SszTestExecutor<>(
                  schemas ->
                      SchemaDefinitionsAltair.required(schemas)
<<<<<<< HEAD
                          .getSyncCommitteeSigningDataSchema()))
          .put(
              "ssz_static/ExecutionPayloadHeader",
              new SszTestExecutor<>(schemas -> ExecutionPayloadHeader.SSZ_SCHEMA))
          .put(
              "ssz_static/ExecutionPayload",
              new SszTestExecutor<>(schemas -> ExecutionPayload.SSZ_SCHEMA))
          .put("ssz_static/PowBlock", IGNORE_TESTS) // We don't have an PowBlock structure
=======
                          .getSyncAggregatorSelectionDataSchema()))
>>>>>>> 584a25b7
          .put("ssz_static/LightClientStore", IGNORE_TESTS)
          .put("ssz_static/LightClientSnapshot", IGNORE_TESTS)
          .put("ssz_static/LightClientUpdate", IGNORE_TESTS)

          // SSZ Generic
          .put("ssz_generic/basic_vector", IGNORE_TESTS)
          .put("ssz_generic/bitlist", IGNORE_TESTS)
          .put("ssz_generic/bitvector", IGNORE_TESTS)
          .put("ssz_generic/boolean", IGNORE_TESTS)
          .put("ssz_generic/containers", IGNORE_TESTS)
          .put("ssz_generic/uints", IGNORE_TESTS)
          .build();

  public SszTestExecutor(final SchemaProvider<T> sszType) {
    this.sszType = sszType;
  }

  @Override
  public void runTest(final TestDefinition testDefinition) throws Exception {
    final Bytes inputData = TestDataUtils.readSszData(testDefinition, "serialized.ssz_snappy");
    final Bytes32 expectedRoot =
        TestDataUtils.loadYaml(testDefinition, "roots.yaml", Roots.class).getRoot();
    final SchemaDefinitions schemaDefinitions =
        testDefinition.getSpec().getGenesisSchemaDefinitions();
    final T result = sszType.get(schemaDefinitions).sszDeserialize(inputData);

    // Deserialize
    assertThat(result.hashTreeRoot()).isEqualTo(expectedRoot);

    // Serialize
    assertThat(result.sszSerialize()).isEqualTo(inputData);
  }

  private interface SchemaProvider<T extends SszData> {
    SszSchema<T> get(SchemaDefinitions schemas);
  }
}<|MERGE_RESOLUTION|>--- conflicted
+++ resolved
@@ -87,18 +87,14 @@
               new SszTestExecutor<>(
                   schemas ->
                       SchemaDefinitionsAltair.required(schemas)
-<<<<<<< HEAD
-                          .getSyncCommitteeSigningDataSchema()))
+                          .getSyncAggregatorSelectionDataSchema()))
           .put(
               "ssz_static/ExecutionPayloadHeader",
               new SszTestExecutor<>(schemas -> ExecutionPayloadHeader.SSZ_SCHEMA))
           .put(
               "ssz_static/ExecutionPayload",
               new SszTestExecutor<>(schemas -> ExecutionPayload.SSZ_SCHEMA))
-          .put("ssz_static/PowBlock", IGNORE_TESTS) // We don't have an PowBlock structure
-=======
-                          .getSyncAggregatorSelectionDataSchema()))
->>>>>>> 584a25b7
+          .put("ssz_static/PowBlock", IGNORE_TESTS) // We don't have a PowBlock structure
           .put("ssz_static/LightClientStore", IGNORE_TESTS)
           .put("ssz_static/LightClientSnapshot", IGNORE_TESTS)
           .put("ssz_static/LightClientUpdate", IGNORE_TESTS)
