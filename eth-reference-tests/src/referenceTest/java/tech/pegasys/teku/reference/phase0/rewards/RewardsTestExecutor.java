/*
 * Copyright 2020 ConsenSys AG.
 *
 * Licensed under the Apache License, Version 2.0 (the "License"); you may not use this file except in compliance with
 * the License. You may obtain a copy of the License at
 *
 * http://www.apache.org/licenses/LICENSE-2.0
 *
 * Unless required by applicable law or agreed to in writing, software distributed under the License is distributed on
 * an "AS IS" BASIS, WITHOUT WARRANTIES OR CONDITIONS OF ANY KIND, either express or implied. See the License for the
 * specific language governing permissions and limitations under the License.
 */

package tech.pegasys.teku.reference.phase0.rewards;

import static org.assertj.core.api.Assertions.assertThat;
import static tech.pegasys.teku.reference.phase0.TestDataUtils.loadSsz;
import static tech.pegasys.teku.reference.phase0.TestDataUtils.loadStateFromSsz;

import com.google.common.collect.ImmutableMap;
import java.util.function.Supplier;
import tech.pegasys.teku.ethtests.finder.TestDefinition;
import tech.pegasys.teku.reference.phase0.TestExecutor;
import tech.pegasys.teku.spec.SpecVersion;
import tech.pegasys.teku.spec.datastructures.state.beaconstate.BeaconState;
import tech.pegasys.teku.spec.logic.common.statetransition.epoch.RewardAndPenaltyDeltas;
import tech.pegasys.teku.spec.logic.common.statetransition.epoch.status.ValidatorStatusFactory;
import tech.pegasys.teku.spec.logic.common.statetransition.epoch.status.ValidatorStatuses;
import tech.pegasys.teku.spec.logic.versions.phase0.statetransition.epoch.RewardsAndPenaltiesCalculatorPhase0;
import tech.pegasys.teku.spec.logic.versions.phase0.statetransition.epoch.RewardsAndPenaltiesCalculatorPhase0.Step;

public class RewardsTestExecutor implements TestExecutor {

  public static final ImmutableMap<String, TestExecutor> REWARDS_TEST_TYPES =
      ImmutableMap.of(
          "rewards/basic", new RewardsTestExecutor(),
          "rewards/leak", new RewardsTestExecutor(),
          "rewards/random", new RewardsTestExecutor());

  @Override
  public void runTest(final TestDefinition testDefinition) throws Throwable {
    final BeaconState preState = loadStateFromSsz(testDefinition, "pre.ssz_snappy");

    final ValidatorStatusFactory statusFactory =
        testDefinition.getSpec().getGenesisSpec().getValidatorStatusFactory();
    final ValidatorStatuses validatorStatuses = statusFactory.createValidatorStatuses(preState);

    final SpecVersion spec = testDefinition.getSpec().getGenesisSpec();
    final RewardsAndPenaltiesCalculatorPhase0 calculator =
        new RewardsAndPenaltiesCalculatorPhase0(
            spec.getConfig(),
            preState,
            validatorStatuses,
            spec.miscHelpers(),
            spec.beaconStateAccessors());
    runTest(testDefinition, calculator);
  }

  private void runTest(
<<<<<<< HEAD
      final TestDefinition testDefinition, final RewardsAndPenaltiesCalculator calculator) {
=======
      final TestDefinition testDefinition, final RewardsAndPenaltiesCalculatorPhase0 calculator)
      throws Throwable {
>>>>>>> 2e8ee877
    assertDeltas(
        testDefinition,
        "head_deltas.ssz_snappy",
        apply(
            calculator,
            (deltas, totalBalances, finalityDelay, validator, baseReward, delta) ->
                calculator.applyHeadDelta(
                    validator, baseReward, totalBalances, finalityDelay, delta)));
    assertDeltas(
        testDefinition,
        "inactivity_penalty_deltas.ssz_snappy",
        apply(
            calculator,
            (deltas, totalBalances, finalityDelay, validator, baseReward, delta) ->
                calculator.applyInactivityPenaltyDelta(
                    validator, baseReward, finalityDelay, delta)));
    assertDeltas(
        testDefinition,
        "inclusion_delay_deltas.ssz_snappy",
        apply(
            calculator,
            (deltas, totalBalances, finalityDelay, validator, baseReward, delta) ->
                calculator.applyInclusionDelayDelta(validator, baseReward, delta, deltas)));
    assertDeltas(
        testDefinition,
        "source_deltas.ssz_snappy",
        apply(
            calculator,
            (deltas, totalBalances, finalityDelay, validator, baseReward, delta) ->
                calculator.applySourceDelta(
                    validator, baseReward, totalBalances, finalityDelay, delta)));
    assertDeltas(
        testDefinition,
        "target_deltas.ssz_snappy",
        apply(
            calculator,
            (deltas, totalBalances, finalityDelay, validator, baseReward, delta) ->
                calculator.applyTargetDelta(
                    validator, baseReward, totalBalances, finalityDelay, delta)));
  }

  private Supplier<RewardAndPenaltyDeltas> apply(
      final RewardsAndPenaltiesCalculatorPhase0 calculator, final Step step) {
    return () -> calculator.getDeltas(step);
  }

  private void assertDeltas(
      final TestDefinition testDefinition,
      final String expectedResultsFileName,
<<<<<<< HEAD
      final Supplier<Deltas> function) {
    final Deltas expectedDeltas =
        loadSsz(testDefinition, expectedResultsFileName, ExpectedDeltas.SSZ_SCHEMA).getDeltas();
    final Deltas actualDeltas = function.get();
=======
      final Supplier<RewardAndPenaltyDeltas> function)
      throws IOException {
    final RewardAndPenaltyDeltas expectedDeltas =
        loadYaml(testDefinition, expectedResultsFileName, DeltaYaml.class).getDeltas();
    final RewardAndPenaltyDeltas actualDeltas = function.get();
>>>>>>> 2e8ee877
    assertThat(actualDeltas)
        .describedAs(expectedResultsFileName)
        .isEqualToComparingFieldByField(expectedDeltas);
  }
<<<<<<< HEAD
=======

  private static class DeltaYaml {

    @JsonProperty(value = "rewards", required = true)
    private List<Long> rewards;

    @JsonProperty(value = "penalties", required = true)
    private List<Long> penalties;

    public RewardAndPenaltyDeltas getDeltas() {
      final RewardAndPenaltyDeltas deltas = new RewardAndPenaltyDeltas(rewards.size());
      for (int i = 0; i < rewards.size(); i++) {
        deltas.getDelta(i).reward(UInt64.fromLongBits(rewards.get(i)));
        deltas.getDelta(i).penalize(UInt64.fromLongBits(penalties.get(i)));
      }
      return deltas;
    }
  }
>>>>>>> 2e8ee877
}<|MERGE_RESOLUTION|>--- conflicted
+++ resolved
@@ -57,12 +57,7 @@
   }
 
   private void runTest(
-<<<<<<< HEAD
-      final TestDefinition testDefinition, final RewardsAndPenaltiesCalculator calculator) {
-=======
-      final TestDefinition testDefinition, final RewardsAndPenaltiesCalculatorPhase0 calculator)
-      throws Throwable {
->>>>>>> 2e8ee877
+      final TestDefinition testDefinition, final RewardsAndPenaltiesCalculatorPhase0 calculator) {
     assertDeltas(
         testDefinition,
         "head_deltas.ssz_snappy",
@@ -112,41 +107,12 @@
   private void assertDeltas(
       final TestDefinition testDefinition,
       final String expectedResultsFileName,
-<<<<<<< HEAD
-      final Supplier<Deltas> function) {
-    final Deltas expectedDeltas =
+      final Supplier<RewardAndPenaltyDeltas> function) {
+    final RewardAndPenaltyDeltas expectedDeltas =
         loadSsz(testDefinition, expectedResultsFileName, ExpectedDeltas.SSZ_SCHEMA).getDeltas();
-    final Deltas actualDeltas = function.get();
-=======
-      final Supplier<RewardAndPenaltyDeltas> function)
-      throws IOException {
-    final RewardAndPenaltyDeltas expectedDeltas =
-        loadYaml(testDefinition, expectedResultsFileName, DeltaYaml.class).getDeltas();
     final RewardAndPenaltyDeltas actualDeltas = function.get();
->>>>>>> 2e8ee877
     assertThat(actualDeltas)
         .describedAs(expectedResultsFileName)
         .isEqualToComparingFieldByField(expectedDeltas);
   }
-<<<<<<< HEAD
-=======
-
-  private static class DeltaYaml {
-
-    @JsonProperty(value = "rewards", required = true)
-    private List<Long> rewards;
-
-    @JsonProperty(value = "penalties", required = true)
-    private List<Long> penalties;
-
-    public RewardAndPenaltyDeltas getDeltas() {
-      final RewardAndPenaltyDeltas deltas = new RewardAndPenaltyDeltas(rewards.size());
-      for (int i = 0; i < rewards.size(); i++) {
-        deltas.getDelta(i).reward(UInt64.fromLongBits(rewards.get(i)));
-        deltas.getDelta(i).penalize(UInt64.fromLongBits(penalties.get(i)));
-      }
-      return deltas;
-    }
-  }
->>>>>>> 2e8ee877
 }