--- conflicted
+++ resolved
@@ -152,15 +152,12 @@
   }
 
   public void setValidationStatus(final ProtoNodeValidationStatus validationStatus) {
-<<<<<<< HEAD
-=======
     checkState(
         this.validationStatus == ProtoNodeValidationStatus.OPTIMISTIC
             || this.validationStatus == validationStatus,
         "Cannot change node validity from %s to %s",
         this.validationStatus,
         validationStatus);
->>>>>>> 325633be
     this.validationStatus = validationStatus;
   }
 
