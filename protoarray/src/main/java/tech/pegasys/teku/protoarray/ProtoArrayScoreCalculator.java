--- conflicted
+++ resolved
@@ -83,36 +83,8 @@
           newBalances.size() > validatorIndexInt ? newBalances.get(validatorIndexInt) : UInt64.ZERO;
 
       if (!vote.getCurrentRoot().equals(vote.getNextRoot()) || !oldBalance.equals(newBalance)) {
-<<<<<<< HEAD
-        subtractBalance(indices, deltas, vote.getCurrentRoot(), oldBalance);
-        addBalance(indices, deltas, vote.getNextRoot(), newBalance);
-=======
-        // We ignore the vote if it is not known in `indices`. We assume that it is outside
-        // of our tree (i.e. pre-finalization) and therefore not interesting.
-        getIndexByRoot
-            .apply(vote.getCurrentRoot())
-            .ifPresent(
-                (currentDeltaIndex) -> {
-                  checkState(
-                      currentDeltaIndex < deltas.size(),
-                      "ProtoArrayForkChoice: Invalid node delta index");
-                  long delta = subtractExact(deltas.get(currentDeltaIndex), oldBalance.longValue());
-                  deltas.set(currentDeltaIndex, delta);
-                });
-
-        // We ignore the vote if it is not known in `indices`. We assume that it is outside
-        // of our tree (i.e. pre-finalization) and therefore not interesting.
-        getIndexByRoot
-            .apply(vote.getNextRoot())
-            .ifPresent(
-                (nextDeltaIndex) -> {
-                  checkState(
-                      nextDeltaIndex < deltas.size(),
-                      "ProtoArrayForkChoice: Invalid node delta index");
-                  long delta = addExact(deltas.get(nextDeltaIndex), newBalance.longValue());
-                  deltas.set(nextDeltaIndex, delta);
-                });
->>>>>>> 563f4cb6
+        subtractBalance(getIndexByRoot, deltas, vote.getCurrentRoot(), oldBalance);
+        addBalance(getIndexByRoot, deltas, vote.getNextRoot(), newBalance);
 
         VoteTracker newVote =
             new VoteTracker(vote.getNextRoot(), vote.getNextRoot(), vote.getNextEpoch());
@@ -122,39 +94,47 @@
 
     removedProposerWeightings.forEach(
         weighting ->
-            subtractBalance(indices, deltas, weighting.getTargetRoot(), weighting.getWeight()));
+            subtractBalance(
+                getIndexByRoot, deltas, weighting.getTargetRoot(), weighting.getWeight()));
     return deltas;
   }
 
   private static void addBalance(
-      final Map<Bytes32, Integer> indices,
+      final Function<Bytes32, Optional<Integer>> getIndexByRoot,
       final List<Long> deltas,
       final Bytes32 targetRoot,
       final UInt64 balanceToAdd) {
     // We ignore the vote if it is not known in `indices`. We assume that it is outside
     // of our tree (i.e. pre-finalization) and therefore not interesting.
-    Integer nextDeltaIndex = indices.get(targetRoot);
-    if (nextDeltaIndex != null) {
-      checkState(nextDeltaIndex < deltas.size(), "ProtoArrayForkChoice: Invalid node delta index");
-      long delta = addExact(deltas.get(nextDeltaIndex), balanceToAdd.longValue());
-      deltas.set(nextDeltaIndex, delta);
-    }
+    getIndexByRoot
+        .apply(targetRoot)
+        .ifPresent(
+            nextDeltaIndex -> {
+              checkState(
+                  nextDeltaIndex < deltas.size(), "ProtoArrayForkChoice: Invalid node delta index");
+              long delta = addExact(deltas.get(nextDeltaIndex), balanceToAdd.longValue());
+              deltas.set(nextDeltaIndex, delta);
+            });
   }
 
   private static void subtractBalance(
-      final Map<Bytes32, Integer> indices,
+      final Function<Bytes32, Optional<Integer>> getIndexByRoot,
       final List<Long> deltas,
       final Bytes32 targetRoot,
       final UInt64 balanceToRemove) {
 
     // We ignore the change if it is not known in `indices`. We assume that it is outside
     // of our tree (i.e. pre-finalization) and therefore not interesting.
-    Integer currentDeltaIndex = indices.get(targetRoot);
-    if (currentDeltaIndex != null) {
-      checkState(
-          currentDeltaIndex < deltas.size(), "ProtoArrayForkChoice: Invalid node delta index");
-      long delta = subtractExact(deltas.get(currentDeltaIndex), balanceToRemove.longValue());
-      deltas.set(currentDeltaIndex, delta);
-    }
+    getIndexByRoot
+        .apply(targetRoot)
+        .ifPresent(
+            currentDeltaIndex -> {
+              checkState(
+                  currentDeltaIndex < deltas.size(),
+                  "ProtoArrayForkChoice: Invalid node delta index");
+              long delta =
+                  subtractExact(deltas.get(currentDeltaIndex), balanceToRemove.longValue());
+              deltas.set(currentDeltaIndex, delta);
+            });
   }
 }