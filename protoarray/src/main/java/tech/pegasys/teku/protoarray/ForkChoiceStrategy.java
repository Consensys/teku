--- conflicted
+++ resolved
@@ -164,47 +164,6 @@
     }
   }
 
-<<<<<<< HEAD
-  // Internal
-  private static SafeFuture<ProtoArray> processBlocksInStoreAtStartup(
-      final Spec spec, ReadOnlyStore store, ProtoArray protoArray) {
-    List<Bytes32> alreadyIncludedBlockRoots =
-        protoArray.getNodes().stream().map(ProtoNode::getBlockRoot).collect(Collectors.toList());
-
-    SafeFuture<Void> future = SafeFuture.completedFuture(null);
-    for (Bytes32 blockRoot : store.getOrderedBlockRoots()) {
-      if (alreadyIncludedBlockRoots.contains(blockRoot)) {
-        continue;
-      }
-      future =
-          future.thenCompose(
-              __ ->
-                  store
-                      .retrieveStateAndBlockSummary(blockRoot)
-                      .thenAccept(
-                          blockAndState ->
-                              processBlockAtStartup(
-                                  spec, protoArray, blockAndState.orElseThrow())));
-    }
-    return future.thenApply(__ -> protoArray);
-  }
-
-  private static void processBlockAtStartup(
-      final Spec spec, final ProtoArray protoArray, final StateAndBlockSummary blockAndState) {
-    final BeaconState state = blockAndState.getState();
-    protoArray.onBlock(
-        blockAndState.getSlot(),
-        blockAndState.getRoot(),
-        blockAndState.getParentRoot(),
-        blockAndState.getStateRoot(),
-        state.getCurrent_justified_checkpoint().getEpoch(),
-        state.getFinalized_checkpoint().getEpoch(),
-        Bytes32.ZERO,
-        spec.isBlockProcessorOptimistic(blockAndState.getSlot()));
-  }
-
-=======
->>>>>>> bee933e1
   void processAttestation(
       VoteUpdater voteUpdater, UInt64 validatorIndex, Bytes32 blockRoot, UInt64 targetEpoch) {
     VoteTracker vote = voteUpdater.getVote(validatorIndex);
