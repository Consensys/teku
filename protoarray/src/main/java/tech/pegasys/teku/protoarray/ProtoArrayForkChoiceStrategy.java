--- conflicted
+++ resolved
@@ -45,7 +45,8 @@
 import tech.pegasys.teku.spec.datastructures.state.beaconstate.BeaconState;
 import tech.pegasys.teku.util.config.Constants;
 
-public class ProtoArrayForkChoiceStrategy implements BlockMetadataStore, ReadOnlyForkChoiceStrategy {
+public class ProtoArrayForkChoiceStrategy
+    implements BlockMetadataStore, ReadOnlyForkChoiceStrategy {
   private static final Logger LOG = LogManager.getLogger();
   private final ReadWriteLock protoArrayLock = new ReentrantReadWriteLock();
   private final ReadWriteLock votesLock = new ReentrantReadWriteLock();
@@ -228,16 +229,10 @@
           ProtoArrayScoreCalculator.computeDeltas(
               voteUpdater,
               getTotalTrackedNodeCount(),
-<<<<<<< HEAD
-              protoArray.getIndices(),
+              protoArray.getRootIndices(),
               oldBalances,
               newBalances,
               removedProposerWeightings);
-=======
-              protoArray.getRootIndices(),
-              balances,
-              justifiedStateBalances);
->>>>>>> bc91f83e
 
       protoArray.applyScoreChanges(deltas, justifiedEpoch, finalizedEpoch);
       balances = new ArrayList<>(newBalances);
