/*
 * Copyright 2020 ConsenSys AG.
 *
 * Licensed under the Apache License, Version 2.0 (the "License"); you may not use this file except in compliance with
 * the License. You may obtain a copy of the License at
 *
 * http://www.apache.org/licenses/LICENSE-2.0
 *
 * Unless required by applicable law or agreed to in writing, software distributed under the License is distributed on
 * an "AS IS" BASIS, WITHOUT WARRANTIES OR CONDITIONS OF ANY KIND, either express or implied. See the License for the
 * specific language governing permissions and limitations under the License.
 */

package tech.pegasys.teku.protoarray;

import java.util.ArrayList;
import java.util.HashMap;
import java.util.List;
import java.util.Optional;
import java.util.concurrent.locks.ReadWriteLock;
import java.util.concurrent.locks.ReentrantReadWriteLock;
import java.util.stream.Collectors;
import org.apache.tuweni.bytes.Bytes32;
import tech.pegasys.teku.datastructures.blocks.BeaconBlock;
import tech.pegasys.teku.datastructures.blocks.SignedBlockAndState;
import tech.pegasys.teku.datastructures.forkchoice.MutableStore;
import tech.pegasys.teku.datastructures.forkchoice.ReadOnlyStore;
import tech.pegasys.teku.datastructures.forkchoice.VoteTracker;
import tech.pegasys.teku.datastructures.operations.IndexedAttestation;
import tech.pegasys.teku.datastructures.state.BeaconState;
import tech.pegasys.teku.datastructures.state.Checkpoint;
import tech.pegasys.teku.infrastructure.async.SafeFuture;
import tech.pegasys.teku.infrastructure.unsigned.UInt64;
import tech.pegasys.teku.util.config.Constants;

public class ProtoArrayForkChoiceStrategy implements ForkChoiceStrategy {
  private final ReadWriteLock protoArrayLock = new ReentrantReadWriteLock();
  private final ReadWriteLock votesLock = new ReentrantReadWriteLock();
  private final ReadWriteLock balancesLock = new ReentrantReadWriteLock();
  private final ProtoArray protoArray;
  private final ProtoArrayStorageChannel storageChannel;

  private List<UInt64> balances;

  private ProtoArrayForkChoiceStrategy(
      ProtoArray protoArray,
      List<UInt64> balances,
      ProtoArrayStorageChannel protoArrayStorageChannel) {
    this.protoArray = protoArray;
    this.balances = balances;
    this.storageChannel = protoArrayStorageChannel;
  }

  // Public
  public static SafeFuture<ProtoArrayForkChoiceStrategy> initialize(
      ReadOnlyStore store, ProtoArrayStorageChannel storageChannel) {
    ProtoArray protoArray =
        storageChannel
            .getProtoArraySnapshot()
            .join()
            .map(ProtoArraySnapshot::toProtoArray)
            .orElse(
                new ProtoArray(
                    Constants.PROTOARRAY_FORKCHOICE_PRUNE_THRESHOLD,
                    store.getJustifiedCheckpoint().getEpoch(),
                    store.getFinalizedCheckpoint().getEpoch(),
                    new ArrayList<>(),
                    new HashMap<>()));

    return processBlocksInStoreAtStartup(store, protoArray)
        .thenApply(
            __ -> new ProtoArrayForkChoiceStrategy(protoArray, new ArrayList<>(), storageChannel));
  }

  @Override
  public Bytes32 findHead(
      final MutableStore store,
      final Checkpoint finalizedCheckpoint,
      final Checkpoint justifiedCheckpoint,
      final BeaconState justifiedCheckpointState) {
    return findHead(
        store,
        justifiedCheckpoint.getEpoch(),
        justifiedCheckpoint.getRoot(),
        finalizedCheckpoint.getEpoch(),
        justifiedCheckpointState.getBalances().asList());
  }

  @Override
  public void onAttestation(final MutableStore store, final IndexedAttestation attestation) {
    votesLock.writeLock().lock();
    try {
<<<<<<< HEAD
      attestation.getAttesting_indices().stream()
=======
      attestation
          .getAttesting_indices()
>>>>>>> a799aa16
          .forEach(
              validatorIndex ->
                  processAttestation(
                      store,
                      validatorIndex,
                      attestation.getData().getBeacon_block_root(),
                      attestation.getData().getTarget().getEpoch()));
    } finally {
      votesLock.writeLock().unlock();
    }
  }

  @Override
  public void onBlock(final BeaconBlock block, final BeaconState state) {
    Bytes32 blockRoot = block.hash_tree_root();
    processBlock(
        block.getSlot(),
        blockRoot,
        block.getParent_root(),
        block.getState_root(),
        state.getCurrent_justified_checkpoint().getEpoch(),
        state.getFinalized_checkpoint().getEpoch());
  }

  @Override
  public void save() {
    protoArrayLock.readLock().lock();
    try {
      storageChannel.onProtoArrayUpdate(ProtoArraySnapshot.create(protoArray));
    } finally {
      protoArrayLock.readLock().unlock();
    }
  }

  public void maybePrune(Bytes32 finalizedRoot) {
    protoArrayLock.writeLock().lock();
    try {
      protoArray.maybePrune(finalizedRoot);
    } finally {
      protoArrayLock.writeLock().unlock();
    }
  }

  // Internal
  private static SafeFuture<Void> processBlocksInStoreAtStartup(
      ReadOnlyStore store, ProtoArray protoArray) {
    List<Bytes32> alreadyIncludedBlockRoots =
        protoArray.getNodes().stream().map(ProtoNode::getBlockRoot).collect(Collectors.toList());

    SafeFuture<Void> future = SafeFuture.completedFuture(null);
    for (Bytes32 blockRoot : store.getOrderedBlockRoots()) {
      if (alreadyIncludedBlockRoots.contains(blockRoot)) {
        continue;
      }
      future =
          future.thenCompose(
              __ ->
                  store
                      .retrieveBlockAndState(blockRoot)
                      .thenAccept(
                          blockAndState ->
                              processBlockAtStartup(protoArray, blockAndState.orElseThrow())));
    }
    return future;
  }

  private static void processBlockAtStartup(
      final ProtoArray protoArray, final SignedBlockAndState blockAndState) {
    final BeaconState state = blockAndState.getState();
    protoArray.onBlock(
        blockAndState.getSlot(),
        blockAndState.getRoot(),
        blockAndState.getParentRoot(),
        blockAndState.getStateRoot(),
        state.getCurrent_justified_checkpoint().getEpoch(),
        state.getFinalized_checkpoint().getEpoch());
  }

  void processAttestation(
      MutableStore store, UInt64 validatorIndex, Bytes32 blockRoot, UInt64 targetEpoch) {
    VoteTracker vote = store.getVote(validatorIndex);

    if (targetEpoch.isGreaterThan(vote.getNextEpoch()) || vote.equals(VoteTracker.Default())) {
      vote.setNextRoot(blockRoot);
      vote.setNextEpoch(targetEpoch);
    }
  }

  void processBlock(
      UInt64 blockSlot,
      Bytes32 blockRoot,
      Bytes32 parentRoot,
      Bytes32 stateRoot,
      UInt64 justifiedEpoch,
      UInt64 finalizedEpoch) {
    protoArrayLock.writeLock().lock();
    try {
      protoArray.onBlock(
          blockSlot, blockRoot, parentRoot, stateRoot, justifiedEpoch, finalizedEpoch);
    } finally {
      protoArrayLock.writeLock().unlock();
    }
  }

  Bytes32 findHead(
      MutableStore store,
      UInt64 justifiedEpoch,
      Bytes32 justifiedRoot,
      UInt64 finalizedEpoch,
      List<UInt64> justifiedStateBalances) {
    protoArrayLock.writeLock().lock();
    votesLock.writeLock().lock();
    balancesLock.writeLock().lock();
    try {
      List<UInt64> oldBalances = balances;
      List<UInt64> newBalances = justifiedStateBalances;

      List<Long> deltas =
          ProtoArrayScoreCalculator.computeDeltas(
              store, protoArray.getIndices(), oldBalances, newBalances);

      protoArray.applyScoreChanges(deltas, justifiedEpoch, finalizedEpoch);
      balances = new ArrayList<>(newBalances);

      return protoArray.findHead(justifiedRoot);
    } finally {
      protoArrayLock.writeLock().unlock();
      votesLock.writeLock().unlock();
      balancesLock.writeLock().unlock();
    }
  }

  public void setPruneThreshold(int pruneThreshold) {
    protoArrayLock.writeLock().lock();
    try {
      protoArray.setPruneThreshold(pruneThreshold);
    } finally {
      protoArrayLock.writeLock().unlock();
    }
  }

  public int size() {
    protoArrayLock.readLock().lock();
    try {
      return protoArray.getNodes().size();
    } finally {
      protoArrayLock.readLock().unlock();
    }
  }

  @Override
  public boolean contains(Bytes32 blockRoot) {
    protoArrayLock.readLock().lock();
    try {
      return protoArray.getIndices().containsKey(blockRoot);
    } finally {
      protoArrayLock.readLock().unlock();
    }
  }

  @Override
  public Optional<UInt64> blockSlot(Bytes32 blockRoot) {
    protoArrayLock.readLock().lock();
    try {
      return getProtoNode(blockRoot).map(ProtoNode::getBlockSlot);
    } finally {
      protoArrayLock.readLock().unlock();
    }
  }

  @Override
  public Optional<Bytes32> blockParentRoot(Bytes32 blockRoot) {
    protoArrayLock.readLock().lock();
    try {
      return getProtoNode(blockRoot).map(ProtoNode::getParentRoot);
    } finally {
      protoArrayLock.readLock().unlock();
    }
  }

  private Optional<ProtoNode> getProtoNode(Bytes32 blockRoot) {
    return Optional.ofNullable(protoArray.getIndices().get(blockRoot))
        .flatMap(
            blockIndex -> {
              if (blockIndex < protoArray.getNodes().size()) {
                return Optional.of(protoArray.getNodes().get(blockIndex));
              }
              return Optional.empty();
            });
  }
}<|MERGE_RESOLUTION|>--- conflicted
+++ resolved
@@ -90,12 +90,8 @@
   public void onAttestation(final MutableStore store, final IndexedAttestation attestation) {
     votesLock.writeLock().lock();
     try {
-<<<<<<< HEAD
-      attestation.getAttesting_indices().stream()
-=======
       attestation
           .getAttesting_indices()
->>>>>>> a799aa16
           .forEach(
               validatorIndex ->
                   processAttestation(
