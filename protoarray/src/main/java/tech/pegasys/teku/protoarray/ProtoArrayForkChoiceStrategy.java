/*
 * Copyright 2020 ConsenSys AG.
 *
 * Licensed under the Apache License, Version 2.0 (the "License"); you may not use this file except in compliance with
 * the License. You may obtain a copy of the License at
 *
 * http://www.apache.org/licenses/LICENSE-2.0
 *
 * Unless required by applicable law or agreed to in writing, software distributed under the License is distributed on
 * an "AS IS" BASIS, WITHOUT WARRANTIES OR CONDITIONS OF ANY KIND, either express or implied. See the License for the
 * specific language governing permissions and limitations under the License.
 */

package tech.pegasys.teku.protoarray;

import com.google.common.annotations.VisibleForTesting;
import com.google.common.collect.ImmutableMap;
import java.util.ArrayList;
import java.util.Collection;
import java.util.Collections;
import java.util.Comparator;
import java.util.HashMap;
import java.util.List;
import java.util.Map;
import java.util.Optional;
import java.util.Set;
import java.util.concurrent.locks.ReadWriteLock;
import java.util.concurrent.locks.ReentrantReadWriteLock;
import java.util.stream.Collectors;
import org.apache.logging.log4j.LogManager;
import org.apache.logging.log4j.Logger;
import org.apache.tuweni.bytes.Bytes32;
import tech.pegasys.teku.infrastructure.async.SafeFuture;
import tech.pegasys.teku.infrastructure.unsigned.UInt64;
import tech.pegasys.teku.spec.constants.SpecConstants;
import tech.pegasys.teku.spec.datastructures.blocks.BlockAndCheckpointEpochs;
import tech.pegasys.teku.spec.datastructures.blocks.SlotAndBlockRoot;
import tech.pegasys.teku.spec.datastructures.blocks.StateAndBlockSummary;
import tech.pegasys.teku.spec.datastructures.forkchoice.ProposerWeighting;
import tech.pegasys.teku.spec.datastructures.forkchoice.ReadOnlyForkChoiceStrategy;
import tech.pegasys.teku.spec.datastructures.forkchoice.ReadOnlyStore;
import tech.pegasys.teku.spec.datastructures.forkchoice.VoteTracker;
import tech.pegasys.teku.spec.datastructures.forkchoice.VoteUpdater;
import tech.pegasys.teku.spec.datastructures.operations.IndexedAttestation;
import tech.pegasys.teku.spec.datastructures.state.Checkpoint;
import tech.pegasys.teku.spec.datastructures.state.beaconstate.BeaconState;

public class ProtoArrayForkChoiceStrategy
    implements BlockMetadataStore, ReadOnlyForkChoiceStrategy {
  private static final Logger LOG = LogManager.getLogger();
  private final ReadWriteLock protoArrayLock = new ReentrantReadWriteLock();
  private final ReadWriteLock votesLock = new ReentrantReadWriteLock();
  private final ReadWriteLock balancesLock = new ReentrantReadWriteLock();
  private final ProtoArray protoArray;

  private List<UInt64> balances;

  private ProtoArrayForkChoiceStrategy(ProtoArray protoArray, List<UInt64> balances) {
    this.protoArray = protoArray;
    this.balances = balances;
  }

  // Public
  public static SafeFuture<ProtoArrayForkChoiceStrategy> initializeAndMigrateStorage(
      ReadOnlyStore store, ProtoArrayStorageChannel storageChannel) {
    LOG.info("Migrating protoarray storing from snapshot to block based");
    // If no initialEpoch is explicitly set, default to zero (genesis epoch)
    final UInt64 initialEpoch =
        store.getInitialCheckpoint().map(Checkpoint::getEpoch).orElse(SpecConstants.GENESIS_EPOCH);
    return storageChannel
        .getProtoArraySnapshot()
        .thenApply(
            maybeSnapshot ->
                maybeSnapshot
                    .map(ProtoArraySnapshot::toProtoArray)
                    .orElse(
                        ProtoArray.builder()
                            .justifiedCheckpoint(store.getJustifiedCheckpoint())
                            .finalizedCheckpoint(store.getFinalizedCheckpoint())
                            .initialEpoch(initialEpoch)
                            .build()))
        .thenCompose(protoArray -> processBlocksInStoreAtStartup(store, protoArray))
        .thenPeek(
            protoArray -> storageChannel.onProtoArrayUpdate(ProtoArraySnapshot.create(protoArray)))
        .thenApply(ProtoArrayForkChoiceStrategy::initialize);
  }

  public static ProtoArrayForkChoiceStrategy initialize(final ProtoArray protoArray) {
    return new ProtoArrayForkChoiceStrategy(protoArray, new ArrayList<>());
  }

  public SlotAndBlockRoot findHead(final Checkpoint justifiedCheckpoint) {
    protoArrayLock.readLock().lock();
    try {
      final ProtoNode bestNode = protoArray.findHead(justifiedCheckpoint.getRoot());
      return new SlotAndBlockRoot(bestNode.getBlockSlot(), bestNode.getBlockRoot());
    } finally {
      protoArrayLock.readLock().unlock();
    }
  }

  /**
   * Applies the weighting changes from any updated votes then finds and returns the best chain
   * head.
   *
   * @param voteUpdater the vote updater to access and update pending votes from
   * @param removedProposerWeightings expired proposer weightings to be removed
   * @param finalizedCheckpoint the current finalized checkpoint
   * @param justifiedCheckpoint the current justified checkpoint
   * @param justifiedStateEffectiveBalances the effective validator balances at the justified
   *     checkpoint
   * @return the best chain head block root
   */
  public Bytes32 applyPendingVotes(
      final VoteUpdater voteUpdater,
      final List<ProposerWeighting> removedProposerWeightings,
      final Checkpoint finalizedCheckpoint,
      final Checkpoint justifiedCheckpoint,
      final List<UInt64> justifiedStateEffectiveBalances) {
    return applyPendingVotes(
        voteUpdater,
        justifiedCheckpoint.getEpoch(),
        justifiedCheckpoint.getRoot(),
        finalizedCheckpoint.getEpoch(),
        justifiedStateEffectiveBalances,
        removedProposerWeightings);
  }

  public void onAttestation(final VoteUpdater voteUpdater, final IndexedAttestation attestation) {
    votesLock.writeLock().lock();
    try {
      attestation
          .getAttesting_indices()
          .forEach(
              validatorIndex ->
                  processAttestation(
                      voteUpdater,
                      validatorIndex,
                      attestation.getData().getBeacon_block_root(),
                      attestation.getData().getTarget().getEpoch()));
    } finally {
      votesLock.writeLock().unlock();
    }
  }

  @Override
  public Map<Bytes32, UInt64> getChainHeads() {
    protoArrayLock.readLock().lock();
    try {
      final Map<Bytes32, UInt64> chainHeads = new HashMap<>();
      protoArray.getNodes().stream()
          .filter(
              protoNode ->
                  protoNode.getBestChildIndex().isEmpty()
                      && protoArray.nodeIsViableForHead(protoNode))
          .forEach(protoNode -> chainHeads.put(protoNode.getBlockRoot(), protoNode.getBlockSlot()));
      return ImmutableMap.copyOf(chainHeads);
    } catch (Throwable t) {
      LOG.trace("Failed to get chain heads", t);
      return Collections.emptyMap();
    } finally {
      protoArrayLock.readLock().unlock();
    }
  }

  // Internal
  private static SafeFuture<ProtoArray> processBlocksInStoreAtStartup(
      ReadOnlyStore store, ProtoArray protoArray) {
    List<Bytes32> alreadyIncludedBlockRoots =
        protoArray.getNodes().stream().map(ProtoNode::getBlockRoot).collect(Collectors.toList());

    SafeFuture<Void> future = SafeFuture.completedFuture(null);
    for (Bytes32 blockRoot : store.getOrderedBlockRoots()) {
      if (alreadyIncludedBlockRoots.contains(blockRoot)) {
        continue;
      }
      future =
          future.thenCompose(
              __ ->
                  store
                      .retrieveStateAndBlockSummary(blockRoot)
                      .thenAccept(
                          blockAndState ->
                              processBlockAtStartup(protoArray, blockAndState.orElseThrow())));
    }
    return future.thenApply(__ -> protoArray);
  }

  private static void processBlockAtStartup(
      final ProtoArray protoArray, final StateAndBlockSummary blockAndState) {
    final BeaconState state = blockAndState.getState();
    protoArray.onBlock(
        blockAndState.getSlot(),
        blockAndState.getRoot(),
        blockAndState.getParentRoot(),
        blockAndState.getStateRoot(),
        state.getCurrent_justified_checkpoint().getEpoch(),
        state.getFinalized_checkpoint().getEpoch());
  }

  void processAttestation(
      VoteUpdater voteUpdater, UInt64 validatorIndex, Bytes32 blockRoot, UInt64 targetEpoch) {
    VoteTracker vote = voteUpdater.getVote(validatorIndex);

    if (targetEpoch.isGreaterThan(vote.getNextEpoch()) || vote.equals(VoteTracker.DEFAULT)) {
      VoteTracker newVote = new VoteTracker(vote.getCurrentRoot(), blockRoot, targetEpoch);
      voteUpdater.putVote(validatorIndex, newVote);
    }
  }

  Bytes32 applyPendingVotes(
      VoteUpdater voteUpdater,
      UInt64 justifiedEpoch,
      Bytes32 justifiedRoot,
      UInt64 finalizedEpoch,
      List<UInt64> justifiedStateBalances,
      final List<ProposerWeighting> removedProposerWeightings) {
    protoArrayLock.writeLock().lock();
    votesLock.writeLock().lock();
    balancesLock.writeLock().lock();
    try {
      List<UInt64> oldBalances = balances;
      List<UInt64> newBalances = justifiedStateBalances;

      List<Long> deltas =
          ProtoArrayScoreCalculator.computeDeltas(
              voteUpdater,
              getTotalTrackedNodeCount(),
<<<<<<< HEAD
              protoArray.getRootIndices(),
              oldBalances,
              newBalances,
              removedProposerWeightings);
=======
              protoArray::getIndexByRoot,
              balances,
              justifiedStateBalances);
>>>>>>> 563f4cb6

      protoArray.applyScoreChanges(deltas, justifiedEpoch, finalizedEpoch);
      balances = new ArrayList<>(newBalances);

      return protoArray.findHead(justifiedRoot).getBlockRoot();
    } finally {
      protoArrayLock.writeLock().unlock();
      votesLock.writeLock().unlock();
      balancesLock.writeLock().unlock();
    }
  }

  public void setPruneThreshold(int pruneThreshold) {
    protoArrayLock.writeLock().lock();
    try {
      protoArray.setPruneThreshold(pruneThreshold);
    } finally {
      protoArrayLock.writeLock().unlock();
    }
  }

  public int getTotalTrackedNodeCount() {
    protoArrayLock.readLock().lock();
    try {
      return protoArray.getTotalTrackedNodeCount();
    } finally {
      protoArrayLock.readLock().unlock();
    }
  }

  @Override
  public boolean contains(Bytes32 blockRoot) {
    protoArrayLock.readLock().lock();
    try {
      return protoArray.contains(blockRoot);
    } finally {
      protoArrayLock.readLock().unlock();
    }
  }

  @Override
  public Optional<UInt64> blockSlot(Bytes32 blockRoot) {
    protoArrayLock.readLock().lock();
    try {
      return getProtoNode(blockRoot).map(ProtoNode::getBlockSlot);
    } finally {
      protoArrayLock.readLock().unlock();
    }
  }

  @Override
  public Optional<Bytes32> blockParentRoot(Bytes32 blockRoot) {
    protoArrayLock.readLock().lock();
    try {
      return getProtoNode(blockRoot).map(ProtoNode::getParentRoot);
    } finally {
      protoArrayLock.readLock().unlock();
    }
  }

  @Override
  public Optional<Bytes32> getAncestor(final Bytes32 blockRoot, final UInt64 slot) {
    protoArrayLock.readLock().lock();
    try {
      // Note: This code could be more succinct if currentNode were an Optional and we used flatMap
      // and map but during long periods of finality this becomes a massive hot spot in the code and
      // our performance is dominated by the time taken to create Optional instances within the map
      // calls.
      final Optional<ProtoNode> startingNode = getProtoNode(blockRoot);
      if (startingNode.isEmpty()) {
        return Optional.empty();
      }
      ProtoNode currentNode = startingNode.get();
      while (currentNode.getBlockSlot().isGreaterThan(slot)) {
        final Optional<Integer> parentIndex = currentNode.getParentIndex();
        if (parentIndex.isEmpty()) {
          return Optional.empty();
        }
        currentNode = protoArray.getNodes().get(parentIndex.get());
      }
      return Optional.of(currentNode.getBlockRoot());
    } finally {
      protoArrayLock.readLock().unlock();
    }
  }
  /**
   * Process each node in the chain defined by {@code head}
   *
   * @param head The root defining the head of the chain to process
   * @param processor The callback to invoke for each child-parent pair
   */
  @Override
  public void processHashesInChain(final Bytes32 head, NodeProcessor processor) {
    processHashesInChainWhile(head, HaltableNodeProcessor.fromNodeProcessor(processor));
  }

  /**
   * Process roots in the chain defined by {@code head}. Stops processing when {@code
   * shouldContinue} returns false.
   *
   * @param head The root defining the head of the chain to construct
   * @param nodeProcessor The callback receiving hashes and determining whether to continue
   *     processing
   */
  @Override
  public void processHashesInChainWhile(final Bytes32 head, HaltableNodeProcessor nodeProcessor) {
    protoArrayLock.readLock().lock();
    try {
      final Optional<ProtoNode> startingNode = getProtoNode(head);
      if (startingNode.isEmpty()) {
        throw new IllegalArgumentException("Unknown root supplied: " + head);
      }
      ProtoNode currentNode = startingNode.orElseThrow();

      while (protoArray.contains(currentNode.getBlockRoot())) {
        final boolean shouldContinue =
            nodeProcessor.process(
                currentNode.getBlockRoot(),
                currentNode.getBlockSlot(),
                currentNode.getParentRoot());
        if (!shouldContinue || currentNode.getParentIndex().isEmpty()) {
          break;
        }
        currentNode = protoArray.getNodes().get(currentNode.getParentIndex().get());
      }
    } finally {
      protoArrayLock.readLock().unlock();
    }
  }

  @Override
  public void processAllInOrder(final NodeProcessor nodeProcessor) {
    protoArrayLock.readLock().lock();
    try {
      final Map<Bytes32, Integer> indices = protoArray.getRootIndices();
      protoArray.getNodes().stream()
          // Filter out nodes that could be pruned but are still in the protoarray
          .filter(node -> indices.containsKey(node.getBlockRoot()))
          .forEach(
              node ->
                  nodeProcessor.process(
                      node.getBlockRoot(), node.getBlockSlot(), node.getParentRoot()));
    } finally {
      protoArrayLock.readLock().unlock();
    }
  }

  @Override
  public BlockMetadataStore applyUpdate(
      final Collection<BlockAndCheckpointEpochs> newBlocks,
      final Set<Bytes32> removedBlockRoots,
      final Checkpoint finalizedCheckpoint) {
    protoArrayLock.writeLock().lock();
    try {
      newBlocks.stream()
          .sorted(Comparator.comparing(BlockAndCheckpointEpochs::getSlot))
          .forEach(
              block ->
                  processBlock(
                      block.getBlock().getSlot(),
                      block.getBlock().getRoot(),
                      block.getBlock().getParentRoot(),
                      block.getBlock().getStateRoot(),
                      block.getCheckpointEpochs().getJustifiedEpoch(),
                      block.getCheckpointEpochs().getFinalizedEpoch()));
      removedBlockRoots.forEach(protoArray::removeBlockRoot);
      protoArray.maybePrune(finalizedCheckpoint.getRoot());
    } finally {
      protoArrayLock.writeLock().unlock();
    }
    return this;
  }

  public void applyProposerWeighting(final ProposerWeighting proposerWeighting) {
    protoArrayLock.writeLock().lock();
    try {
      protoArray.applyProposerWeighting(proposerWeighting);
    } finally {
      protoArrayLock.writeLock().unlock();
    }
  }

  @VisibleForTesting
  void processBlock(
      UInt64 blockSlot,
      Bytes32 blockRoot,
      Bytes32 parentRoot,
      Bytes32 stateRoot,
      UInt64 justifiedEpoch,
      UInt64 finalizedEpoch) {
    protoArray.onBlock(blockSlot, blockRoot, parentRoot, stateRoot, justifiedEpoch, finalizedEpoch);
  }

  private Optional<ProtoNode> getProtoNode(Bytes32 blockRoot) {
    return protoArray.getProtoNode(blockRoot);
  }
}<|MERGE_RESOLUTION|>--- conflicted
+++ resolved
@@ -219,26 +219,17 @@
     votesLock.writeLock().lock();
     balancesLock.writeLock().lock();
     try {
-      List<UInt64> oldBalances = balances;
-      List<UInt64> newBalances = justifiedStateBalances;
-
       List<Long> deltas =
           ProtoArrayScoreCalculator.computeDeltas(
               voteUpdater,
               getTotalTrackedNodeCount(),
-<<<<<<< HEAD
-              protoArray.getRootIndices(),
-              oldBalances,
-              newBalances,
-              removedProposerWeightings);
-=======
               protoArray::getIndexByRoot,
               balances,
-              justifiedStateBalances);
->>>>>>> 563f4cb6
+              justifiedStateBalances,
+              removedProposerWeightings);
 
       protoArray.applyScoreChanges(deltas, justifiedEpoch, finalizedEpoch);
-      balances = new ArrayList<>(newBalances);
+      balances = justifiedStateBalances;
 
       return protoArray.findHead(justifiedRoot).getBlockRoot();
     } finally {
