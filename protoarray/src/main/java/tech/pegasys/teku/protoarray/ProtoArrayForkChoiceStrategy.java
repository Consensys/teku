--- conflicted
+++ resolved
@@ -52,36 +52,15 @@
   // Public
   public static SafeFuture<ProtoArrayForkChoiceStrategy> initialize(
       ReadOnlyStore store, ProtoArrayStorageChannel storageChannel) {
-<<<<<<< HEAD
     LOG.info("Migrating protoarray storing from snapshot to block based");
-    // If no anchor is explicitly set, default to zero (genesis epoch)
-    final UInt64 anchorEpoch =
-        store.getAnchor().map(Checkpoint::getEpoch).orElse(UInt64.valueOf(Constants.GENESIS_EPOCH));
-    return storageChannel
-        .getProtoArraySnapshot()
-=======
     // If no initialEpoch is explicitly set, default to zero (genesis epoch)
     final UInt64 initialEpoch =
         store
             .getInitialCheckpoint()
             .map(Checkpoint::getEpoch)
             .orElse(UInt64.valueOf(Constants.GENESIS_EPOCH));
-    ProtoArray protoArray =
-        storageChannel
-            .getProtoArraySnapshot()
-            .join()
-            .map(ProtoArraySnapshot::toProtoArray)
-            .orElse(
-                new ProtoArray(
-                    Constants.PROTOARRAY_FORKCHOICE_PRUNE_THRESHOLD,
-                    store.getJustifiedCheckpoint().getEpoch(),
-                    store.getFinalizedCheckpoint().getEpoch(),
-                    initialEpoch,
-                    new ArrayList<>(),
-                    new HashMap<>()));
-
-    return processBlocksInStoreAtStartup(store, protoArray)
->>>>>>> 739ba27b
+    return storageChannel
+        .getProtoArraySnapshot()
         .thenApply(
             maybeSnapshot ->
                 maybeSnapshot
@@ -91,7 +70,7 @@
                             Constants.PROTOARRAY_FORKCHOICE_PRUNE_THRESHOLD,
                             store.getJustifiedCheckpoint().getEpoch(),
                             store.getFinalizedCheckpoint().getEpoch(),
-                            anchorEpoch,
+                            initialEpoch,
                             new ArrayList<>(),
                             new HashMap<>())))
         .thenCompose(protoArray -> processBlocksInStoreAtStartup(store, protoArray))
