/*
 * Copyright 2020 ConsenSys AG.
 *
 * Licensed under the Apache License, Version 2.0 (the "License"); you may not use this file except in compliance with
 * the License. You may obtain a copy of the License at
 *
 * http://www.apache.org/licenses/LICENSE-2.0
 *
 * Unless required by applicable law or agreed to in writing, software distributed under the License is distributed on
 * an "AS IS" BASIS, WITHOUT WARRANTIES OR CONDITIONS OF ANY KIND, either express or implied. See the License for the
 * specific language governing permissions and limitations under the License.
 */

package tech.pegasys.teku.protoarray;

import static java.util.Collections.emptyList;
import static org.assertj.core.api.Assertions.assertThat;
import static tech.pegasys.teku.infrastructure.unsigned.UInt64.ZERO;
import static tech.pegasys.teku.protoarray.ProtoArrayScoreCalculator.computeDeltas;
import static tech.pegasys.teku.protoarray.ProtoArrayTestUtil.createStoreToManipulateVotes;
import static tech.pegasys.teku.protoarray.ProtoArrayTestUtil.getHash;

import java.util.ArrayList;
import java.util.Collections;
import java.util.HashMap;
import java.util.List;
import java.util.Map;
import java.util.Optional;
import org.apache.tuweni.bytes.Bytes32;
import org.junit.jupiter.api.BeforeEach;
import org.junit.jupiter.api.Test;
import tech.pegasys.teku.infrastructure.unsigned.UInt64;
import tech.pegasys.teku.spec.datastructures.forkchoice.VoteTracker;
import tech.pegasys.teku.spec.datastructures.forkchoice.VoteUpdater;

public class ProtoArrayScoreCalculatorTest {

  private Map<Bytes32, Integer> indices;
  private List<UInt64> oldBalances;
  private List<UInt64> newBalances;
  private VoteUpdater store;

  private Optional<Integer> getIndex(final Bytes32 root) {
    return Optional.ofNullable(indices.get(root));
  }

  @BeforeEach
  void setUp() {
    indices = new HashMap<>();
    oldBalances = new ArrayList<>();
    newBalances = new ArrayList<>();
    store = createStoreToManipulateVotes();
  }

  @Test
  void computeDeltas_zeroHash() {
    int validatorCount = 16;

    for (int i = 0; i < validatorCount; i++) {
      indices.put(getHash(i), i);
      store.getVote(UInt64.valueOf(i));
      oldBalances.add(ZERO);
      newBalances.add(ZERO);
    }

    List<Long> deltas =
<<<<<<< HEAD
        computeDeltas(store, indices.size(), indices, oldBalances, newBalances, emptyList());
=======
        computeDeltas(store, indices.size(), this::getIndex, oldBalances, newBalances);
>>>>>>> 563f4cb6
    assertThat(deltas).hasSize(validatorCount);

    // Deltas should all be zero
    assertThat(deltas).containsOnly(0L);
  }

  @Test
  void computeDeltas_allVotedTheSame() {
    final UInt64 BALANCE = UInt64.valueOf(42);
    int validatorCount = 16;

    for (int i = 0; i < validatorCount; i++) {
      indices.put(getHash(i), i);
      VoteTracker vote = store.getVote(UInt64.valueOf(i));
      VoteTracker newVote = new VoteTracker(vote.getCurrentRoot(), getHash(0), vote.getNextEpoch());
      store.putVote(UInt64.valueOf(i), newVote);
      oldBalances.add(BALANCE);
      newBalances.add(BALANCE);
    }

    List<Long> deltas =
<<<<<<< HEAD
        computeDeltas(store, indices.size(), indices, oldBalances, newBalances, emptyList());
=======
        computeDeltas(store, indices.size(), this::getIndex, oldBalances, newBalances);
>>>>>>> 563f4cb6
    assertThat(deltas).hasSize(validatorCount);

    for (int i = 0; i < deltas.size(); i++) {
      long delta = deltas.get(i);
      if (i == 0) {
        // Zero'th root should have a delta
        assertThat(delta).isEqualTo(BALANCE.longValue() * Integer.toUnsignedLong(validatorCount));
      } else {
        // All other deltas should be zero
        assertThat(delta).isEqualTo(0L);
      }
    }

    votesShouldBeUpdated(store);
  }

  @Test
  void computeDeltas_differentVotes() {
    final UInt64 BALANCE = UInt64.valueOf(42);
    int validatorCount = 16;

    for (int i = 0; i < validatorCount; i++) {
      indices.put(getHash(i), i);
      VoteTracker vote = store.getVote(UInt64.valueOf(i));
      VoteTracker newVote = new VoteTracker(vote.getCurrentRoot(), getHash(i), vote.getNextEpoch());
      store.putVote(UInt64.valueOf(i), newVote);
      oldBalances.add(BALANCE);
      newBalances.add(BALANCE);
    }

    List<Long> deltas =
<<<<<<< HEAD
        computeDeltas(store, indices.size(), indices, oldBalances, newBalances, emptyList());
=======
        computeDeltas(store, indices.size(), this::getIndex, oldBalances, newBalances);
>>>>>>> 563f4cb6
    assertThat(deltas).hasSize(validatorCount);

    // Each root should have the same delta
    assertThat(deltas).containsOnly(BALANCE.longValue());

    votesShouldBeUpdated(store);
  }

  @Test
  void computeDeltas_movingVotes() {
    final UInt64 BALANCE = UInt64.valueOf(42);
    int validatorCount = 16;

    for (int i = 0; i < validatorCount; i++) {
      indices.put(getHash(i), i);
      VoteTracker vote = store.getVote(UInt64.valueOf(i));
      VoteTracker newVote = new VoteTracker(getHash(0), getHash(1), vote.getNextEpoch());
      store.putVote(UInt64.valueOf(i), newVote);
      oldBalances.add(BALANCE);
      newBalances.add(BALANCE);
    }

    List<Long> deltas =
<<<<<<< HEAD
        computeDeltas(store, indices.size(), indices, oldBalances, newBalances, emptyList());
=======
        computeDeltas(store, indices.size(), this::getIndex, oldBalances, newBalances);
>>>>>>> 563f4cb6

    assertThat(deltas).hasSize(validatorCount);
    long totalDelta = BALANCE.longValue() * Integer.toUnsignedLong(validatorCount);

    for (int i = 0; i < deltas.size(); i++) {
      long delta = deltas.get(i);
      if (i == 0) {
        // Zero'th root should have a negative delta
        assertThat(delta).isEqualTo(-totalDelta);
      } else if (i == 1) {
        // First root should have positive delta
        assertThat(delta).isEqualTo(totalDelta);
      } else {
        // All other deltas should be zero
        assertThat(delta).isEqualTo(0L);
      }
    }

    votesShouldBeUpdated(store);
  }

  @Test
  void computeDeltas_moveOutOfTree() {
    final UInt64 BALANCE = UInt64.valueOf(42);

    // There is only one block.
    indices.put(getHash(1), 0);

    // There are two validators.
    oldBalances = Collections.nCopies(2, BALANCE);
    newBalances = Collections.nCopies(2, BALANCE);

    // One validator moves their vote from the block to the zero hash.
    VoteTracker validator1vote = store.getVote(UInt64.valueOf(0));
    VoteTracker newVote1 = new VoteTracker(getHash(1), Bytes32.ZERO, validator1vote.getNextEpoch());
    store.putVote(UInt64.valueOf(0), newVote1);

    // One validator moves their vote from the block to something outside the tree.
    VoteTracker validator2vote = store.getVote(UInt64.valueOf(1));
    VoteTracker newVote2 =
        new VoteTracker(getHash(1), getHash(1337), validator2vote.getNextEpoch());
    store.putVote(UInt64.valueOf(1), newVote2);

    List<Long> deltas =
<<<<<<< HEAD
        computeDeltas(store, indices.size(), indices, oldBalances, newBalances, emptyList());
=======
        computeDeltas(store, indices.size(), this::getIndex, oldBalances, newBalances);
>>>>>>> 563f4cb6
    assertThat(deltas).hasSize(1);

    // The block should have lost both balances
    assertThat(deltas.get(0)).isEqualTo(-BALANCE.longValue() * 2);

    votesShouldBeUpdated(store);
  }

  @Test
  void computeDeltas_changingBalances() {

    final UInt64 OLD_BALANCE = UInt64.valueOf(42);
    final UInt64 NEW_BALANCE = OLD_BALANCE.times(2);

    int validatorCount = 16;

    for (int i = 0; i < validatorCount; i++) {
      indices.put(getHash(i), i);
      VoteTracker vote = store.getVote(UInt64.valueOf(i));
      VoteTracker newVote = new VoteTracker(getHash(0), getHash(1), vote.getNextEpoch());
      store.putVote(UInt64.valueOf(i), newVote);
      oldBalances.add(OLD_BALANCE);
      newBalances.add(NEW_BALANCE);
    }

    List<Long> deltas =
<<<<<<< HEAD
        computeDeltas(store, indices.size(), indices, oldBalances, newBalances, emptyList());
=======
        computeDeltas(store, indices.size(), this::getIndex, oldBalances, newBalances);
>>>>>>> 563f4cb6
    assertThat(deltas).hasSize(validatorCount);

    for (int i = 0; i < deltas.size(); i++) {
      long delta = deltas.get(i);
      if (i == 0) {
        // Zero'th root should have a negative delta
        assertThat(delta).isEqualTo(-OLD_BALANCE.longValue() * validatorCount);
      } else if (i == 1) {
        // First root should have positive delta
        assertThat(delta).isEqualTo(NEW_BALANCE.longValue() * validatorCount);
      } else {
        // All other deltas should be zero
        assertThat(delta).isEqualTo(0L);
      }
    }

    votesShouldBeUpdated(store);
  }

  @Test
  void computeDeltas_validatorAppears() {
    final UInt64 BALANCE = UInt64.valueOf(42);

    // There are two blocks.
    indices.put(getHash(1), 0);
    indices.put(getHash(2), 1);

    // There is only one validator in the old balances.
    oldBalances.add(BALANCE);

    // There are two validators in the new balances.
    newBalances.addAll(List.of(BALANCE, BALANCE));

    // Both validators move votes from block 1 to block 2.
    for (int i = 0; i < 2; i++) {
      VoteTracker vote = store.getVote(UInt64.valueOf(i));
      VoteTracker newVote = new VoteTracker(getHash(1), getHash(2), vote.getNextEpoch());
      store.putVote(UInt64.valueOf(i), newVote);
    }

    List<Long> deltas =
<<<<<<< HEAD
        computeDeltas(store, indices.size(), indices, oldBalances, newBalances, emptyList());
=======
        computeDeltas(store, indices.size(), this::getIndex, oldBalances, newBalances);
>>>>>>> 563f4cb6
    assertThat(deltas).hasSize(2);

    // Block 1 should have only lost one balance
    assertThat(deltas.get(0)).isEqualTo(-BALANCE.longValue());

    // Block 2 should have gained two balances
    assertThat(deltas.get(1)).isEqualTo(2 * BALANCE.longValue());

    votesShouldBeUpdated(store);
  }

  @Test
  void computeDeltas_validatorDisappears() {
    final UInt64 BALANCE = UInt64.valueOf(42);

    // There are two blocks.
    indices.put(getHash(1), 0);
    indices.put(getHash(2), 1);

    // There is only one validator in the old balances.
    oldBalances.addAll(List.of(BALANCE, BALANCE));

    // There are two validators in the new balances.
    newBalances.add(BALANCE);

    // Both validators move votes from block 1 to block 2.
    for (int i = 0; i < 2; i++) {
      VoteTracker vote = store.getVote(UInt64.valueOf(i));
      VoteTracker newVote = new VoteTracker(getHash(1), getHash(2), vote.getNextEpoch());
      store.putVote(UInt64.valueOf(i), newVote);
    }

    List<Long> deltas =
<<<<<<< HEAD
        computeDeltas(store, indices.size(), indices, oldBalances, newBalances, emptyList());
=======
        computeDeltas(store, indices.size(), this::getIndex, oldBalances, newBalances);
>>>>>>> 563f4cb6
    assertThat(deltas).hasSize(2);

    // Block 1 should have lost both balances
    assertThat(deltas.get(0)).isEqualTo(-BALANCE.longValue() * 2);

    // Block 2 should have only gained one balance
    assertThat(deltas.get(1)).isEqualTo(BALANCE.longValue());

    votesShouldBeUpdated(store);
  }

  private void votesShouldBeUpdated(VoteUpdater store) {
    for (UInt64 i : store.getVotedValidatorIndices()) {
      VoteTracker vote = store.getVote(i);
      assertThat(vote.getCurrentRoot()).isEqualTo(vote.getNextRoot());
    }
  }
}<|MERGE_RESOLUTION|>--- conflicted
+++ resolved
@@ -64,11 +64,7 @@
     }
 
     List<Long> deltas =
-<<<<<<< HEAD
-        computeDeltas(store, indices.size(), indices, oldBalances, newBalances, emptyList());
-=======
-        computeDeltas(store, indices.size(), this::getIndex, oldBalances, newBalances);
->>>>>>> 563f4cb6
+        computeDeltas(store, indices.size(), this::getIndex, oldBalances, newBalances, emptyList());
     assertThat(deltas).hasSize(validatorCount);
 
     // Deltas should all be zero
@@ -90,11 +86,7 @@
     }
 
     List<Long> deltas =
-<<<<<<< HEAD
-        computeDeltas(store, indices.size(), indices, oldBalances, newBalances, emptyList());
-=======
-        computeDeltas(store, indices.size(), this::getIndex, oldBalances, newBalances);
->>>>>>> 563f4cb6
+        computeDeltas(store, indices.size(), this::getIndex, oldBalances, newBalances, emptyList());
     assertThat(deltas).hasSize(validatorCount);
 
     for (int i = 0; i < deltas.size(); i++) {
@@ -126,11 +118,7 @@
     }
 
     List<Long> deltas =
-<<<<<<< HEAD
-        computeDeltas(store, indices.size(), indices, oldBalances, newBalances, emptyList());
-=======
-        computeDeltas(store, indices.size(), this::getIndex, oldBalances, newBalances);
->>>>>>> 563f4cb6
+        computeDeltas(store, indices.size(), this::getIndex, oldBalances, newBalances, emptyList());
     assertThat(deltas).hasSize(validatorCount);
 
     // Each root should have the same delta
@@ -154,11 +142,7 @@
     }
 
     List<Long> deltas =
-<<<<<<< HEAD
-        computeDeltas(store, indices.size(), indices, oldBalances, newBalances, emptyList());
-=======
-        computeDeltas(store, indices.size(), this::getIndex, oldBalances, newBalances);
->>>>>>> 563f4cb6
+        computeDeltas(store, indices.size(), this::getIndex, oldBalances, newBalances, emptyList());
 
     assertThat(deltas).hasSize(validatorCount);
     long totalDelta = BALANCE.longValue() * Integer.toUnsignedLong(validatorCount);
@@ -203,11 +187,7 @@
     store.putVote(UInt64.valueOf(1), newVote2);
 
     List<Long> deltas =
-<<<<<<< HEAD
-        computeDeltas(store, indices.size(), indices, oldBalances, newBalances, emptyList());
-=======
-        computeDeltas(store, indices.size(), this::getIndex, oldBalances, newBalances);
->>>>>>> 563f4cb6
+        computeDeltas(store, indices.size(), this::getIndex, oldBalances, newBalances, emptyList());
     assertThat(deltas).hasSize(1);
 
     // The block should have lost both balances
@@ -234,11 +214,7 @@
     }
 
     List<Long> deltas =
-<<<<<<< HEAD
-        computeDeltas(store, indices.size(), indices, oldBalances, newBalances, emptyList());
-=======
-        computeDeltas(store, indices.size(), this::getIndex, oldBalances, newBalances);
->>>>>>> 563f4cb6
+        computeDeltas(store, indices.size(), this::getIndex, oldBalances, newBalances, emptyList());
     assertThat(deltas).hasSize(validatorCount);
 
     for (int i = 0; i < deltas.size(); i++) {
@@ -280,11 +256,7 @@
     }
 
     List<Long> deltas =
-<<<<<<< HEAD
-        computeDeltas(store, indices.size(), indices, oldBalances, newBalances, emptyList());
-=======
-        computeDeltas(store, indices.size(), this::getIndex, oldBalances, newBalances);
->>>>>>> 563f4cb6
+        computeDeltas(store, indices.size(), this::getIndex, oldBalances, newBalances, emptyList());
     assertThat(deltas).hasSize(2);
 
     // Block 1 should have only lost one balance
@@ -318,11 +290,7 @@
     }
 
     List<Long> deltas =
-<<<<<<< HEAD
-        computeDeltas(store, indices.size(), indices, oldBalances, newBalances, emptyList());
-=======
-        computeDeltas(store, indices.size(), this::getIndex, oldBalances, newBalances);
->>>>>>> 563f4cb6
+        computeDeltas(store, indices.size(), this::getIndex, oldBalances, newBalances, emptyList());
     assertThat(deltas).hasSize(2);
 
     // Block 1 should have lost both balances
