--- conflicted
+++ resolved
@@ -39,8 +39,6 @@
   private final DataStructureUtil dataStructureUtil =
       new DataStructureUtil(TestSpecFactory.createMinimalPhase0());
   private final VoteUpdater voteUpdater = new StubVoteUpdater();
-<<<<<<< HEAD
-=======
 
   private final Bytes32 block1a = dataStructureUtil.randomBytes32();
   private final Bytes32 block1b = dataStructureUtil.randomBytes32();
@@ -49,7 +47,6 @@
   private final Bytes32 block3a = dataStructureUtil.randomBytes32();
   private final Bytes32 block3b = dataStructureUtil.randomBytes32();
   private final Bytes32 block3c = dataStructureUtil.randomBytes32();
->>>>>>> 325633be
 
   private ProtoArray protoArray =
       new ProtoArrayBuilder()
@@ -64,22 +61,6 @@
 
   @Test
   void applyProposerWeighting_shouldApplyAndReverseProposerWeightingToNodeAndDescendants() {
-<<<<<<< HEAD
-    final Bytes32 block1A = dataStructureUtil.randomBytes32();
-    final Bytes32 block2A = dataStructureUtil.randomBytes32();
-    final Bytes32 block3A = dataStructureUtil.randomBytes32();
-    final Bytes32 block2B = dataStructureUtil.randomBytes32();
-    final Bytes32 block3B = dataStructureUtil.randomBytes32();
-    final Bytes32 block3C = dataStructureUtil.randomBytes32();
-    final ProposerWeighting proposerWeighting = new ProposerWeighting(block3A, UInt64.valueOf(500));
-
-    addBlock(1, block1A, Bytes32.ZERO);
-    addBlock(1, block2A, block1A);
-    addBlock(1, block2B, block1A);
-    addBlock(1, block3B, block2B);
-    addBlock(1, block3C, block2A);
-    addBlock(1, block3A, block2A);
-=======
     final ProposerWeighting proposerWeighting = new ProposerWeighting(block3a, UInt64.valueOf(500));
 
     addBlock(1, block1a, Bytes32.ZERO);
@@ -88,7 +69,6 @@
     addBlock(1, block3b, block2b);
     addBlock(1, block3c, block2a);
     addBlock(1, block3a, block2a);
->>>>>>> 325633be
     protoArray.applyProposerWeighting(proposerWeighting);
 
     assertThat(getNode(block3a).getWeight()).isEqualTo(proposerWeighting.getWeight());
@@ -163,105 +143,50 @@
 
   @Test
   void findHead_shouldExcludeOptimisticBlocks() {
-<<<<<<< HEAD
-    final Bytes32 block1Hash = dataStructureUtil.randomBytes32();
-    final Bytes32 block2Hash = dataStructureUtil.randomBytes32();
-    addBlock(1, block1Hash, GENESIS_CHECKPOINT.getRoot(), VALID);
-    addBlock(2, block2Hash, block1Hash, OPTIMISTIC);
-
-    assertStrictHead(block1Hash);
-=======
-    addBlock(1, block1a, GENESIS_CHECKPOINT.getRoot(), VALID);
-    addBlock(2, block2a, block1a, OPTIMISTIC);
-
-    assertStrictHead(block1a);
->>>>>>> 325633be
+    addBlock(1, block1a, GENESIS_CHECKPOINT.getRoot(), VALID);
+    addBlock(2, block2a, block1a, OPTIMISTIC);
+
+    assertStrictHead(block1a);
   }
 
   @Test
   void findHead_shouldIncludeValidatedBlocks() {
-<<<<<<< HEAD
-    final Bytes32 block1Hash = dataStructureUtil.randomBytes32();
-    final Bytes32 block2Hash = dataStructureUtil.randomBytes32();
-    addBlock(1, block1Hash, GENESIS_CHECKPOINT.getRoot(), VALID);
-    addBlock(2, block2Hash, block1Hash, VALID);
-
-    assertStrictHead(block2Hash);
-=======
     addBlock(1, block1a, GENESIS_CHECKPOINT.getRoot(), VALID);
     addBlock(2, block2a, block1a, VALID);
 
     assertStrictHead(block2a);
->>>>>>> 325633be
   }
 
   @Test
   void findHead_shouldExcludeBlocksWithInvalidPayload() {
-<<<<<<< HEAD
-    final Bytes32 block1Hash = dataStructureUtil.randomBytes32();
-    final Bytes32 block2Hash = dataStructureUtil.randomBytes32();
-    addBlock(1, block1Hash, GENESIS_CHECKPOINT.getRoot(), VALID);
-    addBlock(2, block2Hash, block1Hash, OPTIMISTIC);
-
-    assertStrictHead(block1Hash);
-
-    protoArray.markNodeInvalid(block2Hash);
-
-    assertStrictHead(block1Hash);
-=======
-    addBlock(1, block1a, GENESIS_CHECKPOINT.getRoot(), VALID);
-    addBlock(2, block2a, block1a, OPTIMISTIC);
-
-    assertStrictHead(block1a);
-
-    protoArray.markNodeInvalid(block2a);
-
-    assertStrictHead(block1a);
->>>>>>> 325633be
+    addBlock(1, block1a, GENESIS_CHECKPOINT.getRoot(), VALID);
+    addBlock(2, block2a, block1a, OPTIMISTIC);
+
+    assertStrictHead(block1a);
+
+    protoArray.markNodeInvalid(block2a);
+
+    assertStrictHead(block1a);
   }
 
   @Test
   void findHead_shouldExcludeBlocksDescendedFromAnInvalidBlock() {
-<<<<<<< HEAD
-    final Bytes32 block1Hash = dataStructureUtil.randomBytes32();
-    final Bytes32 block2Hash = dataStructureUtil.randomBytes32();
-    final Bytes32 block3Hash = dataStructureUtil.randomBytes32();
-    addBlock(1, block1Hash, GENESIS_CHECKPOINT.getRoot(), VALID);
-    addBlock(2, block2Hash, block1Hash, OPTIMISTIC);
-    addBlock(3, block3Hash, block2Hash, OPTIMISTIC);
-
-    assertStrictHead(block1Hash);
-
-    protoArray.markNodeInvalid(block2Hash);
-
-    assertStrictHead(block1Hash);
-=======
-    addBlock(1, block1a, GENESIS_CHECKPOINT.getRoot(), VALID);
-    addBlock(2, block2a, block1a, OPTIMISTIC);
-    addBlock(3, block3a, block2a, OPTIMISTIC);
-
-    assertStrictHead(block1a);
-
-    protoArray.markNodeInvalid(block2a);
-
-    assertStrictHead(block1a);
->>>>>>> 325633be
+    addBlock(1, block1a, GENESIS_CHECKPOINT.getRoot(), VALID);
+    addBlock(2, block2a, block1a, OPTIMISTIC);
+    addBlock(3, block3a, block2a, OPTIMISTIC);
+
+    assertStrictHead(block1a);
+
+    protoArray.markNodeInvalid(block2a);
+
+    assertStrictHead(block1a);
   }
 
   @Test
   void findHead_shouldReturnEmptyWhenAllBlocksAreInvalid() {
-<<<<<<< HEAD
-    final Bytes32 block1Hash = dataStructureUtil.randomBytes32();
-    final Bytes32 block2Hash = dataStructureUtil.randomBytes32();
-    final Bytes32 block3Hash = dataStructureUtil.randomBytes32();
-    addBlock(1, block1Hash, GENESIS_CHECKPOINT.getRoot(), OPTIMISTIC);
-    addBlock(2, block2Hash, block1Hash, OPTIMISTIC);
-    addBlock(3, block3Hash, block2Hash, OPTIMISTIC);
-=======
     addBlock(1, block1a, GENESIS_CHECKPOINT.getRoot(), OPTIMISTIC);
     addBlock(2, block2a, block1a, OPTIMISTIC);
     addBlock(3, block3a, block2a, OPTIMISTIC);
->>>>>>> 325633be
     protoArray.markNodeInvalid(GENESIS_CHECKPOINT.getRoot());
 
     assertThat(protoArray.findHead(GENESIS_CHECKPOINT.getRoot(), UInt64.ZERO, UInt64.ZERO))
@@ -275,25 +200,13 @@
    */
   @Test
   void findHead_shouldReturnEmptyWhenAllBlocksInChainAreOptimistic() {
-<<<<<<< HEAD
-    final Bytes32 block1Hash = dataStructureUtil.randomBytes32();
-    final Bytes32 block2Hash = dataStructureUtil.randomBytes32();
-    final Bytes32 block3Hash = dataStructureUtil.randomBytes32();
-=======
->>>>>>> 325633be
     protoArray
         .getProtoNode(GENESIS_CHECKPOINT.getRoot())
         .orElseThrow()
         .setValidationStatus(OPTIMISTIC);
-<<<<<<< HEAD
-    addBlock(1, block1Hash, GENESIS_CHECKPOINT.getRoot(), OPTIMISTIC);
-    addBlock(2, block2Hash, block1Hash, OPTIMISTIC);
-    addBlock(3, block3Hash, block2Hash, OPTIMISTIC);
-=======
     addBlock(1, block1a, GENESIS_CHECKPOINT.getRoot(), OPTIMISTIC);
     addBlock(2, block2a, block1a, OPTIMISTIC);
     addBlock(3, block3a, block2a, OPTIMISTIC);
->>>>>>> 325633be
 
     assertThat(protoArray.findHead(GENESIS_CHECKPOINT.getRoot(), UInt64.ZERO, UInt64.ZERO))
         .isEmpty();
@@ -301,54 +214,22 @@
 
   @Test
   void findOptimisticHead_shouldIncludeOptimisticBlocks() {
-<<<<<<< HEAD
-    final Bytes32 block1Hash = dataStructureUtil.randomBytes32();
-    final Bytes32 block2Hash = dataStructureUtil.randomBytes32();
-    addBlock(1, block1Hash, GENESIS_CHECKPOINT.getRoot(), VALID);
-    addBlock(2, block2Hash, block1Hash, OPTIMISTIC);
-
-    assertOptimisticHead(block2Hash);
-=======
-    addBlock(1, block1a, GENESIS_CHECKPOINT.getRoot(), VALID);
-    addBlock(2, block2a, block1a, OPTIMISTIC);
-
-    assertOptimisticHead(block2a);
->>>>>>> 325633be
+    addBlock(1, block1a, GENESIS_CHECKPOINT.getRoot(), VALID);
+    addBlock(2, block2a, block1a, OPTIMISTIC);
+
+    assertOptimisticHead(block2a);
   }
 
   @Test
   void findOptimisticHead_shouldIncludeValidBlocks() {
-<<<<<<< HEAD
-    final Bytes32 block1Hash = dataStructureUtil.randomBytes32();
-    final Bytes32 block2Hash = dataStructureUtil.randomBytes32();
-    addBlock(1, block1Hash, GENESIS_CHECKPOINT.getRoot(), VALID);
-    addBlock(2, block2Hash, block1Hash, VALID);
-
-    final ProtoNode head =
-        protoArray.findOptimisticHead(GENESIS_CHECKPOINT.getRoot(), UInt64.ZERO, UInt64.ZERO);
-    assertThat(head).isEqualTo(protoArray.getProtoNode(block2Hash).orElseThrow());
-=======
     addBlock(1, block1a, GENESIS_CHECKPOINT.getRoot(), VALID);
     addBlock(2, block2a, block1a, VALID);
 
     assertOptimisticHead(block2a);
->>>>>>> 325633be
   }
 
   @Test
   void findOptimisticHead_shouldExcludeInvalidBlocks() {
-<<<<<<< HEAD
-    final Bytes32 block1Hash = dataStructureUtil.randomBytes32();
-    final Bytes32 block2Hash = dataStructureUtil.randomBytes32();
-    addBlock(1, block1Hash, GENESIS_CHECKPOINT.getRoot(), VALID);
-    addBlock(2, block2Hash, block1Hash, OPTIMISTIC);
-
-    assertOptimisticHead(block2Hash);
-
-    protoArray.markNodeInvalid(block2Hash);
-
-    assertOptimisticHead(block1Hash);
-=======
     addBlock(1, block1a, GENESIS_CHECKPOINT.getRoot(), VALID);
     addBlock(2, block2a, block1a, OPTIMISTIC);
 
@@ -357,29 +238,10 @@
     protoArray.markNodeInvalid(block2a);
 
     assertOptimisticHead(block1a);
->>>>>>> 325633be
   }
 
   @Test
   void findOptimisticHead_shouldExcludeBlocksDescendedFromAnInvalidBlock() {
-<<<<<<< HEAD
-    final Bytes32 block1Hash = dataStructureUtil.randomBytes32();
-    final Bytes32 block2Hash = dataStructureUtil.randomBytes32();
-    final Bytes32 block3Hash = dataStructureUtil.randomBytes32();
-    addBlock(1, block1Hash, GENESIS_CHECKPOINT.getRoot(), VALID);
-    addBlock(2, block2Hash, block1Hash, OPTIMISTIC);
-    addBlock(3, block3Hash, block2Hash, OPTIMISTIC);
-    protoArray.applyScoreChanges(computeDeltas(), UInt64.ZERO, UInt64.ZERO);
-
-    // Check the best descendant has been updated
-    assertThat(protoArray.getProtoNode(block1Hash).orElseThrow().getBestDescendantIndex())
-        .isEqualTo(protoArray.getIndexByRoot(block3Hash));
-    assertOptimisticHead(block3Hash);
-
-    protoArray.markNodeInvalid(block2Hash);
-
-    assertOptimisticHead(block1Hash);
-=======
     addBlock(1, block1a, GENESIS_CHECKPOINT.getRoot(), VALID);
     addBlock(2, block2a, block1a, OPTIMISTIC);
     addBlock(3, block3a, block2a, OPTIMISTIC);
@@ -414,68 +276,25 @@
     protoArray.markNodeInvalid(block3a);
 
     assertOptimisticHead(block2a);
->>>>>>> 325633be
   }
 
   @Test
   void findOptimisticHead_shouldThrowExceptionWhenAllBlocksAreInvalid() {
     // ProtoArray always contains the finalized block, if it's invalid there's a big problem.
-<<<<<<< HEAD
-    final Bytes32 block1Hash = dataStructureUtil.randomBytes32();
-    final Bytes32 block2Hash = dataStructureUtil.randomBytes32();
-    final Bytes32 block3Hash = dataStructureUtil.randomBytes32();
-    addBlock(1, block1Hash, GENESIS_CHECKPOINT.getRoot(), OPTIMISTIC);
-    addBlock(2, block2Hash, block1Hash, OPTIMISTIC);
-    addBlock(3, block3Hash, block2Hash, OPTIMISTIC);
-
-    assertOptimisticHead(block3Hash);
+    addBlock(1, block1a, GENESIS_CHECKPOINT.getRoot(), OPTIMISTIC);
+    addBlock(2, block2a, block1a, OPTIMISTIC);
+    addBlock(3, block3a, block2a, OPTIMISTIC);
+
+    assertOptimisticHead(block3a);
 
     protoArray.markNodeInvalid(GENESIS_CHECKPOINT.getRoot());
 
-    assertThatThrownBy(() -> assertOptimisticHead(block1Hash))
-=======
-    addBlock(1, block1a, GENESIS_CHECKPOINT.getRoot(), OPTIMISTIC);
-    addBlock(2, block2a, block1a, OPTIMISTIC);
-    addBlock(3, block3a, block2a, OPTIMISTIC);
-
-    assertOptimisticHead(block3a);
-
-    protoArray.markNodeInvalid(GENESIS_CHECKPOINT.getRoot());
-
     assertThatThrownBy(() -> assertOptimisticHead(block1a))
->>>>>>> 325633be
         .isInstanceOf(FatalServiceFailureException.class);
   }
 
   @Test
   void shouldConsiderWeightFromVotesForValidBlocks() {
-<<<<<<< HEAD
-    final Bytes32 block1aHash = dataStructureUtil.randomBytes32();
-    final Bytes32 block1bHash = dataStructureUtil.randomBytes32();
-    final Bytes32 block2aHash = dataStructureUtil.randomBytes32();
-    final Bytes32 block2bHash = dataStructureUtil.randomBytes32();
-    addBlock(1, block1aHash, GENESIS_CHECKPOINT.getRoot(), VALID);
-    addBlock(1, block1bHash, GENESIS_CHECKPOINT.getRoot(), VALID);
-    addBlock(2, block2aHash, block1aHash, VALID);
-    addBlock(2, block2bHash, block1bHash, VALID);
-
-    voteUpdater.putVote(UInt64.ZERO, new VoteTracker(Bytes32.ZERO, block1bHash, UInt64.ZERO));
-    voteUpdater.putVote(UInt64.ONE, new VoteTracker(Bytes32.ZERO, block1bHash, UInt64.ZERO));
-    voteUpdater.putVote(UInt64.valueOf(2), new VoteTracker(Bytes32.ZERO, block1bHash, UInt64.ZERO));
-    protoArray.applyScoreChanges(computeDeltas(), UInt64.ZERO, UInt64.ZERO);
-
-    assertOptimisticHead(block2bHash);
-    assertStrictHead(block2bHash);
-
-    // Validators 0 and 1 switch forks to chain a
-    voteUpdater.putVote(UInt64.ZERO, new VoteTracker(block1bHash, block2aHash, UInt64.ONE));
-    voteUpdater.putVote(UInt64.ONE, new VoteTracker(block1bHash, block2aHash, UInt64.ONE));
-    protoArray.applyScoreChanges(computeDeltas(), UInt64.ZERO, UInt64.ZERO);
-
-    // And our head should switch
-    assertOptimisticHead(block2aHash);
-    assertStrictHead(block2aHash);
-=======
     addBlock(1, block1a, GENESIS_CHECKPOINT.getRoot(), VALID);
     addBlock(1, block1b, GENESIS_CHECKPOINT.getRoot(), VALID);
     addBlock(2, block2a, block1a, VALID);
@@ -497,38 +316,10 @@
     // And our head should switch
     assertOptimisticHead(block2a);
     assertStrictHead(block2a);
->>>>>>> 325633be
   }
 
   @Test
   void shouldConsiderWeightFromVotesForOptimisticBlocks() {
-<<<<<<< HEAD
-    final Bytes32 block1aHash = dataStructureUtil.randomBytes32();
-    final Bytes32 block1bHash = dataStructureUtil.randomBytes32();
-    final Bytes32 block2aHash = dataStructureUtil.randomBytes32();
-    final Bytes32 block2bHash = dataStructureUtil.randomBytes32();
-    addBlock(1, block1aHash, GENESIS_CHECKPOINT.getRoot(), VALID);
-    addBlock(1, block1bHash, GENESIS_CHECKPOINT.getRoot(), VALID);
-    addBlock(2, block2aHash, block1aHash, OPTIMISTIC);
-    addBlock(2, block2bHash, block1bHash, OPTIMISTIC);
-
-    voteUpdater.putVote(UInt64.ZERO, new VoteTracker(Bytes32.ZERO, block1bHash, UInt64.ZERO));
-    voteUpdater.putVote(UInt64.ONE, new VoteTracker(Bytes32.ZERO, block1bHash, UInt64.ZERO));
-    voteUpdater.putVote(UInt64.valueOf(2), new VoteTracker(Bytes32.ZERO, block1bHash, UInt64.ZERO));
-    protoArray.applyScoreChanges(computeDeltas(), UInt64.ZERO, UInt64.ZERO);
-
-    assertOptimisticHead(block2bHash);
-    assertStrictHead(block1bHash);
-
-    // Validators 0 and 1 switch forks to chain a
-    voteUpdater.putVote(UInt64.ZERO, new VoteTracker(block1bHash, block2aHash, UInt64.ONE));
-    voteUpdater.putVote(UInt64.ONE, new VoteTracker(block1bHash, block2aHash, UInt64.ONE));
-    protoArray.applyScoreChanges(computeDeltas(), UInt64.ZERO, UInt64.ZERO);
-
-    // And our head should switch
-    assertOptimisticHead(block2aHash);
-    assertStrictHead(block1aHash);
-=======
     addBlock(1, block1a, GENESIS_CHECKPOINT.getRoot(), VALID);
     addBlock(1, block1b, GENESIS_CHECKPOINT.getRoot(), VALID);
     addBlock(2, block2a, block1a, OPTIMISTIC);
@@ -550,98 +341,10 @@
     // And our head should switch
     assertOptimisticHead(block2a);
     assertStrictHead(block1a);
->>>>>>> 325633be
   }
 
   @Test
   void shouldNotConsiderWeightFromVotesForInvalidBlocks() {
-<<<<<<< HEAD
-    final Bytes32 block1aHash = dataStructureUtil.randomBytes32();
-    final Bytes32 block1bHash = dataStructureUtil.randomBytes32();
-    final Bytes32 block2aHash = dataStructureUtil.randomBytes32();
-    final Bytes32 block2bHash = dataStructureUtil.randomBytes32();
-    addBlock(1, block1aHash, GENESIS_CHECKPOINT.getRoot(), VALID);
-    addBlock(1, block1bHash, GENESIS_CHECKPOINT.getRoot(), VALID);
-    addBlock(2, block2aHash, block1aHash, OPTIMISTIC);
-    addBlock(2, block2bHash, block1bHash, OPTIMISTIC);
-
-    voteUpdater.putVote(UInt64.ZERO, new VoteTracker(Bytes32.ZERO, block1bHash, UInt64.ZERO));
-    voteUpdater.putVote(UInt64.ONE, new VoteTracker(Bytes32.ZERO, block1bHash, UInt64.ZERO));
-    voteUpdater.putVote(UInt64.valueOf(2), new VoteTracker(Bytes32.ZERO, block1bHash, UInt64.ZERO));
-    protoArray.applyScoreChanges(computeDeltas(), UInt64.ZERO, UInt64.ZERO);
-
-    assertOptimisticHead(block2bHash);
-    assertStrictHead(block1bHash);
-
-    protoArray.markNodeInvalid(block2aHash);
-
-    // Validators 0 and 1 switch forks to chain a
-    voteUpdater.putVote(UInt64.ZERO, new VoteTracker(block1bHash, block2aHash, UInt64.ONE));
-    voteUpdater.putVote(UInt64.ONE, new VoteTracker(block1bHash, block2aHash, UInt64.ONE));
-    protoArray.applyScoreChanges(computeDeltas(), UInt64.ZERO, UInt64.ZERO);
-
-    // Votes for 2a don't count because it's invalid so we stick with chain b.
-    assertOptimisticHead(block2bHash);
-    assertStrictHead(block1bHash);
-  }
-
-  @Test
-  void updateValidity_shouldRemoveWeightWhenBlocksMarkedAsInvalid() {
-    final Bytes32 block1aHash = dataStructureUtil.randomBytes32();
-    final Bytes32 block1bHash = dataStructureUtil.randomBytes32();
-    final Bytes32 block2aHash = dataStructureUtil.randomBytes32();
-    final Bytes32 block2bHash = dataStructureUtil.randomBytes32();
-    addBlock(1, block1aHash, GENESIS_CHECKPOINT.getRoot(), VALID);
-    addBlock(1, block1bHash, GENESIS_CHECKPOINT.getRoot(), VALID);
-    addBlock(2, block2aHash, block1aHash, OPTIMISTIC);
-    addBlock(2, block2bHash, block1bHash, OPTIMISTIC);
-
-    voteUpdater.putVote(UInt64.ZERO, new VoteTracker(Bytes32.ZERO, block1bHash, UInt64.ZERO));
-    voteUpdater.putVote(UInt64.ONE, new VoteTracker(Bytes32.ZERO, block1bHash, UInt64.ZERO));
-    voteUpdater.putVote(UInt64.valueOf(2), new VoteTracker(Bytes32.ZERO, block1bHash, UInt64.ZERO));
-    protoArray.applyScoreChanges(computeDeltas(), UInt64.ZERO, UInt64.ZERO);
-
-    assertOptimisticHead(block2bHash);
-    assertStrictHead(block1bHash);
-
-    // Validators 0 and 1 switch forks to chain a
-    voteUpdater.putVote(UInt64.ZERO, new VoteTracker(block1bHash, block2aHash, UInt64.ONE));
-    voteUpdater.putVote(UInt64.ONE, new VoteTracker(block1bHash, block2aHash, UInt64.ONE));
-    protoArray.applyScoreChanges(computeDeltas(), UInt64.ZERO, UInt64.ZERO);
-
-    // We switch to chain a because it has the greater weight now
-    assertOptimisticHead(block2aHash);
-    assertStrictHead(block1aHash);
-
-    // But oh no! It turns out to be invalid.
-    protoArray.markNodeInvalid(block2aHash);
-
-    // So we switch back to chain b (notably without having to applyScoreChanges)
-    assertOptimisticHead(block2bHash);
-    assertStrictHead(block1bHash);
-  }
-
-  @Test
-  void updateValidity_shouldConsiderAllAncestorsValidWhenMarkedAsValid() {
-    final Bytes32 block1Hash = dataStructureUtil.randomBytes32();
-    final Bytes32 block2Hash = dataStructureUtil.randomBytes32();
-    final Bytes32 block3Hash = dataStructureUtil.randomBytes32();
-    addBlock(1, block1Hash, GENESIS_CHECKPOINT.getRoot(), VALID);
-    addBlock(2, block2Hash, block1Hash, OPTIMISTIC);
-    addBlock(3, block3Hash, block2Hash, OPTIMISTIC);
-    protoArray.applyScoreChanges(computeDeltas(), UInt64.ZERO, UInt64.ZERO);
-
-    // Check the best descendant has been updated
-    assertThat(protoArray.getProtoNode(block1Hash).orElseThrow().getBestDescendantIndex())
-        .isEqualTo(protoArray.getIndexByRoot(block3Hash));
-    assertOptimisticHead(block3Hash);
-    assertStrictHead(block1Hash);
-
-    protoArray.markNodeValid(block3Hash);
-
-    assertOptimisticHead(block3Hash);
-    assertStrictHead(block3Hash);
-=======
     addBlock(1, block1a, GENESIS_CHECKPOINT.getRoot(), VALID);
     addBlock(1, block1b, GENESIS_CHECKPOINT.getRoot(), VALID);
     addBlock(2, block2a, block1a, OPTIMISTIC);
@@ -716,7 +419,6 @@
 
     assertOptimisticHead(block3a);
     assertStrictHead(block3a);
->>>>>>> 325633be
   }
 
   private void assertOptimisticHead(final Bytes32 expectedBlockHash) {
