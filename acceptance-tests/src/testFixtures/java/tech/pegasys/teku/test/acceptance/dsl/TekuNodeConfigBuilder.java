--- conflicted
+++ resolved
@@ -173,7 +173,16 @@
     return this;
   }
 
-<<<<<<< HEAD
+  public TekuNodeConfigBuilder withGloasEpoch(final UInt64 gloasForkEpoch) {
+    mustBe(NodeType.BEACON_NODE);
+    LOG.debug("Xnetwork-gloas-fork-epoch={}", gloasForkEpoch);
+    configMap.put("Xnetwork-gloas-fork-epoch", gloasForkEpoch.toString());
+    specConfigModifier =
+        specConfigModifier.andThen(
+            specConfigBuilder -> specConfigBuilder.gloasForkEpoch(gloasForkEpoch));
+    return this;
+  }
+
   public TekuNodeConfigBuilder withEip7805Epoch(final UInt64 eip7805ForkEpoch) {
     mustBe(NodeType.BEACON_NODE);
     LOG.debug("Xnetwork-eip7805-fork-epoch={}", eip7805ForkEpoch);
@@ -181,15 +190,6 @@
     specConfigModifier =
         specConfigModifier.andThen(
             specConfigBuilder -> specConfigBuilder.eip7805ForkEpoch(eip7805ForkEpoch));
-=======
-  public TekuNodeConfigBuilder withGloasEpoch(final UInt64 gloasForkEpoch) {
-    mustBe(NodeType.BEACON_NODE);
-    LOG.debug("Xnetwork-gloas-fork-epoch={}", gloasForkEpoch);
-    configMap.put("Xnetwork-gloas-fork-epoch", gloasForkEpoch.toString());
-    specConfigModifier =
-        specConfigModifier.andThen(
-            specConfigBuilder -> specConfigBuilder.gloasForkEpoch(gloasForkEpoch));
->>>>>>> 9d873b1c
     return this;
   }
 
