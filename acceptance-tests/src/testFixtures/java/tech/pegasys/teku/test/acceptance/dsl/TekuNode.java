/*
 * Copyright 2019 ConsenSys AG.
 *
 * Licensed under the Apache License, Version 2.0 (the "License"); you may not use this file except in compliance with
 * the License. You may obtain a copy of the License at
 *
 * http://www.apache.org/licenses/LICENSE-2.0
 *
 * Unless required by applicable law or agreed to in writing, software distributed under the License is distributed on
 * an "AS IS" BASIS, WITHOUT WARRANTIES OR CONDITIONS OF ANY KIND, either express or implied. See the License for the
 * specific language governing permissions and limitations under the License.
 */

package tech.pegasys.teku.test.acceptance.dsl;

import static com.fasterxml.jackson.dataformat.yaml.YAMLGenerator.Feature.WRITE_DOC_START_MARKER;
import static com.google.common.base.Preconditions.checkNotNull;
import static java.util.Arrays.asList;
import static java.util.concurrent.TimeUnit.MINUTES;
import static java.util.stream.Collectors.toList;
import static java.util.stream.Collectors.toSet;
import static org.assertj.core.api.Assertions.assertThat;
import static tech.pegasys.teku.datastructures.util.AttestationUtil.get_attesting_indices;

import com.fasterxml.jackson.databind.ObjectMapper;
import com.fasterxml.jackson.dataformat.yaml.YAMLFactory;
import io.libp2p.core.PeerId;
import io.libp2p.core.crypto.KEY_TYPE;
import io.libp2p.core.crypto.KeyKt;
import io.libp2p.core.crypto.PrivKey;
import java.io.File;
import java.io.IOException;
import java.net.URI;
import java.nio.file.Files;
import java.time.Duration;
import java.util.Collection;
import java.util.HashMap;
import java.util.List;
import java.util.Map;
import java.util.Optional;
import java.util.Set;
import java.util.concurrent.TimeoutException;
import java.util.concurrent.atomic.AtomicReference;
import java.util.function.Consumer;
import java.util.stream.Collectors;
import java.util.stream.IntStream;
import org.apache.logging.log4j.LogManager;
import org.apache.logging.log4j.Logger;
import org.apache.tuweni.bytes.Bytes32;
import org.testcontainers.containers.Network;
import org.testcontainers.containers.wait.strategy.HttpWaitStrategy;
import org.testcontainers.utility.MountableFile;
<<<<<<< HEAD
import tech.pegasys.teku.api.response.v1.beacon.FinalityCheckpointsResponse;
import tech.pegasys.teku.api.response.v1.beacon.GetBlockRootResponse;
import tech.pegasys.teku.api.response.v1.beacon.GetGenesisResponse;
import tech.pegasys.teku.api.response.v1.beacon.GetStateFinalityCheckpointsResponse;
=======
import tech.pegasys.teku.api.response.v1.beacon.GetBlockResponse;
import tech.pegasys.teku.api.response.v1.debug.GetStateResponse;
import tech.pegasys.teku.api.schema.BeaconChainHead;
import tech.pegasys.teku.api.schema.BeaconHead;
import tech.pegasys.teku.api.schema.BeaconState;
import tech.pegasys.teku.api.schema.SignedBeaconBlock;
>>>>>>> 6883451c
import tech.pegasys.teku.infrastructure.unsigned.UInt64;
import tech.pegasys.teku.provider.JsonProvider;
import tech.pegasys.teku.test.acceptance.dsl.tools.GenesisStateConfig;
import tech.pegasys.teku.test.acceptance.dsl.tools.GenesisStateGenerator;

public class TekuNode extends Node {
  private static final Logger LOG = LogManager.getLogger();

  public static final String TEKU_DOCKER_IMAGE = "consensys/teku:develop";
  private static final int REST_API_PORT = 9051;
  private static final String CONFIG_FILE_PATH = "/config.yaml";
  protected static final String WORKING_DIRECTORY = "/opt/teku/";
  private static final String DATA_PATH = WORKING_DIRECTORY + "data/";
  private static final int P2P_PORT = 9000;
  private static final ObjectMapper YAML_MAPPER =
      new ObjectMapper(new YAMLFactory().disable(WRITE_DOC_START_MARKER));

  private final SimpleHttpClient httpClient;
  private final Config config;
  private final JsonProvider jsonProvider = new JsonProvider();

  private boolean started = false;
  private Set<File> configFiles;

  private TekuNode(final SimpleHttpClient httpClient, final Network network, final Config config) {
    super(network, TEKU_DOCKER_IMAGE, LOG);
    this.httpClient = httpClient;
    this.config = config;

    container
        .withWorkingDirectory(WORKING_DIRECTORY)
        .withExposedPorts(REST_API_PORT)
        .waitingFor(
            new HttpWaitStrategy()
                .forPort(REST_API_PORT)
                .forPath("/eth/v1/node/health")
                .withStartupTimeout(Duration.ofMinutes(2)))
        .withCommand("--config-file", CONFIG_FILE_PATH);
  }

  public static TekuNode create(
      final SimpleHttpClient httpClient,
      final Network network,
      Consumer<Config> configOptions,
      final GenesisStateGenerator genesisStateGenerator)
      throws TimeoutException, IOException {

    final Config config = new Config();
    configOptions.accept(config);

    final TekuNode node = new TekuNode(httpClient, network, config);

    if (config.getGenesisStateConfig().isPresent()) {
      final GenesisStateConfig genesisConfig = config.getGenesisStateConfig().get();
      File genesisFile = genesisStateGenerator.generateState(genesisConfig);
      node.copyFileToContainer(genesisFile, genesisConfig.getPath());
    }

    return node;
  }

  public void start() throws Exception {
    assertThat(started).isFalse();
    LOG.debug("Start node {}", nodeAlias);
    started = true;
    final Map<File, String> configFiles = config.write();
    this.configFiles = configFiles.keySet();
    configFiles.forEach(
        (localFile, targetPath) ->
            container.withCopyFileToContainer(
                MountableFile.forHostPath(localFile.getAbsolutePath()), targetPath));
    container.start();
  }

  public void waitForGenesis() {
    LOG.debug("Wait for genesis");
    waitFor(this::fetchGenesisTime);
  }

  public void waitForGenesisTime(final UInt64 expectedGenesisTime) {
    waitFor(() -> assertThat(fetchGenesisTime()).isEqualTo(expectedGenesisTime));
  }

  private UInt64 fetchGenesisTime() throws IOException {
    String genesisTime = httpClient.get(getRestApiUrl(), "/eth/v1/beacon/genesis");
    final GetGenesisResponse response =
        jsonProvider.jsonToObject(genesisTime, GetGenesisResponse.class);
    return response.data.genesisTime;
  }

  public UInt64 getGenesisTime() throws IOException {
    waitForGenesis();
    return fetchGenesisTime();
  }

  public void waitForNewBlock() {
    final Bytes32 startingBlockRoot = waitForBeaconHead();
    waitFor(() -> assertThat(fetchBeaconHead().get()).isNotEqualTo(startingBlockRoot));
  }

  public void waitForNewFinalization() {
    UInt64 startingFinalizedEpoch = waitForChainHead().finalized.epoch;
    LOG.debug("Wait for finalized block");
    waitFor(
        () ->
            assertThat(fetchStateFinalityCheckpoints().get().finalized.epoch)
                .isNotEqualTo(startingFinalizedEpoch),
        9,
        MINUTES);
  }

  public void waitUntilInSyncWith(final TekuNode targetNode) {
    LOG.debug("Wait for {} to sync to {}", nodeAlias, targetNode.nodeAlias);
    waitFor(
        () -> {
          final Optional<Bytes32> beaconHead = fetchBeaconHead();
          assertThat(beaconHead).isPresent();
          final Optional<Bytes32> targetBeaconHead = targetNode.fetchBeaconHead();
          assertThat(targetBeaconHead).isPresent();
          assertThat(beaconHead).isEqualTo(targetBeaconHead);
        },
        5,
        MINUTES);
  }

  private Bytes32 waitForBeaconHead() {
    LOG.debug("Waiting for beacon head");
    final AtomicReference<Bytes32> beaconHead = new AtomicReference<>(null);
    waitFor(
        () -> {
          final Optional<Bytes32> fetchedHead = fetchBeaconHead();
          assertThat(fetchedHead).isPresent();
          beaconHead.set(fetchedHead.get());
        });
    LOG.debug("Retrieved beacon head: {}", beaconHead.get());
    return beaconHead.get();
  }

  private Optional<Bytes32> fetchBeaconHead() throws IOException {
    final String result = httpClient.get(getRestApiUrl(), "/eth/v1/beacon/blocks/head/root");
    if (result.isEmpty()) {
      return Optional.empty();
    }

    final GetBlockRootResponse response =
        jsonProvider.jsonToObject(result, GetBlockRootResponse.class);

    return Optional.of(response.data.root);
  }

  private FinalityCheckpointsResponse waitForChainHead() {
    LOG.debug("Waiting for chain head");
    final AtomicReference<FinalityCheckpointsResponse> chainHead = new AtomicReference<>(null);
    waitFor(
        () -> {
          final Optional<FinalityCheckpointsResponse> fetchCheckpoints =
              fetchStateFinalityCheckpoints();
          assertThat(fetchCheckpoints).isPresent();
          chainHead.set(fetchCheckpoints.get());
        });
    LOG.debug("Retrieved chain head: {}", chainHead.get());
    return chainHead.get();
  }

<<<<<<< HEAD
  private Optional<FinalityCheckpointsResponse> fetchStateFinalityCheckpoints() throws IOException {
    final String result =
        httpClient.get(getRestApiUrl(), "/eth/v1/beacon/states/head/finality_checkpoints");
=======
  private Optional<SignedBeaconBlock> fetchHeadBlock() throws IOException {
    final String result = httpClient.get(getRestApiUrl(), "/eth/v1/beacon/blocks/head");
    if (result.isEmpty()) {
      return Optional.empty();
    } else {
      return Optional.of(jsonProvider.jsonToObject(result, GetBlockResponse.class).data);
    }
  }

  private Optional<BeaconState> fetchHeadState() throws IOException {
    final String result = httpClient.get(getRestApiUrl(), "/eth/v1/debug/beacon/states/head");
    if (result.isEmpty()) {
      return Optional.empty();
    } else {
      return Optional.of(jsonProvider.jsonToObject(result, GetStateResponse.class).data);
    }
  }

  public void waitForAttestationBeingGossiped(
      int validatorSeparationIndex, int totalValidatorCount) {
    List<UInt64> node1Validators =
        IntStream.range(0, validatorSeparationIndex).mapToObj(UInt64::valueOf).collect(toList());
    List<UInt64> node2Validators =
        IntStream.range(validatorSeparationIndex, totalValidatorCount)
            .mapToObj(UInt64::valueOf)
            .collect(toList());
    waitFor(
        () -> {
          final Optional<SignedBeaconBlock> maybeBlock = fetchHeadBlock();
          final Optional<BeaconState> maybeState = fetchHeadState();
          assertThat(maybeBlock).isPresent();
          assertThat(maybeState).isPresent();
          SignedBeaconBlock block = maybeBlock.get();
          BeaconState state = maybeState.get();

          // Check that the fetched block and state are in sync
          assertThat(state.latest_block_header.parent_root).isEqualTo(block.message.parent_root);

          tech.pegasys.teku.datastructures.state.BeaconState internalBeaconState =
              state.asInternalBeaconState();
          UInt64 proposerIndex = block.message.proposer_index;

          Set<UInt64> attesterIndicesInAttestations =
              block.message.body.attestations.stream()
                  .map(
                      a ->
                          get_attesting_indices(
                              internalBeaconState,
                              a.asInternalAttestation().getData(),
                              a.asInternalAttestation().getAggregation_bits()))
                  .flatMap(Collection::stream)
                  .map(UInt64::valueOf)
                  .collect(toSet());

          if (node1Validators.contains(proposerIndex)) {
            assertThat(attesterIndicesInAttestations.stream().anyMatch(node2Validators::contains))
                .isTrue();
          } else if (node2Validators.contains(proposerIndex)) {
            assertThat(attesterIndicesInAttestations.stream().anyMatch(node1Validators::contains))
                .isTrue();
          } else {
            throw new IllegalStateException("Proposer index greater than total validator count");
          }
        });
  }

  public Config getConfig() {
    return config;
  }

  private Optional<BeaconChainHead> fetchChainHead() throws IOException {
    final String result = httpClient.get(getRestApiUrl(), "/beacon/chainhead");
>>>>>>> 6883451c
    if (result.isEmpty()) {
      return Optional.empty();
    }
    final GetStateFinalityCheckpointsResponse response =
        jsonProvider.jsonToObject(result, GetStateFinalityCheckpointsResponse.class);
    return Optional.of(response.data);
  }

  /**
   * Copies data directory from node into a temporary directory.
   *
   * @return A file containing the data directory.
   * @throws Exception
   */
  public File getDataDirectoryFromContainer() throws Exception {
    File dbTar = File.createTempFile("database", ".tar");
    dbTar.deleteOnExit();
    copyDirectoryToTar(DATA_PATH, dbTar);
    return dbTar;
  }

  /**
   * Copies contents of the given directory into node's working directory.
   *
   * @param tarFile
   * @throws IOException
   */
  public void copyContentsToWorkingDirectory(File tarFile) throws IOException {
    container.withExpandedTarballToContainer(tarFile, WORKING_DIRECTORY);
  }

  public void copyFileToContainer(File file, String containerPath) {
    container.withCopyFileToContainer(
        MountableFile.forHostPath(file.getAbsolutePath()), containerPath);
  }

  String getMultiAddr() {
    return "/dns4/" + nodeAlias + "/tcp/" + P2P_PORT + "/p2p/" + config.getPeerId();
  }

  private URI getRestApiUrl() {
    return URI.create("http://127.0.0.1:" + container.getMappedPort(REST_API_PORT));
  }

  @Override
  public void stop() {
    if (!started) {
      return;
    }
    LOG.debug("Shutting down");
    configFiles.forEach(
        configFile -> {
          if (!configFile.delete() && configFile.exists()) {
            throw new RuntimeException("Failed to delete config file: " + configFile);
          }
        });
    container.stop();
  }

  @Override
  public void captureDebugArtifacts(final File artifactDir) {
    if (container.isRunning()) {
      copyDirectoryToTar(WORKING_DIRECTORY, new File(artifactDir, nodeAlias + ".tar"));
    } else {
      // Can't capture artifacts if it's not running but then it probably didn't cause the failure
      LOG.debug("Not capturing artifacts from {} because it is not running", nodeAlias);
    }
  }

  public static class Config {

    private final PrivKey privateKey = KeyKt.generateKeyPair(KEY_TYPE.SECP256K1).component1();
    private final PeerId peerId = PeerId.fromPubKey(privateKey.publicKey());
    private static final String VALIDATORS_FILE_PATH = "/validators.yml";
    private static final int DEFAULT_VALIDATOR_COUNT = 64;

    private Map<String, Object> configMap = new HashMap<>();

    private Optional<String> validatorKeys = Optional.empty();
    private Optional<GenesisStateConfig> genesisStateConfig = Optional.empty();

    public Config() {
      configMap.put("network", "swift");
      configMap.put("p2p-enabled", false);
      configMap.put("p2p-discovery-enabled", false);
      configMap.put("p2p-port", P2P_PORT);
      configMap.put("p2p-advertised-port", P2P_PORT);
      configMap.put("p2p-interface", "0.0.0.0");
      configMap.put("Xinterop-genesis-time", 0);
      configMap.put("Xinterop-owned-validator-start-index", 0);
      configMap.put("Xstartup-target-peer-count", 0);
      configMap.put("Xinterop-owned-validator-count", DEFAULT_VALIDATOR_COUNT);
      configMap.put("Xinterop-number-of-validators", DEFAULT_VALIDATOR_COUNT);
      configMap.put("Xinterop-enabled", true);
      configMap.put("rest-api-enabled", true);
      configMap.put("rest-api-port", REST_API_PORT);
      configMap.put("rest-api-docs-enabled", false);
      configMap.put("Xtransition-record-directory", WORKING_DIRECTORY + "transitions/");
      configMap.put("data-path", DATA_PATH);
      configMap.put("eth1-deposit-contract-address", "0xdddddddddddddddddddddddddddddddddddddddd");
      configMap.put("eth1-endpoint", "http://notvalid.com");
      configMap.put("log-destination", "console");
    }

    public Config withDepositsFrom(final BesuNode eth1Node) {
      configMap.put("Xinterop-enabled", false);
      configMap.put("eth1-deposit-contract-address", eth1Node.getDepositContractAddress());
      configMap.put("eth1-endpoint", eth1Node.getInternalJsonRpcUrl());
      return this;
    }

    public Config withValidatorKeys(final String validatorKeys) {
      this.validatorKeys = Optional.of(validatorKeys);
      return this;
    }

    public Config withInteropValidators(final int startIndex, final int validatorCount) {
      configMap.put("Xinterop-owned-validator-start-index", startIndex);
      configMap.put("Xinterop-owned-validator-count", validatorCount);
      return this;
    }

    public Config withGenesisTime(int time) {
      configMap.put("Xinterop-genesis-time", time);
      return this;
    }

    public Config withNetwork(String networkName) {
      configMap.put("network", networkName);
      return this;
    }

    public Config withRealNetwork() {
      configMap.put("p2p-enabled", true);
      return this;
    }

    public Config withGenesisState(String pathToGenesisState) {
      checkNotNull(pathToGenesisState);
      configMap.put("initial-state", pathToGenesisState);
      return this;
    }

    /**
     * Configures parameters for generating a genesis state.
     *
     * @param config Configuration defining how to generate the genesis state.
     * @return this config
     */
    public Config withGenesisConfig(final GenesisStateConfig config) {
      checkNotNull(config);
      this.genesisStateConfig = Optional.of(config);
      return withGenesisState(config.getPath());
    }

    public Config withPeers(final TekuNode... nodes) {
      final String peers =
          asList(nodes).stream().map(TekuNode::getMultiAddr).collect(Collectors.joining(", "));
      LOG.debug("Set peers: {}", peers);
      configMap.put("p2p-static-peers", peers);
      return this;
    }

    public String getPeerId() {
      return peerId.toBase58();
    }

    public Optional<GenesisStateConfig> getGenesisStateConfig() {
      return genesisStateConfig;
    }

    public Map<File, String> write() throws Exception {
      final Map<File, String> configFiles = new HashMap<>();
      if (validatorKeys.isPresent()) {
        final File validatorsFile = Files.createTempFile("validators", ".yml").toFile();
        validatorsFile.deleteOnExit();
        Files.writeString(validatorsFile.toPath(), validatorKeys.get());
        configFiles.put(validatorsFile, VALIDATORS_FILE_PATH);
      }

      final File configFile = File.createTempFile("config", ".yaml");
      configFile.deleteOnExit();
      writeTo(configFile);
      configFiles.put(configFile, CONFIG_FILE_PATH);
      return configFiles;
    }

    private void writeTo(final File configFile) throws Exception {
      YAML_MAPPER.writeValue(configFile, configMap);
    }
  }
}<|MERGE_RESOLUTION|>--- conflicted
+++ resolved
@@ -50,19 +50,16 @@
 import org.testcontainers.containers.Network;
 import org.testcontainers.containers.wait.strategy.HttpWaitStrategy;
 import org.testcontainers.utility.MountableFile;
-<<<<<<< HEAD
 import tech.pegasys.teku.api.response.v1.beacon.FinalityCheckpointsResponse;
 import tech.pegasys.teku.api.response.v1.beacon.GetBlockRootResponse;
 import tech.pegasys.teku.api.response.v1.beacon.GetGenesisResponse;
 import tech.pegasys.teku.api.response.v1.beacon.GetStateFinalityCheckpointsResponse;
-=======
 import tech.pegasys.teku.api.response.v1.beacon.GetBlockResponse;
 import tech.pegasys.teku.api.response.v1.debug.GetStateResponse;
 import tech.pegasys.teku.api.schema.BeaconChainHead;
 import tech.pegasys.teku.api.schema.BeaconHead;
 import tech.pegasys.teku.api.schema.BeaconState;
 import tech.pegasys.teku.api.schema.SignedBeaconBlock;
->>>>>>> 6883451c
 import tech.pegasys.teku.infrastructure.unsigned.UInt64;
 import tech.pegasys.teku.provider.JsonProvider;
 import tech.pegasys.teku.test.acceptance.dsl.tools.GenesisStateConfig;
@@ -227,11 +224,17 @@
     return chainHead.get();
   }
 
-<<<<<<< HEAD
   private Optional<FinalityCheckpointsResponse> fetchStateFinalityCheckpoints() throws IOException {
     final String result =
         httpClient.get(getRestApiUrl(), "/eth/v1/beacon/states/head/finality_checkpoints");
-=======
+    if (result.isEmpty()) {
+      return Optional.empty();
+    }
+    final GetStateFinalityCheckpointsResponse response =
+        jsonProvider.jsonToObject(result, GetStateFinalityCheckpointsResponse.class);
+    return Optional.of(response.data);
+  }
+
   private Optional<SignedBeaconBlock> fetchHeadBlock() throws IOException {
     final String result = httpClient.get(getRestApiUrl(), "/eth/v1/beacon/blocks/head");
     if (result.isEmpty()) {
@@ -302,16 +305,6 @@
     return config;
   }
 
-  private Optional<BeaconChainHead> fetchChainHead() throws IOException {
-    final String result = httpClient.get(getRestApiUrl(), "/beacon/chainhead");
->>>>>>> 6883451c
-    if (result.isEmpty()) {
-      return Optional.empty();
-    }
-    final GetStateFinalityCheckpointsResponse response =
-        jsonProvider.jsonToObject(result, GetStateFinalityCheckpointsResponse.class);
-    return Optional.of(response.data);
-  }
 
   /**
    * Copies data directory from node into a temporary directory.
