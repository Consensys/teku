/*
 * Copyright ConsenSys Software Inc., 2022
 *
 * Licensed under the Apache License, Version 2.0 (the "License"); you may not use this file except in compliance with
 * the License. You may obtain a copy of the License at
 *
 * http://www.apache.org/licenses/LICENSE-2.0
 *
 * Unless required by applicable law or agreed to in writing, software distributed under the License is distributed on
 * an "AS IS" BASIS, WITHOUT WARRANTIES OR CONDITIONS OF ANY KIND, either express or implied. See the License for the
 * specific language governing permissions and limitations under the License.
 */

package tech.pegasys.teku.test.acceptance;

import com.google.common.io.Resources;
import java.net.URL;
import java.util.Collections;
import org.junit.jupiter.api.Test;
import tech.pegasys.teku.bls.BLSPublicKey;
import tech.pegasys.teku.ethereum.execution.types.Eth1Address;
import tech.pegasys.teku.infrastructure.unsigned.UInt64;
import tech.pegasys.teku.test.acceptance.dsl.AcceptanceTestBase;
import tech.pegasys.teku.test.acceptance.dsl.GenesisGenerator.InitialStateData;
import tech.pegasys.teku.test.acceptance.dsl.TekuNode;
import tech.pegasys.teku.test.acceptance.dsl.TekuValidatorNode;
import tech.pegasys.teku.test.acceptance.dsl.tools.ValidatorKeysApi;
import tech.pegasys.teku.test.acceptance.dsl.tools.deposits.ValidatorKeystores;

public class LocalValidatorKeysAcceptanceTest extends AcceptanceTestBase {
  private static final URL JWT_FILE = Resources.getResource("auth/ee-jwt-secret.hex");

  @Test
  void shouldMaintainValidatorsInMutableClient() throws Exception {
<<<<<<< HEAD
    final String networkName = "swift";
    final BesuNode eth1Node =
        createBesuNode(
            config ->
                config
                    .withMiningEnabled(true)
                    .withMergeSupport(true)
                    .withGenesisFile("besu/preMergeGenesis.json")
                    .withJwtTokenAuthorization(JWT_FILE));
    eth1Node.start();
=======
    final String networkName = "less-swift";
>>>>>>> 8f7e330a

    final ValidatorKeystores validatorKeystores =
        createTekuDepositSender(networkName).generateValidatorKeys(8);
    final ValidatorKeystores extraKeys =
        createTekuDepositSender(networkName).generateValidatorKeys(1);

    final InitialStateData genesis =
        createGenesisGenerator()
            .network(networkName)
            .withAltairEpoch(UInt64.ZERO)
            .withBellatrixEpoch(UInt64.ZERO)
            .validatorKeys(validatorKeystores, extraKeys)
            .generate();

    final String defaultFeeRecipient = "0xFE3B557E8Fb62b89F4916B721be55cEb828dBd73";
    final TekuNode beaconNode =
        createTekuNode(
            config ->
                config
                    .withNetwork(networkName)
                    .withInitialState(genesis)
                    .withAltairEpoch(UInt64.ZERO)
                    .withBellatrixEpoch(UInt64.ZERO)
                    .withStubExecutionEngine()
                    .withValidatorProposerDefaultFeeRecipient(defaultFeeRecipient)
                    .withJwtSecretFile(JWT_FILE));

    final TekuValidatorNode validatorClient =
        createValidatorNode(
            config ->
                config
                    .withNetwork("auto")
                    .withValidatorApiEnabled()
                    .withProposerDefaultFeeRecipient(defaultFeeRecipient)
                    .withInteropModeDisabled()
                    .withBeaconNode(beaconNode));
    final ValidatorKeysApi api = validatorClient.getValidatorKeysApi();

    beaconNode.start();
    validatorClient.start();

    api.assertLocalValidatorListing(Collections.emptyList());

    api.addLocalValidatorsAndExpect(validatorKeystores, "imported");

    validatorClient.waitForLogMessageContaining("Added validator");
    validatorClient.waitForLogMessageContaining("Published block");
    api.assertLocalValidatorListing(validatorKeystores.getPublicKeys());

    api.assertValidatorGasLimit(
        validatorKeystores.getPublicKeys().get(1), UInt64.valueOf(30000000));
    api.assertValidatorFeeRecipient(validatorKeystores.getPublicKeys().get(1), defaultFeeRecipient);

    final String expectedFeeRecipient = "0xAbcF8e0d4e9587369b2301D0790347320302cc09";
    api.addFeeRecipient(
        validatorKeystores.getPublicKeys().get(0), Eth1Address.fromHexString(expectedFeeRecipient));
    api.assertValidatorFeeRecipient(
        validatorKeystores.getPublicKeys().get(0), expectedFeeRecipient);
    final UInt64 expectedGasLimit = UInt64.valueOf(1234567);
    api.addGasLimit(validatorKeystores.getPublicKeys().get(0), expectedGasLimit);
    api.assertValidatorGasLimit(validatorKeystores.getPublicKeys().get(0), expectedGasLimit);

    // second add attempt would be duplicates
    api.addLocalValidatorsAndExpect(validatorKeystores, "duplicate");

    // a random key won't be found, remove should give not_found
    api.removeLocalValidatorAndCheckStatus(extraKeys.getPublicKeys().get(0), "not_found");

    // Wait for a full epoch to pass so that all validators have attested
    // This ensures they have all generated slashing protection data
    beaconNode.waitForNextEpoch();
    beaconNode.waitForNextEpoch();

    // remove a validator
    final BLSPublicKey removedPubkey = validatorKeystores.getPublicKeys().get(0);
    api.removeLocalValidatorAndCheckStatus(removedPubkey, "deleted");

    // should only be 7 validators left
    validatorClient.waitForLogMessageContaining("Removed validator");
    validatorClient.waitForLogMessageContaining("Published block");
    api.assertLocalValidatorListing(validatorKeystores.getPublicKeys().subList(1, 7));

    // remove the same validator again
    api.removeLocalValidatorAndCheckStatus(removedPubkey, "not_active");
  }
}<|MERGE_RESOLUTION|>--- conflicted
+++ resolved
@@ -32,20 +32,7 @@
 
   @Test
   void shouldMaintainValidatorsInMutableClient() throws Exception {
-<<<<<<< HEAD
     final String networkName = "swift";
-    final BesuNode eth1Node =
-        createBesuNode(
-            config ->
-                config
-                    .withMiningEnabled(true)
-                    .withMergeSupport(true)
-                    .withGenesisFile("besu/preMergeGenesis.json")
-                    .withJwtTokenAuthorization(JWT_FILE));
-    eth1Node.start();
-=======
-    final String networkName = "less-swift";
->>>>>>> 8f7e330a
 
     final ValidatorKeystores validatorKeystores =
         createTekuDepositSender(networkName).generateValidatorKeys(8);
