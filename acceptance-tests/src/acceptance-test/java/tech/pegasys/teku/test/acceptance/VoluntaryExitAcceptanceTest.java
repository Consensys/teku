/*
 * Copyright ConsenSys Software Inc., 2022
 *
 * Licensed under the Apache License, Version 2.0 (the "License"); you may not use this file except in compliance with
 * the License. You may obtain a copy of the License at
 *
 * http://www.apache.org/licenses/LICENSE-2.0
 *
 * Unless required by applicable law or agreed to in writing, software distributed under the License is distributed on
 * an "AS IS" BASIS, WITHOUT WARRANTIES OR CONDITIONS OF ANY KIND, either express or implied. See the License for the
 * specific language governing permissions and limitations under the License.
 */

package tech.pegasys.teku.test.acceptance;

import static org.assertj.core.api.Assertions.assertThat;

import java.util.Arrays;
import java.util.List;
import java.util.stream.Collectors;
import org.junit.jupiter.api.Test;
import tech.pegasys.teku.test.acceptance.dsl.AcceptanceTestBase;
import tech.pegasys.teku.test.acceptance.dsl.GenesisGenerator.InitialStateData;
import tech.pegasys.teku.test.acceptance.dsl.TekuNode;
import tech.pegasys.teku.test.acceptance.dsl.TekuValidatorNode;
import tech.pegasys.teku.test.acceptance.dsl.TekuVoluntaryExit;
import tech.pegasys.teku.test.acceptance.dsl.tools.deposits.ValidatorKeystores;

public class VoluntaryExitAcceptanceTest extends AcceptanceTestBase {

  @Test
  void shouldChangeValidatorStatusAfterSubmittingVoluntaryExit() throws Exception {
<<<<<<< HEAD
    final String networkName = "swift";
    final BesuNode eth1Node = createBesuNode(config -> config.withMiningEnabled(true));
    eth1Node.start();

=======
    final String networkName = "less-swift";
>>>>>>> 8f7e330a
    final ValidatorKeystores validatorKeystores =
        createTekuDepositSender(networkName).generateValidatorKeys(4);
    final ValidatorKeystores extraKeys =
        createTekuDepositSender(networkName).generateValidatorKeys(1);

    final InitialStateData genesis =
        createGenesisGenerator().network(networkName).validatorKeys(validatorKeystores).generate();

    final TekuNode beaconNode =
        createTekuNode(config -> config.withNetwork(networkName).withInitialState(genesis));

    final TekuVoluntaryExit voluntaryExitProcessFailing =
        createVoluntaryExit(config -> config.withBeaconNode(beaconNode))
            .withValidatorKeystores(validatorKeystores);

    final TekuVoluntaryExit voluntaryExitProcessSuccessful =
        createVoluntaryExit(config -> config.withBeaconNode(beaconNode))
            .withValidatorKeystores(validatorKeystores)
            .withValidatorKeystores(extraKeys);

    final TekuValidatorNode validatorClient =
        createValidatorNode(
                config ->
                    config
                        .withNetwork(networkName)
                        .withInteropModeDisabled()
                        .withBeaconNode(beaconNode))
            .withValidatorKeystores(validatorKeystores);

    beaconNode.start();
    validatorClient.start();

    validatorClient.waitForLogMessageContaining("Published block");
    validatorClient.waitForLogMessageContaining("Published attestation");
    validatorClient.waitForLogMessageContaining("Published aggregate");

    beaconNode.waitForEpochAtOrAbove(1);
    voluntaryExitProcessFailing.start();

    beaconNode.waitForEpochAtOrAbove(3);
    voluntaryExitProcessSuccessful.start();
    validatorClient.waitForLogMessageContaining("has changed status from");
    final List<Integer> validatorIds =
        Arrays.stream(voluntaryExitProcessFailing.getLoggedErrors().split(System.lineSeparator()))
            .filter(s -> s.contains("Validator cannot exit until epoch 3"))
            .map(s -> Integer.parseInt(s.substring(19, 20)))
            .collect(Collectors.toList());
    assertThat(validatorIds.size()).isEqualTo(4);
    assertThat(validatorIds).containsExactlyInAnyOrder(0, 1, 2, 3);
    assertThat(voluntaryExitProcessSuccessful.getLoggedErrors())
        .contains("Validator not found: " + extraKeys.getPublicKeys().get(0).toString());
  }
}<|MERGE_RESOLUTION|>--- conflicted
+++ resolved
@@ -30,14 +30,7 @@
 
   @Test
   void shouldChangeValidatorStatusAfterSubmittingVoluntaryExit() throws Exception {
-<<<<<<< HEAD
     final String networkName = "swift";
-    final BesuNode eth1Node = createBesuNode(config -> config.withMiningEnabled(true));
-    eth1Node.start();
-
-=======
-    final String networkName = "less-swift";
->>>>>>> 8f7e330a
     final ValidatorKeystores validatorKeystores =
         createTekuDepositSender(networkName).generateValidatorKeys(4);
     final ValidatorKeystores extraKeys =
