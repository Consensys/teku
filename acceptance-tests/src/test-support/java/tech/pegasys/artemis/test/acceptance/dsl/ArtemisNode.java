--- conflicted
+++ resolved
@@ -274,14 +274,9 @@
 
       final Map<String, Object> output = getSection(OUTPUT_SECTION);
       output.put("transitionRecordDir", ARTIFACTS_PATH + "transitions/");
-<<<<<<< HEAD
-      output.put("dataDir", ARTIFACTS_PATH + "data/");
-=======
-      output.put("logDir", ARTIFACTS_PATH + "logs/");
 
       final Map<String, Object> database = getSection(DATABASE_SECTION);
       database.put("dataDir", ARTIFACTS_PATH + "data/");
->>>>>>> 319b7f24
     }
 
     public Config withDepositsFrom(final BesuNode eth1Node) {
