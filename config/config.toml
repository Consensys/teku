--- conflicted
+++ resolved
@@ -17,15 +17,11 @@
 
 [interop]
 active = false
-<<<<<<< HEAD
 # "file" reads validator creds from file
 # "mocked" generated validator cred deterministically
 mode = "mocked"
 inputFile = "depositsAndKeys.yaml"
 genesisTime = 1567777777
-=======
-genesisTime = 298928929424
->>>>>>> c2e2765e
 ownedValidatorStartIndex = 0
 ownedValidatorCount = 4
 # startState = "initialState.ssz"
