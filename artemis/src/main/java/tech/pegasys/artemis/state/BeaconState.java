/*
 * Copyright 2018 ConsenSys AG.
 *
 * Licensed under the Apache License, Version 2.0 (the "License"); you may not use this file except in compliance with
 * the License. You may obtain a copy of the License at
 *
 * http://www.apache.org/licenses/LICENSE-2.0
 *
 * Unless required by applicable law or agreed to in writing, software distributed under the License is distributed on
 * an "AS IS" BASIS, WITHOUT WARRANTIES OR CONDITIONS OF ANY KIND, either express or implied. See the License for the
 * specific language governing permissions and limitations under the License.
 */

package tech.pegasys.artemis.state;

import static com.google.common.base.Preconditions.checkArgument;
import static java.lang.Math.toIntExact;
import static tech.pegasys.artemis.Constants.ACTIVATION;
import static tech.pegasys.artemis.Constants.ACTIVE;
import static tech.pegasys.artemis.Constants.ACTIVE_PENDING_EXIT;
import static tech.pegasys.artemis.Constants.COLLECTIVE_PENALTY_CALCULATION_PERIOD;
import static tech.pegasys.artemis.Constants.DOMAIN_DEPOSIT;
import static tech.pegasys.artemis.Constants.EPOCH_LENGTH;
import static tech.pegasys.artemis.Constants.EXIT;
import static tech.pegasys.artemis.Constants.EXITED_WITHOUT_PENALTY;
import static tech.pegasys.artemis.Constants.EXITED_WITH_PENALTY;
import static tech.pegasys.artemis.Constants.GWEI_PER_ETH;
import static tech.pegasys.artemis.Constants.INITIAL_FORK_VERSION;
import static tech.pegasys.artemis.Constants.INITIAL_SLOT_NUMBER;
import static tech.pegasys.artemis.Constants.MAX_DEPOSIT;
import static tech.pegasys.artemis.Constants.PENDING_ACTIVATION;
import static tech.pegasys.artemis.Constants.SHARD_COUNT;
import static tech.pegasys.artemis.Constants.TARGET_COMMITTEE_SIZE;
import static tech.pegasys.artemis.Constants.WHISTLEBLOWER_REWARD_QUOTIENT;
import static tech.pegasys.artemis.Constants.ZERO_BALANCE_VALIDATOR_TTL;
import static tech.pegasys.artemis.ethereum.core.TreeHash.hash_tree_root;
import static tech.pegasys.artemis.state.BeaconState.BeaconStateHelperFunctions.shuffle;
import static tech.pegasys.artemis.state.BeaconState.BeaconStateHelperFunctions.split;
import static tech.pegasys.artemis.util.bls.BLSVerify.bls_verify;

import tech.pegasys.artemis.Constants;
import tech.pegasys.artemis.datastructures.beaconchainoperations.AttestationData;
import tech.pegasys.artemis.datastructures.beaconchainoperations.Deposit;
import tech.pegasys.artemis.datastructures.beaconchainoperations.DepositInput;
import tech.pegasys.artemis.datastructures.beaconchainoperations.LatestBlockRoots;
import tech.pegasys.artemis.datastructures.beaconchainstate.CandidatePoWReceiptRootRecord;
import tech.pegasys.artemis.datastructures.beaconchainstate.CrosslinkRecord;
import tech.pegasys.artemis.datastructures.beaconchainstate.ForkData;
import tech.pegasys.artemis.datastructures.beaconchainstate.PendingAttestationRecord;
import tech.pegasys.artemis.datastructures.beaconchainstate.ShardCommittee;
import tech.pegasys.artemis.datastructures.beaconchainstate.ShardReassignmentRecord;
import tech.pegasys.artemis.datastructures.beaconchainstate.ValidatorRecord;
import tech.pegasys.artemis.datastructures.beaconchainstate.ValidatorRegistryDeltaBlock;
import tech.pegasys.artemis.datastructures.beaconchainstate.Validators;
import tech.pegasys.artemis.ethereum.core.Hash;
import tech.pegasys.artemis.state.util.ValidatorsUtil;
import tech.pegasys.artemis.util.bytes.Bytes32;
import tech.pegasys.artemis.util.bytes.BytesValue;
import tech.pegasys.artemis.util.uint.UInt384;
import tech.pegasys.artemis.util.uint.UInt64;

import java.util.ArrayList;

import com.google.common.annotations.VisibleForTesting;
import com.google.gson.Gson;
import com.google.gson.GsonBuilder;



public class BeaconState {

  // Misc
  private long slot;
  private long genesis_time;
  private ForkData fork_data;

  // Validator registry
  private Validators validator_registry;
  private ArrayList<Double> validator_balances;
  private long validator_registry_latest_change_slot;
  private long validator_registry_exit_count;
  private Hash validator_registry_delta_chain_tip;

  // Randomness and committees
  private ArrayList<Hash> latest_randao_mixes;
  private ArrayList<Hash> latest_vdf_outputs;
  private ArrayList<ArrayList<ShardCommittee>> shard_committees_at_slots = new ArrayList<>();
  private ArrayList<ArrayList<Integer>> persistent_committees;
  private ArrayList<ShardReassignmentRecord> persistent_committee_reassignments;

  // Finality
  private long previous_justified_slot;
  private long justified_slot;
  private long justification_bitfield;
  private long finalized_slot;

  // Recent state
  private ArrayList<CrosslinkRecord> latest_crosslinks;
  private LatestBlockRoots latest_block_roots = new LatestBlockRoots();
  private ArrayList<Double> latest_penalized_exit_balances;
  private ArrayList<PendingAttestationRecord> latest_attestations;
  private ArrayList<Hash> batched_block_roots = new ArrayList<>();

  // PoW receipt root
  private Hash processed_pow_receipt_root;
  private ArrayList<CandidatePoWReceiptRootRecord> candidate_pow_receipt_roots;


  // Default Constructor
  public BeaconState() {
    // TODO: temp to allow it to run in demo mode
    this.slot = 0;
  }

  public static BeaconState deepCopy(BeaconState state){
    Gson gson = new GsonBuilder().registerTypeAdapter(Bytes32.class, new InterfaceAdapter<Bytes32>()).create();
    return gson.fromJson(gson.toJson(state), BeaconState.class);
  }

  public BeaconState(
      // Misc
      long slot, long genesis_time, ForkData fork_data,
      // Validator registry
      Validators validator_registry, ArrayList<Double> validator_balances,
      long validator_registry_latest_change_slot, long validator_registry_exit_count,
      Hash validator_registry_delta_chain_tip,
      // Randomness and committees
      ArrayList<Hash> latest_randao_mixes, ArrayList<Hash> latest_vdf_outputs, ArrayList<ArrayList<ShardCommittee>>
          shard_committees_at_slots, ArrayList<ArrayList<Integer>> persistent_committees,
      ArrayList<ShardReassignmentRecord> persistent_committee_reassignments,
      // Finality
      long previous_justified_slot, long justified_slot, long justification_bitfield,
      long finalized_slot,
      // Recent state
      ArrayList<CrosslinkRecord> latest_crosslinks, LatestBlockRoots latest_block_roots,
      ArrayList<Double> latest_penalized_exit_balances, ArrayList<PendingAttestationRecord> latest_attestations,
      ArrayList<Hash> batched_block_roots,
      // PoW receipt root
      Hash processed_pow_receipt_root, ArrayList<CandidatePoWReceiptRootRecord> candidate_pow_receipt_roots) {

    // Misc
    this.slot = slot;
    this.genesis_time = genesis_time;
    this.fork_data = fork_data;

    // Validator registry
    this.validator_registry = validator_registry;
    this.validator_balances = validator_balances;
    this.validator_registry_latest_change_slot = validator_registry_latest_change_slot;
    this.validator_registry_exit_count = validator_registry_exit_count;
    this.validator_registry_delta_chain_tip = validator_registry_delta_chain_tip;

    // Randomness and committees
    this.latest_randao_mixes = latest_randao_mixes;
    this.latest_vdf_outputs = latest_vdf_outputs;
    this.shard_committees_at_slots = shard_committees_at_slots;
    this.persistent_committees = persistent_committees;
    this.persistent_committee_reassignments = persistent_committee_reassignments;

    // Finality
    this.previous_justified_slot = previous_justified_slot;
    this.justified_slot = justified_slot;
    this.justification_bitfield = justification_bitfield;
    this.finalized_slot = finalized_slot;

    // Recent state
    this.latest_crosslinks = latest_crosslinks;
    this.latest_block_roots = latest_block_roots;
    this.latest_penalized_exit_balances = latest_penalized_exit_balances;
    this.latest_attestations = latest_attestations;
    this.batched_block_roots = batched_block_roots;

    // PoW receipt root
    this.processed_pow_receipt_root = processed_pow_receipt_root;
    this.candidate_pow_receipt_roots = candidate_pow_receipt_roots;

  }

  @VisibleForTesting
  public BeaconState get_initial_beacon_state(ArrayList<Deposit> initial_validator_deposits, int genesis_time, Hash
      processed_pow_receipt_root) {

    ArrayList<Hash> latest_randao_mixes = new ArrayList<>();
    ArrayList<Hash> latest_vdf_outputs = new ArrayList<>();
    LatestBlockRoots latest_block_roots = new LatestBlockRoots();
<<<<<<< HEAD
    ArrayList<CrosslinkRecord> latest_crosslinks = new ArrayList<CrosslinkRecord>(SHARD_COUNT);
=======
    ArrayList<CrosslinkRecord> latest_crosslinks = new ArrayList<>(SHARD_COUNT);
>>>>>>> e5e3d15a

    for (int i = 0; i < SHARD_COUNT; i++) {
      latest_crosslinks.add(new CrosslinkRecord(Hash.ZERO, UInt64.valueOf(INITIAL_SLOT_NUMBER)));
    }

    BeaconState state = new BeaconState(
        // Misc
        INITIAL_SLOT_NUMBER,
        genesis_time,
        new ForkData(UInt64.valueOf(INITIAL_FORK_VERSION), UInt64.valueOf(INITIAL_FORK_VERSION),
            UInt64.valueOf(INITIAL_SLOT_NUMBER)),

        // Validator registry
        new Validators(),
<<<<<<< HEAD
        new ArrayList<Double>(),
=======
        new ArrayList<>(),
>>>>>>> e5e3d15a
        INITIAL_SLOT_NUMBER,
        0,
        Hash.ZERO,

        // Randomness and committees
        latest_randao_mixes,
        latest_vdf_outputs,
<<<<<<< HEAD
        new ArrayList<ArrayList<ShardCommittee>>(),
        new ArrayList<ArrayList<Integer>>(),
        new ArrayList<ShardReassignmentRecord>(),
=======
        new ArrayList<>(),
        new ArrayList<>(),
        new ArrayList<>(),
>>>>>>> e5e3d15a


        // Finality
        INITIAL_SLOT_NUMBER,
        INITIAL_SLOT_NUMBER,
        0,
        INITIAL_SLOT_NUMBER,

        // Recent state
        latest_crosslinks,
        latest_block_roots,
<<<<<<< HEAD
        new ArrayList<Double>(),
        new ArrayList<PendingAttestationRecord>(),
        new ArrayList<Hash>(),

        // PoW receipt root
        processed_pow_receipt_root,
        new ArrayList<CandidatePoWReceiptRootRecord>());

    // handle initial deposits and activations
    for (int i = 0; i < initial_validator_deposits.size(); i++) {
      DepositInput deposit_input = initial_validator_deposits.get(i).getDeposit_data().getDeposit_input();
      int validator_index = process_deposit(state, toIntExact(deposit_input.getPubkey().getValue()),
          initial_validator_deposits.get(i).getDeposit_data().getValue().getValue(), deposit_input.getProof_of_possession(),
=======
        new ArrayList<>(),
        new ArrayList<>(),
        new ArrayList<>(),

        // PoW receipt root
        processed_pow_receipt_root,
        new ArrayList<>());

    // handle initial deposits and activations
    for (Deposit validator_deposit : initial_validator_deposits) {
      DepositInput deposit_input = validator_deposit.getDeposit_data().getDeposit_input();
      int validator_index = process_deposit(state, toIntExact(deposit_input.getPubkey().getValue()),
          validator_deposit.getDeposit_data().getValue().getValue(), deposit_input.getProof_of_possession(),
>>>>>>> e5e3d15a
          deposit_input.getWithdrawal_credentials(), deposit_input.getRandao_commitment(),
          deposit_input.getPoc_commitment());

      if (state.getValidator_balances().get(validator_index) >= (MAX_DEPOSIT * GWEI_PER_ETH)) {
        update_validator_status(state, validator_index, ACTIVE);
      }
    }

    // set initial committee shuffling
    ArrayList<ArrayList<ShardCommittee>> initial_shuffling = get_new_shuffling(Hash.ZERO, state.getValidator_registry(),
        0);
    ArrayList<ArrayList<ShardCommittee>> shard_committees = new ArrayList<>();
    shard_committees.addAll(initial_shuffling);
    shard_committees.addAll(initial_shuffling);
    state.setShard_committees_at_slots(shard_committees);

    // set initial persistent shuffling
    ArrayList<Integer> active_validator_indices = get_active_validator_indices(state.getValidator_registry());
    state.setPersistent_committees(split(shuffle(active_validator_indices, Hash.ZERO), SHARD_COUNT));

    return state;
  }

<<<<<<< HEAD
  /**
   * Shuffles ``validators`` into shard committees using ``seed`` as entropy.
   * @param seed
   * @param validators
   * @param crosslinking_start_shard
   * @return
   */
  private ArrayList<ArrayList<ShardCommittee>> get_new_shuffling(Hash seed, ArrayList<ValidatorRecord> validators,
                                                                 int crosslinking_start_shard) {
    ArrayList<Integer> active_validator_indices = get_active_validator_indices(validators);

    int committees_per_slot = BeaconStateHelperFunctions.clamp(1, SHARD_COUNT / EPOCH_LENGTH,
        active_validator_indices.size() / EPOCH_LENGTH / TARGET_COMMITTEE_SIZE);

    // Shuffle with seed
    ArrayList<Integer> shuffled_active_validator_indices =
        BeaconStateHelperFunctions.shuffle(active_validator_indices, seed);

    // Split the shuffled list into epoch_length pieces
    ArrayList<ArrayList<Integer>> validators_per_slot =
        BeaconStateHelperFunctions.split(shuffled_active_validator_indices, EPOCH_LENGTH);

    ArrayList<ArrayList<ShardCommittee>> output = new ArrayList<>();
    for (int slot = 0; slot < validators_per_slot.size(); slot++) {
      // Split the shuffled list into committees_per_slot pieces
      ArrayList<ArrayList<Integer>> shard_indices =
          BeaconStateHelperFunctions.split(validators_per_slot.get(slot), committees_per_slot);
      ArrayList<ShardCommittee> shard_committees = new ArrayList<>();

      int shard_id_start = crosslinking_start_shard + slot * committees_per_slot;

      for (int shard_position = 0; shard_position < shard_indices.size(); shard_position++) {
        shard_committees.add(
        new ShardCommittee(UInt64.valueOf((shard_id_start + shard_position) % SHARD_COUNT),
                shard_indices.get(shard_position), UInt64.valueOf(active_validator_indices.size())));
      }

      output.add(shard_committees);
    }

    return output;
  }

  /**
   * Gets indices of active validators from ``validators``.
   * @param validators
   * @return
   */
  private ArrayList<Integer> get_active_validator_indices(ArrayList<ValidatorRecord> validators) {
    ArrayList<Integer> active_validators = new ArrayList<Integer>();
    for (int i = 0; i < validators.size(); i++) {
      if (isActiveValidator(validators.get(i))) {
        active_validators.add(i);
      }
    }
    return active_validators;
  }


  /**
   * Checks if ``validator`` is active.
   * @param validator
   * @return
   */
  private boolean isActiveValidator(ValidatorRecord validator) {
    return validator.getStatus().equals(UInt64.valueOf(ACTIVE)) ||
        validator.getStatus().equals(UInt64.valueOf(ACTIVE_PENDING_EXIT));
  }

=======
>>>>>>> e5e3d15a
  /**
   * Shuffles 'validators' into shard committees using 'seed' as entropy.
   * @param seed
   * @param validators
   * @param crosslinking_start_shard
   * @return
   */
  private ArrayList<ArrayList<ShardCommittee>> get_new_shuffling(Hash seed, ArrayList<ValidatorRecord> validators,
                                                                 int crosslinking_start_shard) {
    ArrayList<Integer> active_validator_indices = get_active_validator_indices(validators);

    int committees_per_slot = BeaconStateHelperFunctions.clamp(1, SHARD_COUNT / EPOCH_LENGTH,
        active_validator_indices.size() / EPOCH_LENGTH / TARGET_COMMITTEE_SIZE);

    // Shuffle with seed
    ArrayList<Integer> shuffled_active_validator_indices =
        BeaconStateHelperFunctions.shuffle(active_validator_indices, seed);

    // Split the shuffled list into epoch_length pieces
    ArrayList<ArrayList<Integer>> validators_per_slot =
        BeaconStateHelperFunctions.split(shuffled_active_validator_indices, EPOCH_LENGTH);

    ArrayList<ArrayList<ShardCommittee>> output = new ArrayList<>();
    for (int slot = 0; slot < validators_per_slot.size(); slot++) {
      // Split the shuffled list into committees_per_slot pieces
      ArrayList<ArrayList<Integer>> shard_indices =
          BeaconStateHelperFunctions.split(validators_per_slot.get(slot), committees_per_slot);
      ArrayList<ShardCommittee> shard_committees = new ArrayList<>();

      int shard_id_start = crosslinking_start_shard + slot * committees_per_slot;

      for (int shard_position = 0; shard_position < shard_indices.size(); shard_position++) {
        shard_committees.add(
        new ShardCommittee(UInt64.valueOf((shard_id_start + shard_position) % SHARD_COUNT),
                shard_indices.get(shard_position), UInt64.valueOf(active_validator_indices.size())));
      }

      output.add(shard_committees);
    }

    return output;
  }

  /**
   * Gets indices of active validators from 'validators'.
   * @param validators
   * @return
   */
  private ArrayList<Integer> get_active_validator_indices(ArrayList<ValidatorRecord> validators) {
    ArrayList<Integer> active_validators = new ArrayList<>();
    for (int i = 0; i < validators.size(); i++) {
      if (isActiveValidator(validators.get(i))) {
        active_validators.add(i);
      }
    }
    return active_validators;
  }


  /**
   * Checks if 'validator' is active.
   * @param validator   The validator.
   * @return            True if the validator is active; false if not.
   */
  private boolean isActiveValidator(ValidatorRecord validator) {
    return validator.getStatus().equals(UInt64.valueOf(ACTIVE)) ||
        validator.getStatus().equals(UInt64.valueOf(ACTIVE_PENDING_EXIT));
  }

  /**
   * @param validators
   * @param current_slot
   * @return              The minimum empty validator index.
   */
  private int min_empty_validator_index(ArrayList<ValidatorRecord> validators, ArrayList<Double> validator_balances,
                                        int current_slot) {
    for (int i = 0; i < validators.size(); i++) {
      ValidatorRecord v = validators.get(i);
      double vbal = validator_balances.get(i);
      if (vbal == 0 && v.getLatest_status_change_slot().getValue() + ZERO_BALANCE_VALIDATOR_TTL
          <= current_slot) {
        return i;
      }
    }
    return validators.size();
  }

  /**
   *
   * @param state
   * @param pubkey
   * @param proof_of_possession
   * @param withdrawal_credentials
   * @param randao_commitment
   * @return
   */
  private boolean validate_proof_of_possession(BeaconState state, int pubkey, Bytes32 proof_of_possession,
                                               Hash withdrawal_credentials, Hash randao_commitment,
                                               Hash poc_commitment) {
    DepositInput proof_of_possession_data = new DepositInput(UInt384.valueOf(pubkey), withdrawal_credentials,
        poc_commitment, randao_commitment, proof_of_possession);

    UInt384 signature = UInt384.valueOf(BytesValue.wrap(proof_of_possession.extractArray()).getInt(0));
    UInt64 domain = UInt64.valueOf(get_domain(state.fork_data, toIntExact(state.getSlot()), DOMAIN_DEPOSIT));
    return bls_verify(UInt384.valueOf(pubkey), hash_tree_root(proof_of_possession_data), signature, domain);

  }

  /**
   * Process a deposit from Ethereum 1.0.
   * Note that this function mutates 'state'.
   * @param state
   * @param pubkey
   * @param deposit
   * @param proof_of_possession
   * @param withdrawal_credentials
   * @param randao_commitment
   * @return
   */
  public int process_deposit(BeaconState state, int pubkey, double deposit, Bytes32 proof_of_possession,
                              Hash withdrawal_credentials, Hash randao_commitment, Hash poc_commitment) {
    assert validate_proof_of_possession(state, pubkey, proof_of_possession, withdrawal_credentials, randao_commitment,
        poc_commitment);

    UInt384[] validator_pubkeys = new UInt384[state.validator_registry.size()];
    for (int i=0; i < validator_pubkeys.length; i++) {
      validator_pubkeys[i] = state.validator_registry.get(i).getPubkey();
    }

    int index;

    if (indexOfPubkey(validator_pubkeys, pubkey) == -1) {
      // Add new validator
      ValidatorRecord validator = new ValidatorRecord(pubkey, withdrawal_credentials, randao_commitment,
          UInt64.MIN_VALUE, UInt64.valueOf(PENDING_ACTIVATION), UInt64.valueOf(state.getSlot()),
          UInt64.MIN_VALUE, UInt64.MIN_VALUE, UInt64.MIN_VALUE);

      ArrayList<ValidatorRecord> validators_copy = new ArrayList<>(validator_registry);
      index = min_empty_validator_index(validators_copy, validator_balances, toIntExact(slot));
      if (index == validators_copy.size()) {
        state.validator_registry.add(validator);
        state.validator_balances.add(deposit);
        index = state.validator_registry.size() - 1;
      } else {
        state.validator_registry.set(index, validator);
        state.validator_balances.set(index, deposit);
      }
    } else {
      // Increase balance by deposit
      index = indexOfPubkey(validator_pubkeys, pubkey);
      ValidatorRecord validator = state.validator_registry.get(index);
      assert validator.getWithdrawal_credentials().equals(withdrawal_credentials);

      state.validator_balances.set(index, state.validator_balances.get(index) + deposit);
    }

    return index;
  }


  /**
   * Helper function to find the index of the pubkey the array of validators' pubkeys.
   * @param validator_pubkeys
   * @param pubkey
   * @return                    The index of the pubkey.
   */
  private int indexOfPubkey(UInt384[] validator_pubkeys, int pubkey) {
    for (int i = 0; i < validator_pubkeys.length; i++) {
      if (validator_pubkeys[i].getValue() == pubkey) {
        return i;
      }
    }
    return -1;
  }

  /**
   * @param fork_data
   * @param slot
   * @param domain_type
   * @return
   */
  private int get_domain(ForkData fork_data, int slot, int domain_type) {
    return get_fork_version(fork_data, slot) * (int) Math.pow(2, 32) + domain_type;
  }

  /**
   * @param fork_data
   * @param slot
   * @return
   */
  private int get_fork_version(ForkData fork_data, int slot) {
    if (slot < fork_data.getFork_slot().getValue()) {
      return toIntExact(fork_data.getPre_fork_version().getValue());
    } else {
      return toIntExact(fork_data.getPost_fork_version().getValue());
    }
  }

  /**
   * Update the validator status with the given 'index' to 'new_status'. Handle other general accounting related to
   * this status update.
   * Note that this function mutates 'state'.
   * @param index       The index of the validator.
   * @param new_status  The validator's new status.
   */
  public void update_validator_status(BeaconState state, int index, int new_status) {
    if (new_status == ACTIVE) {
      activate_validator(index);
    }
    if (new_status == ACTIVE_PENDING_EXIT) {
      initiate_validator_exit(index);
    }
    if (new_status == EXITED_WITH_PENALTY || new_status == EXITED_WITHOUT_PENALTY) {
      exit_validator(state, index, new_status);
    }
  }

  /**
   * Activate the validator with the given 'index'.
   * Note that this function mutates 'state'.
   * @param index   The index of the validator.
   */
  @VisibleForTesting
  public void activate_validator(int index) {
    ValidatorRecord validator = validator_registry.get(index);
    if (validator.getStatus().getValue() != PENDING_ACTIVATION) {
      return;
    }

    validator.setStatus(UInt64.valueOf(ACTIVE));
    validator.setLatest_status_change_slot(UInt64.valueOf(slot));
    validator_registry_delta_chain_tip =
        get_new_validator_registry_delta_chain_tip(validator_registry_delta_chain_tip,
        index, toIntExact(validator.getPubkey().getValue()), ACTIVATION);
  }


  /**
   * Initiate exit for the validator with the given 'index'.
   * Note that this function mutates 'state'.
   * @param index   The index of the validator.
   */
  @VisibleForTesting
  public void initiate_validator_exit(int index) {
    ValidatorRecord validator = validator_registry.get(index);
    if (validator.getStatus().getValue() != ACTIVE) {
      return;
    }

    validator.setStatus(UInt64.valueOf(ACTIVE_PENDING_EXIT));
    validator.setLatest_status_change_slot(UInt64.valueOf(slot));
  }


  /**
   * Exit the validator with the given 'index'.
   * Note that this function mutates 'state'.
   * @param index       The index of the validator.
   * @param new_status  The validator's new status.
   */
  @VisibleForTesting
  public void exit_validator(BeaconState state, int index, int new_status) {
    ValidatorRecord validator = state.validator_registry.get(index);
    long prev_status = validator.getStatus().getValue();

    if (prev_status == EXITED_WITH_PENALTY) {
      return;
    }

    validator.setStatus(UInt64.valueOf(new_status));
    validator.setLatest_status_change_slot(UInt64.valueOf(state.getSlot()));

    if (new_status == EXITED_WITH_PENALTY) {
      int lpeb_index = toIntExact(state.getSlot()) / COLLECTIVE_PENALTY_CALCULATION_PERIOD;
      latest_penalized_exit_balances.set(lpeb_index,
          latest_penalized_exit_balances.get(lpeb_index) + get_effective_balance(state, index));

      int whistleblower_index = get_beacon_proposer_index(state, toIntExact(state.getSlot()));
      double whistleblower_reward = get_effective_balance(state, index) / WHISTLEBLOWER_REWARD_QUOTIENT;

      double new_whistleblower_balance = state.validator_balances.get(whistleblower_index) + whistleblower_reward;

      state.validator_balances.set(whistleblower_index, new_whistleblower_balance);
      double new_balance = state.validator_balances.get(index) - whistleblower_reward;
      state.validator_balances.set(index, new_balance);
    }

    if (prev_status == EXITED_WITHOUT_PENALTY){
      return;
    }

    // The following updates only occur if not previous exited
    state.setValidator_registry_exit_count(state.getValidator_registry_exit_count()+1);
    validator.setExit_count(UInt64.valueOf(state.getValidator_registry_exit_count()));
    state.setValidator_registry_delta_chain_tip(get_new_validator_registry_delta_chain_tip(
        state.getValidator_registry_delta_chain_tip(), index, toIntExact(validator.getPubkey().getValue()), EXIT));

    // Remove validator from persistent committees
    for (int i = 0; i < persistent_committees.size(); i++) {
      ArrayList<Integer> committee = persistent_committees.get(i);
      for (int j = 0; j < committee.size(); j++) {
        if (committee.get(j) == index) {
          // Pop validator_index from committee
          ArrayList<Integer> new_committee = new ArrayList<>(committee.subList(0, i));
          new_committee.addAll(committee.subList(i+1, committee.size()));
          persistent_committees.set(i, new_committee);
          break;
        }
      }
    }
  }

  /**
   * Returns the beacon proposer index for the 'slot'.
   * @param state
   * @param slot
   * @return
   */
  public static int get_beacon_proposer_index(BeaconState state, int slot) {
    ArrayList<Integer> first_committee = get_shard_committees_at_slot(state, slot).get(0).getCommittee();
    return first_committee.get(slot % first_committee.size());
  }

  /**
   * Returns the 'ShardCommittee' for the 'slot'.
   * @param slot
   * @return
   */
  public static ArrayList<ShardCommittee> get_shard_committees_at_slot(BeaconState state, int slot) {
    int earliest_slot_in_array = toIntExact(state.getSlot()) - (toIntExact(state.getSlot()) % EPOCH_LENGTH)
        - EPOCH_LENGTH;
    assert earliest_slot_in_array <= slot;
    assert slot < (earliest_slot_in_array + EPOCH_LENGTH * 2);

    int index = slot - earliest_slot_in_array;
    if (index < 0) {
      index = state.shard_committees_at_slots.size() + index;
    }
    return state.shard_committees_at_slots.get(index);
  }

  /**
   * Returns the participant indices at for the 'attestation_data' and 'participation_bitfield'.
   * @param state
   * @param attestation_data
   * @param participation_bitfield
   * @return
   */
  public static ArrayList<ShardCommittee> get_attestation_participants(BeaconState state,
                                                                       AttestationData attestation_data,
                                                                       byte[] participation_bitfield) {
    // Find the relevant committee
    ArrayList<ShardCommittee> shard_committees = get_shard_committees_at_slot(state,
        toIntExact(attestation_data.getSlot()));
    ArrayList<ShardCommittee> shard_committee = new ArrayList<>();
    for (ShardCommittee curr_shard_committee: shard_committees) {
      if (curr_shard_committee.getShard().equals(attestation_data.getShard())) {
        shard_committee.add(curr_shard_committee);
      }
    }
    assert participation_bitfield.length == ceil_div8(shard_committee.toArray().length);

    // Find the participating attesters in the committee
    ArrayList<ShardCommittee> participants = new ArrayList<>();
    for (int i = 0; i < shard_committee.size(); i++) {
      int participation_bit = (participation_bitfield[i/8] >> (7 - (i % 8))) % 2;
      if (participation_bit == 1) {
        participants.add(shard_committee.get(i));
      }
    }
    return participants;
  }

  /**
   * Return the smallest integer r such that r * div >= 8.
   * @param div
   * @return
   */
  private static int ceil_div8(int div) {
    checkArgument(div > 0, "Expected positive div but got %s", div);
    return (int) Math.ceil(8.0 / div);
  }

  /**
   * Shuffles 'validators' into shard committees using 'seed' as entropy.
   * @param seed
   * @param validators
   * @param crosslinking_start_shard
   * @return
   */
  public static ArrayList<ArrayList<ShardCommittee>> get_shuffling(Hash seed, ArrayList<ValidatorRecord> validators,
                                                                 int crosslinking_start_shard, int slot) {
    // Normalizes slot to start of epoch boundary
    slot -= slot % EPOCH_LENGTH;

    ArrayList<Integer> active_validator_indices = ValidatorsUtil.get_active_validator_indices(validators);
    int committees_per_slot = BeaconStateHelperFunctions.clamp(1, SHARD_COUNT / EPOCH_LENGTH,
        active_validator_indices.size() / EPOCH_LENGTH / TARGET_COMMITTEE_SIZE);

    // Shuffle with seed
    ArrayList<Integer> shuffled_active_validator_indices =
        BeaconStateHelperFunctions.shuffle(active_validator_indices, seed);

    // Split the shuffled list into epoch_length pieces
    ArrayList<ArrayList<Integer>> validators_per_slot =
        BeaconStateHelperFunctions.split(shuffled_active_validator_indices, EPOCH_LENGTH);

    ArrayList<ArrayList<ShardCommittee>> output = new ArrayList<>();

    for (int slot_position = 0; slot_position < validators_per_slot.size(); slot_position++) {
      // Split the shuffled list into committees_per_slot pieces
      ArrayList<ArrayList<Integer>> shard_indices =
          BeaconStateHelperFunctions.split(validators_per_slot.get(slot_position), committees_per_slot);

      long shard_id_start = (long) crosslinking_start_shard + slot_position * committees_per_slot;

      ArrayList<ShardCommittee> shard_committees = new ArrayList<>();

      for (int shard_position = 0; shard_position < shard_indices.size(); shard_position++) {
        shard_committees.add(new ShardCommittee(UInt64.valueOf((shard_id_start + shard_position) % SHARD_COUNT),
                shard_indices.get(shard_position), UInt64.valueOf(active_validator_indices.size())));
      }

      output.add(shard_committees);
    }

    return output;
  }

  /**
   * Assumes 'attestation_data_1' is distinct from 'attestation_data_2'.
   * @param attestation_data_1
   * @param attestation_data_2
   * @return                    True if the provided 'AttestationData' are slashable due to a 'double vote'.
   */
  private boolean is_double_vote(AttestationData attestation_data_1, AttestationData attestation_data_2) {
    long target_epoch_1 = attestation_data_1.getSlot() / EPOCH_LENGTH;
    long target_epoch_2 = attestation_data_2.getSlot() / EPOCH_LENGTH;
    return target_epoch_1 == target_epoch_2;
  }

  /**
   * Note: parameter order matters as this function only checks that 'attestation_data_1' surrounds
   * 'attestation_data_2'.
   * @param attestation_data_1
   * @param attestation_data_2
   * @return                    True if the provided 'AttestationData' are slashable due to a 'surround vote'.
   */
  private boolean is_surround_vote(AttestationData attestation_data_1, AttestationData attestation_data_2) {
    long source_epoch_1 = attestation_data_1.getJustified_slot().getValue() / EPOCH_LENGTH;
    long source_epoch_2 = attestation_data_2.getJustified_slot().getValue() / EPOCH_LENGTH;
    long target_epoch_1 = attestation_data_1.getSlot() / EPOCH_LENGTH;
    long target_epoch_2 = attestation_data_2.getSlot() / EPOCH_LENGTH;
    return source_epoch_1 < source_epoch_2 && (source_epoch_2 + 1 == target_epoch_2) && target_epoch_2 < target_epoch_1;
  }

  /**
   * The largest integer 'x' such that 'x**2' is less than 'n'.
   * @param n   highest bound of x.
   * @return    x
   */
  private int integer_squareroot(int n) {
    int x = n;
    int y = (x + 1) / 2;
    while (y < x) {
      x = y;
      y = (x + n / x) / 2;
    }
    return x;
  }

  /**
   * @param values
   * @return        The merkle root.
   */
  static Hash merkle_root(LatestBlockRoots values) {
    // TODO: Implement merkle_root
    return Hash.ZERO;
  }

  /**
   * Compute the next root in the validator registry delta chain.
   * @param current_validator_registry_delta_chain_tip
   * @param validator_index
   * @param pubkey
   * @param flag
   * @return                                              The next root.
   */
  private Hash get_new_validator_registry_delta_chain_tip(Hash current_validator_registry_delta_chain_tip,
                                                 int validator_index, int pubkey, int flag) {
    return Hash.hash(hash_tree_root(
        new ValidatorRegistryDeltaBlock(current_validator_registry_delta_chain_tip, validator_index,
            UInt384.valueOf(pubkey), UInt64.valueOf(flag))));
  }
  /**
   * Returns the effective balance (also known as "balance at stake") for a 'validator' with the given 'index'.
   * @param state   The BeaconState.
   * @param index   The index at which the validator is at.
   * @return        The effective balance.
   */
  private double get_effective_balance(BeaconState state, int index) {
    return Math.min(state.validator_balances.get(index).intValue(), Constants.MAX_DEPOSIT * Constants.GWEI_PER_ETH);
  }

  static class BeaconStateHelperFunctions {

    /**
     * Converts byte[] to int.
     *
     * @param src   byte[]
     * @param pos   Index in Byte[] array
     * @return      converted int
     * @throws IllegalArgumentException if pos is a negative value.
     */
    @VisibleForTesting
    static int bytes3ToInt(Hash src, int pos) {
      checkArgument(pos >= 0, "Expected positive pos but got %s", pos);
      return ((src.extractArray()[pos] & 0xF) << 16) |
          ((src.extractArray()[pos + 1] & 0xFF) << 8) |
          (src.extractArray()[pos + 2] & 0xFF);
    }


    /**
     * Returns the shuffled 'values' with seed as entropy.
     *
     * @param values    The array.
     * @param seed      Initial seed value used for randomization.
     * @return          The shuffled array.
     */
    @VisibleForTesting
    static <T> ArrayList<T> shuffle(ArrayList<T> values, Hash seed) {
      int values_count = values.size();

      // Entropy is consumed from the seed in 3-byte (24 bit) chunks.
      int rand_bytes = 3;
      // The highest possible result of the RNG.
      int rand_max = (int) Math.pow(2, (rand_bytes * 8) - 1);

      // The range of the RNG places an upper-bound on the size of the list that
      // may be shuffled. It is a logic error to supply an oversized list.
      assert values_count < rand_max;

      ArrayList<T>  output = new ArrayList<>(values);

      Hash source = seed;
      int index = 0;
      while (index < values_count - 1) {
        // Re-hash the `source` to obtain a new pattern of bytes.
        source = Hash.hash(source);

        // List to hold values for swap below.
        T tmp;

        // Iterate through the `source` bytes in 3-byte chunks
        for (int position = 0; position < (32 - (32 % rand_bytes)); position += rand_bytes) {
          // Determine the number of indices remaining in `values` and exit
          // once the last index is reached.
          int remaining = values_count - index;
          if (remaining == 1) break;

          // Read 3-bytes of `source` as a 24-bit big-endian integer.
          int sample_from_source = bytes3ToInt(source, position);


          // Sample values greater than or equal to `sample_max` will cause
          // modulo bias when mapped into the `remaining` range.
          int sample_max = rand_max - rand_max % remaining;
          // Perform a swap if the consumed entropy will not cause modulo bias.
          if (sample_from_source < sample_max) {
            // Select a replacement index for the current index
            int replacement_position = (sample_from_source % remaining) + index;
            // Swap the current index with the replacement index.
            tmp = output.get(index);
            output.set(index, output.get(replacement_position));
            output.set(replacement_position, tmp);
            index += 1;
          }

        }

      }

      return output;
    }


    /**
     * Splits 'values' into 'split_count' pieces.
     *
     * @param values          The original list of validators.
     * @param split_count     The number of pieces to split the array into.
     * @return                The list of validators split into N pieces.
     */
    static <T> ArrayList<ArrayList<T>> split(ArrayList<T> values, int split_count) {
      checkArgument(split_count > 0, "Expected positive split_count but got %s", split_count);

      int list_length = values.size();
      ArrayList<ArrayList<T>> split_arr = new ArrayList<>(split_count);

      for (int i = 0; i < split_count; i++) {
        int startIndex = list_length * i / split_count;
        int endIndex = list_length * (i + 1) / split_count;
        ArrayList<T> new_split = new ArrayList<>();
        for (int j = startIndex; j < endIndex; j++) {
          new_split.add(values.get(j));
        }
        split_arr.add(new_split);
      }
      return split_arr;

    }

    /**
     * A helper method for readability.
     */
    static int clamp(int minval, int maxval, int x) {
      if (x <= minval) return minval;
      if (x >= maxval) return maxval;
      return x;
    }
  }

  /*********************
   *                   *
   * GETTERS & SETTERS *
   *                   *
   *********************/

  public long getSlot(){
    return this.slot;
  }

  public void setSlot(long slot){
    this.slot = slot;
  }

  public void incrementSlot(){
    this.slot++;
  }

  public long getGenesis_time() {
    return genesis_time;
  }

  public void setGenesis_time(long genesis_time) {
    this.genesis_time = genesis_time;
  }

  public ForkData getFork_data() {
    return fork_data;
  }

  public void setFork_data(ForkData fork_data) {
    this.fork_data = fork_data;
  }

  public Validators getValidator_registry() { return validator_registry; }

  public void setValidator_registry(ArrayList<ValidatorRecord> validator_registry) {
    this.validator_registry = new Validators(validator_registry);
  }

  public ArrayList<Double> getValidator_balances() { return validator_balances; }

  public void setValidator_balances(ArrayList<Double> validator_balances) {
    this.validator_balances = validator_balances;
  }

  public long getValidator_registry_exit_count() {
    return validator_registry_exit_count;
  }

  public void setValidator_registry_exit_count(long validator_registry_exit_count) {
    this.validator_registry_exit_count = validator_registry_exit_count;
  }

  public Hash getValidator_registry_delta_chain_tip() { return validator_registry_delta_chain_tip; }

  public void setValidator_registry_delta_chain_tip(Hash validator_registry_delta_chain_tip) {
    this.validator_registry_delta_chain_tip = validator_registry_delta_chain_tip;
  }

  public long getValidator_registry_latest_change_slot() {
    return validator_registry_latest_change_slot;
  }

  public void setValidator_registry_latest_change_slot(long validator_registry_latest_change_slot) {
    this.validator_registry_latest_change_slot = validator_registry_latest_change_slot;
  }

  public ArrayList<ShardReassignmentRecord> getPersistent_committee_reassignments() {
    return persistent_committee_reassignments;
  }

  public void setPersistent_committee_reassignments(ArrayList<ShardReassignmentRecord> persistent_committee_reassignments) {
    this.persistent_committee_reassignments = persistent_committee_reassignments;
  }

  public long getPrevious_justified_slot() {
    return previous_justified_slot;
  }

  public void setPrevious_justified_slot(long previous_justified_slot) {
    this.previous_justified_slot = previous_justified_slot;
  }

  public long getJustification_bitfield() {
    return justification_bitfield;
  }

  public void setJustification_bitfield(long justification_bitfield) {
    this.justification_bitfield = justification_bitfield;
  }

  public ArrayList<CrosslinkRecord> getLatest_crosslinks() {
    return latest_crosslinks;
  }

  public void setLatest_crosslinks(ArrayList<CrosslinkRecord> latest_crosslinks) {
    this.latest_crosslinks = latest_crosslinks;
  }

  public LatestBlockRoots getLatest_block_roots() {
    return latest_block_roots;
  }

  public void setLatest_block_roots(LatestBlockRoots latest_block_roots) {
    this.latest_block_roots = latest_block_roots;
  }

  public ArrayList<PendingAttestationRecord> getLatest_attestations() {
    return latest_attestations;
  }

  public void setLatest_attestations(ArrayList<PendingAttestationRecord> latest_attestations) {
    this.latest_attestations = latest_attestations;
  }

  public ArrayList<Hash> getBatched_block_roots() {
    return batched_block_roots;
  }

  public void setBatched_block_roots(ArrayList<Hash> batched_block_roots) {
    this.batched_block_roots = batched_block_roots;
  }

  public long getJustified_slot() {
    return justified_slot;
  }

  public void setJustified_slot(long justified_slot) {
    this.justified_slot = justified_slot;
  }

  public long getFinalized_slot() {
    return finalized_slot;
  }

  public void setFinalized_slot(long finalized_slot) {
    this.finalized_slot = finalized_slot;
  }

  public Hash getProcessed_pow_receipt_root() {
    return processed_pow_receipt_root;
  }

  public void setProcessed_pow_receipt_root(Hash processed_pow_receipt_root) {
    this.processed_pow_receipt_root = processed_pow_receipt_root;
  }

  public ArrayList<CandidatePoWReceiptRootRecord> getCandidate_pow_receipt_roots() {
    return candidate_pow_receipt_roots;
  }

  public void setCandidate_pow_receipt_roots(ArrayList<CandidatePoWReceiptRootRecord> candidate_pow_receipt_roots) {
    this.candidate_pow_receipt_roots = candidate_pow_receipt_roots;
  }

  public void setShard_committees_at_slots(ArrayList<ArrayList<ShardCommittee>> shard_committees_at_slots) {
    this.shard_committees_at_slots = shard_committees_at_slots;
  }

  public void setShard_committees_at_slot(int i, ArrayList<ShardCommittee> shard_committee) {
    this.shard_committees_at_slots.set(i, shard_committee);
  }

  public ArrayList<ArrayList<ShardCommittee>> getShard_committees_at_slots() {
    return shard_committees_at_slots;
  }

  public ArrayList<ArrayList<Integer>> getPersistent_committees() {
    return persistent_committees;
  }

  public void setPersistent_committees(ArrayList<ArrayList<Integer>> persistent_committees) {
    this.persistent_committees = persistent_committees;
  }

  public ArrayList<Double> getLatest_penalized_exit_balances() {
    return latest_penalized_exit_balances;
  }

  public void setLatest_penalized_exit_balances(ArrayList<Double> latest_penalized_exit_balances) {
    this.latest_penalized_exit_balances = latest_penalized_exit_balances;
  }

  public ArrayList<Hash> getLatest_randao_mixes() {
    return latest_randao_mixes;
  }

  public void setLatest_randao_mixes(ArrayList<Hash> latest_randao_mixes) {
    this.latest_randao_mixes = latest_randao_mixes;
  }

  public ArrayList<Hash> getLatest_vdf_outputs() {
    return latest_vdf_outputs;
  }

  public void setLatest_vdf_outputs(ArrayList<Hash> latest_vdf_outputs) {
    this.latest_vdf_outputs = latest_vdf_outputs;
  }

  public void updateBatched_block_roots(){
    batched_block_roots.add(merkle_root(latest_block_roots));
  }

}<|MERGE_RESOLUTION|>--- conflicted
+++ resolved
@@ -183,11 +183,7 @@
     ArrayList<Hash> latest_randao_mixes = new ArrayList<>();
     ArrayList<Hash> latest_vdf_outputs = new ArrayList<>();
     LatestBlockRoots latest_block_roots = new LatestBlockRoots();
-<<<<<<< HEAD
-    ArrayList<CrosslinkRecord> latest_crosslinks = new ArrayList<CrosslinkRecord>(SHARD_COUNT);
-=======
     ArrayList<CrosslinkRecord> latest_crosslinks = new ArrayList<>(SHARD_COUNT);
->>>>>>> e5e3d15a
 
     for (int i = 0; i < SHARD_COUNT; i++) {
       latest_crosslinks.add(new CrosslinkRecord(Hash.ZERO, UInt64.valueOf(INITIAL_SLOT_NUMBER)));
@@ -202,11 +198,7 @@
 
         // Validator registry
         new Validators(),
-<<<<<<< HEAD
-        new ArrayList<Double>(),
-=======
         new ArrayList<>(),
->>>>>>> e5e3d15a
         INITIAL_SLOT_NUMBER,
         0,
         Hash.ZERO,
@@ -214,16 +206,9 @@
         // Randomness and committees
         latest_randao_mixes,
         latest_vdf_outputs,
-<<<<<<< HEAD
-        new ArrayList<ArrayList<ShardCommittee>>(),
-        new ArrayList<ArrayList<Integer>>(),
-        new ArrayList<ShardReassignmentRecord>(),
-=======
         new ArrayList<>(),
         new ArrayList<>(),
         new ArrayList<>(),
->>>>>>> e5e3d15a
-
 
         // Finality
         INITIAL_SLOT_NUMBER,
@@ -234,21 +219,6 @@
         // Recent state
         latest_crosslinks,
         latest_block_roots,
-<<<<<<< HEAD
-        new ArrayList<Double>(),
-        new ArrayList<PendingAttestationRecord>(),
-        new ArrayList<Hash>(),
-
-        // PoW receipt root
-        processed_pow_receipt_root,
-        new ArrayList<CandidatePoWReceiptRootRecord>());
-
-    // handle initial deposits and activations
-    for (int i = 0; i < initial_validator_deposits.size(); i++) {
-      DepositInput deposit_input = initial_validator_deposits.get(i).getDeposit_data().getDeposit_input();
-      int validator_index = process_deposit(state, toIntExact(deposit_input.getPubkey().getValue()),
-          initial_validator_deposits.get(i).getDeposit_data().getValue().getValue(), deposit_input.getProof_of_possession(),
-=======
         new ArrayList<>(),
         new ArrayList<>(),
         new ArrayList<>(),
@@ -262,7 +232,6 @@
       DepositInput deposit_input = validator_deposit.getDeposit_data().getDeposit_input();
       int validator_index = process_deposit(state, toIntExact(deposit_input.getPubkey().getValue()),
           validator_deposit.getDeposit_data().getValue().getValue(), deposit_input.getProof_of_possession(),
->>>>>>> e5e3d15a
           deposit_input.getWithdrawal_credentials(), deposit_input.getRandao_commitment(),
           deposit_input.getPoc_commitment());
 
@@ -286,7 +255,6 @@
     return state;
   }
 
-<<<<<<< HEAD
   /**
    * Shuffles ``validators`` into shard committees using ``seed`` as entropy.
    * @param seed
@@ -356,8 +324,6 @@
         validator.getStatus().equals(UInt64.valueOf(ACTIVE_PENDING_EXIT));
   }
 
-=======
->>>>>>> e5e3d15a
   /**
    * Shuffles 'validators' into shard committees using 'seed' as entropy.
    * @param seed
