/*
 * Copyright 2018 ConsenSys AG.
 *
 * Licensed under the Apache License, Version 2.0 (the "License"); you may not use this file except in compliance with
 * the License. You may obtain a copy of the License at
 *
 * http://www.apache.org/licenses/LICENSE-2.0
 *
 * Unless required by applicable law or agreed to in writing, software distributed under the License is distributed on
 * an "AS IS" BASIS, WITHOUT WARRANTIES OR CONDITIONS OF ANY KIND, either express or implied. See the License for the
 * specific language governing permissions and limitations under the License.
 */

package tech.pegasys.artemis.state;

import static com.google.common.base.Preconditions.checkArgument;
import static java.lang.Math.toIntExact;
import static tech.pegasys.artemis.Constants.ACTIVATION;
import static tech.pegasys.artemis.Constants.ACTIVE;
import static tech.pegasys.artemis.Constants.ACTIVE_PENDING_EXIT;
import static tech.pegasys.artemis.Constants.COLLECTIVE_PENALTY_CALCULATION_PERIOD;
import static tech.pegasys.artemis.Constants.DOMAIN_DEPOSIT;
import static tech.pegasys.artemis.Constants.EMPTY_SIGNATURE;
import static tech.pegasys.artemis.Constants.EPOCH_LENGTH;
import static tech.pegasys.artemis.Constants.EXIT;
import static tech.pegasys.artemis.Constants.EXITED_WITHOUT_PENALTY;
import static tech.pegasys.artemis.Constants.EXITED_WITH_PENALTY;
import static tech.pegasys.artemis.Constants.PENDING_ACTIVATION;
import static tech.pegasys.artemis.Constants.SHARD_COUNT;
import static tech.pegasys.artemis.Constants.TARGET_COMMITTEE_SIZE;
import static tech.pegasys.artemis.Constants.WHISTLEBLOWER_REWARD_QUOTIENT;
import static tech.pegasys.artemis.Constants.ZERO_BALANCE_VALIDATOR_TTL;
import static tech.pegasys.artemis.ethereum.core.TreeHash.hash_tree_root;
import static tech.pegasys.artemis.util.bls.BLSVerify.bls_verify;

import tech.pegasys.artemis.Constants;
import tech.pegasys.artemis.datastructures.beaconchainoperations.AttestationData;
import tech.pegasys.artemis.datastructures.beaconchainoperations.DepositInput;
import tech.pegasys.artemis.datastructures.beaconchainoperations.LatestBlockRoots;
import tech.pegasys.artemis.datastructures.beaconchainstate.CandidatePoWReceiptRootRecord;
import tech.pegasys.artemis.datastructures.beaconchainstate.CrosslinkRecord;
import tech.pegasys.artemis.datastructures.beaconchainstate.ForkData;
import tech.pegasys.artemis.datastructures.beaconchainstate.PendingAttestationRecord;
import tech.pegasys.artemis.datastructures.beaconchainstate.ShardCommittee;
import tech.pegasys.artemis.datastructures.beaconchainstate.ShardReassignmentRecord;
import tech.pegasys.artemis.datastructures.beaconchainstate.ValidatorRecord;
import tech.pegasys.artemis.datastructures.beaconchainstate.ValidatorRegistryDeltaBlock;
import tech.pegasys.artemis.datastructures.beaconchainstate.Validators;
import tech.pegasys.artemis.ethereum.core.Hash;
import tech.pegasys.artemis.state.util.ValidatorsUtil;
import tech.pegasys.artemis.util.bytes.Bytes32;
import tech.pegasys.artemis.util.bytes.BytesValue;
import tech.pegasys.artemis.util.uint.UInt384;
import tech.pegasys.artemis.util.uint.UInt64;

import java.util.ArrayList;

import com.google.common.annotations.VisibleForTesting;
import com.google.gson.Gson;
import com.google.gson.GsonBuilder;



public class BeaconState {

  // Misc
  private long slot;
  private long genesis_time;
  private ForkData fork_data;

  // Validator registry
  private Validators validator_registry;
  private ArrayList<Double> validator_balances;
  private long validator_registry_latest_change_slot;
  private long validator_registry_exit_count;
  private Hash validator_registry_delta_chain_tip;

  // Randomness and committees
  private ArrayList<Hash> latest_randao_mixes;
  private ArrayList<Hash> latest_vdf_outputs;
  private ArrayList<ArrayList<ShardCommittee>> shard_committees_at_slots = new ArrayList<ArrayList<ShardCommittee>>();
  private ArrayList<ArrayList<Integer>> persistent_committees;
  private ArrayList<ShardReassignmentRecord> persistent_committee_reassignments;

  // Finality
  private long previous_justified_slot;
  private long justified_slot;
  private long justification_bitfield;
  private long finalized_slot;

  // Recent state
  private ArrayList<CrosslinkRecord> latest_crosslinks;
  private LatestBlockRoots latest_block_roots = new LatestBlockRoots();
  private ArrayList<Double> latest_penalized_exit_balances;
  private ArrayList<PendingAttestationRecord> latest_attestations;
  private ArrayList<Hash> batched_block_roots = new ArrayList<Hash>();

  // PoW receipt root
  private Hash processed_pow_receipt_root;
  private ArrayList<CandidatePoWReceiptRootRecord> candidate_pow_receipt_roots;


  // Default Constructor
  public BeaconState()
  {
    //TODO: temp to allow it to run in demo mode
    this.slot = 0;
  }

  public static BeaconState deepCopy(BeaconState state){
    Gson gson = new GsonBuilder().registerTypeAdapter(Bytes32.class, new InterfaceAdapter<Bytes32>()).create();
    BeaconState deepCopy = gson.fromJson(gson.toJson(state), BeaconState.class);
    return deepCopy;
  }

  BeaconState(
      // Misc
      long slot, long genesis_time, ForkData fork_data,
      // Validator registry
      Validators validator_registry, ArrayList<Double> validator_balances,
      long validator_registry_latest_change_slot, long validator_registry_exit_count,
      Hash validator_registry_delta_chain_tip,
      // Randomness and committees
      ArrayList<Hash> latest_randao_mixes, ArrayList<Hash> latest_vdf_outputs, ArrayList<ArrayList<ShardCommittee>> shard_committees_at_slots,
      ArrayList<ArrayList<Integer>> persistent_committees,
      ArrayList<ShardReassignmentRecord> persistent_committee_reassignments,
      // Finality
      long previous_justified_slot, long justified_slot, long justification_bitfield,
      long finalized_slot,
      // Recent state
      ArrayList<CrosslinkRecord> latest_crosslinks, LatestBlockRoots latest_block_roots,
      ArrayList<Double> latest_penalized_exit_balances, ArrayList<PendingAttestationRecord> latest_attestations,
      ArrayList<Hash> batched_block_roots,
      // PoW receipt root
      Hash processed_pow_receipt_root, ArrayList<CandidatePoWReceiptRootRecord> candidate_pow_receipt_roots) {

    // Misc
    this.slot = slot;
    this.genesis_time = genesis_time;
    this.fork_data = fork_data;

    // Validator registry
    this.validator_registry = validator_registry;
    this.validator_balances = validator_balances;
    this.validator_registry_latest_change_slot = validator_registry_latest_change_slot;
    this.validator_registry_exit_count = validator_registry_exit_count;
    this.validator_registry_delta_chain_tip = validator_registry_delta_chain_tip;

    // Randomness and committees
    this.latest_randao_mixes = latest_randao_mixes;
    this.latest_vdf_outputs = latest_vdf_outputs;
    this.shard_committees_at_slots = shard_committees_at_slots;
    this.persistent_committees = persistent_committees;
    this.persistent_committee_reassignments = persistent_committee_reassignments;

    // Finality
    this.previous_justified_slot = previous_justified_slot;
    this.justified_slot = justified_slot;
    this.justification_bitfield = justification_bitfield;
    this.finalized_slot = finalized_slot;

    // Recent state
    this.latest_crosslinks = latest_crosslinks;
    this.latest_block_roots = latest_block_roots;
    this.latest_penalized_exit_balances = latest_penalized_exit_balances;
    this.latest_attestations = latest_attestations;
    this.batched_block_roots = batched_block_roots;

    // PoW receipt root
    this.processed_pow_receipt_root = processed_pow_receipt_root;
    this.candidate_pow_receipt_roots = candidate_pow_receipt_roots;

  }

  /**
   *
   * @param validators
   * @param current_slot
   * @return
   */
  private int min_empty_validator_index(ArrayList<ValidatorRecord> validators, ArrayList<Double> validator_balances,
                                        int current_slot) {
    for (int i = 0; i < validators.size(); i++) {
      ValidatorRecord v = validators.get(i);
      double vbal = validator_balances.get(i);
      if (vbal == 0 && v.getLatest_status_change_slot().getValue() + ZERO_BALANCE_VALIDATOR_TTL
          <= current_slot) {
        return i;
      }
    }
    return validators.size();
  }

  /**
   *
   * @param state
   * @param pubkey
   * @param proof_of_possession
   * @param withdrawal_credentials
   * @param randao_commitment
   * @return
   */
  private boolean validate_proof_of_possession(BeaconState state, int pubkey, Bytes32 proof_of_possession,
                                               Hash withdrawal_credentials, Hash randao_commitment) {
    DepositInput proof_of_possession_data = new DepositInput(UInt384.valueOf(pubkey), withdrawal_credentials,
        randao_commitment, EMPTY_SIGNATURE);

    UInt384 signature = UInt384.valueOf(BytesValue.wrap(proof_of_possession.extractArray()).getInt(0));
    UInt64 domain = UInt64.valueOf(get_domain(state.fork_data, toIntExact(state.getSlot()), DOMAIN_DEPOSIT));
    return bls_verify(UInt384.valueOf(pubkey), hash_tree_root(proof_of_possession_data), signature, domain);

  }

  /**
   * Process a deposit from Ethereum 1.0.
   * Note that this function mutates ``state``.
   * @param state
   * @param pubkey
   * @param deposit
   * @param proof_of_possession
   * @param withdrawal_credentials
   * @param randao_commitment
   * @return
   */
  public int process_deposit(BeaconState state, int pubkey, double deposit, Bytes32 proof_of_possession,
                              Hash withdrawal_credentials, Hash randao_commitment) {
    assert validate_proof_of_possession(state, pubkey, proof_of_possession, withdrawal_credentials, randao_commitment);

    UInt384[] validator_pubkeys = new UInt384[state.validator_registry.size()];
    boolean validatorsPubkeysContainPubkey = false;
    for (int i=0; i < validator_pubkeys.length; i++) {
      validator_pubkeys[i] = state.validator_registry.get(i).getPubkey();
    }

    int index = -1;

    if (indexOfPubkey(validator_pubkeys, pubkey) == -1) {
      // Add new validator
      ValidatorRecord validator = new ValidatorRecord(pubkey, withdrawal_credentials, randao_commitment,
          UInt64.MIN_VALUE, UInt64.valueOf(PENDING_ACTIVATION), UInt64.valueOf(state.getSlot()), UInt64.MIN_VALUE, UInt64.MIN_VALUE,
          UInt64.MIN_VALUE);

      ArrayList<ValidatorRecord> validators_copy = new ArrayList<ValidatorRecord>();
      validators_copy.addAll(validator_registry);
      index = min_empty_validator_index(validators_copy, validator_balances, toIntExact(slot));
      if (index == validators_copy.size()) {
        state.validator_registry.add(validator);
        state.validator_balances.add(deposit);
        index = state.validator_registry.size() - 1;
      } else {
        state.validator_registry.set(index, validator);
        state.validator_balances.set(index, deposit);
      }
    } else {
      // Increase balance by deposit
      index = indexOfPubkey(validator_pubkeys, pubkey);
      ValidatorRecord validator = state.validator_registry.get(index);
      assert validator.getWithdrawal_credentials().equals(withdrawal_credentials);

      state.validator_balances.set(index, state.validator_balances.get(index) + deposit);
    }

    return index;
  }


  /**
   * Helper function to find the index of the pubkey the array of validators' pubkeys.
   * @param validator_pubkeys
   * @param pubkey
   * @return
   */
  private int indexOfPubkey(UInt384[] validator_pubkeys, int pubkey) {
    for (int i = 0; i < validator_pubkeys.length; i++) {
      if (validator_pubkeys[i].getValue() == pubkey) {
        return i;
      }
    }
    return -1;
  }

  /**
   *
   * @param fork_data
   * @param slot
   * @param domain_type
   * @return
   */
  private int get_domain(ForkData fork_data, int slot, int domain_type) {
    return get_fork_version(fork_data, slot) * (int) Math.pow(2, 32) + domain_type;
  }

  /**
   *
   * @param fork_data
   * @param slot
   * @return
   */
  private int get_fork_version(ForkData fork_data, int slot) {
    if (slot < fork_data.getFork_slot().getValue()) {
      return toIntExact(fork_data.getPre_fork_version().getValue());
    } else {
      return toIntExact(fork_data.getPost_fork_version().getValue());
    }
  }

      /**
       * Update the validator status with the given ``index`` to ``new_status``.
       * Handle other general accounting related to this status update.
       * Note that this function mutates ``state``.
       * @param index
       * @param new_status
       */
  public void update_validator_status(BeaconState state, int index, int new_status) {
    if (new_status == ACTIVE) {
      activate_validator(index);
    }
    if (new_status == ACTIVE_PENDING_EXIT) {
      initiate_validator_exit(index);
    }
    if (new_status == EXITED_WITH_PENALTY || new_status == EXITED_WITHOUT_PENALTY) {
      exit_validator(state, index, new_status);
    }
  }

  /**
   * Activate the validator with the given ``index``.
   * Note that this function mutates ``state``.
   * @param index
   */
  @VisibleForTesting
  public void activate_validator(int index) {
    ValidatorRecord validator = validator_registry.get(index);
    if (validator.getStatus().getValue() != PENDING_ACTIVATION) {
      return;
    }

    validator.setStatus(UInt64.valueOf(ACTIVE));
    validator.setLatest_status_change_slot(UInt64.valueOf(slot));
    validator_registry_delta_chain_tip =
        get_new_validator_registry_delta_chain_tip(validator_registry_delta_chain_tip,
        index, toIntExact(validator.getPubkey().getValue()), ACTIVATION);
  }


  /**
   * Initiate exit for the validator with the given ``index``.
   * Note that this function mutates ``state``.
   * @param index
   */
  @VisibleForTesting
  public void initiate_validator_exit(int index) {
    ValidatorRecord validator = validator_registry.get(index);
    if (validator.getStatus().getValue() != ACTIVE) {
      return;
    }

    validator.setStatus(UInt64.valueOf(ACTIVE_PENDING_EXIT));
    validator.setLatest_status_change_slot(UInt64.valueOf(slot));
  }


  /**
   * Exit the validator with the given ``index``.
   * Note that this function mutates ``state``.
   * @param index
   * @param new_status
   */
  @VisibleForTesting
  public void exit_validator(BeaconState state, int index, int new_status) {
    ValidatorRecord validator = state.validator_registry.get(index);
    long prev_status = validator.getStatus().getValue();

    if (prev_status == EXITED_WITH_PENALTY) {
      return;
    }

    validator.setStatus(UInt64.valueOf(new_status));
    validator.setLatest_status_change_slot(UInt64.valueOf(state.getSlot()));

    if (new_status == EXITED_WITH_PENALTY) {
      int lpeb_index = toIntExact(state.getSlot()) / COLLECTIVE_PENALTY_CALCULATION_PERIOD;
      latest_penalized_exit_balances.set(lpeb_index,
          latest_penalized_exit_balances.get(lpeb_index) + get_effective_balance(state, index));

      int whistleblower_index = get_beacon_proposer_index(state, toIntExact(state.getSlot()));
      double whistleblower_reward = get_effective_balance(state, index) / WHISTLEBLOWER_REWARD_QUOTIENT;

      double new_whistleblower_balance = state.validator_balances.get(whistleblower_index) + whistleblower_reward;

      state.validator_balances.set(whistleblower_index, new_whistleblower_balance);
      double new_balance = state.validator_balances.get(index) - whistleblower_reward;
      state.validator_balances.set(index, new_balance);
    }

    if (prev_status == EXITED_WITHOUT_PENALTY){
      return;
    }

    // The following updates only occur if not previous exited
    state.setValidator_registry_exit_count(state.getValidator_registry_exit_count()+1);
    validator.setExit_count(UInt64.valueOf(state.getValidator_registry_exit_count()));
    state.setValidator_registry_delta_chain_tip(get_new_validator_registry_delta_chain_tip(
        state.getValidator_registry_delta_chain_tip(), index, toIntExact(validator.getPubkey().getValue()), EXIT));

    // Remove validator from persistent committees
    for (int i = 0; i < persistent_committees.size(); i++) {
      ArrayList<Integer> committee = persistent_committees.get(i);
      for (int j = 0; j < committee.size(); j++) {
        if (committee.get(j) == index) {
          // Pop validator_index from committee
          ArrayList<Integer> new_committee = new ArrayList<>(committee.subList(0, i));
          new_committee.addAll(committee.subList(i+1, committee.size()));
          persistent_committees.set(i, new_committee);
          break;
        }
      }
    }
  }

  /**
   * Returns the beacon proposer index for the ``slot``.
   * @param state
   * @param slot
   * @return
   */
<<<<<<< HEAD
  public int get_beacon_proposer_index(BeaconState state, int slot) {
    int[] first_committee = get_shard_committees_at_slot(state, slot).get(0).getCommittee();
    return first_committee[slot % first_committee.length];
=======
  public static int get_beacon_proposer_index(BeaconState state, int slot) {
    ArrayList<Integer> first_committee = get_shard_committees_at_slot(state, slot).get(0).getCommittee();
    return first_committee.get(slot % first_committee.size());
>>>>>>> 22a30314
  }

  /**
   * Returns the ``ShardCommittee`` for the ``slot``.
   * @param slot
   * @return
   */
<<<<<<< HEAD
  private ArrayList<ShardCommittee> get_shard_committees_at_slot(BeaconState state, int slot) {
    int earliest_slot_in_array = toIntExact(state.getSlot()) - (toIntExact(state.getSlot()) % EPOCH_LENGTH) - EPOCH_LENGTH;
=======
  public static ArrayList<ShardCommittee> get_shard_committees_at_slot(BeaconState state, int slot) {
    int earliest_slot_in_array = toIntExact(state.getSlot()) - (toIntExact(state.getSlot()) % EPOCH_LENGTH)
        - EPOCH_LENGTH;
>>>>>>> 22a30314
    assert earliest_slot_in_array <= slot;
    assert slot < (earliest_slot_in_array + EPOCH_LENGTH * 2);

    int index = slot - earliest_slot_in_array;
    if (index < 0) {
      index = state.shard_committees_at_slots.size() + index;
    }
    return state.shard_committees_at_slots.get(index);
  }

  /**
   * Returns the participant indices at for the ``attestation_data`` and ``participation_bitfield``.
   * @param state
   * @param attestation_data
   * @param participation_bitfield
   * @return
   */
  public static ArrayList<ShardCommittee> get_attestation_participants(BeaconState state, AttestationData attestation_data,
                                                          byte[] participation_bitfield) {
    // Find the relevant committee
    ArrayList<ShardCommittee> shard_committees = get_shard_committees_at_slot(state,
        toIntExact(attestation_data.getSlot()));
    ArrayList<ShardCommittee> shard_committee = new ArrayList<>();
    for (ShardCommittee curr_shard_committee: shard_committees) {
      if (curr_shard_committee.getShard().equals(attestation_data.getShard())) {
        shard_committee.add(curr_shard_committee);
      }
    }
    assert participation_bitfield.length == ceil_div8(shard_committee.toArray().length);

    // Find the participating attesters in the committee
    ArrayList<ShardCommittee> participants = new ArrayList<>();
    for (int i = 0; i < shard_committee.size(); i++) {
      int participation_bit = (participation_bitfield[i/8] >> (7 - (i % 8))) % 2;
      if (participation_bit == 1) {
        participants.add(shard_committee.get(i));
      }
    }
    return participants;
  }

  /**
   * Return the smallest integer r such that r * div >= 8.
   * @param div
   * @return
   */
  private static int ceil_div8(int div) {
    checkArgument(div > 0, "Expected positive div but got %s", div);
    return (int) Math.ceil(8.0 / div);
  }

  /**
   * Shuffles ``validators`` into shard committees using ``seed`` as entropy.
   * @param seed
   * @param validators
   * @param crosslinking_start_shard
   * @return
   */
  public static ArrayList<ArrayList<ShardCommittee>> get_shuffling(Hash seed, ArrayList<ValidatorRecord> validators,
                                                                 int crosslinking_start_shard, int slot) {
    // Normalizes slot to start of epoch boundary
    slot -= slot % EPOCH_LENGTH;

    ArrayList<Integer> active_validator_indices = ValidatorsUtil.get_active_validator_indices(validators);
    int committees_per_slot = BeaconStateHelperFunctions.clamp(1, SHARD_COUNT / EPOCH_LENGTH,
        active_validator_indices.size() / EPOCH_LENGTH / TARGET_COMMITTEE_SIZE);

    // Shuffle with seed
    ArrayList<Integer> shuffled_active_validator_indices =
        BeaconStateHelperFunctions.shuffle(active_validator_indices, seed);

    // Split the shuffled list into epoch_length pieces
    ArrayList<ArrayList<Integer>> validators_per_slot =
        BeaconStateHelperFunctions.split(shuffled_active_validator_indices, EPOCH_LENGTH);

    ArrayList<ArrayList<ShardCommittee>> output = new ArrayList<>();

    for (int slot_position = 0; slot_position < validators_per_slot.size(); slot_position++) {
      // Split the shuffled list into committees_per_slot pieces
      ArrayList<ArrayList<Integer>> shard_indices =
          BeaconStateHelperFunctions.split(validators_per_slot.get(slot_position), committees_per_slot);

      long shard_id_start = (long) crosslinking_start_shard + slot_position * committees_per_slot;

      ArrayList<ShardCommittee> shard_committees = new ArrayList<>();

      for (int shard_position = 0; shard_position < shard_indices.size(); shard_position++) {
        shard_committees.add(new ShardCommittee(UInt64.valueOf((shard_id_start + shard_position) % SHARD_COUNT),
                shard_indices.get(shard_position), UInt64.valueOf(active_validator_indices.size())));
      }

      output.add(shard_committees);
    }

    return output;
  }

  /**
   * Assumes ``attestation_data_1`` is distinct from ``attestation_data_2``.
   * @param attestation_data_1
   * @param attestation_data_2
   * @return True if the provided ``AttestationData`` are slashable due to a 'double vote'.
   */
  private boolean is_double_vote(AttestationData attestation_data_1, AttestationData attestation_data_2) {
    long target_epoch_1 = attestation_data_1.getSlot() / EPOCH_LENGTH;
    long target_epoch_2 = attestation_data_2.getSlot() / EPOCH_LENGTH;
    return target_epoch_1 == target_epoch_2;
  }

  /**
   * Assumes ``attestation_data_1`` is distinct from ``attestation_data_2``. Returns True if the provided
   * ``AttestationData`` are slashable due to a 'surround vote'.
   * Note: parameter order matters as this function only checks that ``attestation_data_1`` surrounds
   * ``attestation_data_2``.
   * @param attestation_data_1
   * @param attestation_data_2
   * @return
   */
  private boolean is_surround_vote(AttestationData attestation_data_1, AttestationData attestation_data_2) {
    long source_epoch_1 = attestation_data_1.getJustified_slot().getValue() / EPOCH_LENGTH;
    long source_epoch_2 = attestation_data_2.getJustified_slot().getValue() / EPOCH_LENGTH;
    long target_epoch_1 = attestation_data_1.getSlot() / EPOCH_LENGTH;
    long target_epoch_2 = attestation_data_2.getSlot() / EPOCH_LENGTH;
    return source_epoch_1 < source_epoch_2 && (source_epoch_2 + 1 == target_epoch_2) && target_epoch_2 < target_epoch_1;
  }

  /**
   * The largest integer ``x`` such that ``x**2`` is less than ``n``.
   * @param n
   * @return
   */
  private int integer_squareroot(int n) {
    int x = n;
    int y = (x + 1) / 2;
    while (y < x) {
      x = y;
      y = (x + n / x) / 2;
    }
    return x;
  }

  /**
   * Compute the next root in the validator registry delta chain.
   * @param current_validator_registry_delta_chain_tip
   * @param validator_index
   * @param pubkey
   * @param flag
   * @return
   */
  private Hash get_new_validator_registry_delta_chain_tip(Hash current_validator_registry_delta_chain_tip,
                                                 int validator_index, int pubkey, int flag) {
    return Hash.hash(hash_tree_root(
        new ValidatorRegistryDeltaBlock(current_validator_registry_delta_chain_tip, validator_index,
            UInt384.valueOf(pubkey), UInt64.valueOf(flag))));
  }
  /**
   * Returns the effective balance (also known as "balance at stake") for a ``validator`` with the given ``index``.
   * @param state
   * @param index
   * @return
   */
  private double get_effective_balance(BeaconState state, int index) {
    return Math.min(state.validator_balances.get(index).intValue(), Constants.MAX_DEPOSIT * Constants.GWEI_PER_ETH);
  }

  public ArrayList<Hash> getLatest_randao_mixes() {
    return latest_randao_mixes;
  }

  public void setLatest_randao_mixes(ArrayList<Hash> latest_randao_mixes) {
    this.latest_randao_mixes = latest_randao_mixes;
  }

  public ArrayList<Hash> getLatest_vdf_outputs() {
    return latest_vdf_outputs;
  }

  public void setLatest_vdf_outputs(ArrayList<Hash> latest_vdf_outputs) {
    this.latest_vdf_outputs = latest_vdf_outputs;
  }

  public void updateBatched_block_roots(){
    batched_block_roots.add(BeaconStateHelperFunctions.merkle_root(latest_block_roots));
  }

  static class BeaconStateHelperFunctions {

    /**
     * Converts byte[] to int.
     *
     * @param src   byte[]
     * @param pos   Index in Byte[] array
     * @return      converted int
     * @throws IllegalArgumentException if pos is a negative value.
     */
    @VisibleForTesting
    static int bytes3ToInt(Hash src, int pos) {
      checkArgument(pos >= 0, "Expected positive pos but got %s", pos);
      return ((src.extractArray()[pos] & 0xF) << 16) |
          ((src.extractArray()[pos + 1] & 0xFF) << 8) |
          (src.extractArray()[pos + 2] & 0xFF);
    }


    /**
     * Returns the shuffled ``values`` with seed as entropy.
     *
     * @param values    The array.
     * @param seed      Initial seed value used for randomization.
     * @return          The shuffled array.
     */
    @VisibleForTesting
    static <T> ArrayList<T> shuffle(ArrayList<T> values, Hash seed) {
      int values_count = values.size();

      // Entropy is consumed from the seed in 3-byte (24 bit) chunks.
      int rand_bytes = 3;
      // The highest possible result of the RNG.
      int rand_max = (int) Math.pow(2, (rand_bytes * 8) - 1);

      // The range of the RNG places an upper-bound on the size of the list that
      // may be shuffled. It is a logic error to supply an oversized list.
      assert values_count < rand_max;

      ArrayList<T>  output = new ArrayList<>(values);

      Hash source = seed;
      int index = 0;
      while (index < values_count - 1) {
        // Re-hash the `source` to obtain a new pattern of bytes.
        source = Hash.hash(source);

        // List to hold values for swap below.
        T tmp;

        // Iterate through the `source` bytes in 3-byte chunks
        for (int position = 0; position < (32 - (32 % rand_bytes)); position += rand_bytes) {
          // Determine the number of indices remaining in `values` and exit
          // once the last index is reached.
          int remaining = values_count - index;
          if (remaining == 1) break;

          // Read 3-bytes of `source` as a 24-bit big-endian integer.
          int sample_from_source = bytes3ToInt(source, position);


          // Sample values greater than or equal to `sample_max` will cause
          // modulo bias when mapped into the `remaining` range.
          int sample_max = rand_max - rand_max % remaining;
          // Perform a swap if the consumed entropy will not cause modulo bias.
          if (sample_from_source < sample_max) {
            // Select a replacement index for the current index
            int replacement_position = (sample_from_source % remaining) + index;
            // Swap the current index with the replacement index.
            tmp = output.get(index);
            output.set(index, output.get(replacement_position));
            output.set(replacement_position, tmp);
            index += 1;
          }

        }

      }

      return output;
    }


    /**
     * Splits ``values`` into ``split_count`` pieces.
     *
     * @param values          The original list of validators.
     * @param split_count     The number of pieces to split the array into.
     * @return                The list of validators split into N pieces.
     */
    static <T> ArrayList<ArrayList<T>> split(ArrayList<T> values, int split_count) {
      checkArgument(split_count > 0, "Expected positive split_count but got %s", split_count);

      int list_length = values.size();
      ArrayList<ArrayList<T>> split_arr = new ArrayList<>(split_count);

      for (int i = 0; i < split_count; i++) {
        int startIndex = list_length * i / split_count;
        int endIndex = list_length * (i + 1) / split_count;
        ArrayList<T> new_split = new ArrayList<>();
        for (int j = startIndex; j < endIndex; j++) {
          new_split.add(values.get(j));
        }
        split_arr.add(new_split);
      }
      return split_arr;

    }

    /**
     * A helper method for readability.
     */
    static int clamp(int minval, int maxval, int x) {
      if (x <= minval) return minval;
      if (x >= maxval) return maxval;
      return x;
    }

    /**
     * TODO: implement merkle_root
     * helper function for updateBatched_block_roots()
     *  definition can be found in spec:
     * https://github.com/ethereum/eth2.0-specs/blob/master/specs/core/0_beacon-chain.md#merkle_root
     */
    static Hash merkle_root(LatestBlockRoots values) {
      return Hash.ZERO;
    }
  }

  /**
   * @return the slot
   */
  public long getSlot(){
    return this.slot;
  }

  /**
   * @param slot
   */
  public void setSlot(long slot){
    this.slot = slot;
  }

  public void incrementSlot(){
    this.slot++;
  }

  public long getGenesis_time() {
    return genesis_time;
  }

  public void setGenesis_time(long genesis_time) {
    this.genesis_time = genesis_time;
  }

  public ForkData getFork_data() {
    return fork_data;
  }

  public void setFork_data(ForkData fork_data) {
    this.fork_data = fork_data;
  }

  public Validators getValidator_registry() { return validator_registry; }

  public void setValidator_registry(ArrayList<ValidatorRecord> validator_registry) {
    this.validator_registry = new Validators(validator_registry);
  }

  public ArrayList<Double> getValidator_balances() { return validator_balances; }

  public void setValidator_balances(ArrayList<Double> validator_balances) {
    this.validator_balances = validator_balances;
  }

  public long getValidator_registry_exit_count() {
    return validator_registry_exit_count;
  }

  public void setValidator_registry_exit_count(long validator_registry_exit_count) {
    this.validator_registry_exit_count = validator_registry_exit_count;
  }

  public Hash getValidator_registry_delta_chain_tip() { return validator_registry_delta_chain_tip; }

  public void setValidator_registry_delta_chain_tip(Hash validator_registry_delta_chain_tip) {
    this.validator_registry_delta_chain_tip = validator_registry_delta_chain_tip;
  }

  public long getValidator_registry_latest_change_slot() {
    return validator_registry_latest_change_slot;
  }

  public void setValidator_registry_latest_change_slot(long validator_registry_latest_change_slot) {
    this.validator_registry_latest_change_slot = validator_registry_latest_change_slot;
  }

  public ArrayList<ShardReassignmentRecord> getPersistent_committee_reassignments() {
    return persistent_committee_reassignments;
  }

  public void setPersistent_committee_reassignments(ArrayList<ShardReassignmentRecord> persistent_committee_reassignments) {
    this.persistent_committee_reassignments = persistent_committee_reassignments;
  }

  public long getPrevious_justified_slot() {
    return previous_justified_slot;
  }

  public void setPrevious_justified_slot(long previous_justified_slot) {
    this.previous_justified_slot = previous_justified_slot;
  }

  public long getJustification_bitfield() {
    return justification_bitfield;
  }

  public void setJustification_bitfield(long justification_bitfield) {
    this.justification_bitfield = justification_bitfield;
  }

  public ArrayList<CrosslinkRecord> getLatest_crosslinks() {
    return latest_crosslinks;
  }

  public void setLatest_crosslinks(ArrayList<CrosslinkRecord> latest_crosslinks) {
    this.latest_crosslinks = latest_crosslinks;
  }

  public LatestBlockRoots getLatest_block_roots() {
    return latest_block_roots;
  }

  public void setLatest_block_roots(LatestBlockRoots latest_block_roots) {
    this.latest_block_roots = latest_block_roots;
  }

  public ArrayList<PendingAttestationRecord> getLatest_attestations() {
    return latest_attestations;
  }

  public void setLatest_attestations(ArrayList<PendingAttestationRecord> latest_attestations) {
    this.latest_attestations = latest_attestations;
  }

  public ArrayList<Hash> getBatched_block_roots() {
    return batched_block_roots;
  }

  public void setBatched_block_roots(ArrayList<Hash> batched_block_roots) {
    this.batched_block_roots = batched_block_roots;
  }

  public long getJustified_slot() {
    return justified_slot;
  }

  public void setJustified_slot(long justified_slot) {
    this.justified_slot = justified_slot;
  }

  public long getFinalized_slot() {
    return finalized_slot;
  }

  public void setFinalized_slot(long finalized_slot) {
    this.finalized_slot = finalized_slot;
  }

  public Hash getProcessed_pow_receipt_root() {
    return processed_pow_receipt_root;
  }

  public void setProcessed_pow_receipt_root(Hash processed_pow_receipt_root) {
    this.processed_pow_receipt_root = processed_pow_receipt_root;
  }

  public ArrayList<CandidatePoWReceiptRootRecord> getCandidate_pow_receipt_roots() {
    return candidate_pow_receipt_roots;
  }

  public void setCandidate_pow_receipt_roots(ArrayList<CandidatePoWReceiptRootRecord> candidate_pow_receipt_roots) {
    this.candidate_pow_receipt_roots = candidate_pow_receipt_roots;
  }

  public void setShard_committees_at_slots(ArrayList<ArrayList<ShardCommittee>> shard_committees_at_slots) {
    this.shard_committees_at_slots = shard_committees_at_slots;
  }

  public void setShard_committees_at_slot(int i, ArrayList<ShardCommittee> shard_committee) {
    this.shard_committees_at_slots.set(i, shard_committee);
  }

  public ArrayList<ArrayList<ShardCommittee>> getShard_committees_at_slots() {
    return shard_committees_at_slots;
  }

  public ArrayList<ArrayList<Integer>> getPersistent_committees() {
    return persistent_committees;
  }

  public void setPersistent_committees(ArrayList<ArrayList<Integer>> persistent_committees) {
    this.persistent_committees = persistent_committees;
  }

  public ArrayList<Double> getLatest_penalized_exit_balances() {
    return latest_penalized_exit_balances;
  }

  public void setLatest_penalized_exit_balances(ArrayList<Double> latest_penalized_exit_balances) {
    this.latest_penalized_exit_balances = latest_penalized_exit_balances;
  }
}<|MERGE_RESOLUTION|>--- conflicted
+++ resolved
@@ -424,15 +424,9 @@
    * @param slot
    * @return
    */
-<<<<<<< HEAD
-  public int get_beacon_proposer_index(BeaconState state, int slot) {
-    int[] first_committee = get_shard_committees_at_slot(state, slot).get(0).getCommittee();
-    return first_committee[slot % first_committee.length];
-=======
   public static int get_beacon_proposer_index(BeaconState state, int slot) {
     ArrayList<Integer> first_committee = get_shard_committees_at_slot(state, slot).get(0).getCommittee();
     return first_committee.get(slot % first_committee.size());
->>>>>>> 22a30314
   }
 
   /**
@@ -440,14 +434,9 @@
    * @param slot
    * @return
    */
-<<<<<<< HEAD
-  private ArrayList<ShardCommittee> get_shard_committees_at_slot(BeaconState state, int slot) {
-    int earliest_slot_in_array = toIntExact(state.getSlot()) - (toIntExact(state.getSlot()) % EPOCH_LENGTH) - EPOCH_LENGTH;
-=======
   public static ArrayList<ShardCommittee> get_shard_committees_at_slot(BeaconState state, int slot) {
     int earliest_slot_in_array = toIntExact(state.getSlot()) - (toIntExact(state.getSlot()) % EPOCH_LENGTH)
         - EPOCH_LENGTH;
->>>>>>> 22a30314
     assert earliest_slot_in_array <= slot;
     assert slot < (earliest_slot_in_array + EPOCH_LENGTH * 2);
 
