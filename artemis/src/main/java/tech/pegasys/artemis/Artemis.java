/*
 * Copyright 2019 ConsenSys AG.
 *
 * Licensed under the Apache License, Version 2.0 (the "License"); you may not use this file except in compliance with
 * the License. You may obtain a copy of the License at
 *
 * http://www.apache.org/licenses/LICENSE-2.0
 *
 * Unless required by applicable law or agreed to in writing, software distributed under the License is distributed on
 * an "AS IS" BASIS, WITHOUT WARRANTIES OR CONDITIONS OF ANY KIND, either express or implied. See the License for the
 * specific language governing permissions and limitations under the License.
 */

package tech.pegasys.artemis;

import java.security.Security;
import org.bouncycastle.jce.provider.BouncyCastleProvider;
import picocli.CommandLine;
import tech.pegasys.artemis.util.cli.CommandLineArguments;

public final class Artemis {

  public static void main(final String... args) {
    Security.addProvider(new BouncyCastleProvider());
<<<<<<< HEAD
    // Process Command Line Args
    CommandLineArguments cliArgs = new CommandLineArguments();
    CommandLine commandLine = new CommandLine(cliArgs);
    commandLine.parse(args);
    BeaconNode node = new BeaconNode(commandLine, cliArgs);
    node.start();

    // Detect SIGTERM
    Runtime.getRuntime()
        .addShutdownHook(
            new Thread(
                () -> {
                  System.out.println("Artemis is shutting down");
                  node.stop();
                }));
=======
    try {
      // Process Command Line Args
      CommandLineArguments cliArgs = new CommandLineArguments();
      CommandLine commandLine = new CommandLine(cliArgs);
      commandLine.parse(args);
      BeaconNode node = new BeaconNode(commandLine, cliArgs);
      node.start();
      // Detect SIGTERM
      Runtime.getRuntime()
          .addShutdownHook(
              new Thread() {
                @Override
                public void run() {
                  System.out.println("Artemis is shutting down");
                  node.stop();
                }
              });
    } catch (RuntimeException e) {
      System.out.println("Artemis failed to start. \n" + e.toString());
      System.exit(1);
    }
>>>>>>> 9a26a6c3
  }
}<|MERGE_RESOLUTION|>--- conflicted
+++ resolved
@@ -22,23 +22,6 @@
 
   public static void main(final String... args) {
     Security.addProvider(new BouncyCastleProvider());
-<<<<<<< HEAD
-    // Process Command Line Args
-    CommandLineArguments cliArgs = new CommandLineArguments();
-    CommandLine commandLine = new CommandLine(cliArgs);
-    commandLine.parse(args);
-    BeaconNode node = new BeaconNode(commandLine, cliArgs);
-    node.start();
-
-    // Detect SIGTERM
-    Runtime.getRuntime()
-        .addShutdownHook(
-            new Thread(
-                () -> {
-                  System.out.println("Artemis is shutting down");
-                  node.stop();
-                }));
-=======
     try {
       // Process Command Line Args
       CommandLineArguments cliArgs = new CommandLineArguments();
@@ -60,6 +43,5 @@
       System.out.println("Artemis failed to start. \n" + e.toString());
       System.exit(1);
     }
->>>>>>> 9a26a6c3
   }
 }