/*
 * Copyright 2019 ConsenSys AG.
 *
 * Licensed under the Apache License, Version 2.0 (the "License"); you may not use this file except in compliance with
 * the License. You may obtain a copy of the License at
 *
 * http://www.apache.org/licenses/LICENSE-2.0
 *
 * Unless required by applicable law or agreed to in writing, software distributed under the License is distributed on
 * an "AS IS" BASIS, WITHOUT WARRANTIES OR CONDITIONS OF ANY KIND, either express or implied. See the License for the
 * specific language governing permissions and limitations under the License.
 */

package tech.pegasys.artemis;

import static tech.pegasys.teku.logging.StatusLogger.STATUS_LOG;

import com.google.common.annotations.VisibleForTesting;
import com.google.common.eventbus.AsyncEventBus;
import com.google.common.eventbus.EventBus;
import com.google.common.eventbus.SubscriberExceptionContext;
import com.google.common.eventbus.SubscriberExceptionHandler;
import com.google.common.util.concurrent.ThreadFactoryBuilder;
import io.vertx.core.Vertx;
import java.lang.reflect.Method;
import java.nio.file.Path;
import java.util.Optional;
import java.util.concurrent.CompletionException;
import java.util.concurrent.ExecutorService;
import java.util.concurrent.Executors;
import org.apache.logging.log4j.Level;
import org.apache.logging.log4j.core.config.Configurator;
import org.hyperledger.besu.plugin.services.MetricsSystem;
import tech.pegasys.artemis.data.recorder.SSZTransitionRecorder;
import tech.pegasys.artemis.events.ChannelExceptionHandler;
import tech.pegasys.artemis.events.EventChannels;
import tech.pegasys.artemis.metrics.MetricsEndpoint;
import tech.pegasys.artemis.service.serviceutils.ServiceConfig;
<<<<<<< HEAD
import tech.pegasys.artemis.services.ServiceController;
import tech.pegasys.artemis.util.alogger.ALogger;
import tech.pegasys.artemis.util.alogger.ALogger.Color;
=======
import tech.pegasys.artemis.service.serviceutils.ServiceController;
import tech.pegasys.artemis.services.beaconchain.BeaconChainService;
import tech.pegasys.artemis.services.chainstorage.ChainStorageService;
import tech.pegasys.artemis.services.powchain.PowchainService;
>>>>>>> fcc1142d
import tech.pegasys.artemis.util.config.ArtemisConfiguration;
import tech.pegasys.artemis.util.config.Constants;
import tech.pegasys.artemis.util.time.SystemTimeProvider;
import tech.pegasys.teku.logging.StatusLogger;

public class BeaconNode {

  private final Vertx vertx = Vertx.vertx();
  private final ExecutorService threadPool =
      Executors.newCachedThreadPool(
          new ThreadFactoryBuilder().setDaemon(true).setNameFormat("events-%d").build());

  private final ServiceController serviceController;
  private final ServiceConfig serviceConfig;
  private final EventChannels eventChannels;
  private final MetricsEndpoint metricsEndpoint;
  private final EventBus eventBus;

  BeaconNode(final Optional<Level> loggingLevel, final ArtemisConfiguration config) {

    this.metricsEndpoint = new MetricsEndpoint(config, vertx);
    final MetricsSystem metricsSystem = metricsEndpoint.getMetricsSystem();
    final EventBusExceptionHandler subscriberExceptionHandler =
        new EventBusExceptionHandler(STATUS_LOG);
    this.eventChannels = new EventChannels(subscriberExceptionHandler, metricsSystem);
    this.eventBus = new AsyncEventBus(threadPool, subscriberExceptionHandler);

    this.serviceConfig =
        new ServiceConfig(new SystemTimeProvider(), eventBus, eventChannels, metricsSystem, config);
    this.serviceConfig.getConfig().validateConfig();
    Constants.setConstants(config.getConstants());

    final String transitionRecordDir = config.getTransitionRecordDir();
    if (transitionRecordDir != null) {
      eventBus.register(new SSZTransitionRecorder(Path.of(transitionRecordDir)));
    }

    this.serviceController = new ServiceController(serviceConfig);

    // set log level per CLI flags
    loggingLevel.ifPresent(
        level -> {
          System.out.println("Setting logging level to " + level.name());
          Configurator.setAllLevels("", level);
        });
  }

  public void start() {

    try {
      metricsEndpoint.start();
<<<<<<< HEAD
      serviceController.start().reportExceptions();
    } catch (final CompletionException e) {
      STDOUT.log(Level.FATAL, e.toString());
    } catch (final IllegalArgumentException e) {
      STDOUT.log(Level.FATAL, e.getMessage());
=======
      // Initialize services
      serviceController.initAll(
          serviceConfig,
          BeaconChainService.class,
          PowchainService.class,
          ChainStorageService.class);

      // Start services
      serviceController.startAll();

    } catch (final CompletionException | IllegalArgumentException e) {
      STATUS_LOG.startupFailure(e);
>>>>>>> fcc1142d
    }
  }

  public void stop() {
    serviceController.stop().reportExceptions();
    eventChannels.stop();
    metricsEndpoint.stop();
    vertx.close();
  }
}

@VisibleForTesting
final class EventBusExceptionHandler
    implements SubscriberExceptionHandler, ChannelExceptionHandler {

  private final StatusLogger log;

  EventBusExceptionHandler(final StatusLogger log) {
    this.log = log;
  }

  @Override
  public void handleException(final Throwable exception, final SubscriberExceptionContext context) {
    handleException(
        exception,
        "event '"
            + context.getEvent().getClass().getName()
            + "'"
            + " in handler '"
            + context.getSubscriber().getClass().getName()
            + "'"
            + " (method  '"
            + context.getSubscriberMethod().getName()
            + "')");
  }

  @Override
  public void handleException(
      final Throwable error,
      final Object subscriber,
      final Method invokedMethod,
      final Object[] args) {
    handleException(
        error,
        "event '"
            + invokedMethod.getDeclaringClass()
            + "."
            + invokedMethod.getName()
            + "' in handler '"
            + subscriber.getClass().getName()
            + "'");
  }

  private void handleException(final Throwable exception, final String subscriberDescription) {
    if (isSpecFailure(exception)) {
      log.specificationFailure(subscriberDescription, exception);
    } else {
      log.unexpectedFailure(subscriberDescription, exception);
    }
  }

  private static boolean isSpecFailure(final Throwable exception) {
    return exception instanceof IllegalArgumentException;
  }
}<|MERGE_RESOLUTION|>--- conflicted
+++ resolved
@@ -36,16 +36,7 @@
 import tech.pegasys.artemis.events.EventChannels;
 import tech.pegasys.artemis.metrics.MetricsEndpoint;
 import tech.pegasys.artemis.service.serviceutils.ServiceConfig;
-<<<<<<< HEAD
 import tech.pegasys.artemis.services.ServiceController;
-import tech.pegasys.artemis.util.alogger.ALogger;
-import tech.pegasys.artemis.util.alogger.ALogger.Color;
-=======
-import tech.pegasys.artemis.service.serviceutils.ServiceController;
-import tech.pegasys.artemis.services.beaconchain.BeaconChainService;
-import tech.pegasys.artemis.services.chainstorage.ChainStorageService;
-import tech.pegasys.artemis.services.powchain.PowchainService;
->>>>>>> fcc1142d
 import tech.pegasys.artemis.util.config.ArtemisConfiguration;
 import tech.pegasys.artemis.util.config.Constants;
 import tech.pegasys.artemis.util.time.SystemTimeProvider;
@@ -97,26 +88,9 @@
 
     try {
       metricsEndpoint.start();
-<<<<<<< HEAD
       serviceController.start().reportExceptions();
-    } catch (final CompletionException e) {
-      STDOUT.log(Level.FATAL, e.toString());
-    } catch (final IllegalArgumentException e) {
-      STDOUT.log(Level.FATAL, e.getMessage());
-=======
-      // Initialize services
-      serviceController.initAll(
-          serviceConfig,
-          BeaconChainService.class,
-          PowchainService.class,
-          ChainStorageService.class);
-
-      // Start services
-      serviceController.startAll();
-
     } catch (final CompletionException | IllegalArgumentException e) {
       STATUS_LOG.startupFailure(e);
->>>>>>> fcc1142d
     }
   }
 
