--- conflicted
+++ resolved
@@ -24,11 +24,6 @@
 import io.vertx.core.Vertx;
 import java.lang.reflect.Method;
 import java.nio.file.Path;
-<<<<<<< HEAD
-import java.util.concurrent.CompletionException;
-=======
-import java.util.Optional;
->>>>>>> 9cd23ae4
 import java.util.concurrent.ExecutorService;
 import java.util.concurrent.Executors;
 import org.hyperledger.besu.plugin.services.MetricsSystem;
@@ -76,21 +71,10 @@
       eventBus.register(new SSZTransitionRecorder(Path.of(transitionRecordDir)));
     }
 
-<<<<<<< HEAD
     LoggingConfigurator.setColor(config.isLoggingColorEnabled());
     LoggingConfigurator.setIncludeEvents(config.isLoggingIncludeEventsEnabled());
     LoggingConfigurator.setDestination(config.getLoggingDestination());
     LoggingConfigurator.update();
-=======
-    this.serviceController = new ServiceController(serviceConfig);
-
-    // set log level per CLI flags
-    loggingLevel.ifPresent(
-        level -> {
-          System.out.println("Setting logging level to " + level.name());
-          Configurator.setAllLevels("", level);
-        });
->>>>>>> 9cd23ae4
   }
 
   public void start() {
