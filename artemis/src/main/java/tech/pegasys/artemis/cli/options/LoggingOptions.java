/*
 * Copyright 2020 ConsenSys AG.
 *
 * Licensed under the Apache License, Version 2.0 (the "License"); you may not use this file except in compliance with
 * the License. You may obtain a copy of the License at
 *
 * http://www.apache.org/licenses/LICENSE-2.0
 *
 * Unless required by applicable law or agreed to in writing, software distributed under the License is distributed on
 * an "AS IS" BASIS, WITHOUT WARRANTIES OR CONDITIONS OF ANY KIND, either express or implied. See the License for the
 * specific language governing permissions and limitations under the License.
 */

package tech.pegasys.artemis.cli.options;

import static tech.pegasys.artemis.util.config.LoggingDestination.DEFAULT_BOTH;

import org.apache.commons.lang3.StringUtils;
import picocli.CommandLine;
import tech.pegasys.artemis.util.cli.VersionProvider;
import tech.pegasys.artemis.util.config.LoggingDestination;

public class LoggingOptions {

  private static final String SEP = System.getProperty("file.separator");
  public static final String DEFAULT_LOG_FILE =
      StringUtils.joinWith(SEP, VersionProvider.defaultStoragePath(), "logs", "teku.log");
  public static final String DEFAULT_LOG_FILE_NAME_PATTERN =
      StringUtils.joinWith(
          SEP, VersionProvider.defaultStoragePath(), "logs", "teku_%d{yyyy-MM-dd}.log");

  @CommandLine.Option(
      names = {"--log-color-enabled"},
      paramLabel = "<BOOLEAN>",
      description = "Whether Status and Event log messages include a console color display code",
      fallbackValue = "true",
      arity = "0..1")
  private boolean logColorEnabled = true;

  @CommandLine.Option(
      names = {"--log-include-events-enabled"},
      paramLabel = "<BOOLEAN>",
      description =
          "Whether frequent update events are logged (e.g. every slot event, with validators and attestations)",
<<<<<<< HEAD
      fallbackValue = "true",
      arity = "0..1")
  private boolean logIncludeEventsEnabled = DEFAULT_LOG_INCLUDE_EVENTS_ENABLED;
=======
      arity = "1")
  private boolean logIncludeEventsEnabled = true;
>>>>>>> 1fa51255

  @CommandLine.Option(
      names = {"--log-destination"},
      paramLabel = "<LOG_DESTINATION>",
      description =
          "Whether a logger is added for the console, the log file, or both (Valid values: ${COMPLETION-CANDIDATES})",
      arity = "1")
  private LoggingDestination logDestination = DEFAULT_BOTH;

  @CommandLine.Option(
      names = {"--log-file"},
      paramLabel = "<FILENAME>",
      description = "Path containing the location (relative or absolute) and the log filename.",
      arity = "1")
  private String logFile = DEFAULT_LOG_FILE;

  @CommandLine.Option(
      names = {"--log-file-name-pattern"},
      paramLabel = "<REGEX>",
      description = "Pattern for the filename to apply to rolled over log files.",
      arity = "1")
  private String logFileNamePattern = DEFAULT_LOG_FILE_NAME_PATTERN;

  public boolean isLogColorEnabled() {
    return logColorEnabled;
  }

  public boolean isLogIncludeEventsEnabled() {
    return logIncludeEventsEnabled;
  }

  public LoggingDestination getLogDestination() {
    return logDestination;
  }

  public String getLogFile() {
    return logFile;
  }

  public String getLogFileNamePattern() {
    return logFileNamePattern;
  }
}<|MERGE_RESOLUTION|>--- conflicted
+++ resolved
@@ -42,14 +42,9 @@
       paramLabel = "<BOOLEAN>",
       description =
           "Whether frequent update events are logged (e.g. every slot event, with validators and attestations)",
-<<<<<<< HEAD
       fallbackValue = "true",
       arity = "0..1")
-  private boolean logIncludeEventsEnabled = DEFAULT_LOG_INCLUDE_EVENTS_ENABLED;
-=======
-      arity = "1")
   private boolean logIncludeEventsEnabled = true;
->>>>>>> 1fa51255
 
   @CommandLine.Option(
       names = {"--log-destination"},
