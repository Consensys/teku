/*
 * Copyright 2019 ConsenSys AG.
 *
 * Licensed under the Apache License, Version 2.0 (the "License"); you may not use this file except in compliance with
 * the License. You may obtain a copy of the License at
 *
 * http://www.apache.org/licenses/LICENSE-2.0
 *
 * Unless required by applicable law or agreed to in writing, software distributed under the License is distributed on
 * an "AS IS" BASIS, WITHOUT WARRANTIES OR CONDITIONS OF ANY KIND, either express or implied. See the License for the
 * specific language governing permissions and limitations under the License.
 */

package tech.pegasys.artemis;

<<<<<<< HEAD
=======
import com.google.common.annotations.VisibleForTesting;
import java.util.Optional;
>>>>>>> 6236acc8
import java.util.concurrent.Callable;
import org.apache.logging.log4j.Level;
import picocli.CommandLine.Command;
import picocli.CommandLine.Option;
import tech.pegasys.artemis.storage.DatabaseStorageException;
import tech.pegasys.artemis.util.cli.LogTypeConverter;
import tech.pegasys.artemis.util.cli.VersionProvider;
import tech.pegasys.artemis.util.config.ArtemisConfiguration;
import tech.pegasys.teku.logging.LoggingConfigurator;

@Command(
    name = "teku",
    subcommands = {
      TransitionCommand.class,
      PeerCommand.class,
      DepositCommand.class,
      GenesisCommand.class
    },
    abbreviateSynopsis = true,
    description = "Run the Teku beacon chain client and validator",
    mixinStandardHelpOptions = true,
    versionProvider = VersionProvider.class,
    synopsisHeading = "%n",
    descriptionHeading = "%nDescription:%n%n",
    optionListHeading = "%nOptions:%n",
    footerHeading = "%n",
    footer = "Teku is licensed under the Apache License 2.0")
public class BeaconNodeCommand implements Callable<Integer> {

  @Option(
      names = {"-l", "--logging"},
      converter = LogTypeConverter.class,
      paramLabel = "<LOG VERBOSITY LEVEL>",
      description =
          "Logging verbosity levels: OFF, FATAL, WARN, INFO, DEBUG, TRACE, ALL (default: INFO).")
  private Level logLevel;

  @Option(
      names = {"-c", "--config"},
      paramLabel = "<FILENAME>",
      description = "Path/filename of the config file")
  private String configFile = "./config/config.toml";

<<<<<<< HEAD
=======
  private ArtemisConfiguration artemisConfiguration;

  public Optional<Level> getLoggingLevel() {
    return Optional.ofNullable(this.logLevel);
  }

>>>>>>> 6236acc8
  public String getConfigFile() {
    return configFile;
  }

  @VisibleForTesting
  public ArtemisConfiguration getArtemisConfiguration() {
    return artemisConfiguration;
  }

  @Override
  public Integer call() {
    try {
<<<<<<< HEAD

      setLogLevels();

      final BeaconNode node = new BeaconNode(ArtemisConfiguration.fromFile(getConfigFile()));
=======
      artemisConfiguration = ArtemisConfiguration.fromFile(getConfigFile());
      BeaconNode node = new BeaconNode(getLoggingLevel(), artemisConfiguration);
>>>>>>> 6236acc8
      node.start();

      Runtime.getRuntime()
          .addShutdownHook(
              new Thread(
                  () -> {
                    System.out.println("Teku is shutting down");
                    node.stop();
                  }));
      return 0;
    } catch (final DatabaseStorageException ex) {
      System.err.println(ex.getMessage());
      System.exit(1);
    } catch (final Throwable t) {
      System.err.println("Teku failed to start.");
      t.printStackTrace();
      System.exit(1);
    }
    return 1;
  }

  private void setLogLevels() {
    if (logLevel != null) {
      // set log level per CLI flags
      LoggingConfigurator.setAllLevels(logLevel);
    }
  }
}<|MERGE_RESOLUTION|>--- conflicted
+++ resolved
@@ -13,11 +13,7 @@
 
 package tech.pegasys.artemis;
 
-<<<<<<< HEAD
-=======
 import com.google.common.annotations.VisibleForTesting;
-import java.util.Optional;
->>>>>>> 6236acc8
 import java.util.concurrent.Callable;
 import org.apache.logging.log4j.Level;
 import picocli.CommandLine.Command;
@@ -61,18 +57,7 @@
       description = "Path/filename of the config file")
   private String configFile = "./config/config.toml";
 
-<<<<<<< HEAD
-=======
   private ArtemisConfiguration artemisConfiguration;
-
-  public Optional<Level> getLoggingLevel() {
-    return Optional.ofNullable(this.logLevel);
-  }
-
->>>>>>> 6236acc8
-  public String getConfigFile() {
-    return configFile;
-  }
 
   @VisibleForTesting
   public ArtemisConfiguration getArtemisConfiguration() {
@@ -82,15 +67,11 @@
   @Override
   public Integer call() {
     try {
-<<<<<<< HEAD
 
       setLogLevels();
 
-      final BeaconNode node = new BeaconNode(ArtemisConfiguration.fromFile(getConfigFile()));
-=======
-      artemisConfiguration = ArtemisConfiguration.fromFile(getConfigFile());
-      BeaconNode node = new BeaconNode(getLoggingLevel(), artemisConfiguration);
->>>>>>> 6236acc8
+      artemisConfiguration = ArtemisConfiguration.fromFile(configFile);
+      final BeaconNode node = new BeaconNode(artemisConfiguration);
       node.start();
 
       Runtime.getRuntime()
