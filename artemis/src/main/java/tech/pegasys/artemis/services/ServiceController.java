/*
 * Copyright 2019 ConsenSys AG.
 *
 * Licensed under the Apache License, Version 2.0 (the "License"); you may not use this file except in compliance with
 * the License. You may obtain a copy of the License at
 *
 * http://www.apache.org/licenses/LICENSE-2.0
 *
 * Unless required by applicable law or agreed to in writing, software distributed under the License is distributed on
 * an "AS IS" BASIS, WITHOUT WARRANTIES OR CONDITIONS OF ANY KIND, either express or implied. See the License for the
 * specific language governing permissions and limitations under the License.
 */

package tech.pegasys.artemis.services;

import java.util.ArrayList;
import java.util.List;
import tech.pegasys.artemis.service.serviceutils.Service;
import tech.pegasys.artemis.service.serviceutils.ServiceConfig;
import tech.pegasys.artemis.services.beaconchain.BeaconChainService;
import tech.pegasys.artemis.services.chainstorage.ChainStorageService;
import tech.pegasys.artemis.services.powchain.PowchainService;
import tech.pegasys.artemis.services.timer.TimerService;
import tech.pegasys.artemis.util.async.SafeFuture;
<<<<<<< HEAD
import tech.pegasys.artemis.validator.client.ValidatorClientService;

public class ServiceController extends Service {
  private final BeaconChainService beaconChainService;
  private final ChainStorageService chainStorageService;
  private final TimerService timerService;
  private final Optional<PowchainService> powchainService;
  private final ValidatorClientService validatorClientService;

  public ServiceController(final ServiceConfig config) {
    timerService = new TimerService(config);
    beaconChainService = new BeaconChainService(config);
    chainStorageService = new ChainStorageService(config);
    powchainService =
        config.getConfig().isInteropEnabled()
            ? Optional.empty()
            : Optional.of(new PowchainService(config));
    validatorClientService = ValidatorClientService.create(config);
=======
import tech.pegasys.artemis.util.config.FeatureToggles;
import tech.pegasys.artemis.validator.client.ValidatorClientService;

public class ServiceController extends Service {

  private final List<Service> services = new ArrayList<>();

  public ServiceController(final ServiceConfig config) {
    services.add(new TimerService(config));
    services.add(new BeaconChainService(config));
    services.add(new ChainStorageService(config));
    if (FeatureToggles.USE_VALIDATOR_CLIENT_SERVICE) {
      services.add(ValidatorClientService.create(config));
    }
    if (!config.getConfig().isInteropEnabled()) {
      services.add(new PowchainService(config));
    }
>>>>>>> b588fda6
  }

  @Override
  protected SafeFuture<?> doStart() {
    return SafeFuture.allOfFailFast(
<<<<<<< HEAD
        timerService.start(),
        chainStorageService.start(),
        beaconChainService.start(),
        validatorClientService.start(),
        powchainService.map(PowchainService::start).orElse(SafeFuture.completedFuture(null)));
=======
        services.stream().map(Service::start).toArray(SafeFuture[]::new));
>>>>>>> b588fda6
  }

  @Override
  protected SafeFuture<?> doStop() {
<<<<<<< HEAD
    return SafeFuture.allOf(
        timerService.stop(),
        chainStorageService.stop(),
        beaconChainService.stop(),
        validatorClientService.stop(),
        powchainService.map(PowchainService::stop).orElse(SafeFuture.completedFuture(null)));
=======
    return SafeFuture.allOf(services.stream().map(Service::stop).toArray(SafeFuture[]::new));
>>>>>>> b588fda6
  }
}<|MERGE_RESOLUTION|>--- conflicted
+++ resolved
@@ -22,26 +22,6 @@
 import tech.pegasys.artemis.services.powchain.PowchainService;
 import tech.pegasys.artemis.services.timer.TimerService;
 import tech.pegasys.artemis.util.async.SafeFuture;
-<<<<<<< HEAD
-import tech.pegasys.artemis.validator.client.ValidatorClientService;
-
-public class ServiceController extends Service {
-  private final BeaconChainService beaconChainService;
-  private final ChainStorageService chainStorageService;
-  private final TimerService timerService;
-  private final Optional<PowchainService> powchainService;
-  private final ValidatorClientService validatorClientService;
-
-  public ServiceController(final ServiceConfig config) {
-    timerService = new TimerService(config);
-    beaconChainService = new BeaconChainService(config);
-    chainStorageService = new ChainStorageService(config);
-    powchainService =
-        config.getConfig().isInteropEnabled()
-            ? Optional.empty()
-            : Optional.of(new PowchainService(config));
-    validatorClientService = ValidatorClientService.create(config);
-=======
 import tech.pegasys.artemis.util.config.FeatureToggles;
 import tech.pegasys.artemis.validator.client.ValidatorClientService;
 
@@ -59,34 +39,16 @@
     if (!config.getConfig().isInteropEnabled()) {
       services.add(new PowchainService(config));
     }
->>>>>>> b588fda6
   }
 
   @Override
   protected SafeFuture<?> doStart() {
     return SafeFuture.allOfFailFast(
-<<<<<<< HEAD
-        timerService.start(),
-        chainStorageService.start(),
-        beaconChainService.start(),
-        validatorClientService.start(),
-        powchainService.map(PowchainService::start).orElse(SafeFuture.completedFuture(null)));
-=======
         services.stream().map(Service::start).toArray(SafeFuture[]::new));
->>>>>>> b588fda6
   }
 
   @Override
   protected SafeFuture<?> doStop() {
-<<<<<<< HEAD
-    return SafeFuture.allOf(
-        timerService.stop(),
-        chainStorageService.stop(),
-        beaconChainService.stop(),
-        validatorClientService.stop(),
-        powchainService.map(PowchainService::stop).orElse(SafeFuture.completedFuture(null)));
-=======
     return SafeFuture.allOf(services.stream().map(Service::stop).toArray(SafeFuture[]::new));
->>>>>>> b588fda6
   }
 }