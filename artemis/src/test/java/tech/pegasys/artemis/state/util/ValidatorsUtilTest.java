/*
 * Copyright 2019 ConsenSys AG.
 *
 * Licensed under the Apache License, Version 2.0 (the "License"); you may not use this file except in compliance with
 * the License. You may obtain a copy of the License at
 *
 * http://www.apache.org/licenses/LICENSE-2.0
 *
 * Unless required by applicable law or agreed to in writing, software distributed under the License is distributed on
 * an "AS IS" BASIS, WITHOUT WARRANTIES OR CONDITIONS OF ANY KIND, either express or implied. See the License for the
 * specific language governing permissions and limitations under the License.
 */

package tech.pegasys.artemis.state.util;

import static org.junit.Assert.assertEquals;
import static org.junit.Assert.assertFalse;
import static org.junit.Assert.assertNotNull;
import static org.junit.Assert.assertTrue;
import static tech.pegasys.artemis.Constants.ACTIVE_PENDING_EXIT;
import static tech.pegasys.artemis.Constants.EXITED_WITHOUT_PENALTY;

import tech.pegasys.artemis.datastructures.beaconchainstate.ValidatorRecord;
import tech.pegasys.artemis.datastructures.beaconchainstate.Validators;
import tech.pegasys.artemis.ethereum.core.Hash;
import tech.pegasys.artemis.util.uint.UInt64;

import java.util.Arrays;

import org.junit.After;
import org.junit.Before;
import org.junit.Test;

public class ValidatorsUtilTest {
<<<<<<< HEAD

    public static final double DOUBLE_ASSERTION_DELTA = 0.0d;

    public static final double DEFAULT_BALANCE = 0.0d;

    private int validator_size_expected = 0;

    private double effective_balance_expected = 0.0d;

    private double balance;

    private Validators validatorRecord_testInput;

    @Before
    public void init_test(){
        validator_size_expected = 0;
        effective_balance_expected = 0.0d;
        balance = 0.0d;
        validatorRecord_testInput = null;
    }

    @After
    public void cleanup_test(){
        validator_size_expected = 0;
        effective_balance_expected = 0.0d;
        validatorRecord_testInput = null;
    }

    @Test
    public void assert_get_zero_as_effective_balance_for_nullValidators(){
=======
    public static double DOUBLE_ASSERTION_DELTA = 0.0d;

    @Test
    public void assert_Get_Zero_As_Effective_Balance_For_NullValidators() {
        //given
        double effective_Balance_Expected = 0.0d;

        //when
        double effective_Balance_Actual = ValidatorsUtil.get_effective_balance(null);

        //then
        assertEquals(effective_Balance_Expected, effective_Balance_Actual, DOUBLE_ASSERTION_DELTA);
    }

    @Test
    public void assert_Get_Zero_As_Effective_Balance_For_Validators_With_SingleValidatorRecord_And_Zero_Balance() {
        //given
        int pubkey = 200;
        Hash withdrawal_credentials = Hash.ZERO;
        Hash randao_commitment = Hash.ZERO;
        UInt64 randao_layers = UInt64.MIN_VALUE;
        UInt64 status = UInt64.valueOf(ACTIVE_PENDING_EXIT) ;
        UInt64 slot =  UInt64.valueOf(0);
        UInt64 exit_count = UInt64.MIN_VALUE;
        UInt64 last_poc_change_slot = UInt64.MIN_VALUE;
        UInt64 second_last_poc_change_slot = UInt64.MIN_VALUE;
        double balance = 0.0d;

        ValidatorRecord validatorRecord_TestInput =
            getAValidatorRecordTestDataFromParameters(pubkey, withdrawal_credentials, randao_commitment, randao_layers,
                status, slot, exit_count, last_poc_change_slot, second_last_poc_change_slot, balance);

        // Add validator records
        ArrayList<ValidatorRecord> validatorRecords = new ArrayList<ValidatorRecord>();
        validatorRecords.add(validatorRecord_TestInput);
        Validators validators = new Validators(validatorRecords);
>>>>>>> 5b73156c

        //when
        double effective_balance_actual = ValidatorsUtil.get_effective_balance(null);

        //then
        assertEquals(effective_balance_expected,effective_balance_actual,DOUBLE_ASSERTION_DELTA);
    }

    @Test
<<<<<<< HEAD
    public void assert_get_zero_as_effective_balance_for_validators_with_singleValidatorRecord_and_zero_balance(){

        //given
        validatorRecord_testInput =  getValidatorsList(getDefaultValidatorRecordWithStatus(200,ACTIVE_PENDING_EXIT,DEFAULT_BALANCE));
=======
    public void assert_Get_NonZero_As_Effective_Balance_For_Validators_With_SingleValidatorRecord_And_NonZero_Balance() {
        //given
        int pubkey = 200;
        Hash withdrawal_credentials = Hash.ZERO;
        Hash randao_commitment = Hash.ZERO;
        UInt64 randao_layers = UInt64.MIN_VALUE;
        UInt64 status = UInt64.valueOf(ACTIVE_PENDING_EXIT) ;
        UInt64 slot =  UInt64.valueOf(0);
        UInt64 exit_count = UInt64.MIN_VALUE;
        UInt64 last_poc_change_slot = UInt64.MIN_VALUE;
        UInt64 second_last_poc_change_slot = UInt64.MIN_VALUE;
        double balance = 112.32d;

        ValidatorRecord validatorRecord_TestInput =
            getAValidatorRecordTestDataFromParameters(pubkey, withdrawal_credentials, randao_commitment, randao_layers,
                status, slot, exit_count, last_poc_change_slot, second_last_poc_change_slot, balance);


        // Add validator records
        ArrayList<ValidatorRecord> validatorRecords = new ArrayList<ValidatorRecord>();
        validatorRecords.add(validatorRecord_TestInput);
        Validators validators = new Validators(validatorRecords);
>>>>>>> 5b73156c

        //when
        double effective_balance_actual = ValidatorsUtil.get_effective_balance(validatorRecord_testInput);

        //then
<<<<<<< HEAD
        assertEquals(effective_balance_expected,effective_balance_actual,DOUBLE_ASSERTION_DELTA);
    }

    @Test
    public void assert_get_nonZero_as_effective_balance_for_validators_with_singleValidatorRecord_and_nonZero_balance(){

        //given
        balance = 112.32d;

        effective_balance_expected = balance;

        validatorRecord_testInput =  getValidatorsList(getDefaultValidatorRecordWithStatus(200,ACTIVE_PENDING_EXIT,balance));
=======
        assertEquals(balance, effective_Balance_Actual, DOUBLE_ASSERTION_DELTA);
    }

    @Test
    public void assert_Get_NonZero_Value_As_Effective_Balance_For_Validators_With_MultipleValidatorRecords() {
        //given
        ArrayList<ValidatorRecord> validatorRecords = new ArrayList<ValidatorRecord>();

        int pubkey_ValidatorRecord1 = 200;
        Hash withdrawal_credentials_ValidatorRecord1 = Hash.ZERO;
        Hash randao_commitment_ValidatorRecord1 = Hash.ZERO;
        UInt64 randao_layers_ValidatorRecord1 = UInt64.MIN_VALUE;
        UInt64 status_ValidatorRecord1 = UInt64.valueOf(ACTIVE_PENDING_EXIT) ;
        UInt64 slot_ValidatorRecord1 =  UInt64.valueOf(0);
        UInt64 exit_count_ValidatorRecord1 = UInt64.MIN_VALUE;
        UInt64 last_poc_change_slot_ValidatorRecord1 = UInt64.MIN_VALUE;
        UInt64 second_last_poc_change_slot_ValidatorRecord1 = UInt64.MIN_VALUE;
        double balance_ValidatorRecord1 = 112.32d;

        ValidatorRecord validatorRecord_TestInput_1 =
            getAValidatorRecordTestDataFromParameters(pubkey_ValidatorRecord1, withdrawal_credentials_ValidatorRecord1,
                randao_commitment_ValidatorRecord1, randao_layers_ValidatorRecord1, status_ValidatorRecord1, slot_ValidatorRecord1,
                exit_count_ValidatorRecord1, last_poc_change_slot_ValidatorRecord1, second_last_poc_change_slot_ValidatorRecord1, balance_ValidatorRecord1);

        // Add validator records
        validatorRecords.add(validatorRecord_TestInput_1);

        int pubkey_ValidatorRecord2 = 200;
        Hash withdrawal_credentials_ValidatorRecord2 = Hash.ZERO;
        Hash randao_commitment_ValidatorRecord2 = Hash.ZERO;
        UInt64 randao_layers_ValidatorRecord2 = UInt64.MIN_VALUE;
        UInt64 status_ValidatorRecord2 = UInt64.valueOf(ACTIVE_PENDING_EXIT) ;
        UInt64 slot_ValidatorRecord2 =  UInt64.valueOf(0);
        UInt64 exit_count_ValidatorRecord2 = UInt64.MIN_VALUE;
        UInt64 last_poc_change_slot_ValidatorRecord2 = UInt64.MIN_VALUE;
        UInt64 second_last_poc_change_slot_ValidatorRecord2 = UInt64.MIN_VALUE;
        double balance_ValidatorRecord2 = 100.445311d;

        ValidatorRecord validatorRecord_TestInput_2 =
            getAValidatorRecordTestDataFromParameters(pubkey_ValidatorRecord2, withdrawal_credentials_ValidatorRecord2,
                randao_commitment_ValidatorRecord2, randao_layers_ValidatorRecord2, status_ValidatorRecord2, slot_ValidatorRecord2,
                exit_count_ValidatorRecord2, last_poc_change_slot_ValidatorRecord2, second_last_poc_change_slot_ValidatorRecord2,balance_ValidatorRecord2);

        // Add validator records
        validatorRecords.add(validatorRecord_TestInput_2);
        Validators validators = new Validators(validatorRecords);
        double effective_balance_Expected = balance_ValidatorRecord1 + balance_ValidatorRecord2;
>>>>>>> 5b73156c

        //when
        double effective_balance_actual = ValidatorsUtil.get_effective_balance(validatorRecord_testInput);

        //then
<<<<<<< HEAD
        assertEquals(effective_balance_expected,effective_balance_actual,DOUBLE_ASSERTION_DELTA);
    }

    @Test
    public void assert_get_nonZero_value_as_effective_balance_for_validators_with_multipleValidatorRecords(){

=======
        assertEquals(effective_balance_Expected, effective_Balance_Actual, DOUBLE_ASSERTION_DELTA);
    }

    @Test
    public void assert_Get_Active_Validator_Indices() {
>>>>>>> 5b73156c
        //given
        double balance_validatorRecord1 = 112.32d;

<<<<<<< HEAD
        double balance_validatorRecord2 = 100.445311d;

        validatorRecord_testInput = getValidatorsList(
                getDefaultValidatorRecordWithStatus(100,ACTIVE_PENDING_EXIT,balance_validatorRecord1),
                getDefaultValidatorRecordWithStatus(200,ACTIVE_PENDING_EXIT,balance_validatorRecord2));

        effective_balance_expected = balance_validatorRecord1+balance_validatorRecord2;
=======
        ValidatorRecord validatorRecord_TestInput_2 = getDefaultValidatorRecord();
        UInt64 status_ValidatorRecord2 = UInt64.valueOf(ACTIVE_PENDING_EXIT) ;
        validatorRecord_TestInput_2.setStatus(status_ValidatorRecord2);

        // Add validator records
        validatorRecords.add(validatorRecord_TestInput_1);
        validatorRecords.add(validatorRecord_TestInput_2);

        long activeValidatorSize_Expected = 2;
        Validators validators = new Validators(validatorRecords);
>>>>>>> 5b73156c

        //when
        double effective_Balance_Actual = ValidatorsUtil.get_effective_balance(validatorRecord_testInput);

        //then
<<<<<<< HEAD
        assertEquals(effective_balance_expected,effective_Balance_Actual,DOUBLE_ASSERTION_DELTA);
=======
        assertNotNull(activeValidators_Actual);
        assertEquals(activeValidatorSize_Expected, activeValidators_Actual.size());
        assertEquals(validatorRecord_TestInput_1, activeValidators_Actual.get(0));
        assertEquals(validatorRecord_TestInput_2, activeValidators_Actual.get(1));
>>>>>>> 5b73156c
    }

    @Test
<<<<<<< HEAD
    public void assert_get_active_validator_indices(){

        //given
        validatorRecord_testInput = getValidatorsList(
        getDefaultValidatorRecordWithStatus(100,ACTIVE_PENDING_EXIT,DEFAULT_BALANCE),
        getDefaultValidatorRecordWithStatus(200,ACTIVE_PENDING_EXIT,DEFAULT_BALANCE));

        validator_size_expected = 2;
=======
    public void assert_That_Inactive_Validators_Are_excluded_For_Get_active_validator_indices() {
        //given
        ArrayList<ValidatorRecord> validatorRecords = new ArrayList<ValidatorRecord>();

        ValidatorRecord validatorRecord_TestInput_1 = getDefaultValidatorRecord();
        UInt64 status_ValidatorRecord1 = UInt64.valueOf(ACTIVE_PENDING_EXIT) ;
        validatorRecord_TestInput_1.setStatus(status_ValidatorRecord1);

        ValidatorRecord validatorRecord_TestInput_2 = getDefaultValidatorRecord();
        UInt64 status_ValidatorRecord2 = UInt64.valueOf(EXITED_WITHOUT_PENALTY) ;
        validatorRecord_TestInput_2.setStatus(status_ValidatorRecord2);

        // Add validator records
        validatorRecords.add(validatorRecord_TestInput_1);
        validatorRecords.add(validatorRecord_TestInput_2);

        long activeValidatorSize_Expected = 1;
        Validators validators = new Validators(validatorRecords);
>>>>>>> 5b73156c

        //when
        Validators activeValidators_Actual = ValidatorsUtil.get_active_validator_indices(validatorRecord_testInput);

        //then
        assertNotNull(activeValidators_Actual);
<<<<<<< HEAD
        assertEquals(validator_size_expected,activeValidators_Actual.size());
        assertEquals(validatorRecord_testInput.get(0),activeValidators_Actual.get(0));
        assertEquals(validatorRecord_testInput.get(1),activeValidators_Actual.get(1));
=======
        assertEquals(activeValidatorSize_Expected, activeValidators_Actual.size());
        assertTrue(activeValidators_Actual.contains(validatorRecord_TestInput_1));
        assertFalse(activeValidators_Actual.contains(validatorRecord_TestInput_2));
>>>>>>> 5b73156c
    }


    @Test
<<<<<<< HEAD
    public void assert_that_inactive_validators_are_excluded_for_get_active_validator_indices(){

        //given
        validatorRecord_testInput = getValidatorsList(
                getDefaultValidatorRecordWithStatus(100,ACTIVE_PENDING_EXIT,DEFAULT_BALANCE),
                getDefaultValidatorRecordWithStatus(200,EXITED_WITHOUT_PENALTY,DEFAULT_BALANCE));

        validator_size_expected = 1;

        //when
        Validators active_validators_actual = ValidatorsUtil.get_active_validator_indices(validatorRecord_testInput);

        //then
        assertNotNull(active_validators_actual);
        assertEquals(validator_size_expected,active_validators_actual.size());
        assertTrue(active_validators_actual.contains(validatorRecord_testInput.get(0)));
        assertFalse(active_validators_actual.contains(validatorRecord_testInput.get(1)));
    }

    @Test
    public void assert_get_active_validator_indices_for_all_inactive_validators_scenario(){

        //given
        validatorRecord_testInput = getValidatorsList(
                getDefaultValidatorRecordWithStatus(100,EXITED_WITHOUT_PENALTY,DEFAULT_BALANCE),
                getDefaultValidatorRecordWithStatus(200,EXITED_WITHOUT_PENALTY,DEFAULT_BALANCE));

        validator_size_expected = 0;
=======
    public void assert_Get_active_validator_indices_For_All_Inactive_Validators_Scenario() {
        //given
        ArrayList<ValidatorRecord> validatorRecords = new ArrayList<ValidatorRecord>();

        ValidatorRecord validatorRecord_TestInput_1 = getDefaultValidatorRecord();
        UInt64 status_ValidatorRecord1 = UInt64.valueOf(EXITED_WITHOUT_PENALTY) ;
        validatorRecord_TestInput_1.setStatus(status_ValidatorRecord1);

        ValidatorRecord validatorRecord_TestInput_2 = getDefaultValidatorRecord();
        UInt64 status_ValidatorRecord2 = UInt64.valueOf(EXITED_WITHOUT_PENALTY) ;
        validatorRecord_TestInput_2.setStatus(status_ValidatorRecord2);

        // Add validator records
        validatorRecords.add(validatorRecord_TestInput_1);
        validatorRecords.add(validatorRecord_TestInput_2);

        long activeValidatorSize_Expected = 0;
        Validators validators = new Validators(validatorRecords);
>>>>>>> 5b73156c

        //when
        Validators active_validators_actual = ValidatorsUtil.get_active_validator_indices(validatorRecord_testInput);

        //then
<<<<<<< HEAD
        assertNotNull(active_validators_actual);
        assertEquals(validator_size_expected,active_validators_actual.size());
        assertFalse(active_validators_actual.contains(validatorRecord_testInput.get(0)));
        assertFalse(active_validators_actual.contains(validatorRecord_testInput.get(1)));
=======
        assertNotNull(activeValidators_Actual);
        assertEquals(activeValidatorSize_Expected, activeValidators_Actual.size());
        assertFalse(activeValidators_Actual.contains(validatorRecord_TestInput_1));
        assertFalse(activeValidators_Actual.contains(validatorRecord_TestInput_2));
>>>>>>> 5b73156c
    }

    @Test
<<<<<<< HEAD
    public void assert_get_active_validator_indices_as_emptyList_for_nullInput(){

=======
    public void assert_Get_Active_Validator_Indices_As_EmptyList_For_NullInput() {
>>>>>>> 5b73156c
        //given
        validator_size_expected = 0;

        //when
        Validators active_validators_actual = ValidatorsUtil.get_active_validator_indices(null);

        //then
<<<<<<< HEAD
        assertNotNull(active_validators_actual);
        assertEquals(validator_size_expected,active_validators_actual.size());
=======
        assertNotNull(activeValidators_Actual);
        assertEquals(activeValidatorSize_Expected, activeValidators_Actual.size());
>>>>>>> 5b73156c
    }

    public ValidatorRecord getAValidatorRecordTestDataFromParameters(int pubkey, Hash withdrawal_credentials, Hash randao_commitment, UInt64 randao_layers,
        UInt64 status, UInt64 slot, UInt64 exit_count, UInt64 last_poc_change_slot, UInt64 second_last_poc_change_slot, double balance) {

        ValidatorRecord validatorRecord = new ValidatorRecord(pubkey, withdrawal_credentials, randao_commitment, randao_layers,
            status, slot, exit_count, last_poc_change_slot, second_last_poc_change_slot);

        validatorRecord.setBalance(balance);

        return validatorRecord;
    }

<<<<<<< HEAD

    public ValidatorRecord getDefaultValidatorRecordWithStatus(int pubKey,int statusAsInt,double balance){

=======
    public ValidatorRecord getDefaultValidatorRecord() {
        int pubkey = 0;
>>>>>>> 5b73156c
        Hash withdrawal_credentials = Hash.ZERO;
        Hash randao_commitment = Hash.ZERO;
        UInt64 randao_layers = UInt64.MIN_VALUE;
        UInt64 status = UInt64.valueOf(statusAsInt) ;
        UInt64 slot =  UInt64.valueOf(0);
        UInt64 exit_count = UInt64.MIN_VALUE;
        UInt64 last_poc_change_slot = UInt64.MIN_VALUE;
        UInt64 second_last_poc_change_slot = UInt64.MIN_VALUE;

<<<<<<< HEAD

        return  getAValidatorRecordTestDataFromParameters(pubKey,withdrawal_credentials,
                randao_commitment,randao_layers,
                status,slot,exit_count,
                last_poc_change_slot,
                second_last_poc_change_slot,balance);
    }

    public Validators getValidatorsList(ValidatorRecord... validatorRecords){
        return new Validators(Arrays.asList(validatorRecords));
    }
=======
        return getAValidatorRecordTestDataFromParameters(pubkey, withdrawal_credentials, randao_commitment, randao_layers,
            status, slot, exit_count, last_poc_change_slot, second_last_poc_change_slot, balance);
    }
>>>>>>> 5b73156c
}<|MERGE_RESOLUTION|>--- conflicted
+++ resolved
@@ -13,6 +13,16 @@
 
 package tech.pegasys.artemis.state.util;
 
+import org.junit.After;
+import org.junit.Before;
+import org.junit.Test;
+import tech.pegasys.artemis.datastructures.beaconchainstate.ValidatorRecord;
+import tech.pegasys.artemis.datastructures.beaconchainstate.Validators;
+import tech.pegasys.artemis.ethereum.core.Hash;
+import tech.pegasys.artemis.util.uint.UInt64;
+
+import java.util.Arrays;
+
 import static org.junit.Assert.assertEquals;
 import static org.junit.Assert.assertFalse;
 import static org.junit.Assert.assertNotNull;
@@ -20,30 +30,13 @@
 import static tech.pegasys.artemis.Constants.ACTIVE_PENDING_EXIT;
 import static tech.pegasys.artemis.Constants.EXITED_WITHOUT_PENALTY;
 
-import tech.pegasys.artemis.datastructures.beaconchainstate.ValidatorRecord;
-import tech.pegasys.artemis.datastructures.beaconchainstate.Validators;
-import tech.pegasys.artemis.ethereum.core.Hash;
-import tech.pegasys.artemis.util.uint.UInt64;
-
-import java.util.Arrays;
-
-import org.junit.After;
-import org.junit.Before;
-import org.junit.Test;
-
 public class ValidatorsUtilTest {
-<<<<<<< HEAD
 
     public static final double DOUBLE_ASSERTION_DELTA = 0.0d;
-
     public static final double DEFAULT_BALANCE = 0.0d;
-
     private int validator_size_expected = 0;
-
     private double effective_balance_expected = 0.0d;
-
     private double balance;
-
     private Validators validatorRecord_testInput;
 
     @Before
@@ -63,45 +56,6 @@
 
     @Test
     public void assert_get_zero_as_effective_balance_for_nullValidators(){
-=======
-    public static double DOUBLE_ASSERTION_DELTA = 0.0d;
-
-    @Test
-    public void assert_Get_Zero_As_Effective_Balance_For_NullValidators() {
-        //given
-        double effective_Balance_Expected = 0.0d;
-
-        //when
-        double effective_Balance_Actual = ValidatorsUtil.get_effective_balance(null);
-
-        //then
-        assertEquals(effective_Balance_Expected, effective_Balance_Actual, DOUBLE_ASSERTION_DELTA);
-    }
-
-    @Test
-    public void assert_Get_Zero_As_Effective_Balance_For_Validators_With_SingleValidatorRecord_And_Zero_Balance() {
-        //given
-        int pubkey = 200;
-        Hash withdrawal_credentials = Hash.ZERO;
-        Hash randao_commitment = Hash.ZERO;
-        UInt64 randao_layers = UInt64.MIN_VALUE;
-        UInt64 status = UInt64.valueOf(ACTIVE_PENDING_EXIT) ;
-        UInt64 slot =  UInt64.valueOf(0);
-        UInt64 exit_count = UInt64.MIN_VALUE;
-        UInt64 last_poc_change_slot = UInt64.MIN_VALUE;
-        UInt64 second_last_poc_change_slot = UInt64.MIN_VALUE;
-        double balance = 0.0d;
-
-        ValidatorRecord validatorRecord_TestInput =
-            getAValidatorRecordTestDataFromParameters(pubkey, withdrawal_credentials, randao_commitment, randao_layers,
-                status, slot, exit_count, last_poc_change_slot, second_last_poc_change_slot, balance);
-
-        // Add validator records
-        ArrayList<ValidatorRecord> validatorRecords = new ArrayList<ValidatorRecord>();
-        validatorRecords.add(validatorRecord_TestInput);
-        Validators validators = new Validators(validatorRecords);
->>>>>>> 5b73156c
-
         //when
         double effective_balance_actual = ValidatorsUtil.get_effective_balance(null);
 
@@ -110,216 +64,74 @@
     }
 
     @Test
-<<<<<<< HEAD
     public void assert_get_zero_as_effective_balance_for_validators_with_singleValidatorRecord_and_zero_balance(){
-
         //given
         validatorRecord_testInput =  getValidatorsList(getDefaultValidatorRecordWithStatus(200,ACTIVE_PENDING_EXIT,DEFAULT_BALANCE));
-=======
-    public void assert_Get_NonZero_As_Effective_Balance_For_Validators_With_SingleValidatorRecord_And_NonZero_Balance() {
-        //given
-        int pubkey = 200;
-        Hash withdrawal_credentials = Hash.ZERO;
-        Hash randao_commitment = Hash.ZERO;
-        UInt64 randao_layers = UInt64.MIN_VALUE;
-        UInt64 status = UInt64.valueOf(ACTIVE_PENDING_EXIT) ;
-        UInt64 slot =  UInt64.valueOf(0);
-        UInt64 exit_count = UInt64.MIN_VALUE;
-        UInt64 last_poc_change_slot = UInt64.MIN_VALUE;
-        UInt64 second_last_poc_change_slot = UInt64.MIN_VALUE;
-        double balance = 112.32d;
-
-        ValidatorRecord validatorRecord_TestInput =
-            getAValidatorRecordTestDataFromParameters(pubkey, withdrawal_credentials, randao_commitment, randao_layers,
-                status, slot, exit_count, last_poc_change_slot, second_last_poc_change_slot, balance);
-
-
-        // Add validator records
-        ArrayList<ValidatorRecord> validatorRecords = new ArrayList<ValidatorRecord>();
-        validatorRecords.add(validatorRecord_TestInput);
-        Validators validators = new Validators(validatorRecords);
->>>>>>> 5b73156c
 
         //when
         double effective_balance_actual = ValidatorsUtil.get_effective_balance(validatorRecord_testInput);
 
         //then
-<<<<<<< HEAD
         assertEquals(effective_balance_expected,effective_balance_actual,DOUBLE_ASSERTION_DELTA);
     }
 
     @Test
     public void assert_get_nonZero_as_effective_balance_for_validators_with_singleValidatorRecord_and_nonZero_balance(){
-
         //given
         balance = 112.32d;
-
         effective_balance_expected = balance;
-
         validatorRecord_testInput =  getValidatorsList(getDefaultValidatorRecordWithStatus(200,ACTIVE_PENDING_EXIT,balance));
-=======
-        assertEquals(balance, effective_Balance_Actual, DOUBLE_ASSERTION_DELTA);
-    }
-
-    @Test
-    public void assert_Get_NonZero_Value_As_Effective_Balance_For_Validators_With_MultipleValidatorRecords() {
-        //given
-        ArrayList<ValidatorRecord> validatorRecords = new ArrayList<ValidatorRecord>();
-
-        int pubkey_ValidatorRecord1 = 200;
-        Hash withdrawal_credentials_ValidatorRecord1 = Hash.ZERO;
-        Hash randao_commitment_ValidatorRecord1 = Hash.ZERO;
-        UInt64 randao_layers_ValidatorRecord1 = UInt64.MIN_VALUE;
-        UInt64 status_ValidatorRecord1 = UInt64.valueOf(ACTIVE_PENDING_EXIT) ;
-        UInt64 slot_ValidatorRecord1 =  UInt64.valueOf(0);
-        UInt64 exit_count_ValidatorRecord1 = UInt64.MIN_VALUE;
-        UInt64 last_poc_change_slot_ValidatorRecord1 = UInt64.MIN_VALUE;
-        UInt64 second_last_poc_change_slot_ValidatorRecord1 = UInt64.MIN_VALUE;
-        double balance_ValidatorRecord1 = 112.32d;
-
-        ValidatorRecord validatorRecord_TestInput_1 =
-            getAValidatorRecordTestDataFromParameters(pubkey_ValidatorRecord1, withdrawal_credentials_ValidatorRecord1,
-                randao_commitment_ValidatorRecord1, randao_layers_ValidatorRecord1, status_ValidatorRecord1, slot_ValidatorRecord1,
-                exit_count_ValidatorRecord1, last_poc_change_slot_ValidatorRecord1, second_last_poc_change_slot_ValidatorRecord1, balance_ValidatorRecord1);
-
-        // Add validator records
-        validatorRecords.add(validatorRecord_TestInput_1);
-
-        int pubkey_ValidatorRecord2 = 200;
-        Hash withdrawal_credentials_ValidatorRecord2 = Hash.ZERO;
-        Hash randao_commitment_ValidatorRecord2 = Hash.ZERO;
-        UInt64 randao_layers_ValidatorRecord2 = UInt64.MIN_VALUE;
-        UInt64 status_ValidatorRecord2 = UInt64.valueOf(ACTIVE_PENDING_EXIT) ;
-        UInt64 slot_ValidatorRecord2 =  UInt64.valueOf(0);
-        UInt64 exit_count_ValidatorRecord2 = UInt64.MIN_VALUE;
-        UInt64 last_poc_change_slot_ValidatorRecord2 = UInt64.MIN_VALUE;
-        UInt64 second_last_poc_change_slot_ValidatorRecord2 = UInt64.MIN_VALUE;
-        double balance_ValidatorRecord2 = 100.445311d;
-
-        ValidatorRecord validatorRecord_TestInput_2 =
-            getAValidatorRecordTestDataFromParameters(pubkey_ValidatorRecord2, withdrawal_credentials_ValidatorRecord2,
-                randao_commitment_ValidatorRecord2, randao_layers_ValidatorRecord2, status_ValidatorRecord2, slot_ValidatorRecord2,
-                exit_count_ValidatorRecord2, last_poc_change_slot_ValidatorRecord2, second_last_poc_change_slot_ValidatorRecord2,balance_ValidatorRecord2);
-
-        // Add validator records
-        validatorRecords.add(validatorRecord_TestInput_2);
-        Validators validators = new Validators(validatorRecords);
-        double effective_balance_Expected = balance_ValidatorRecord1 + balance_ValidatorRecord2;
->>>>>>> 5b73156c
 
         //when
         double effective_balance_actual = ValidatorsUtil.get_effective_balance(validatorRecord_testInput);
 
         //then
-<<<<<<< HEAD
         assertEquals(effective_balance_expected,effective_balance_actual,DOUBLE_ASSERTION_DELTA);
     }
 
     @Test
     public void assert_get_nonZero_value_as_effective_balance_for_validators_with_multipleValidatorRecords(){
-
-=======
-        assertEquals(effective_balance_Expected, effective_Balance_Actual, DOUBLE_ASSERTION_DELTA);
-    }
-
-    @Test
-    public void assert_Get_Active_Validator_Indices() {
->>>>>>> 5b73156c
         //given
         double balance_validatorRecord1 = 112.32d;
-
-<<<<<<< HEAD
         double balance_validatorRecord2 = 100.445311d;
-
         validatorRecord_testInput = getValidatorsList(
                 getDefaultValidatorRecordWithStatus(100,ACTIVE_PENDING_EXIT,balance_validatorRecord1),
                 getDefaultValidatorRecordWithStatus(200,ACTIVE_PENDING_EXIT,balance_validatorRecord2));
-
         effective_balance_expected = balance_validatorRecord1+balance_validatorRecord2;
-=======
-        ValidatorRecord validatorRecord_TestInput_2 = getDefaultValidatorRecord();
-        UInt64 status_ValidatorRecord2 = UInt64.valueOf(ACTIVE_PENDING_EXIT) ;
-        validatorRecord_TestInput_2.setStatus(status_ValidatorRecord2);
-
-        // Add validator records
-        validatorRecords.add(validatorRecord_TestInput_1);
-        validatorRecords.add(validatorRecord_TestInput_2);
-
-        long activeValidatorSize_Expected = 2;
-        Validators validators = new Validators(validatorRecords);
->>>>>>> 5b73156c
 
         //when
         double effective_Balance_Actual = ValidatorsUtil.get_effective_balance(validatorRecord_testInput);
 
         //then
-<<<<<<< HEAD
         assertEquals(effective_balance_expected,effective_Balance_Actual,DOUBLE_ASSERTION_DELTA);
-=======
-        assertNotNull(activeValidators_Actual);
-        assertEquals(activeValidatorSize_Expected, activeValidators_Actual.size());
-        assertEquals(validatorRecord_TestInput_1, activeValidators_Actual.get(0));
-        assertEquals(validatorRecord_TestInput_2, activeValidators_Actual.get(1));
->>>>>>> 5b73156c
-    }
-
-    @Test
-<<<<<<< HEAD
+    }
+
+
+    @Test
     public void assert_get_active_validator_indices(){
-
         //given
         validatorRecord_testInput = getValidatorsList(
         getDefaultValidatorRecordWithStatus(100,ACTIVE_PENDING_EXIT,DEFAULT_BALANCE),
         getDefaultValidatorRecordWithStatus(200,ACTIVE_PENDING_EXIT,DEFAULT_BALANCE));
-
         validator_size_expected = 2;
-=======
-    public void assert_That_Inactive_Validators_Are_excluded_For_Get_active_validator_indices() {
-        //given
-        ArrayList<ValidatorRecord> validatorRecords = new ArrayList<ValidatorRecord>();
-
-        ValidatorRecord validatorRecord_TestInput_1 = getDefaultValidatorRecord();
-        UInt64 status_ValidatorRecord1 = UInt64.valueOf(ACTIVE_PENDING_EXIT) ;
-        validatorRecord_TestInput_1.setStatus(status_ValidatorRecord1);
-
-        ValidatorRecord validatorRecord_TestInput_2 = getDefaultValidatorRecord();
-        UInt64 status_ValidatorRecord2 = UInt64.valueOf(EXITED_WITHOUT_PENALTY) ;
-        validatorRecord_TestInput_2.setStatus(status_ValidatorRecord2);
-
-        // Add validator records
-        validatorRecords.add(validatorRecord_TestInput_1);
-        validatorRecords.add(validatorRecord_TestInput_2);
-
-        long activeValidatorSize_Expected = 1;
-        Validators validators = new Validators(validatorRecords);
->>>>>>> 5b73156c
 
         //when
         Validators activeValidators_Actual = ValidatorsUtil.get_active_validator_indices(validatorRecord_testInput);
 
         //then
         assertNotNull(activeValidators_Actual);
-<<<<<<< HEAD
         assertEquals(validator_size_expected,activeValidators_Actual.size());
         assertEquals(validatorRecord_testInput.get(0),activeValidators_Actual.get(0));
         assertEquals(validatorRecord_testInput.get(1),activeValidators_Actual.get(1));
-=======
-        assertEquals(activeValidatorSize_Expected, activeValidators_Actual.size());
-        assertTrue(activeValidators_Actual.contains(validatorRecord_TestInput_1));
-        assertFalse(activeValidators_Actual.contains(validatorRecord_TestInput_2));
->>>>>>> 5b73156c
-    }
-
-
-    @Test
-<<<<<<< HEAD
+    }
+
+
+    @Test
     public void assert_that_inactive_validators_are_excluded_for_get_active_validator_indices(){
-
         //given
         validatorRecord_testInput = getValidatorsList(
                 getDefaultValidatorRecordWithStatus(100,ACTIVE_PENDING_EXIT,DEFAULT_BALANCE),
                 getDefaultValidatorRecordWithStatus(200,EXITED_WITHOUT_PENALTY,DEFAULT_BALANCE));
-
         validator_size_expected = 1;
 
         //when
@@ -334,58 +146,25 @@
 
     @Test
     public void assert_get_active_validator_indices_for_all_inactive_validators_scenario(){
-
         //given
         validatorRecord_testInput = getValidatorsList(
                 getDefaultValidatorRecordWithStatus(100,EXITED_WITHOUT_PENALTY,DEFAULT_BALANCE),
                 getDefaultValidatorRecordWithStatus(200,EXITED_WITHOUT_PENALTY,DEFAULT_BALANCE));
-
-        validator_size_expected = 0;
-=======
-    public void assert_Get_active_validator_indices_For_All_Inactive_Validators_Scenario() {
-        //given
-        ArrayList<ValidatorRecord> validatorRecords = new ArrayList<ValidatorRecord>();
-
-        ValidatorRecord validatorRecord_TestInput_1 = getDefaultValidatorRecord();
-        UInt64 status_ValidatorRecord1 = UInt64.valueOf(EXITED_WITHOUT_PENALTY) ;
-        validatorRecord_TestInput_1.setStatus(status_ValidatorRecord1);
-
-        ValidatorRecord validatorRecord_TestInput_2 = getDefaultValidatorRecord();
-        UInt64 status_ValidatorRecord2 = UInt64.valueOf(EXITED_WITHOUT_PENALTY) ;
-        validatorRecord_TestInput_2.setStatus(status_ValidatorRecord2);
-
-        // Add validator records
-        validatorRecords.add(validatorRecord_TestInput_1);
-        validatorRecords.add(validatorRecord_TestInput_2);
-
-        long activeValidatorSize_Expected = 0;
-        Validators validators = new Validators(validatorRecords);
->>>>>>> 5b73156c
+        validator_size_expected = 0;
 
         //when
         Validators active_validators_actual = ValidatorsUtil.get_active_validator_indices(validatorRecord_testInput);
 
         //then
-<<<<<<< HEAD
         assertNotNull(active_validators_actual);
         assertEquals(validator_size_expected,active_validators_actual.size());
         assertFalse(active_validators_actual.contains(validatorRecord_testInput.get(0)));
         assertFalse(active_validators_actual.contains(validatorRecord_testInput.get(1)));
-=======
-        assertNotNull(activeValidators_Actual);
-        assertEquals(activeValidatorSize_Expected, activeValidators_Actual.size());
-        assertFalse(activeValidators_Actual.contains(validatorRecord_TestInput_1));
-        assertFalse(activeValidators_Actual.contains(validatorRecord_TestInput_2));
->>>>>>> 5b73156c
-    }
-
-    @Test
-<<<<<<< HEAD
+    }
+
+
+    @Test
     public void assert_get_active_validator_indices_as_emptyList_for_nullInput(){
-
-=======
-    public void assert_Get_Active_Validator_Indices_As_EmptyList_For_NullInput() {
->>>>>>> 5b73156c
         //given
         validator_size_expected = 0;
 
@@ -393,34 +172,24 @@
         Validators active_validators_actual = ValidatorsUtil.get_active_validator_indices(null);
 
         //then
-<<<<<<< HEAD
         assertNotNull(active_validators_actual);
         assertEquals(validator_size_expected,active_validators_actual.size());
-=======
-        assertNotNull(activeValidators_Actual);
-        assertEquals(activeValidatorSize_Expected, activeValidators_Actual.size());
->>>>>>> 5b73156c
-    }
+    }
+
 
     public ValidatorRecord getAValidatorRecordTestDataFromParameters(int pubkey, Hash withdrawal_credentials, Hash randao_commitment, UInt64 randao_layers,
-        UInt64 status, UInt64 slot, UInt64 exit_count, UInt64 last_poc_change_slot, UInt64 second_last_poc_change_slot, double balance) {
-
-        ValidatorRecord validatorRecord = new ValidatorRecord(pubkey, withdrawal_credentials, randao_commitment, randao_layers,
-            status, slot, exit_count, last_poc_change_slot, second_last_poc_change_slot);
-
+                                                                     UInt64 status, UInt64 slot, UInt64 exit_count, UInt64 last_poc_change_slot,
+                                                                     UInt64 second_last_poc_change_slot,double balance){
+        ValidatorRecord validatorRecord =
+                new ValidatorRecord( pubkey,  withdrawal_credentials,  randao_commitment,  randao_layers,
+                status,  slot,  exit_count,  last_poc_change_slot, second_last_poc_change_slot);
         validatorRecord.setBalance(balance);
 
         return validatorRecord;
     }
 
-<<<<<<< HEAD
 
     public ValidatorRecord getDefaultValidatorRecordWithStatus(int pubKey,int statusAsInt,double balance){
-
-=======
-    public ValidatorRecord getDefaultValidatorRecord() {
-        int pubkey = 0;
->>>>>>> 5b73156c
         Hash withdrawal_credentials = Hash.ZERO;
         Hash randao_commitment = Hash.ZERO;
         UInt64 randao_layers = UInt64.MIN_VALUE;
@@ -430,8 +199,6 @@
         UInt64 last_poc_change_slot = UInt64.MIN_VALUE;
         UInt64 second_last_poc_change_slot = UInt64.MIN_VALUE;
 
-<<<<<<< HEAD
-
         return  getAValidatorRecordTestDataFromParameters(pubKey,withdrawal_credentials,
                 randao_commitment,randao_layers,
                 status,slot,exit_count,
@@ -442,9 +209,4 @@
     public Validators getValidatorsList(ValidatorRecord... validatorRecords){
         return new Validators(Arrays.asList(validatorRecords));
     }
-=======
-        return getAValidatorRecordTestDataFromParameters(pubkey, withdrawal_credentials, randao_commitment, randao_layers,
-            status, slot, exit_count, last_poc_change_slot, second_last_poc_change_slot, balance);
-    }
->>>>>>> 5b73156c
 }