/*
 * Copyright 2019 ConsenSys AG.
 *
 * Licensed under the Apache License, Version 2.0 (the "License"); you may not use this file except in compliance with
 * the License. You may obtain a copy of the License at
 *
 * http://www.apache.org/licenses/LICENSE-2.0
 *
 * Unless required by applicable law or agreed to in writing, software distributed under the License is distributed on
 * an "AS IS" BASIS, WITHOUT WARRANTIES OR CONDITIONS OF ANY KIND, either express or implied. See the License for the
 * specific language governing permissions and limitations under the License.
 */

package tech.pegasys.artemis;

import static org.junit.jupiter.api.Assertions.assertNotNull;

import com.fasterxml.jackson.core.JsonProcessingException;
import com.fasterxml.jackson.databind.ObjectMapper;
import java.io.IOException;
import java.nio.charset.StandardCharsets;
import java.nio.file.Files;
import java.nio.file.Paths;
import java.util.Arrays;
import java.util.Objects;
import org.apache.logging.log4j.Level;
import org.apache.tuweni.bytes.Bytes;
import org.apache.tuweni.junit.BouncyCastleExtension;
import org.junit.jupiter.api.Disabled;
import org.junit.jupiter.api.Test;
import org.junit.jupiter.api.extension.ExtendWith;
import tech.pegasys.artemis.networking.p2p.api.P2PNetwork;
import tech.pegasys.artemis.networking.p2p.hobbits.Peer;
import tech.pegasys.artemis.util.config.ArtemisConfiguration;

@ExtendWith(BouncyCastleExtension.class)
class BeaconNodeIntegrationTest {

  private static ObjectMapper mapper = new ObjectMapper();

  @Disabled
  @Test
  void testTwoNodes() throws InterruptedException, JsonProcessingException, IOException {
<<<<<<< HEAD
    BeaconNodeCommand cliArgs = new BeaconNodeCommand();
    CommandLine commandLine = new CommandLine(cliArgs);
    //    commandLine.parse("");

=======
>>>>>>> 1b315805
    // Read all lines from a file
    String content = "";
    content =
        new String(Files.readAllBytes(Paths.get("../config/config.toml")), StandardCharsets.UTF_8);

    // Construct the configuration file for the first node
    String updatedConfig1 =
        content
            .replaceFirst("networkMode = \"mock\"", "networkMode = \"hobbits\"")
            .replaceFirst("networkInterface = \"0.0.0.0\"", "networkInterface = \"127.0.0.1\"")
            .replaceFirst(
                "port = 9000", "port = 19000\npeers = [\"hob+tcp://abcf@localhost:19001\"]")
            .replaceFirst("advertisedPort = 9000", "advertisedPort = 19000")
            .replaceFirst("numNodes = 1", "numNodes = 2");

    // Construct the configuration file for the second node
    String updatedConfig2 =
        content
            .replaceFirst("networkMode = \"mock\"", "networkMode = \"hobbits\"")
            .replaceFirst("identity = \"0x00\"", "identity = \"0x01\"")
            .replaceFirst("networkInterface = \"0.0.0.0\"", "networkInterface = \"127.0.0.1\"")
            .replaceFirst(
                "port = 9000", "port = 19001\npeers = [\"hob+tcp://abcf@localhost:19000\"]")
            .replaceFirst("advertisedPort = 9000", "advertisedPort = 19001")
            .replaceFirst("numNodes = 1", "numNodes = 2");

    ArtemisConfiguration config1 = ArtemisConfiguration.fromString(updatedConfig1);
    ArtemisConfiguration config2 = ArtemisConfiguration.fromString(updatedConfig2);

<<<<<<< HEAD
    BeaconNode node1 = new BeaconNode(cliArgs, config1);
    BeaconNode node2 = new BeaconNode(cliArgs, config2);
=======
    BeaconNode node1 = new BeaconNode(Level.INFO, config1);
    BeaconNode node2 = new BeaconNode(Level.INFO, config2);
>>>>>>> 1b315805

    node1.start();
    node2.start();

    Thread.sleep(10000);

    P2PNetwork net1 = (P2PNetwork) new Object(); // node1.p2pNetwork();
    P2PNetwork net2 = (P2PNetwork) new Object(); // node2.p2pNetwork();

    Bytes block = null;
    for (P2PNetwork net : Arrays.asList(net1, net2)) {
      for (Object p : net.getPeers()) {
        Peer peer = (Peer) p;
        Bytes message = peer.peerGossip();
        if (!Objects.isNull(message)) {
          block = message;
          break;
        }
      }
    }
    assertNotNull(block);
    node1.stop();
    node2.stop();
  }
}<|MERGE_RESOLUTION|>--- conflicted
+++ resolved
@@ -41,13 +41,6 @@
   @Disabled
   @Test
   void testTwoNodes() throws InterruptedException, JsonProcessingException, IOException {
-<<<<<<< HEAD
-    BeaconNodeCommand cliArgs = new BeaconNodeCommand();
-    CommandLine commandLine = new CommandLine(cliArgs);
-    //    commandLine.parse("");
-
-=======
->>>>>>> 1b315805
     // Read all lines from a file
     String content = "";
     content =
@@ -77,13 +70,8 @@
     ArtemisConfiguration config1 = ArtemisConfiguration.fromString(updatedConfig1);
     ArtemisConfiguration config2 = ArtemisConfiguration.fromString(updatedConfig2);
 
-<<<<<<< HEAD
-    BeaconNode node1 = new BeaconNode(cliArgs, config1);
-    BeaconNode node2 = new BeaconNode(cliArgs, config2);
-=======
     BeaconNode node1 = new BeaconNode(Level.INFO, config1);
     BeaconNode node2 = new BeaconNode(Level.INFO, config2);
->>>>>>> 1b315805
 
     node1.start();
     node2.start();
