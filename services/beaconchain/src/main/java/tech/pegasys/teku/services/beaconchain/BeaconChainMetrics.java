--- conflicted
+++ resolved
@@ -271,11 +271,7 @@
             ? stateAndBlock.getRoot()
             : get_block_root_at_slot(stateAndBlock.getState(), epochStartSlot);
     final Predicate<PendingAttestation> isCorrectValidatorPredicate =
-<<<<<<< HEAD
-        createCorrectlyContributedValidatorPredicate.apply(state);
-=======
         attestation -> attestation.getData().getTarget().getRoot().equals(correctBlockRoot);
->>>>>>> 8771780f
 
     final Map<UInt64, Map<UInt64, Bitlist>> liveValidatorsAggregationBitsBySlotAndCommittee =
         new HashMap<>();
