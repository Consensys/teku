/*
 * Copyright Consensys Software Inc., 2022
 *
 * Licensed under the Apache License, Version 2.0 (the "License"); you may not use this file except in compliance with
 * the License. You may obtain a copy of the License at
 *
 * http://www.apache.org/licenses/LICENSE-2.0
 *
 * Unless required by applicable law or agreed to in writing, software distributed under the License is distributed on
 * an "AS IS" BASIS, WITHOUT WARRANTIES OR CONDITIONS OF ANY KIND, either express or implied. See the License for the
 * specific language governing permissions and limitations under the License.
 */

package tech.pegasys.teku.services.beaconchain;

import static tech.pegasys.teku.infrastructure.logging.EventLogger.EVENT_LOG;
import static tech.pegasys.teku.infrastructure.logging.StatusLogger.STATUS_LOG;
import static tech.pegasys.teku.infrastructure.metrics.TekuMetricCategory.BEACON;
import static tech.pegasys.teku.infrastructure.time.TimeUtilities.millisToSeconds;
import static tech.pegasys.teku.infrastructure.unsigned.UInt64.ZERO;
import static tech.pegasys.teku.spec.config.SpecConfig.GENESIS_SLOT;
import static tech.pegasys.teku.statetransition.attestation.AggregatingAttestationPool.DEFAULT_MAXIMUM_ATTESTATION_COUNT;

import com.fasterxml.jackson.databind.ObjectMapper;
import com.google.common.base.Throwables;
import java.io.IOException;
import java.net.BindException;
import java.nio.file.Path;
import java.time.Duration;
import java.util.Comparator;
import java.util.Map;
import java.util.Optional;
import java.util.function.Function;
import java.util.function.IntSupplier;
import org.apache.logging.log4j.LogManager;
import org.apache.logging.log4j.Logger;
import org.apache.tuweni.bytes.Bytes;
import org.apache.tuweni.bytes.Bytes32;
import org.hyperledger.besu.plugin.services.MetricsSystem;
import tech.pegasys.teku.api.ChainDataProvider;
import tech.pegasys.teku.api.DataProvider;
import tech.pegasys.teku.api.ExecutionClientDataProvider;
import tech.pegasys.teku.api.RewardCalculator;
import tech.pegasys.teku.beacon.sync.DefaultSyncServiceFactory;
import tech.pegasys.teku.beacon.sync.SyncService;
import tech.pegasys.teku.beacon.sync.SyncServiceFactory;
import tech.pegasys.teku.beacon.sync.events.CoalescingChainHeadChannel;
import tech.pegasys.teku.beacon.sync.gossip.blobs.RecentBlobSidecarsFetcher;
import tech.pegasys.teku.beacon.sync.gossip.blocks.RecentBlocksFetcher;
import tech.pegasys.teku.beaconrestapi.BeaconRestApi;
import tech.pegasys.teku.beaconrestapi.JsonTypeDefinitionBeaconRestApi;
import tech.pegasys.teku.ethereum.events.SlotEventsChannel;
import tech.pegasys.teku.ethereum.execution.types.Eth1Address;
import tech.pegasys.teku.ethereum.executionclient.events.ExecutionClientEventsChannel;
import tech.pegasys.teku.ethereum.pow.api.Eth1EventsChannel;
import tech.pegasys.teku.infrastructure.async.AsyncRunner;
import tech.pegasys.teku.infrastructure.async.AsyncRunnerFactory;
import tech.pegasys.teku.infrastructure.async.SafeFuture;
import tech.pegasys.teku.infrastructure.async.eventthread.AsyncRunnerEventThread;
import tech.pegasys.teku.infrastructure.collections.LimitedMap;
import tech.pegasys.teku.infrastructure.events.EventChannels;
import tech.pegasys.teku.infrastructure.exceptions.InvalidConfigurationException;
import tech.pegasys.teku.infrastructure.io.PortAvailability;
import tech.pegasys.teku.infrastructure.metrics.SettableGauge;
import tech.pegasys.teku.infrastructure.metrics.SettableLabelledGauge;
import tech.pegasys.teku.infrastructure.metrics.TekuMetricCategory;
import tech.pegasys.teku.infrastructure.time.TimeProvider;
import tech.pegasys.teku.infrastructure.unsigned.UInt64;
import tech.pegasys.teku.infrastructure.version.VersionProvider;
import tech.pegasys.teku.kzg.KZG;
import tech.pegasys.teku.networking.eth2.Eth2P2PNetwork;
import tech.pegasys.teku.networking.eth2.Eth2P2PNetworkBuilder;
import tech.pegasys.teku.networking.eth2.P2PConfig;
import tech.pegasys.teku.networking.eth2.gossip.BlobSidecarGossipChannel;
import tech.pegasys.teku.networking.eth2.gossip.BlockGossipChannel;
import tech.pegasys.teku.networking.eth2.gossip.subnets.AllSubnetsSubscriber;
import tech.pegasys.teku.networking.eth2.gossip.subnets.AllSyncCommitteeSubscriptions;
import tech.pegasys.teku.networking.eth2.gossip.subnets.AttestationTopicSubscriber;
import tech.pegasys.teku.networking.eth2.gossip.subnets.NodeBasedStableSubnetSubscriber;
import tech.pegasys.teku.networking.eth2.gossip.subnets.StableSubnetSubscriber;
import tech.pegasys.teku.networking.eth2.gossip.subnets.SyncCommitteeSubscriptionManager;
import tech.pegasys.teku.networking.eth2.mock.NoOpEth2P2PNetwork;
import tech.pegasys.teku.networking.p2p.discovery.DiscoveryConfig;
import tech.pegasys.teku.networks.Eth2NetworkConfiguration;
import tech.pegasys.teku.service.serviceutils.Service;
import tech.pegasys.teku.service.serviceutils.ServiceConfig;
import tech.pegasys.teku.services.executionlayer.ExecutionLayerBlockManagerFactory;
import tech.pegasys.teku.services.timer.TimerService;
import tech.pegasys.teku.spec.Spec;
import tech.pegasys.teku.spec.SpecMilestone;
import tech.pegasys.teku.spec.datastructures.attestation.ValidatableAttestation;
import tech.pegasys.teku.spec.datastructures.blobs.versions.deneb.SignedBlobSidecar;
import tech.pegasys.teku.spec.datastructures.blocks.SignedBeaconBlock;
import tech.pegasys.teku.spec.datastructures.blocks.blockbody.BeaconBlockBodySchema;
import tech.pegasys.teku.spec.datastructures.blocks.blockbody.versions.capella.BeaconBlockBodySchemaCapella;
import tech.pegasys.teku.spec.datastructures.execution.ExecutionPayloadHeader;
import tech.pegasys.teku.spec.datastructures.interop.GenesisStateBuilder;
import tech.pegasys.teku.spec.datastructures.networking.libp2p.rpc.BlobIdentifier;
import tech.pegasys.teku.spec.datastructures.operations.AttesterSlashing;
import tech.pegasys.teku.spec.datastructures.operations.ProposerSlashing;
import tech.pegasys.teku.spec.datastructures.operations.SignedBlsToExecutionChange;
import tech.pegasys.teku.spec.datastructures.operations.SignedVoluntaryExit;
import tech.pegasys.teku.spec.datastructures.state.AnchorPoint;
import tech.pegasys.teku.spec.datastructures.state.beaconstate.BeaconState;
import tech.pegasys.teku.spec.executionlayer.ExecutionLayerBlockProductionManager;
import tech.pegasys.teku.spec.executionlayer.ExecutionLayerChannel;
import tech.pegasys.teku.spec.logic.common.statetransition.results.BlockImportResult;
import tech.pegasys.teku.statetransition.EpochCachePrimer;
import tech.pegasys.teku.statetransition.LocalOperationAcceptedFilter;
import tech.pegasys.teku.statetransition.MappedOperationPool;
import tech.pegasys.teku.statetransition.OperationPool;
import tech.pegasys.teku.statetransition.OperationsReOrgManager;
import tech.pegasys.teku.statetransition.SimpleOperationPool;
import tech.pegasys.teku.statetransition.attestation.AggregatingAttestationPool;
import tech.pegasys.teku.statetransition.attestation.AttestationManager;
import tech.pegasys.teku.statetransition.blobs.BlobSidecarManager;
import tech.pegasys.teku.statetransition.blobs.BlobSidecarManagerImpl;
import tech.pegasys.teku.statetransition.blobs.BlobSidecarPool;
import tech.pegasys.teku.statetransition.blobs.DataUnavailableBlockPool;
import tech.pegasys.teku.statetransition.block.BlockImportChannel;
import tech.pegasys.teku.statetransition.block.BlockImportMetrics;
import tech.pegasys.teku.statetransition.block.BlockImportNotifications;
import tech.pegasys.teku.statetransition.block.BlockImporter;
import tech.pegasys.teku.statetransition.block.BlockManager;
import tech.pegasys.teku.statetransition.block.FailedExecutionPool;
import tech.pegasys.teku.statetransition.forkchoice.ForkChoice;
import tech.pegasys.teku.statetransition.forkchoice.ForkChoiceNotifier;
import tech.pegasys.teku.statetransition.forkchoice.ForkChoiceNotifierImpl;
import tech.pegasys.teku.statetransition.forkchoice.ForkChoiceStateProvider;
import tech.pegasys.teku.statetransition.forkchoice.ForkChoiceTrigger;
import tech.pegasys.teku.statetransition.forkchoice.MergeTransitionBlockValidator;
import tech.pegasys.teku.statetransition.forkchoice.ProposersDataManager;
import tech.pegasys.teku.statetransition.forkchoice.TerminalPowBlockMonitor;
import tech.pegasys.teku.statetransition.forkchoice.TickProcessingPerformance;
import tech.pegasys.teku.statetransition.forkchoice.TickProcessor;
import tech.pegasys.teku.statetransition.genesis.GenesisHandler;
import tech.pegasys.teku.statetransition.synccommittee.SignedContributionAndProofValidator;
import tech.pegasys.teku.statetransition.synccommittee.SyncCommitteeContributionPool;
import tech.pegasys.teku.statetransition.synccommittee.SyncCommitteeMessagePool;
import tech.pegasys.teku.statetransition.synccommittee.SyncCommitteeMessageValidator;
import tech.pegasys.teku.statetransition.synccommittee.SyncCommitteeStateUtils;
import tech.pegasys.teku.statetransition.util.FutureItems;
import tech.pegasys.teku.statetransition.util.PendingPool;
import tech.pegasys.teku.statetransition.util.PoolFactory;
import tech.pegasys.teku.statetransition.validation.AggregateAttestationValidator;
import tech.pegasys.teku.statetransition.validation.AttestationValidator;
import tech.pegasys.teku.statetransition.validation.AttesterSlashingValidator;
import tech.pegasys.teku.statetransition.validation.BlobSidecarGossipValidator;
import tech.pegasys.teku.statetransition.validation.BlockGossipValidator;
import tech.pegasys.teku.statetransition.validation.BlockValidator;
import tech.pegasys.teku.statetransition.validation.GossipValidationHelper;
import tech.pegasys.teku.statetransition.validation.InternalValidationResult;
import tech.pegasys.teku.statetransition.validation.ProposerSlashingValidator;
import tech.pegasys.teku.statetransition.validation.SignedBlsToExecutionChangeValidator;
import tech.pegasys.teku.statetransition.validation.VoluntaryExitValidator;
import tech.pegasys.teku.statetransition.validation.signatures.AggregatingSignatureVerificationService;
import tech.pegasys.teku.statetransition.validation.signatures.SignatureVerificationService;
import tech.pegasys.teku.statetransition.validatorcache.ActiveValidatorCache;
import tech.pegasys.teku.statetransition.validatorcache.ActiveValidatorChannel;
import tech.pegasys.teku.storage.api.ChainHeadChannel;
import tech.pegasys.teku.storage.api.CombinedStorageChannel;
import tech.pegasys.teku.storage.api.Eth1DepositStorageChannel;
import tech.pegasys.teku.storage.api.FinalizedCheckpointChannel;
import tech.pegasys.teku.storage.api.StorageQueryChannel;
import tech.pegasys.teku.storage.api.StorageUpdateChannel;
import tech.pegasys.teku.storage.api.VoteUpdateChannel;
import tech.pegasys.teku.storage.client.CombinedChainDataClient;
import tech.pegasys.teku.storage.client.EarliestAvailableBlockSlot;
import tech.pegasys.teku.storage.client.RecentChainData;
import tech.pegasys.teku.storage.client.StorageBackedRecentChainData;
import tech.pegasys.teku.storage.store.FileKeyValueStore;
import tech.pegasys.teku.storage.store.KeyValueStore;
import tech.pegasys.teku.storage.store.StoreConfig;
import tech.pegasys.teku.validator.api.InteropConfig;
import tech.pegasys.teku.validator.api.ValidatorApiChannel;
import tech.pegasys.teku.validator.api.ValidatorPerformanceTrackingMode;
import tech.pegasys.teku.validator.coordinator.ActiveValidatorTracker;
import tech.pegasys.teku.validator.coordinator.BlockFactory;
import tech.pegasys.teku.validator.coordinator.BlockOperationSelectorFactory;
import tech.pegasys.teku.validator.coordinator.DepositProvider;
import tech.pegasys.teku.validator.coordinator.DutyMetrics;
import tech.pegasys.teku.validator.coordinator.Eth1DataCache;
import tech.pegasys.teku.validator.coordinator.Eth1DataProvider;
import tech.pegasys.teku.validator.coordinator.Eth1VotingPeriod;
import tech.pegasys.teku.validator.coordinator.MilestoneBasedBlockFactory;
import tech.pegasys.teku.validator.coordinator.ValidatorApiHandler;
import tech.pegasys.teku.validator.coordinator.performance.DefaultPerformanceTracker;
import tech.pegasys.teku.validator.coordinator.performance.NoOpPerformanceTracker;
import tech.pegasys.teku.validator.coordinator.performance.PerformanceTracker;
import tech.pegasys.teku.validator.coordinator.performance.SyncCommitteePerformanceTracker;
import tech.pegasys.teku.validator.coordinator.performance.ValidatorPerformanceMetrics;
import tech.pegasys.teku.weaksubjectivity.WeakSubjectivityValidator;

/**
 * The central class which assembles together and initializes Beacon Chain components
 *
 * <p>CAUTION: This class can be overridden by custom implementation to tweak creation and
 * initialization behavior (see {@link BeaconChainControllerFactory}} however this class may change
 * in a backward incompatible manner and either break compilation or runtime behavior
 */
public class BeaconChainController extends Service implements BeaconChainControllerFacade {

  private static final Logger LOG = LogManager.getLogger();

  protected static final String KEY_VALUE_STORE_SUBDIRECTORY = "kvstore";

  protected volatile BeaconChainConfiguration beaconConfig;
  protected volatile Spec spec;
  protected volatile Function<UInt64, BeaconBlockBodySchema<?>> beaconBlockSchemaSupplier;
  protected volatile EventChannels eventChannels;
  protected volatile MetricsSystem metricsSystem;
  protected volatile AsyncRunner beaconAsyncRunner;
  protected volatile TimeProvider timeProvider;
  protected volatile SlotEventsChannel slotEventsChannelPublisher;
  protected volatile AsyncRunner networkAsyncRunner;
  protected volatile AsyncRunnerFactory asyncRunnerFactory;
  protected volatile AsyncRunner eventAsyncRunner;
  protected volatile Path beaconDataDirectory;
  protected volatile WeakSubjectivityInitializer wsInitializer = new WeakSubjectivityInitializer();
  protected volatile AsyncRunnerEventThread forkChoiceExecutor;

  private volatile AsyncRunner operationPoolAsyncRunner;

  protected volatile ForkChoice forkChoice;
  protected volatile ForkChoiceTrigger forkChoiceTrigger;
  protected volatile BlockImporter blockImporter;

  protected volatile DataProvider dataProvider;
  protected volatile RecentChainData recentChainData;
  protected volatile Eth2P2PNetwork p2pNetwork;
  protected volatile Optional<BeaconRestApi> beaconRestAPI = Optional.empty();
  protected volatile AggregatingAttestationPool attestationPool;
  protected volatile DepositProvider depositProvider;
  protected volatile SyncService syncService;
  protected volatile AttestationManager attestationManager;
  protected volatile SignatureVerificationService signatureVerificationService;
  protected volatile CombinedChainDataClient combinedChainDataClient;
  protected volatile Eth1DataCache eth1DataCache;
  protected volatile SlotProcessor slotProcessor;
  protected volatile OperationPool<AttesterSlashing> attesterSlashingPool;
  protected volatile OperationPool<ProposerSlashing> proposerSlashingPool;
  protected volatile OperationPool<SignedVoluntaryExit> voluntaryExitPool;
  protected volatile MappedOperationPool<SignedBlsToExecutionChange> blsToExecutionChangePool;
  protected volatile SyncCommitteeContributionPool syncCommitteeContributionPool;
  protected volatile SyncCommitteeMessagePool syncCommitteeMessagePool;
  protected volatile WeakSubjectivityValidator weakSubjectivityValidator;
  protected volatile PerformanceTracker performanceTracker;
  protected volatile PendingPool<SignedBeaconBlock> pendingBlocks;
  protected volatile BlobSidecarPool blobSidecarPool;
  protected volatile Map<Bytes32, BlockImportResult> invalidBlockRoots;
  protected volatile CoalescingChainHeadChannel coalescingChainHeadChannel;
  protected volatile ActiveValidatorTracker activeValidatorTracker;
  protected volatile AttestationTopicSubscriber attestationTopicSubscriber;
  protected volatile ForkChoiceNotifier forkChoiceNotifier;
  protected volatile ForkChoiceStateProvider forkChoiceStateProvider;
  protected volatile ExecutionLayerChannel executionLayer;
  protected volatile GossipValidationHelper gossipValidationHelper;
  protected volatile KZG kzg;
  protected volatile BlobSidecarManager blobSidecarManager;
  protected volatile Optional<TerminalPowBlockMonitor> terminalPowBlockMonitor = Optional.empty();
  protected volatile Optional<DataUnavailableBlockPool> dataUnavailableBlockPool = Optional.empty();
  protected volatile ProposersDataManager proposersDataManager;
  protected volatile KeyValueStore<String, Bytes> keyValueStore;
  protected volatile StorageQueryChannel storageQueryChannel;
  protected volatile StorageUpdateChannel storageUpdateChannel;
  protected volatile StableSubnetSubscriber stableSubnetSubscriber;
  protected volatile ExecutionLayerBlockProductionManager executionLayerBlockProductionManager;
  protected volatile RewardCalculator rewardCalculator;
  protected UInt64 genesisTimeTracker = ZERO;
  protected BlockManager blockManager;
  protected TimerService timerService;
  protected PoolFactory poolFactory;
  protected SettableLabelledGauge futureItemsMetric;
  protected IntSupplier rejectedExecutionCountSupplier;

  public BeaconChainController(
      final ServiceConfig serviceConfig, final BeaconChainConfiguration beaconConfig) {
    final Eth2NetworkConfiguration eth2NetworkConfig = beaconConfig.eth2NetworkConfig();
    this.beaconConfig = beaconConfig;
    this.spec = beaconConfig.getSpec();
    this.beaconBlockSchemaSupplier =
        slot -> spec.atSlot(slot).getSchemaDefinitions().getBeaconBlockBodySchema();
    this.beaconDataDirectory = serviceConfig.getDataDirLayout().getBeaconDataDirectory();
    this.asyncRunnerFactory = serviceConfig.getAsyncRunnerFactory();
    this.beaconAsyncRunner =
        serviceConfig.createAsyncRunner(
            "beaconchain",
            eth2NetworkConfig.getAsyncBeaconChainMaxThreads(),
            eth2NetworkConfig.getAsyncBeaconChainMaxQueue());
    this.eventAsyncRunner = serviceConfig.createAsyncRunner("events", 10);
    this.networkAsyncRunner =
        serviceConfig.createAsyncRunner(
            "p2p",
            eth2NetworkConfig.getAsyncP2pMaxThreads(),
            eth2NetworkConfig.getAsyncP2pMaxQueue());
    this.operationPoolAsyncRunner = serviceConfig.createAsyncRunner("operationPoolUpdater", 1);
    this.timeProvider = serviceConfig.getTimeProvider();
    this.eventChannels = serviceConfig.getEventChannels();
    this.metricsSystem = serviceConfig.getMetricsSystem();
    this.poolFactory = new PoolFactory(this.metricsSystem);
    this.rejectedExecutionCountSupplier = serviceConfig.getRejectedExecutionsSupplier();
    this.slotEventsChannelPublisher = eventChannels.getPublisher(SlotEventsChannel.class);
    this.forkChoiceExecutor = new AsyncRunnerEventThread("forkchoice", asyncRunnerFactory);
    this.futureItemsMetric =
        SettableLabelledGauge.create(
            metricsSystem,
            BEACON,
            "future_items_size",
            "Current number of items held for future slots, labelled by type",
            "type");
  }

  @Override
  protected SafeFuture<?> doStart() {
    LOG.debug("Starting {}", this.getClass().getSimpleName());
    forkChoiceExecutor.start();
    return initialize()
        .thenCompose(
            (__) ->
                beaconRestAPI.map(BeaconRestApi::start).orElse(SafeFuture.completedFuture(null)));
  }

  protected void startServices() {
    final RecentBlocksFetcher recentBlocksFetcher = syncService.getRecentBlocksFetcher();
    recentBlocksFetcher.subscribeBlockFetched(
        (block) ->
            blockManager
                .importBlock(block)
                .finish(err -> LOG.error("Failed to process recently fetched block.", err)));
    blockManager.subscribeToReceivedBlocks(
        (block, __) -> recentBlocksFetcher.cancelRecentBlockRequest(block.getRoot()));
    final RecentBlobSidecarsFetcher recentBlobSidecarsFetcher =
        syncService.getRecentBlobSidecarsFetcher();
    recentBlobSidecarsFetcher.subscribeBlobSidecarFetched(
        (blobSidecar) -> blobSidecarManager.prepareForBlockImport(blobSidecar));
    blobSidecarManager.subscribeToReceivedBlobSidecar(
        blobSidecar ->
            recentBlobSidecarsFetcher.cancelRecentBlobSidecarRequest(
                new BlobIdentifier(blobSidecar.getBlockRoot(), blobSidecar.getIndex())));
    SafeFuture.allOfFailFast(
            attestationManager.start(),
            p2pNetwork.start(),
            blockManager.start(),
            syncService.start(),
            SafeFuture.fromRunnable(
                () -> terminalPowBlockMonitor.ifPresent(TerminalPowBlockMonitor::start)))
        .finish(
            error -> {
              Throwable rootCause = Throwables.getRootCause(error);
              if (rootCause instanceof BindException) {
                final String errorWhilePerformingDescription =
                    "starting P2P services on port " + this.p2pNetwork.getListenPort() + ".";
                STATUS_LOG.fatalError(errorWhilePerformingDescription, rootCause);
                System.exit(1);
              } else {
                Thread.currentThread()
                    .getUncaughtExceptionHandler()
                    .uncaughtException(Thread.currentThread(), error);
              }
            });
  }

  @Override
  protected SafeFuture<?> doStop() {
    LOG.debug("Stopping {}", this.getClass().getSimpleName());
    return SafeFuture.allOf(
            beaconRestAPI.map(BeaconRestApi::stop).orElse(SafeFuture.completedFuture(null)),
            syncService.stop(),
            blockManager.stop(),
            attestationManager.stop(),
            p2pNetwork.stop(),
            timerService.stop(),
            SafeFuture.fromRunnable(
                () -> terminalPowBlockMonitor.ifPresent(TerminalPowBlockMonitor::stop)))
        .thenRun(forkChoiceExecutor::stop);
  }

  protected SafeFuture<?> initialize() {
    final StoreConfig storeConfig = beaconConfig.storeConfig();
    coalescingChainHeadChannel =
        new CoalescingChainHeadChannel(
            eventChannels.getPublisher(ChainHeadChannel.class), EVENT_LOG);
    timerService = new TimerService(this::onTick);

    final CombinedStorageChannel combinedStorageChannel =
        eventChannels.getPublisher(CombinedStorageChannel.class, beaconAsyncRunner);
    storageQueryChannel = combinedStorageChannel;
    storageUpdateChannel = combinedStorageChannel;
    final VoteUpdateChannel voteUpdateChannel = eventChannels.getPublisher(VoteUpdateChannel.class);
    // Init other services
    return initWeakSubjectivity(storageQueryChannel, storageUpdateChannel)
        .thenCompose(
            __ ->
                StorageBackedRecentChainData.create(
                    metricsSystem,
                    storeConfig,
                    beaconAsyncRunner,
                    storageQueryChannel,
                    storageUpdateChannel,
                    voteUpdateChannel,
                    eventChannels.getPublisher(FinalizedCheckpointChannel.class, beaconAsyncRunner),
                    coalescingChainHeadChannel,
                    spec))
        .thenCompose(
            client -> {
              // Setup chain storage
              this.recentChainData = client;
              if (recentChainData.isPreGenesis()) {
                setupInitialState(client);
              } else if (beaconConfig.eth2NetworkConfig().isUsingCustomInitialState()) {
                STATUS_LOG.warnInitialStateIgnored();
              }
              return SafeFuture.completedFuture(client);
            })
        // Init other services
        .thenRun(this::initAll)
        .thenRun(
            () -> {
              recentChainData.subscribeStoreInitialized(this::onStoreInitialized);
              recentChainData.subscribeBestBlockInitialized(this::startServices);
            })
        .thenCompose(__ -> timerService.start());
  }

  public void initAll() {
    initKeyValueStore();
    initExecutionLayer();
    initExecutionLayerBlockProductionManager();
    initRewardCalculator();
    initGossipValidationHelper();
    initBlockPoolsAndCaches();
    initKzg();
    initBlobSidecarPool();
    initBlobSidecarManager();
    initForkChoiceStateProvider();
    initForkChoiceNotifier();
    initMergeMonitors();
    initForkChoice();
    initBlockImporter();
    initCombinedChainDataClient();
    initSignatureVerificationService();
    initAttestationPool();
    initAttesterSlashingPool();
    initProposerSlashingPool();
    initVoluntaryExitPool();
    initSignedBlsToExecutionChangePool();
    initEth1DataCache();
    initDepositProvider();
    initGenesisHandler();
    initAttestationManager();
    initBlockManager();
    initSyncCommitteePools();
    initP2PNetwork();
    initSyncService();
    initSlotProcessor();
    initMetrics();
    initAttestationTopicSubscriber();
    initActiveValidatorTracker();
    initSubnetSubscriber();
    initPerformanceTracker();
    initDataProvider();
    initValidatorApiHandler();
    initRestAPI();
    initOperationsReOrgManager();
  }

  private void initKeyValueStore() {
    keyValueStore =
        new FileKeyValueStore(beaconDataDirectory.resolve(KEY_VALUE_STORE_SUBDIRECTORY));
  }

  protected void initExecutionLayer() {
    executionLayer = eventChannels.getPublisher(ExecutionLayerChannel.class, beaconAsyncRunner);
  }

  protected void initKzg() {
    if (spec.isMilestoneSupported(SpecMilestone.DENEB)) {
      kzg = KZG.getInstance();
      final String trustedSetupFile =
          beaconConfig
              .eth2NetworkConfig()
              .getTrustedSetup()
              .orElseThrow(
                  () ->
                      new InvalidConfigurationException(
                          "Trusted setup should be specified when Deneb is enabled"));
      kzg.loadTrustedSetup(trustedSetupFile);
    } else {
      kzg = KZG.NOOP;
    }
  }

  protected void initBlobSidecarManager() {
    if (spec.isMilestoneSupported(SpecMilestone.DENEB)) {
      final FutureItems<SignedBlobSidecar> futureBlobSidecars =
          FutureItems.create(SignedBlobSidecar::getSlot, futureItemsMetric, "blob_sidecars");

      final Map<Bytes32, InternalValidationResult> invalidBlobSidecarRoots =
          LimitedMap.createSynchronized(500);

      final BlobSidecarGossipValidator blobSidecarValidator =
          BlobSidecarGossipValidator.create(spec, invalidBlockRoots, gossipValidationHelper);
      final BlobSidecarManagerImpl blobSidecarManagerImpl =
          new BlobSidecarManagerImpl(
              spec,
              beaconAsyncRunner,
              recentChainData,
              blobSidecarPool,
              blobSidecarValidator,
              kzg,
              futureBlobSidecars,
              invalidBlobSidecarRoots);
      eventChannels.subscribe(SlotEventsChannel.class, blobSidecarManagerImpl);

      blobSidecarManager = blobSidecarManagerImpl;
    } else {
      blobSidecarManager = BlobSidecarManager.NOOP;
    }
  }

  protected void initMergeMonitors() {
    if (spec.isMilestoneSupported(SpecMilestone.BELLATRIX)) {
      terminalPowBlockMonitor =
          Optional.of(
              new TerminalPowBlockMonitor(
                  executionLayer,
                  spec,
                  recentChainData,
                  forkChoiceNotifier,
                  beaconAsyncRunner,
                  EVENT_LOG,
                  timeProvider));
    }
  }

  protected void initBlockPoolsAndCaches() {
    LOG.debug("BeaconChainController.initBlockPoolsAndCaches()");
    pendingBlocks = poolFactory.createPendingPoolForBlocks(spec);
    eventChannels.subscribe(FinalizedCheckpointChannel.class, pendingBlocks);
    invalidBlockRoots = LimitedMap.createSynchronized(500);
  }

  protected void initBlobSidecarPool() {
    LOG.debug("BeaconChainController.initBlobSidecarPool()");
    if (spec.isMilestoneSupported(SpecMilestone.DENEB)) {
      blobSidecarPool =
          poolFactory.createPoolForBlobSidecars(
              spec, timeProvider, beaconAsyncRunner, recentChainData);
    } else {
      blobSidecarPool = BlobSidecarPool.NOOP;
    }
  }

  protected void initGossipValidationHelper() {
    LOG.debug("BeaconChainController.initGossipValidationHelper()");
    gossipValidationHelper = new GossipValidationHelper(spec, recentChainData);
  }

  protected void initPerformanceTracker() {
    LOG.debug("BeaconChainController.initPerformanceTracker()");
    ValidatorPerformanceTrackingMode mode =
        beaconConfig.validatorConfig().getValidatorPerformanceTrackingMode();
    if (mode.isEnabled()) {
      final SettableGauge performanceTrackerTimings =
          SettableGauge.create(
              metricsSystem,
              BEACON,
              "performance_tracker_timings",
              "Tracks how much time (in millis) performance tracker takes to perform calculations");
      performanceTracker =
          new DefaultPerformanceTracker(
              combinedChainDataClient,
              STATUS_LOG,
              new ValidatorPerformanceMetrics(metricsSystem),
              beaconConfig.validatorConfig().getValidatorPerformanceTrackingMode(),
              activeValidatorTracker,
              new SyncCommitteePerformanceTracker(spec, combinedChainDataClient),
              spec,
              performanceTrackerTimings);
      eventChannels.subscribe(SlotEventsChannel.class, performanceTracker);
    } else {
      performanceTracker = new NoOpPerformanceTracker();
    }
  }

  protected void initAttesterSlashingPool() {
    LOG.debug("BeaconChainController.initAttesterSlashingPool()");
    attesterSlashingPool =
        new SimpleOperationPool<>(
            "AttesterSlashingPool",
            metricsSystem,
            beaconBlockSchemaSupplier.andThen(BeaconBlockBodySchema::getAttesterSlashingsSchema),
            new AttesterSlashingValidator(recentChainData, spec),
            // Prioritise slashings that include more validators at a time
            Comparator.<AttesterSlashing>comparingInt(
                    slashing -> slashing.getIntersectingValidatorIndices().size())
                .reversed());
    blockImporter.subscribeToVerifiedBlockAttesterSlashings(attesterSlashingPool::removeAll);
    attesterSlashingPool.subscribeOperationAdded(forkChoice::onAttesterSlashing);
  }

  protected void initProposerSlashingPool() {
    LOG.debug("BeaconChainController.initProposerSlashingPool()");
    ProposerSlashingValidator validator = new ProposerSlashingValidator(spec, recentChainData);
    proposerSlashingPool =
        new SimpleOperationPool<>(
            "ProposerSlashingPool",
            metricsSystem,
            beaconBlockSchemaSupplier.andThen(BeaconBlockBodySchema::getProposerSlashingsSchema),
            validator);
    blockImporter.subscribeToVerifiedBlockProposerSlashings(proposerSlashingPool::removeAll);
  }

  protected void initVoluntaryExitPool() {
    LOG.debug("BeaconChainController.initVoluntaryExitPool()");
    VoluntaryExitValidator validator = new VoluntaryExitValidator(spec, recentChainData);
    voluntaryExitPool =
        new MappedOperationPool<>(
            "VoluntaryExitPool",
            metricsSystem,
            beaconBlockSchemaSupplier.andThen(BeaconBlockBodySchema::getVoluntaryExitsSchema),
            validator,
            operationPoolAsyncRunner,
            timeProvider);
    blockImporter.subscribeToVerifiedBlockVoluntaryExits(voluntaryExitPool::removeAll);
  }

  protected void initSignedBlsToExecutionChangePool() {
    LOG.debug("BeaconChainController.initSignedBlsToExecutionChangePool()");
    final SignedBlsToExecutionChangeValidator validator =
        new SignedBlsToExecutionChangeValidator(
            spec, timeProvider, recentChainData, signatureVerificationService);

    blsToExecutionChangePool =
        new MappedOperationPool<>(
            "SignedBlsToExecutionChangePool",
            metricsSystem,
            beaconBlockSchemaSupplier
                .andThen(BeaconBlockBodySchema::toVersionCapella)
                .andThen(Optional::orElseThrow)
                .andThen(BeaconBlockBodySchemaCapella::getBlsToExecutionChangesSchema),
            validator,
            operationPoolAsyncRunner,
            timeProvider);
    blockImporter.subscribeToVerifiedBlockBlsToExecutionChanges(
        blsToExecutionChangePool::removeAll);
  }

  protected void initDataProvider() {
    dataProvider =
        DataProvider.builder()
            .spec(spec)
            .recentChainData(recentChainData)
            .combinedChainDataClient(combinedChainDataClient)
            .executionLayerBlockProductionManager(executionLayerBlockProductionManager)
            .rewardCalculator(rewardCalculator)
            .p2pNetwork(p2pNetwork)
            .syncService(syncService)
            .validatorApiChannel(
                eventChannels.getPublisher(ValidatorApiChannel.class, beaconAsyncRunner))
            .attestationPool(attestationPool)
            .blockManager(blockManager)
            .blobSidecarPool(blobSidecarPool)
            .attestationManager(attestationManager)
            .isLivenessTrackingEnabled(getLivenessTrackingEnabled(beaconConfig))
            .acceptBlsToExecutionMessages(
                beaconConfig.p2pConfig().isBlsToExecutionChangesSubnetEnabled())
            .activeValidatorChannel(
                eventChannels.getPublisher(ActiveValidatorChannel.class, beaconAsyncRunner))
            .attesterSlashingPool(attesterSlashingPool)
            .proposerSlashingPool(proposerSlashingPool)
            .voluntaryExitPool(voluntaryExitPool)
            .blsToExecutionChangePool(blsToExecutionChangePool)
            .syncCommitteeContributionPool(syncCommitteeContributionPool)
            .proposersDataManager(proposersDataManager)
            .rejectedExecutionSupplier(rejectedExecutionCountSupplier)
            .build();
  }

  private boolean getLivenessTrackingEnabled(BeaconChainConfiguration beaconConfig) {
    return beaconConfig.beaconRestApiConfig().isBeaconLivenessTrackingEnabled()
        || beaconConfig.validatorConfig().isDoppelgangerDetectionEnabled();
  }

  protected void initCombinedChainDataClient() {
    LOG.debug("BeaconChainController.initCombinedChainDataClient()");
    final EarliestAvailableBlockSlot earliestAvailableBlockSlot =
        new EarliestAvailableBlockSlot(
            storageQueryChannel,
            timeProvider,
            beaconConfig.storeConfig().getEarliestAvailableBlockSlotFrequency());

    combinedChainDataClient =
        new CombinedChainDataClient(
            recentChainData, storageQueryChannel, spec, earliestAvailableBlockSlot);
  }

  protected SafeFuture<Void> initWeakSubjectivity(
      final StorageQueryChannel queryChannel, final StorageUpdateChannel updateChannel) {
    return wsInitializer
        .finalizeAndStoreConfig(beaconConfig.weakSubjectivity(), queryChannel, updateChannel)
        .thenAccept(
            finalConfig ->
                this.weakSubjectivityValidator = WeakSubjectivityValidator.moderate(finalConfig));
  }

  protected void initForkChoice() {
    LOG.debug("BeaconChainController.initForkChoice()");
    forkChoice =
        new ForkChoice(
            spec,
            forkChoiceExecutor,
            recentChainData,
            blobSidecarManager,
            forkChoiceNotifier,
            forkChoiceStateProvider,
            new TickProcessor(spec, recentChainData),
            new MergeTransitionBlockValidator(spec, recentChainData, executionLayer),
            beaconConfig.eth2NetworkConfig().isForkChoiceUpdateHeadOnBlockImportEnabled(),
            beaconConfig.eth2NetworkConfig().isForkChoiceProposerBoostUniquenessEnabled(),
            metricsSystem);
    forkChoiceTrigger = new ForkChoiceTrigger(forkChoice);
  }

  public void initMetrics() {
    LOG.debug("BeaconChainController.initMetrics()");
    final SyncCommitteeMetrics syncCommitteeMetrics =
        new SyncCommitteeMetrics(spec, recentChainData, metricsSystem);
    final BeaconChainMetrics beaconChainMetrics =
        new BeaconChainMetrics(
            spec,
            recentChainData,
            slotProcessor.getNodeSlot(),
            metricsSystem,
            p2pNetwork,
            eth1DataCache);
    eventChannels
        .subscribe(SlotEventsChannel.class, beaconChainMetrics)
        .subscribe(SlotEventsChannel.class, syncCommitteeMetrics)
        .subscribe(ChainHeadChannel.class, syncCommitteeMetrics);
  }

  public void initDepositProvider() {
    LOG.debug("BeaconChainController.initDepositProvider()");
    depositProvider =
        new DepositProvider(
            metricsSystem,
            recentChainData,
            eth1DataCache,
            storageUpdateChannel,
            eventChannels.getPublisher(Eth1DepositStorageChannel.class, beaconAsyncRunner),
            spec,
            EVENT_LOG,
            beaconConfig.powchainConfig().useMissingDepositEventLogging());
    eventChannels
        .subscribe(Eth1EventsChannel.class, depositProvider)
        .subscribe(FinalizedCheckpointChannel.class, depositProvider)
        .subscribe(SlotEventsChannel.class, depositProvider);
  }

  protected void initEth1DataCache() {
    LOG.debug("BeaconChainController.initEth1DataCache");
    eth1DataCache = new Eth1DataCache(metricsSystem, new Eth1VotingPeriod(spec));
  }

  protected void initAttestationTopicSubscriber() {
    LOG.debug("BeaconChainController.initAttestationTopicSubscriber");
    final SettableLabelledGauge subnetSubscriptionsGauge =
        SettableLabelledGauge.create(
            metricsSystem,
            TekuMetricCategory.NETWORK,
            "subnet_subscriptions",
            "Tracks attestations subnet subscriptions",
            "type");
    this.attestationTopicSubscriber =
        new AttestationTopicSubscriber(spec, p2pNetwork, subnetSubscriptionsGauge);
  }

  protected void initActiveValidatorTracker() {
    LOG.debug("BeaconChainController.initActiveValidatorTracker");
    this.activeValidatorTracker = new ActiveValidatorTracker(spec);
  }

  protected void initSubnetSubscriber() {
    LOG.debug("BeaconChainController.initSubnetSubscriber");
    if (beaconConfig.p2pConfig().isSubscribeAllSubnetsEnabled()) {
      LOG.info("Subscribing to all attestation subnets");
      this.stableSubnetSubscriber =
          AllSubnetsSubscriber.create(attestationTopicSubscriber, spec.getNetworkingConfig());
    } else {
      if (p2pNetwork.getDiscoveryNodeId().isPresent()) {
        this.stableSubnetSubscriber =
            new NodeBasedStableSubnetSubscriber(
                attestationTopicSubscriber, spec, p2pNetwork.getDiscoveryNodeId().get());
      } else {
        LOG.warn("Discovery nodeId is not defined, disabling stable subnet subscriptions");
        this.stableSubnetSubscriber = StableSubnetSubscriber.NOOP;
      }
    }
    eventChannels.subscribe(SlotEventsChannel.class, stableSubnetSubscriber);
  }

  public void initExecutionLayerBlockProductionManager() {
    LOG.debug("BeaconChainController.initExecutionLayerBlockProductionManager()");
    this.executionLayerBlockProductionManager =
        ExecutionLayerBlockManagerFactory.create(executionLayer, eventChannels);
  }

  public void initRewardCalculator() {
    LOG.debug("BeaconChainController.initRewardCalculator()");
    rewardCalculator = new RewardCalculator(spec);
  }

  public void initValidatorApiHandler() {
    LOG.debug("BeaconChainController.initValidatorApiHandler()");
    final BlockOperationSelectorFactory operationSelector =
        new BlockOperationSelectorFactory(
            spec,
            attestationPool,
            attesterSlashingPool,
            proposerSlashingPool,
            voluntaryExitPool,
            blsToExecutionChangePool,
            syncCommitteeContributionPool,
            depositProvider,
            eth1DataCache,
            VersionProvider.getDefaultGraffiti(),
            forkChoiceNotifier,
            executionLayerBlockProductionManager);
    final BlockFactory blockFactory = new MilestoneBasedBlockFactory(spec, operationSelector);
    SyncCommitteeSubscriptionManager syncCommitteeSubscriptionManager =
        beaconConfig.p2pConfig().isSubscribeAllSubnetsEnabled()
            ? new AllSyncCommitteeSubscriptions(p2pNetwork, spec)
            : new SyncCommitteeSubscriptionManager(p2pNetwork);
    final BlockImportChannel blockImportChannel =
        eventChannels.getPublisher(BlockImportChannel.class, beaconAsyncRunner);
    final BlockGossipChannel blockGossipChannel =
        eventChannels.getPublisher(BlockGossipChannel.class);
    final BlobSidecarGossipChannel blobSidecarGossipChannel;
    if (spec.isMilestoneSupported(SpecMilestone.DENEB)) {
      blobSidecarGossipChannel = eventChannels.getPublisher(BlobSidecarGossipChannel.class);
    } else {
      blobSidecarGossipChannel = BlobSidecarGossipChannel.NOOP;
    }
    final ValidatorApiHandler validatorApiHandler =
        new ValidatorApiHandler(
            new ChainDataProvider(spec, recentChainData, combinedChainDataClient, rewardCalculator),
            dataProvider.getNodeDataProvider(),
            combinedChainDataClient,
            syncService,
            blockFactory,
            blockImportChannel,
            blockGossipChannel,
            blobSidecarPool,
            blobSidecarGossipChannel,
            attestationPool,
            attestationManager,
            attestationTopicSubscriber,
            activeValidatorTracker,
            DutyMetrics.create(metricsSystem, timeProvider, recentChainData, spec),
            performanceTracker,
            spec,
            forkChoiceTrigger,
            proposersDataManager,
            syncCommitteeMessagePool,
            syncCommitteeContributionPool,
            syncCommitteeSubscriptionManager);
    eventChannels
        .subscribe(SlotEventsChannel.class, activeValidatorTracker)
        .subscribeMultithreaded(
            ValidatorApiChannel.class,
            validatorApiHandler,
            beaconConfig.beaconRestApiConfig().getValidatorThreads());

    // if subscribeAllSubnets is set, the slot events in these handlers are empty,
    // so don't subscribe.
    if (!beaconConfig.p2pConfig().isSubscribeAllSubnetsEnabled()) {
      eventChannels
          .subscribe(SlotEventsChannel.class, attestationTopicSubscriber)
          .subscribe(SlotEventsChannel.class, syncCommitteeSubscriptionManager);
    }
  }

  protected void initGenesisHandler() {
    if (!recentChainData.isPreGenesis()) {
      // We already have a genesis block - no need for a genesis handler
      return;
    } else if (!beaconConfig.powchainConfig().isEnabled()) {
      // We're pre-genesis but no eth1 endpoint is set
      throw new IllegalStateException("ETH1 is disabled, but no initial state is set.");
    }
    STATUS_LOG.loadingGenesisFromEth1Chain();
    eventChannels.subscribe(
        Eth1EventsChannel.class, new GenesisHandler(recentChainData, timeProvider, spec));
  }

  protected void initSignatureVerificationService() {
    final P2PConfig p2PConfig = beaconConfig.p2pConfig();
    signatureVerificationService =
        new AggregatingSignatureVerificationService(
            metricsSystem,
            asyncRunnerFactory,
            beaconAsyncRunner,
            p2PConfig.getBatchVerifyMaxThreads(),
            p2PConfig.getBatchVerifyQueueCapacity(),
            p2PConfig.getBatchVerifyMaxBatchSize(),
            p2PConfig.isBatchVerifyStrictThreadLimitEnabled());
  }

  protected void initAttestationManager() {
    final PendingPool<ValidatableAttestation> pendingAttestations =
        poolFactory.createPendingPoolForAttestations(spec);
    final FutureItems<ValidatableAttestation> futureAttestations =
        FutureItems.create(
            ValidatableAttestation::getEarliestSlotForForkChoiceProcessing,
            UInt64.valueOf(3),
            futureItemsMetric,
            "attestations");
    AttestationValidator attestationValidator =
        new AttestationValidator(
            spec, recentChainData, signatureVerificationService, metricsSystem);
    AggregateAttestationValidator aggregateValidator =
        new AggregateAttestationValidator(spec, attestationValidator, signatureVerificationService);
    blockImporter.subscribeToVerifiedBlockAttestations(
        (slot, attestations) ->
            attestations.forEach(
                attestation ->
                    aggregateValidator.addSeenAggregate(
                        ValidatableAttestation.from(spec, attestation))));
    attestationManager =
        AttestationManager.create(
            pendingAttestations,
            futureAttestations,
            forkChoice,
            attestationPool,
            attestationValidator,
            aggregateValidator,
            signatureVerificationService,
            eventChannels.getPublisher(ActiveValidatorChannel.class, beaconAsyncRunner));

    eventChannels
        .subscribe(SlotEventsChannel.class, attestationManager)
        .subscribe(FinalizedCheckpointChannel.class, pendingAttestations)
        .subscribe(BlockImportNotifications.class, attestationManager);
  }

  protected void initSyncCommitteePools() {
    final SyncCommitteeStateUtils syncCommitteeStateUtils =
        new SyncCommitteeStateUtils(spec, recentChainData);
    syncCommitteeContributionPool =
        new SyncCommitteeContributionPool(
            spec,
            new SignedContributionAndProofValidator(
                spec,
                recentChainData,
                syncCommitteeStateUtils,
                timeProvider,
                signatureVerificationService));

    syncCommitteeMessagePool =
        new SyncCommitteeMessagePool(
            spec,
            new SyncCommitteeMessageValidator(
                spec,
                recentChainData,
                syncCommitteeStateUtils,
                signatureVerificationService,
                timeProvider));
    eventChannels
        .subscribe(SlotEventsChannel.class, syncCommitteeContributionPool)
        .subscribe(SlotEventsChannel.class, syncCommitteeMessagePool);
  }

  protected void initP2PNetwork() {
    LOG.debug("BeaconChainController.initP2PNetwork()");
    if (!beaconConfig.p2pConfig().getNetworkConfig().isEnabled()) {
      this.p2pNetwork = new NoOpEth2P2PNetwork(spec);
      return;
    }

    DiscoveryConfig discoveryConfig = beaconConfig.p2pConfig().getDiscoveryConfig();
    final Optional<Integer> maybeUdpPort =
        discoveryConfig.isDiscoveryEnabled()
            ? Optional.of(discoveryConfig.getListenUdpPort())
            : Optional.empty();

    PortAvailability.checkPortsAvailable(
        beaconConfig.p2pConfig().getNetworkConfig().getListenPort(), maybeUdpPort);

    this.p2pNetwork =
        createEth2P2PNetworkBuilder()
            .config(beaconConfig.p2pConfig())
            .eventChannels(eventChannels)
            .combinedChainDataClient(combinedChainDataClient)
            .gossipedBlockProcessor(blockManager::validateAndImportBlock)
            .gossipedBlobSidecarProcessor(blobSidecarManager::validateAndPrepareForBlockImport)
            .gossipedAttestationProcessor(attestationManager::addAttestation)
            .gossipedAggregateProcessor(attestationManager::addAggregate)
            .gossipedAttesterSlashingProcessor(attesterSlashingPool::addRemote)
            .gossipedProposerSlashingProcessor(proposerSlashingPool::addRemote)
            .gossipedVoluntaryExitProcessor(voluntaryExitPool::addRemote)
            .gossipedSignedContributionAndProofProcessor(syncCommitteeContributionPool::addRemote)
            .gossipedSyncCommitteeMessageProcessor(syncCommitteeMessagePool::addRemote)
            .gossipedSignedBlsToExecutionChangeProcessor(blsToExecutionChangePool::addRemote)
            .processedAttestationSubscriptionProvider(
                attestationManager::subscribeToAttestationsToSend)
            .metricsSystem(metricsSystem)
            .timeProvider(timeProvider)
            .asyncRunner(networkAsyncRunner)
            .keyValueStore(keyValueStore)
            .requiredCheckpoint(weakSubjectivityValidator.getWSCheckpoint())
            .specProvider(spec)
<<<<<<< HEAD
            .recordMessageArrival(true)
=======
            .kzg(kzg)
>>>>>>> fbfd9062
            .build();

    syncCommitteeMessagePool.subscribeOperationAdded(
        new LocalOperationAcceptedFilter<>(p2pNetwork::publishSyncCommitteeMessage));
    syncCommitteeContributionPool.subscribeOperationAdded(
        new LocalOperationAcceptedFilter<>(p2pNetwork::publishSyncCommitteeContribution));
    proposerSlashingPool.subscribeOperationAdded(
        new LocalOperationAcceptedFilter<>(p2pNetwork::publishProposerSlashing));
    attesterSlashingPool.subscribeOperationAdded(
        new LocalOperationAcceptedFilter<>(p2pNetwork::publishAttesterSlashing));
    voluntaryExitPool.subscribeOperationAdded(
        new LocalOperationAcceptedFilter<>(p2pNetwork::publishVoluntaryExit));
    blsToExecutionChangePool.subscribeOperationAdded(
        new LocalOperationAcceptedFilter<>(p2pNetwork::publishSignedBlsToExecutionChange));
  }

  protected Eth2P2PNetworkBuilder createEth2P2PNetworkBuilder() {
    return Eth2P2PNetworkBuilder.create();
  }

  protected void initSlotProcessor() {
    slotProcessor =
        new SlotProcessor(
            spec,
            recentChainData,
            syncService,
            forkChoiceTrigger,
            forkChoiceNotifier,
            p2pNetwork,
            slotEventsChannelPublisher,
            new EpochCachePrimer(spec, recentChainData, beaconAsyncRunner));
  }

  public void initAttestationPool() {
    LOG.debug("BeaconChainController.initAttestationPool()");
    attestationPool =
        new AggregatingAttestationPool(spec, metricsSystem, DEFAULT_MAXIMUM_ATTESTATION_COUNT);
    eventChannels.subscribe(SlotEventsChannel.class, attestationPool);
    blockImporter.subscribeToVerifiedBlockAttestations(
        attestationPool::onAttestationsIncludedInBlock);
  }

  public void initRestAPI() {
    LOG.debug("BeaconChainController.initRestAPI()");
    if (!beaconConfig.beaconRestApiConfig().isRestApiEnabled()) {
      LOG.info("rest-api-enabled is false, not starting rest api.");
      return;
    }
    final Eth1DataProvider eth1DataProvider = new Eth1DataProvider(eth1DataCache, depositProvider);

    final ExecutionClientDataProvider executionClientDataProvider =
        new ExecutionClientDataProvider();
    eventChannels.subscribe(ExecutionClientEventsChannel.class, executionClientDataProvider);

    beaconRestAPI =
        Optional.of(
            new JsonTypeDefinitionBeaconRestApi(
                dataProvider,
                eth1DataProvider,
                beaconConfig.beaconRestApiConfig(),
                eventChannels,
                eventAsyncRunner,
                timeProvider,
                executionClientDataProvider,
                spec));

    if (getLivenessTrackingEnabled(beaconConfig)) {
      final int initialValidatorsCount =
          spec.getGenesisSpec().getConfig().getMinGenesisActiveValidatorCount();
      eventChannels.subscribe(
          ActiveValidatorChannel.class, new ActiveValidatorCache(spec, initialValidatorsCount));
    }
  }

  public void initBlockImporter() {
    LOG.debug("BeaconChainController.initBlockImporter()");
    blockImporter =
        new BlockImporter(
            spec,
            eventChannels.getPublisher(BlockImportNotifications.class),
            recentChainData,
            forkChoice,
            weakSubjectivityValidator,
            executionLayer);
  }

  public void initBlockManager() {
    LOG.debug("BeaconChainController.initBlockManager()");
    final FutureItems<SignedBeaconBlock> futureBlocks =
        FutureItems.create(SignedBeaconBlock::getSlot, futureItemsMetric, "blocks");
    final BlockGossipValidator blockGossipValidator =
        new BlockGossipValidator(spec, gossipValidationHelper);
    final BlockValidator blockValidator = new BlockValidator(blockGossipValidator);
    final Optional<BlockImportMetrics> importMetrics =
        beaconConfig.getMetricsConfig().isBlockPerformanceEnabled()
            ? Optional.of(BlockImportMetrics.create(metricsSystem))
            : Optional.empty();

    blockManager =
        new BlockManager(
            recentChainData,
            blockImporter,
            blobSidecarPool,
            pendingBlocks,
            futureBlocks,
            invalidBlockRoots,
            blockValidator,
            timeProvider,
            EVENT_LOG,
            importMetrics,
            beaconConfig.beaconRestApiConfig().isBeaconEventsBlockNotifyWhenImportedEnabled(),
            beaconConfig.beaconRestApiConfig().isBeaconEventsBlockNotifyWhenValidatedEnabled());
    if (spec.isMilestoneSupported(SpecMilestone.BELLATRIX)) {
      final FailedExecutionPool failedExecutionPool =
          new FailedExecutionPool(blockManager, beaconAsyncRunner);
      blockManager.subscribeFailedPayloadExecution(failedExecutionPool::addFailedBlock);
    }
    if (spec.isMilestoneSupported(SpecMilestone.DENEB)) {
      final DataUnavailableBlockPool dataUnavailableBlockPool =
          new DataUnavailableBlockPool(blockManager, blobSidecarPool, beaconAsyncRunner);
      blockManager.subscribeDataUnavailable(dataUnavailableBlockPool::addDataUnavailableBlock);

      this.dataUnavailableBlockPool = Optional.of(dataUnavailableBlockPool);
    }
    eventChannels
        .subscribe(SlotEventsChannel.class, blockManager)
        .subscribe(BlockImportChannel.class, blockManager)
        .subscribe(BlockImportNotifications.class, blockManager);
  }

  protected SyncServiceFactory createSyncServiceFactory() {
    return new DefaultSyncServiceFactory(
        beaconConfig.syncConfig(),
        beaconConfig.eth2NetworkConfig().getGenesisState(),
        metricsSystem,
        asyncRunnerFactory,
        beaconAsyncRunner,
        timeProvider,
        recentChainData,
        combinedChainDataClient,
        storageUpdateChannel,
        p2pNetwork,
        blockImporter,
        blobSidecarManager,
        pendingBlocks,
        blobSidecarPool,
        beaconConfig.eth2NetworkConfig().getStartupTargetPeerCount(),
        signatureVerificationService,
        Duration.ofSeconds(beaconConfig.eth2NetworkConfig().getStartupTimeoutSeconds()),
        spec);
  }

  public void initSyncService() {
    LOG.debug("BeaconChainController.initSyncService()");
    syncService = createSyncServiceFactory().create(eventChannels);

    // chainHeadChannel subscription
    syncService.getForwardSync().subscribeToSyncChanges(coalescingChainHeadChannel);

    // forkChoiceNotifier subscription
    syncService.subscribeToSyncStateChangesAndUpdate(
        syncState -> forkChoiceNotifier.onSyncingStatusChanged(syncState.isInSync()));

    // depositProvider subscription
    syncService.subscribeToSyncStateChangesAndUpdate(
        syncState -> depositProvider.onSyncingStatusChanged(syncState.isInSync()));

    // Data Unavailable block pool
    dataUnavailableBlockPool.ifPresent(
        pool ->
            syncService.subscribeToSyncStateChangesAndUpdate(
                syncState -> pool.onSyncingStatusChanged(syncState.isInSync())));

    // forkChoice subscription
    forkChoice.subscribeToOptimisticHeadChangesAndUpdate(syncService.getOptimisticSyncSubscriber());

    // terminalPowBlockMonitor subscription
    terminalPowBlockMonitor.ifPresent(
        monitor ->
            syncService.subscribeToSyncStateChangesAndUpdate(
                syncState -> monitor.onNodeSyncStateChanged(syncState.isInSync())));

    // p2pNetwork subscription so gossip can be enabled and disabled appropriately
    syncService.subscribeToSyncStateChangesAndUpdate(
        state -> p2pNetwork.onSyncStateChanged(state.isInSync(), state.isOptimistic()));
  }

  protected void initOperationsReOrgManager() {
    LOG.debug("BeaconChainController.initOperationsReOrgManager()");
    OperationsReOrgManager operationsReOrgManager =
        new OperationsReOrgManager(
            proposerSlashingPool,
            attesterSlashingPool,
            voluntaryExitPool,
            attestationPool,
            attestationManager,
            blsToExecutionChangePool,
            recentChainData);
    eventChannels.subscribe(ChainHeadChannel.class, operationsReOrgManager);
  }

  protected void initForkChoiceStateProvider() {
    LOG.debug("BeaconChainController.initForkChoiceStateProvider()");
    forkChoiceStateProvider = new ForkChoiceStateProvider(forkChoiceExecutor, recentChainData);
  }

  protected void initForkChoiceNotifier() {
    LOG.debug("BeaconChainController.initForkChoiceNotifier()");
    final AsyncRunnerEventThread eventThread =
        new AsyncRunnerEventThread("forkChoiceNotifier", asyncRunnerFactory);
    eventThread.start();
    proposersDataManager =
        new ProposersDataManager(
            eventThread,
            spec,
            metricsSystem,
            executionLayer,
            recentChainData,
            getProposerDefaultFeeRecipient());
    eventChannels.subscribe(SlotEventsChannel.class, proposersDataManager);
    forkChoiceNotifier =
        new ForkChoiceNotifierImpl(
            forkChoiceStateProvider,
            eventThread,
            timeProvider,
            spec,
            executionLayer,
            recentChainData,
            proposersDataManager);
  }

  private Optional<Eth1Address> getProposerDefaultFeeRecipient() {
    if (!spec.isMilestoneSupported(SpecMilestone.BELLATRIX)) {
      return Optional.of(Eth1Address.ZERO);
    }

    final Optional<Eth1Address> defaultFeeRecipient =
        beaconConfig.validatorConfig().getProposerDefaultFeeRecipient();

    if (defaultFeeRecipient.isEmpty() && beaconConfig.beaconRestApiConfig().isRestApiEnabled()) {
      STATUS_LOG.warnMissingProposerDefaultFeeRecipientWithRestAPIEnabled();
    }

    return defaultFeeRecipient;
  }

  protected void setupInitialState(final RecentChainData client) {
    Optional<AnchorPoint> initialAnchor = Optional.empty();
    try {
      initialAnchor = attemptToLoadAnchorPoint(beaconConfig.eth2NetworkConfig().getInitialState());
    } catch (InvalidConfigurationException e) {
      if (beaconConfig.eth2NetworkConfig().isUsingCustomInitialState()) {
        throw e;
      }
      STATUS_LOG.warnFailedToLoadInitialState(e.getMessage());
    }
    if (initialAnchor.isEmpty()) {
      initialAnchor = attemptToLoadAnchorPoint(beaconConfig.eth2NetworkConfig().getGenesisState());
    }
    // Validate
    initialAnchor.ifPresent(
        anchor -> {
          final UInt64 currentSlot = getCurrentSlot(anchor.getState().getGenesisTime());
          wsInitializer.validateInitialAnchor(anchor, currentSlot, spec);
        });

    if (initialAnchor.isPresent()) {
      final AnchorPoint anchor = initialAnchor.get();
      client.initializeFromAnchorPoint(anchor, timeProvider.getTimeInSeconds());
      if (anchor.isGenesis()) {
        EVENT_LOG.genesisEvent(
            anchor.getStateRoot(),
            recentChainData.getBestBlockRoot().orElseThrow(),
            anchor.getState().getGenesisTime());
      }
    } else if (beaconConfig.interopConfig().isInteropEnabled()) {
      setupInteropState();
    } else if (!beaconConfig.powchainConfig().isEnabled()) {
      throw new InvalidConfigurationException(
          "ETH1 is disabled but initial state is unknown. Enable ETH1 or specify an initial state"
              + ".");
    }
  }

  protected Optional<AnchorPoint> attemptToLoadAnchorPoint(final Optional<String> initialState) {
    return wsInitializer.loadInitialAnchorPoint(spec, initialState);
  }

  protected void setupInteropState() {
    final InteropConfig config = beaconConfig.interopConfig();
    STATUS_LOG.generatingMockStartGenesis(
        config.getInteropGenesisTime(), config.getInteropNumberOfValidators());

    Optional<ExecutionPayloadHeader> executionPayloadHeader = Optional.empty();
    if (config.getInteropGenesisPayloadHeader().isPresent()) {
      try {
        executionPayloadHeader =
            Optional.of(
                spec.deserializeJsonExecutionPayloadHeader(
                    new ObjectMapper(),
                    config.getInteropGenesisPayloadHeader().get().toFile(),
                    GENESIS_SLOT));
      } catch (IOException e) {
        throw new RuntimeException(
            "Unable to load payload header from " + config.getInteropGenesisPayloadHeader().get(),
            e);
      }
    }

    final BeaconState genesisState =
        new GenesisStateBuilder()
            .spec(spec)
            .genesisTime(config.getInteropGenesisTime())
            .addMockValidators(config.getInteropNumberOfValidators())
            .executionPayloadHeader(executionPayloadHeader)
            .build();

    recentChainData.initializeFromGenesis(genesisState, timeProvider.getTimeInSeconds());

    EVENT_LOG.genesisEvent(
        genesisState.hashTreeRoot(),
        recentChainData.getBestBlockRoot().orElseThrow(),
        genesisState.getGenesisTime());
  }

  protected void onStoreInitialized() {
    UInt64 genesisTime = recentChainData.getGenesisTime();
    UInt64 currentTime = timeProvider.getTimeInSeconds();
    final UInt64 currentSlot = getCurrentSlot(genesisTime, currentTime);
    if (currentTime.compareTo(genesisTime) >= 0) {
      // Validate that we're running within the weak subjectivity period
      validateChain(currentSlot);
    } else {
      UInt64 timeUntilGenesis = genesisTime.minus(currentTime);
      genesisTimeTracker = currentTime;
      STATUS_LOG.timeUntilGenesis(timeUntilGenesis.longValue(), p2pNetwork.getPeerCount());
    }
    slotProcessor.setCurrentSlot(currentSlot);
    performanceTracker.start(currentSlot);
  }

  protected UInt64 getCurrentSlot(final UInt64 genesisTime) {
    return getCurrentSlot(genesisTime, timeProvider.getTimeInSeconds());
  }

  protected UInt64 getCurrentSlot(final UInt64 genesisTime, final UInt64 currentTime) {
    return spec.getCurrentSlot(currentTime, genesisTime);
  }

  protected void validateChain(final UInt64 currentSlot) {
    weakSubjectivityValidator
        .validateChainIsConsistentWithWSCheckpoint(combinedChainDataClient)
        .thenCompose(
            __ ->
                SafeFuture.of(
                    () -> recentChainData.getStore().retrieveFinalizedCheckpointAndState()))
        .thenAccept(
            finalizedCheckpointState -> {
              final UInt64 slot = currentSlot.max(recentChainData.getCurrentSlot().orElse(ZERO));
              weakSubjectivityValidator.validateLatestFinalizedCheckpoint(
                  finalizedCheckpointState, slot);
            })
        .finish(
            err -> {
              weakSubjectivityValidator.handleValidationFailure(
                  "Encountered an error while trying to validate latest finalized checkpoint", err);
              throw new RuntimeException(err);
            });
  }

  private void onTick() {
    if (recentChainData.isPreGenesis()) {
      return;
    }

    final UInt64 currentTimeMillis = timeProvider.getTimeInMillis();
    final UInt64 currentTimeSeconds = millisToSeconds(currentTimeMillis);
    final Optional<TickProcessingPerformance> performanceRecord =
        beaconConfig.getMetricsConfig().isTickPerformanceEnabled()
            ? Optional.of(new TickProcessingPerformance(timeProvider, currentTimeMillis))
            : Optional.empty();

    forkChoice.onTick(currentTimeMillis, performanceRecord);

    final UInt64 genesisTime = recentChainData.getGenesisTime();
    if (genesisTime.isGreaterThan(currentTimeSeconds)) {
      // notify every 10 minutes
      if (genesisTimeTracker.plus(600L).isLessThanOrEqualTo(currentTimeSeconds)) {
        genesisTimeTracker = currentTimeSeconds;
        STATUS_LOG.timeUntilGenesis(
            genesisTime.minus(currentTimeSeconds).longValue(), p2pNetwork.getPeerCount());
      }
    }

    slotProcessor.onTick(currentTimeMillis, performanceRecord);
    performanceRecord.ifPresent(TickProcessingPerformance::complete);
  }

  @Override
  public Spec getSpec() {
    return spec;
  }

  @Override
  public TimeProvider getTimeProvider() {
    return timeProvider;
  }

  @Override
  public AsyncRunnerFactory getAsyncRunnerFactory() {
    return asyncRunnerFactory;
  }

  @Override
  public SignatureVerificationService getSignatureVerificationService() {
    return signatureVerificationService;
  }

  @Override
  public RecentChainData getRecentChainData() {
    return recentChainData;
  }

  @Override
  public CombinedChainDataClient getCombinedChainDataClient() {
    return combinedChainDataClient;
  }

  @Override
  public Eth2P2PNetwork getP2pNetwork() {
    return p2pNetwork;
  }

  @Override
  public Optional<BeaconRestApi> getBeaconRestAPI() {
    return beaconRestAPI;
  }

  @Override
  public SyncService getSyncService() {
    return syncService;
  }

  @Override
  public ForkChoice getForkChoice() {
    return forkChoice;
  }
}<|MERGE_RESOLUTION|>--- conflicted
+++ resolved
@@ -1010,11 +1010,8 @@
             .keyValueStore(keyValueStore)
             .requiredCheckpoint(weakSubjectivityValidator.getWSCheckpoint())
             .specProvider(spec)
-<<<<<<< HEAD
+            .kzg(kzg)
             .recordMessageArrival(true)
-=======
-            .kzg(kzg)
->>>>>>> fbfd9062
             .build();
 
     syncCommitteeMessagePool.subscribeOperationAdded(
