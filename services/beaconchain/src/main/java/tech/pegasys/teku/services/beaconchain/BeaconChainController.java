/*
 * Copyright 2019 ConsenSys AG.
 *
 * Licensed under the Apache License, Version 2.0 (the "License"); you may not use this file except in compliance with
 * the License. You may obtain a copy of the License at
 *
 * http://www.apache.org/licenses/LICENSE-2.0
 *
 * Unless required by applicable law or agreed to in writing, software distributed under the License is distributed on
 * an "AS IS" BASIS, WITHOUT WARRANTIES OR CONDITIONS OF ANY KIND, either express or implied. See the License for the
 * specific language governing permissions and limitations under the License.
 */

package tech.pegasys.teku.services.beaconchain;

import static tech.pegasys.teku.infrastructure.logging.EventLogger.EVENT_LOG;
import static tech.pegasys.teku.infrastructure.logging.StatusLogger.STATUS_LOG;
import static tech.pegasys.teku.infrastructure.unsigned.UInt64.ZERO;
import static tech.pegasys.teku.util.config.Constants.SECONDS_PER_SLOT;

import com.google.common.annotations.VisibleForTesting;
import com.google.common.base.Throwables;
import com.google.common.eventbus.EventBus;
import java.net.BindException;
import java.nio.file.Path;
import java.time.Duration;
import java.util.Optional;
import java.util.Random;
import org.apache.logging.log4j.LogManager;
import org.apache.logging.log4j.Logger;
import org.apache.tuweni.bytes.Bytes;
import org.hyperledger.besu.plugin.services.MetricsSystem;
import tech.pegasys.teku.api.ChainDataProvider;
import tech.pegasys.teku.api.DataProvider;
import tech.pegasys.teku.beaconrestapi.BeaconRestApi;
import tech.pegasys.teku.infrastructure.async.AsyncRunner;
import tech.pegasys.teku.infrastructure.async.AsyncRunnerFactory;
import tech.pegasys.teku.infrastructure.async.SafeFuture;
import tech.pegasys.teku.infrastructure.async.eventthread.AsyncRunnerEventThread;
import tech.pegasys.teku.infrastructure.events.EventChannels;
import tech.pegasys.teku.infrastructure.time.TimeProvider;
import tech.pegasys.teku.infrastructure.unsigned.UInt64;
import tech.pegasys.teku.infrastructure.version.VersionProvider;
import tech.pegasys.teku.networking.eth2.Eth2P2PNetwork;
import tech.pegasys.teku.networking.eth2.Eth2P2PNetworkBuilder;
import tech.pegasys.teku.networking.eth2.gossip.GossipPublisher;
import tech.pegasys.teku.networking.eth2.gossip.subnets.AllSubnetsSubscriber;
import tech.pegasys.teku.networking.eth2.gossip.subnets.AttestationTopicSubscriber;
import tech.pegasys.teku.networking.eth2.gossip.subnets.StableSubnetSubscriber;
import tech.pegasys.teku.networking.eth2.gossip.subnets.ValidatorBasedStableSubnetSubscriber;
import tech.pegasys.teku.networking.eth2.mock.NoOpEth2P2PNetwork;
import tech.pegasys.teku.pow.api.Eth1EventsChannel;
import tech.pegasys.teku.protoarray.ProtoArrayStorageChannel;
import tech.pegasys.teku.service.serviceutils.Service;
import tech.pegasys.teku.service.serviceutils.ServiceConfig;
import tech.pegasys.teku.spec.Spec;
import tech.pegasys.teku.spec.datastructures.attestation.ValidateableAttestation;
import tech.pegasys.teku.spec.datastructures.blocks.SignedBeaconBlock;
import tech.pegasys.teku.spec.datastructures.interop.InteropStartupUtil;
import tech.pegasys.teku.spec.datastructures.operations.AttesterSlashing;
import tech.pegasys.teku.spec.datastructures.operations.ProposerSlashing;
import tech.pegasys.teku.spec.datastructures.operations.SignedVoluntaryExit;
import tech.pegasys.teku.spec.datastructures.state.AnchorPoint;
import tech.pegasys.teku.spec.datastructures.state.BeaconState;
import tech.pegasys.teku.spec.util.operationsignatureverifiers.ProposerSlashingSignatureVerifier;
import tech.pegasys.teku.spec.util.operationsignatureverifiers.VoluntaryExitSignatureVerifier;
import tech.pegasys.teku.spec.util.operationvalidators.AttestationDataStateTransitionValidator;
import tech.pegasys.teku.spec.util.operationvalidators.AttesterSlashingStateTransitionValidator;
import tech.pegasys.teku.spec.util.operationvalidators.ProposerSlashingStateTransitionValidator;
import tech.pegasys.teku.spec.util.operationvalidators.VoluntaryExitStateTransitionValidator;
import tech.pegasys.teku.statetransition.OperationPool;
import tech.pegasys.teku.statetransition.OperationsReOrgManager;
import tech.pegasys.teku.statetransition.attestation.AggregatingAttestationPool;
import tech.pegasys.teku.statetransition.attestation.AttestationManager;
import tech.pegasys.teku.statetransition.block.BlockImportChannel;
import tech.pegasys.teku.statetransition.block.BlockImporter;
import tech.pegasys.teku.statetransition.block.BlockManager;
import tech.pegasys.teku.statetransition.forkchoice.ForkChoice;
import tech.pegasys.teku.statetransition.forkchoice.ForkChoiceTrigger;
import tech.pegasys.teku.statetransition.genesis.GenesisHandler;
import tech.pegasys.teku.statetransition.util.FutureItems;
import tech.pegasys.teku.statetransition.util.PendingPool;
import tech.pegasys.teku.statetransition.validation.AggregateAttestationValidator;
import tech.pegasys.teku.statetransition.validation.AttestationValidator;
import tech.pegasys.teku.statetransition.validation.AttesterSlashingValidator;
import tech.pegasys.teku.statetransition.validation.BlockValidator;
import tech.pegasys.teku.statetransition.validation.ProposerSlashingValidator;
import tech.pegasys.teku.statetransition.validation.ValidationResultCode;
import tech.pegasys.teku.statetransition.validation.VoluntaryExitValidator;
import tech.pegasys.teku.storage.api.ChainHeadChannel;
import tech.pegasys.teku.storage.api.FinalizedCheckpointChannel;
import tech.pegasys.teku.storage.api.StorageQueryChannel;
import tech.pegasys.teku.storage.api.StorageUpdateChannel;
import tech.pegasys.teku.storage.api.VoteUpdateChannel;
import tech.pegasys.teku.storage.client.CombinedChainDataClient;
import tech.pegasys.teku.storage.client.RecentChainData;
import tech.pegasys.teku.storage.client.StorageBackedRecentChainData;
import tech.pegasys.teku.storage.store.FileKeyValueStore;
import tech.pegasys.teku.storage.store.KeyValueStore;
import tech.pegasys.teku.storage.store.StoreConfig;
import tech.pegasys.teku.storage.store.UpdatableStore.StoreTransaction;
import tech.pegasys.teku.sync.SyncService;
import tech.pegasys.teku.sync.SyncServiceFactory;
import tech.pegasys.teku.sync.events.CoalescingChainHeadChannel;
import tech.pegasys.teku.util.config.InvalidConfigurationException;
import tech.pegasys.teku.util.time.channels.SlotEventsChannel;
import tech.pegasys.teku.util.time.channels.TimeTickChannel;
import tech.pegasys.teku.validator.api.InteropConfig;
import tech.pegasys.teku.validator.api.ValidatorApiChannel;
import tech.pegasys.teku.validator.api.ValidatorPerformanceTrackingMode;
import tech.pegasys.teku.validator.coordinator.ActiveValidatorTracker;
import tech.pegasys.teku.validator.coordinator.BlockFactory;
import tech.pegasys.teku.validator.coordinator.DepositProvider;
import tech.pegasys.teku.validator.coordinator.DutyMetrics;
import tech.pegasys.teku.validator.coordinator.Eth1DataCache;
import tech.pegasys.teku.validator.coordinator.Eth1VotingPeriod;
import tech.pegasys.teku.validator.coordinator.ValidatorApiHandler;
import tech.pegasys.teku.validator.coordinator.performance.DefaultPerformanceTracker;
import tech.pegasys.teku.validator.coordinator.performance.NoOpPerformanceTracker;
import tech.pegasys.teku.validator.coordinator.performance.PerformanceTracker;
import tech.pegasys.teku.validator.coordinator.performance.ValidatorPerformanceMetrics;
import tech.pegasys.teku.weaksubjectivity.WeakSubjectivityValidator;

public class BeaconChainController extends Service implements TimeTickChannel {
  private static final Logger LOG = LogManager.getLogger();

  private static final String KEY_VALUE_STORE_SUBDIRECTORY = "kvstore";

  private final BeaconChainConfiguration beaconConfig;
  private final Spec spec;
  private final EventChannels eventChannels;
  private final MetricsSystem metricsSystem;
  private final AsyncRunner beaconAsyncRunner;
  private final TimeProvider timeProvider;
  private final EventBus eventBus;
  private final SlotEventsChannel slotEventsChannelPublisher;
  private final AsyncRunner networkAsyncRunner;
  private final AsyncRunnerFactory asyncRunnerFactory;
  private final AsyncRunner eventAsyncRunner;
  private final Path beaconDataDirectory;
  private final WeakSubjectivityInitializer wsInitializer = new WeakSubjectivityInitializer();
  private final AsyncRunnerEventThread forkChoiceExecutor;

  private volatile ForkChoice forkChoice;
  private volatile ForkChoiceTrigger forkChoiceTrigger;
  private volatile BlockImporter blockImporter;
  private volatile RecentChainData recentChainData;
  private volatile Eth2P2PNetwork p2pNetwork;
  private volatile Optional<BeaconRestApi> beaconRestAPI = Optional.empty();
  private volatile AggregatingAttestationPool attestationPool;
  private volatile DepositProvider depositProvider;
  private volatile SyncService syncService;
  private volatile AttestationManager attestationManager;
  private volatile CombinedChainDataClient combinedChainDataClient;
  private volatile Eth1DataCache eth1DataCache;
  private volatile SlotProcessor slotProcessor;
  private volatile OperationPool<AttesterSlashing> attesterSlashingPool;
  private final GossipPublisher<AttesterSlashing> attesterSlashingGossipPublisher =
      new GossipPublisher<>();
  private volatile OperationPool<ProposerSlashing> proposerSlashingPool;
  private final GossipPublisher<ProposerSlashing> proposerSlashingGossipPublisher =
      new GossipPublisher<>();
  private volatile OperationPool<SignedVoluntaryExit> voluntaryExitPool;
  private final GossipPublisher<SignedVoluntaryExit> voluntaryExitGossipPublisher =
      new GossipPublisher<>();
  private volatile OperationsReOrgManager operationsReOrgManager;
  private volatile WeakSubjectivityValidator weakSubjectivityValidator;
  private volatile PerformanceTracker performanceTracker;
  private volatile PendingPool<SignedBeaconBlock> pendingBlocks;
  private volatile CoalescingChainHeadChannel coalescingChainHeadChannel;
  private volatile ActiveValidatorTracker activeValidatorTracker;
  private volatile AttestationTopicSubscriber attestationTopicSubscriber;

  private UInt64 genesisTimeTracker = ZERO;
  private BlockManager blockManager;

  public BeaconChainController(
      final ServiceConfig serviceConfig, final BeaconChainConfiguration beaconConfig) {
    this.beaconConfig = beaconConfig;
    this.spec = beaconConfig.getSpecProvider();
    this.beaconDataDirectory = serviceConfig.getDataDirLayout().getBeaconDataDirectory();
    this.asyncRunnerFactory = serviceConfig.getAsyncRunnerFactory();
    this.beaconAsyncRunner = serviceConfig.createAsyncRunner("beaconchain");
    this.eventAsyncRunner = serviceConfig.createAsyncRunner("events", 10);
    this.networkAsyncRunner = serviceConfig.createAsyncRunner("p2p", 10);
    this.timeProvider = serviceConfig.getTimeProvider();
    this.eventBus = serviceConfig.getEventBus();
    this.eventChannels = serviceConfig.getEventChannels();
    this.metricsSystem = serviceConfig.getMetricsSystem();
    this.slotEventsChannelPublisher = eventChannels.getPublisher(SlotEventsChannel.class);
    this.forkChoiceExecutor = new AsyncRunnerEventThread("forkchoice", asyncRunnerFactory);
  }

  @Override
  protected SafeFuture<?> doStart() {
    LOG.debug("Starting {}", this.getClass().getSimpleName());
    forkChoiceExecutor.start();
    this.eventBus.register(this);
    return initialize()
        .thenCompose(
            (__) -> SafeFuture.fromRunnable(() -> beaconRestAPI.ifPresent(BeaconRestApi::start)));
  }

  private void startServices() {
    syncService
        .getRecentBlockFetcher()
        .subscribeBlockFetched(
            (block) ->
                blockManager
                    .importBlock(block)
                    .finish(err -> LOG.error("Failed to process recently fetched block.", err)));
    blockManager.subscribeToReceivedBlocks(
        (block) -> syncService.getRecentBlockFetcher().cancelRecentBlockRequest(block.getRoot()));
    SafeFuture.allOfFailFast(
            attestationManager.start(),
            p2pNetwork.start(),
            blockManager.start(),
            syncService.start())
        .finish(
            error -> {
              Throwable rootCause = Throwables.getRootCause(error);
              if (rootCause instanceof BindException) {
                final String errorWhilePerformingDescription =
                    "starting P2P services on port " + this.p2pNetwork.getListenPort() + ".";
                STATUS_LOG.fatalError(errorWhilePerformingDescription, rootCause);
                System.exit(1);
              } else {
                Thread.currentThread()
                    .getUncaughtExceptionHandler()
                    .uncaughtException(Thread.currentThread(), error);
              }
            });
  }

  @Override
  protected SafeFuture<?> doStop() {
    LOG.debug("Stopping {}", this.getClass().getSimpleName());
    return SafeFuture.allOf(
            SafeFuture.fromRunnable(() -> eventBus.unregister(this)),
            SafeFuture.fromRunnable(() -> beaconRestAPI.ifPresent(BeaconRestApi::stop)),
            syncService.stop(),
            blockManager.stop(),
            attestationManager.stop(),
            p2pNetwork.stop())
        .thenRun(forkChoiceExecutor::stop);
  }

  private SafeFuture<?> initialize() {
    final StoreConfig storeConfig = beaconConfig.storeConfig();
    coalescingChainHeadChannel =
        new CoalescingChainHeadChannel(eventChannels.getPublisher(ChainHeadChannel.class));

    StorageQueryChannel storageQueryChannel =
        eventChannels.getPublisher(StorageQueryChannel.class, beaconAsyncRunner);
    StorageUpdateChannel storageUpdateChannel =
        eventChannels.getPublisher(StorageUpdateChannel.class, beaconAsyncRunner);
    final VoteUpdateChannel voteUpdateChannel = eventChannels.getPublisher(VoteUpdateChannel.class);
    return initWeakSubjectivity(storageQueryChannel, storageUpdateChannel)
        .thenCompose(
            __ ->
                StorageBackedRecentChainData.create(
                    metricsSystem,
                    storeConfig,
                    beaconAsyncRunner,
                    storageQueryChannel,
                    storageUpdateChannel,
                    voteUpdateChannel,
                    eventChannels.getPublisher(ProtoArrayStorageChannel.class, beaconAsyncRunner),
                    eventChannels.getPublisher(FinalizedCheckpointChannel.class, beaconAsyncRunner),
                    coalescingChainHeadChannel,
                    eventBus,
                    spec))
        .thenCompose(
            client -> {
              // Setup chain storage
              this.recentChainData = client;
              if (recentChainData.isPreGenesis()) {
                setupInitialState(client);
              } else if (beaconConfig.eth2NetworkConfig().isUsingCustomInitialState()) {
                STATUS_LOG.warnInitialStateIgnored();
              }
              return SafeFuture.completedFuture(client);
            })
        .thenAccept(
            client -> {
              // Init other services
              this.initAll();
              eventChannels.subscribe(TimeTickChannel.class, this);

              recentChainData.subscribeStoreInitialized(this::onStoreInitialized);
              recentChainData.subscribeBestBlockInitialized(this::startServices);
            });
  }

  public void initAll() {
    initForkChoice();
    initBlockImporter();
    initCombinedChainDataClient();
    initAttestationPool();
    initAttesterSlashingPool();
    initProposerSlashingPool();
    initVoluntaryExitPool();
    initEth1DataCache();
    initDepositProvider();
    initGenesisHandler();
    initAttestationManager();
    initPendingBlocks();
    initBlockManager();
    initP2PNetwork();
    initSyncService();
    initSlotProcessor();
    initMetrics();
    initAttestationTopicSubscriber();
    initActiveValidatorTracker();
    initPerformanceTracker();
    initValidatorApiHandler();
    initRestAPI();
    initOperationsReOrgManager();
  }

  private void initPendingBlocks() {
    LOG.debug("BeaconChainController.initPendingBlocks()");
    pendingBlocks = PendingPool.createForBlocks();
    eventChannels.subscribe(FinalizedCheckpointChannel.class, pendingBlocks);
  }

  private void initPerformanceTracker() {
    LOG.debug("BeaconChainController.initPerformanceTracker()");
    ValidatorPerformanceTrackingMode mode =
        beaconConfig.validatorConfig().getValidatorPerformanceTrackingMode();
    if (mode.isEnabled()) {
      performanceTracker =
          new DefaultPerformanceTracker(
              combinedChainDataClient,
              STATUS_LOG,
              new ValidatorPerformanceMetrics(metricsSystem),
              beaconConfig.validatorConfig().getValidatorPerformanceTrackingMode(),
              activeValidatorTracker,
              spec);
      eventChannels.subscribe(SlotEventsChannel.class, performanceTracker);
    } else {
      performanceTracker = new NoOpPerformanceTracker();
    }
  }

  private void initAttesterSlashingPool() {
    LOG.debug("BeaconChainController.initAttesterSlashingPool()");
    AttesterSlashingValidator validator =
        new AttesterSlashingValidator(
            recentChainData, new AttesterSlashingStateTransitionValidator());
    attesterSlashingPool = new OperationPool<>(AttesterSlashing.class, validator);
    blockImporter.subscribeToVerifiedBlockAttesterSlashings(attesterSlashingPool::removeAll);
  }

  private void initProposerSlashingPool() {
    LOG.debug("BeaconChainController.initProposerSlashingPool()");
    ProposerSlashingValidator validator =
        new ProposerSlashingValidator(
            recentChainData,
            new ProposerSlashingStateTransitionValidator(),
            new ProposerSlashingSignatureVerifier());
    proposerSlashingPool = new OperationPool<>(ProposerSlashing.class, validator);
    blockImporter.subscribeToVerifiedBlockProposerSlashings(proposerSlashingPool::removeAll);
  }

  private void initVoluntaryExitPool() {
    LOG.debug("BeaconChainController.initVoluntaryExitPool()");
    VoluntaryExitValidator validator =
        new VoluntaryExitValidator(
            recentChainData,
            new VoluntaryExitStateTransitionValidator(),
            new VoluntaryExitSignatureVerifier());
    voluntaryExitPool = new OperationPool<>(SignedVoluntaryExit.class, validator);
    blockImporter.subscribeToVerifiedBlockVoluntaryExits(voluntaryExitPool::removeAll);
  }

  private void initCombinedChainDataClient() {
    LOG.debug("BeaconChainController.initCombinedChainDataClient()");
    combinedChainDataClient =
        new CombinedChainDataClient(
            recentChainData,
            eventChannels.getPublisher(StorageQueryChannel.class, beaconAsyncRunner),
            spec);
  }

  @VisibleForTesting
  SafeFuture<Void> initWeakSubjectivity(
      final StorageQueryChannel queryChannel, final StorageUpdateChannel updateChannel) {
    return wsInitializer
        .finalizeAndStoreConfig(beaconConfig.weakSubjectivity(), queryChannel, updateChannel)
        .thenAccept(
            finalConfig -> {
              this.weakSubjectivityValidator = WeakSubjectivityValidator.moderate(finalConfig);
            });
  }

  private void initForkChoice() {
    LOG.debug("BeaconChainController.initForkChoice()");
<<<<<<< HEAD
    forkChoice = ForkChoice.create(specProvider, forkChoiceExecutor, recentChainData);
=======
    forkChoice = new ForkChoice(spec, forkChoiceExecutor, recentChainData);
>>>>>>> bee2b697
    forkChoiceTrigger =
        ForkChoiceTrigger.create(
            forkChoice, beaconConfig.eth2NetworkConfig().isBalanceAttackMitigationEnabled());
  }

  public void initMetrics() {
    LOG.debug("BeaconChainController.initMetrics()");
    eventChannels.subscribe(
        SlotEventsChannel.class,
        new BeaconChainMetrics(
            recentChainData, slotProcessor.getNodeSlot(), metricsSystem, p2pNetwork));
  }

  public void initDepositProvider() {
    LOG.debug("BeaconChainController.initDepositProvider()");
    depositProvider = new DepositProvider(metricsSystem, recentChainData, eth1DataCache, spec);
    eventChannels
        .subscribe(Eth1EventsChannel.class, depositProvider)
        .subscribe(FinalizedCheckpointChannel.class, depositProvider);
  }

  private void initEth1DataCache() {
    LOG.debug("BeaconChainController.initEth1DataCache");
    eth1DataCache = new Eth1DataCache(new Eth1VotingPeriod(spec));
  }

  private void initAttestationTopicSubscriber() {
    LOG.debug("BeaconChainController.initAttestationTopicSubscriber");
    this.attestationTopicSubscriber = new AttestationTopicSubscriber(p2pNetwork);
  }

  private void initActiveValidatorTracker() {
    LOG.debug("BeaconChainController.initActiveValidatorTracker");
    final StableSubnetSubscriber stableSubnetSubscriber =
        beaconConfig.p2pConfig().isSubscribeAllSubnetsEnabled()
            ? AllSubnetsSubscriber.create(attestationTopicSubscriber)
            : new ValidatorBasedStableSubnetSubscriber(
                attestationTopicSubscriber, new Random(), spec);
    this.activeValidatorTracker = new ActiveValidatorTracker(stableSubnetSubscriber, spec);
  }

  public void initValidatorApiHandler() {
    LOG.debug("BeaconChainController.initValidatorApiHandler()");
    final BlockFactory blockFactory =
        new BlockFactory(
            attestationPool,
            attesterSlashingPool,
            proposerSlashingPool,
            voluntaryExitPool,
            depositProvider,
            eth1DataCache,
            VersionProvider.getDefaultGraffiti(),
            spec);
    final BlockImportChannel blockImportChannel =
        eventChannels.getPublisher(BlockImportChannel.class, beaconAsyncRunner);
    final ValidatorApiHandler validatorApiHandler =
        new ValidatorApiHandler(
            new ChainDataProvider(spec, recentChainData, combinedChainDataClient),
            combinedChainDataClient,
            syncService,
            blockFactory,
            blockImportChannel,
            attestationPool,
            attestationManager,
            attestationTopicSubscriber,
            activeValidatorTracker,
            eventBus,
            DutyMetrics.create(metricsSystem, timeProvider, recentChainData, spec),
            performanceTracker,
            spec,
            forkChoiceTrigger);
    eventChannels
        .subscribe(SlotEventsChannel.class, attestationTopicSubscriber)
        .subscribe(SlotEventsChannel.class, activeValidatorTracker)
        .subscribe(ValidatorApiChannel.class, validatorApiHandler);
  }

  private void initGenesisHandler() {
    if (!recentChainData.isPreGenesis()) {
      // We already have a genesis block - no need for a genesis handler
      return;
    } else if (!beaconConfig.powchainConfig().isEnabled()) {
      // We're pre-genesis but no eth1 endpoint is set
      throw new IllegalStateException("ETH1 is disabled, but no initial state is set.");
    }
    STATUS_LOG.loadingGenesisFromEth1Chain();
    eventChannels.subscribe(
        Eth1EventsChannel.class, new GenesisHandler(recentChainData, timeProvider, spec));
  }

  private void initAttestationManager() {
    final PendingPool<ValidateableAttestation> pendingAttestations =
        PendingPool.createForAttestations();
    final FutureItems<ValidateableAttestation> futureAttestations =
        FutureItems.create(
            ValidateableAttestation::getEarliestSlotForForkChoiceProcessing, UInt64.valueOf(3));
    AttestationValidator attestationValidator = new AttestationValidator(spec, recentChainData);
    AggregateAttestationValidator aggregateValidator =
        new AggregateAttestationValidator(recentChainData, attestationValidator, spec);
    blockImporter.subscribeToVerifiedBlockAttestations(
        (attestations) ->
            attestations.forEach(
                attestation ->
                    aggregateValidator.addSeenAggregate(
                        ValidateableAttestation.from(attestation))));
    attestationManager =
        AttestationManager.create(
            eventBus,
            pendingAttestations,
            futureAttestations,
            forkChoice,
            attestationPool,
            attestationValidator,
            aggregateValidator);
    eventChannels
        .subscribe(SlotEventsChannel.class, attestationManager)
        .subscribe(FinalizedCheckpointChannel.class, pendingAttestations);
  }

  public void initP2PNetwork() {
    LOG.debug("BeaconChainController.initP2PNetwork()");
    if (!beaconConfig.p2pConfig().getNetworkConfig().isEnabled()) {
      this.p2pNetwork = new NoOpEth2P2PNetwork();
      return;
    }

    beaconConfig.p2pConfig().getNetworkConfig().validateListenPortAvailable();

    // Set up gossip for voluntary exits
    voluntaryExitPool.subscribeOperationAdded(
        (item, result) -> {
          if (result.code().equals(ValidationResultCode.ACCEPT)) {
            voluntaryExitGossipPublisher.publish(item);
          }
        });
    // Set up gossip for attester slashings
    attesterSlashingPool.subscribeOperationAdded(
        (item, result) -> {
          if (result.code().equals(ValidationResultCode.ACCEPT)) {
            attesterSlashingGossipPublisher.publish(item);
          }
        });
    // Set up gossip for proposer slashings
    proposerSlashingPool.subscribeOperationAdded(
        (item, result) -> {
          if (result.code().equals(ValidationResultCode.ACCEPT)) {
            proposerSlashingGossipPublisher.publish(item);
          }
        });

    final KeyValueStore<String, Bytes> keyValueStore =
        new FileKeyValueStore(beaconDataDirectory.resolve(KEY_VALUE_STORE_SUBDIRECTORY));

    this.p2pNetwork =
        Eth2P2PNetworkBuilder.create()
            .config(beaconConfig.p2pConfig())
            .eventBus(eventBus)
            .recentChainData(recentChainData)
            .gossipedBlockProcessor(blockManager::validateAndImportBlock)
            .gossipedAttestationProcessor(attestationManager::addAttestation)
            .gossipedAggregateProcessor(attestationManager::addAggregate)
            .gossipedAttesterSlashingProcessor(attesterSlashingPool::add)
            .attesterSlashingGossipPublisher(attesterSlashingGossipPublisher)
            .gossipedProposerSlashingProcessor(proposerSlashingPool::add)
            .proposerSlashingGossipPublisher(proposerSlashingGossipPublisher)
            .gossipedVoluntaryExitProcessor(voluntaryExitPool::add)
            .voluntaryExitGossipPublisher(voluntaryExitGossipPublisher)
            .processedAttestationSubscriptionProvider(
                attestationManager::subscribeToAttestationsToSend)
            .historicalChainData(
                eventChannels.getPublisher(StorageQueryChannel.class, beaconAsyncRunner))
            .metricsSystem(metricsSystem)
            .timeProvider(timeProvider)
            .asyncRunner(networkAsyncRunner)
            .keyValueStore(keyValueStore)
            .requiredCheckpoint(weakSubjectivityValidator.getWSCheckpoint())
            .specProvider(spec)
            .build();
  }

  private void initSlotProcessor() {
    slotProcessor =
        new SlotProcessor(
            spec,
            recentChainData,
            syncService.getForwardSync(),
            forkChoiceTrigger,
            p2pNetwork,
            slotEventsChannelPublisher);
  }

  @VisibleForTesting
  WeakSubjectivityValidator getWeakSubjectivityValidator() {
    return weakSubjectivityValidator;
  }

  public void initAttestationPool() {
    LOG.debug("BeaconChainController.initAttestationPool()");
    attestationPool =
        new AggregatingAttestationPool(
            new AttestationDataStateTransitionValidator(), metricsSystem);
    eventChannels.subscribe(SlotEventsChannel.class, attestationPool);
    blockImporter.subscribeToVerifiedBlockAttestations(attestationPool::removeAll);
  }

  public void initRestAPI() {
    LOG.debug("BeaconChainController.initRestAPI()");
    DataProvider dataProvider =
        new DataProvider(
            spec,
            recentChainData,
            combinedChainDataClient,
            p2pNetwork,
            syncService,
            eventChannels.getPublisher(ValidatorApiChannel.class, beaconAsyncRunner),
            attestationPool,
            blockManager,
            attestationManager,
            attesterSlashingPool,
            proposerSlashingPool,
            voluntaryExitPool);
    if (beaconConfig.beaconRestApiConfig().isRestApiEnabled()) {

      beaconRestAPI =
          Optional.of(
              new BeaconRestApi(
                  dataProvider,
                  beaconConfig.beaconRestApiConfig(),
                  eventChannels,
                  eventAsyncRunner));
    } else {
      LOG.info("rest-api-enabled is false, not starting rest api.");
    }
  }

  public void initBlockImporter() {
    LOG.debug("BeaconChainController.initBlockImporter()");
    blockImporter =
        new BlockImporter(recentChainData, forkChoice, weakSubjectivityValidator, eventBus);
  }

  public void initBlockManager() {
    LOG.debug("BeaconChainController.initBlockManager()");
    final FutureItems<SignedBeaconBlock> futureBlocks =
        FutureItems.create(SignedBeaconBlock::getSlot);
    BlockValidator blockValidator = new BlockValidator(spec, recentChainData);
    blockManager =
        BlockManager.create(
            eventBus, pendingBlocks, futureBlocks, recentChainData, blockImporter, blockValidator);
    eventChannels
        .subscribe(SlotEventsChannel.class, blockManager)
        .subscribe(BlockImportChannel.class, blockManager);
  }

  public void initSyncService() {
    LOG.debug("BeaconChainController.initSyncService()");
    syncService =
        SyncServiceFactory.createSyncService(
            beaconConfig.syncConfig(),
            metricsSystem,
            asyncRunnerFactory,
            beaconAsyncRunner,
            timeProvider,
            recentChainData,
            combinedChainDataClient,
            eventChannels.getPublisher(StorageUpdateChannel.class, beaconAsyncRunner),
            p2pNetwork,
            blockImporter,
            pendingBlocks,
            beaconConfig.eth2NetworkConfig().getStartupTargetPeerCount(),
            Duration.ofSeconds(beaconConfig.eth2NetworkConfig().getStartupTimeoutSeconds()));

    syncService.getForwardSync().subscribeToSyncChanges(coalescingChainHeadChannel);
  }

  private void initOperationsReOrgManager() {
    LOG.debug("BeaconChainController.initOperationsReOrgManager()");
    operationsReOrgManager =
        new OperationsReOrgManager(
            proposerSlashingPool,
            attesterSlashingPool,
            voluntaryExitPool,
            attestationPool,
            attestationManager,
            recentChainData);
    eventChannels.subscribe(ChainHeadChannel.class, operationsReOrgManager);
  }

  private void setupInitialState(final RecentChainData client) {
    final Optional<AnchorPoint> initialAnchor =
        wsInitializer.loadInitialAnchorPoint(beaconConfig.eth2NetworkConfig().getInitialState());
    // Validate
    initialAnchor.ifPresent(
        anchor -> {
          final UInt64 currentSlot = getCurrentSlot(anchor.getState().getGenesis_time());
          wsInitializer.validateInitialAnchor(anchor, currentSlot);
        });

    if (initialAnchor.isPresent()) {
      final AnchorPoint anchor = initialAnchor.get();
      client.initializeFromAnchorPoint(anchor, timeProvider.getTimeInSeconds());
      if (anchor.isGenesis()) {
        EVENT_LOG.genesisEvent(
            anchor.getStateRoot(),
            recentChainData.getBestBlockRoot().orElseThrow(),
            anchor.getState().getGenesis_time());
      }
    } else if (beaconConfig.interopConfig().isInteropEnabled()) {
      setupInteropState();
    } else if (!beaconConfig.powchainConfig().isEnabled()) {
      throw new InvalidConfigurationException(
          "ETH1 is disabled but initial state is unknown. Enable ETH1 or specify an initial state.");
    }
  }

  private void setupInteropState() {
    final InteropConfig config = beaconConfig.interopConfig();
    STATUS_LOG.generatingMockStartGenesis(
        config.getInteropGenesisTime(), config.getInteropNumberOfValidators());
    final BeaconState genesisState =
        InteropStartupUtil.createMockedStartInitialBeaconState(
            config.getInteropGenesisTime(), config.getInteropNumberOfValidators());

    recentChainData.initializeFromGenesis(genesisState, timeProvider.getTimeInSeconds());

    EVENT_LOG.genesisEvent(
        genesisState.hashTreeRoot(),
        recentChainData.getBestBlockRoot().orElseThrow(),
        genesisState.getGenesis_time());
  }

  private void onStoreInitialized() {
    UInt64 genesisTime = recentChainData.getGenesisTime();
    UInt64 currentTime = timeProvider.getTimeInSeconds();
    final UInt64 currentSlot = getCurrentSlot(genesisTime, currentTime);
    if (currentTime.compareTo(genesisTime) >= 0) {
      // Validate that we're running within the weak subjectivity period
      validateChain(currentSlot);
    } else {
      UInt64 timeUntilGenesis = genesisTime.minus(currentTime);
      genesisTimeTracker = currentTime;
      STATUS_LOG.timeUntilGenesis(timeUntilGenesis.longValue(), p2pNetwork.getPeerCount());
    }
    slotProcessor.setCurrentSlot(currentSlot);
    performanceTracker.start(currentSlot);
  }

  private UInt64 getCurrentSlot(final UInt64 genesisTime) {
    return getCurrentSlot(genesisTime, timeProvider.getTimeInSeconds());
  }

  private UInt64 getCurrentSlot(final UInt64 genesisTime, final UInt64 currentTime) {
    final UInt64 currentSlot;
    if (currentTime.compareTo(genesisTime) >= 0) {
      UInt64 deltaTime = currentTime.minus(genesisTime);
      currentSlot = deltaTime.dividedBy(SECONDS_PER_SLOT);
    } else {
      currentSlot = ZERO;
    }
    return currentSlot;
  }

  private void validateChain(final UInt64 currentSlot) {
    weakSubjectivityValidator
        .validateChainIsConsistentWithWSCheckpoint(combinedChainDataClient)
        .thenCompose(
            __ ->
                SafeFuture.of(
                    () -> recentChainData.getStore().retrieveFinalizedCheckpointAndState()))
        .thenAccept(
            finalizedCheckpointState -> {
              final UInt64 slot = currentSlot.max(recentChainData.getCurrentSlot().orElse(ZERO));
              weakSubjectivityValidator.validateLatestFinalizedCheckpoint(
                  finalizedCheckpointState, slot);
            })
        .finish(
            err -> {
              weakSubjectivityValidator.handleValidationFailure(
                  "Encountered an error while trying to validate latest finalized checkpoint", err);
              throw new RuntimeException(err);
            });
  }

  @Override
  public void onTick() {
    if (recentChainData.isPreGenesis()) {
      return;
    }
    final UInt64 currentTime = timeProvider.getTimeInSeconds();
    final StoreTransaction transaction = recentChainData.startStoreTransaction();
    spec.onTick(transaction, currentTime);
    transaction.commit().join();

    final UInt64 genesisTime = recentChainData.getGenesisTime();
    if (genesisTime.isGreaterThan(currentTime)) {
      // notify every 10 minutes
      if (genesisTimeTracker.plus(600L).isLessThanOrEqualTo(currentTime)) {
        genesisTimeTracker = currentTime;
        STATUS_LOG.timeUntilGenesis(
            genesisTime.minus(currentTime).longValue(), p2pNetwork.getPeerCount());
      }
    }

    slotProcessor.onTick(currentTime);
  }
}<|MERGE_RESOLUTION|>--- conflicted
+++ resolved
@@ -396,11 +396,7 @@
 
   private void initForkChoice() {
     LOG.debug("BeaconChainController.initForkChoice()");
-<<<<<<< HEAD
-    forkChoice = ForkChoice.create(specProvider, forkChoiceExecutor, recentChainData);
-=======
-    forkChoice = new ForkChoice(spec, forkChoiceExecutor, recentChainData);
->>>>>>> bee2b697
+    forkChoice = ForkChoice.create(spec, forkChoiceExecutor, recentChainData);
     forkChoiceTrigger =
         ForkChoiceTrigger.create(
             forkChoice, beaconConfig.eth2NetworkConfig().isBalanceAttackMitigationEnabled());
