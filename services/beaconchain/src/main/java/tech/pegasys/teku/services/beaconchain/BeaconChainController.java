/*
 * Copyright Consensys Software Inc., 2025
 *
 * Licensed under the Apache License, Version 2.0 (the "License"); you may not use this file except in compliance with
 * the License. You may obtain a copy of the License at
 *
 * http://www.apache.org/licenses/LICENSE-2.0
 *
 * Unless required by applicable law or agreed to in writing, software distributed under the License is distributed on
 * an "AS IS" BASIS, WITHOUT WARRANTIES OR CONDITIONS OF ANY KIND, either express or implied. See the License for the
 * specific language governing permissions and limitations under the License.
 */

package tech.pegasys.teku.services.beaconchain;

import static tech.pegasys.teku.infrastructure.exceptions.ExitConstants.FATAL_EXIT_CODE;
import static tech.pegasys.teku.infrastructure.logging.EventLogger.EVENT_LOG;
import static tech.pegasys.teku.infrastructure.logging.StatusLogger.STATUS_LOG;
import static tech.pegasys.teku.infrastructure.metrics.TekuMetricCategory.BEACON;
import static tech.pegasys.teku.infrastructure.time.TimeUtilities.millisToSeconds;
import static tech.pegasys.teku.infrastructure.time.TimeUtilities.secondsToMillis;
import static tech.pegasys.teku.infrastructure.unsigned.UInt64.ZERO;
import static tech.pegasys.teku.networks.Eth2NetworkConfiguration.DEFAULT_KZG_PRECOMPUTE;
import static tech.pegasys.teku.networks.Eth2NetworkConfiguration.DEFAULT_KZG_PRECOMPUTE_SUPERNODE;
import static tech.pegasys.teku.spec.config.SpecConfig.GENESIS_SLOT;
import static tech.pegasys.teku.statetransition.attestation.AggregatingAttestationPool.DEFAULT_MAXIMUM_ATTESTATION_COUNT;
import static tech.pegasys.teku.statetransition.util.RPCFetchDelayProvider.DEFAULT_MAX_WAIT_RELATIVE_TO_ATT_DUE_MILLIS;
import static tech.pegasys.teku.statetransition.util.RPCFetchDelayProvider.DEFAULT_MIN_WAIT_MILLIS;
import static tech.pegasys.teku.statetransition.util.RPCFetchDelayProvider.DEFAULT_TARGET_WAIT_MILLIS;

import com.fasterxml.jackson.databind.ObjectMapper;
import com.google.common.base.Throwables;
import java.io.IOException;
import java.net.BindException;
import java.nio.file.Path;
import java.time.Duration;
import java.util.Comparator;
import java.util.Map;
import java.util.Optional;
import java.util.concurrent.atomic.AtomicReference;
import java.util.function.Function;
import java.util.function.IntSupplier;
import java.util.stream.Collectors;
import org.apache.logging.log4j.LogManager;
import org.apache.logging.log4j.Logger;
import org.apache.tuweni.bytes.Bytes;
import org.apache.tuweni.bytes.Bytes32;
import org.apache.tuweni.units.bigints.UInt256;
import org.hyperledger.besu.plugin.services.MetricsSystem;
import tech.pegasys.teku.api.DataProvider;
import tech.pegasys.teku.api.ExecutionClientDataProvider;
import tech.pegasys.teku.api.RewardCalculator;
import tech.pegasys.teku.beacon.sync.DefaultSyncServiceFactory;
import tech.pegasys.teku.beacon.sync.SyncService;
import tech.pegasys.teku.beacon.sync.SyncServiceFactory;
import tech.pegasys.teku.beacon.sync.events.CoalescingChainHeadChannel;
import tech.pegasys.teku.beacon.sync.events.SyncPreImportBlockChannel;
import tech.pegasys.teku.beacon.sync.gossip.blobs.RecentBlobSidecarsFetcher;
import tech.pegasys.teku.beacon.sync.gossip.blocks.RecentBlocksFetcher;
import tech.pegasys.teku.beaconrestapi.BeaconRestApi;
import tech.pegasys.teku.beaconrestapi.JsonTypeDefinitionBeaconRestApi;
import tech.pegasys.teku.ethereum.events.ExecutionClientEventsChannel;
import tech.pegasys.teku.ethereum.events.SlotEventsChannel;
import tech.pegasys.teku.ethereum.execution.types.Eth1Address;
import tech.pegasys.teku.ethereum.executionclient.ExecutionClientVersionChannel;
import tech.pegasys.teku.ethereum.executionclient.ExecutionClientVersionProvider;
import tech.pegasys.teku.ethereum.performance.trackers.BlockProductionAndPublishingPerformanceFactory;
import tech.pegasys.teku.ethereum.performance.trackers.BlockProductionMetrics;
import tech.pegasys.teku.ethereum.pow.api.Eth1EventsChannel;
import tech.pegasys.teku.infrastructure.async.AsyncRunner;
import tech.pegasys.teku.infrastructure.async.AsyncRunnerFactory;
import tech.pegasys.teku.infrastructure.async.SafeFuture;
import tech.pegasys.teku.infrastructure.async.eventthread.AsyncRunnerEventThread;
import tech.pegasys.teku.infrastructure.collections.LimitedMap;
import tech.pegasys.teku.infrastructure.events.EventChannels;
import tech.pegasys.teku.infrastructure.exceptions.InvalidConfigurationException;
import tech.pegasys.teku.infrastructure.io.PortAvailability;
import tech.pegasys.teku.infrastructure.metrics.SettableGauge;
import tech.pegasys.teku.infrastructure.metrics.SettableLabelledGauge;
import tech.pegasys.teku.infrastructure.metrics.TekuMetricCategory;
import tech.pegasys.teku.infrastructure.time.TimeProvider;
import tech.pegasys.teku.infrastructure.unsigned.UInt64;
import tech.pegasys.teku.kzg.KZG;
import tech.pegasys.teku.networking.eth2.Eth2P2PNetwork;
import tech.pegasys.teku.networking.eth2.Eth2P2PNetworkBuilder;
import tech.pegasys.teku.networking.eth2.P2PConfig;
import tech.pegasys.teku.networking.eth2.gossip.BlobSidecarGossipChannel;
import tech.pegasys.teku.networking.eth2.gossip.BlockGossipChannel;
import tech.pegasys.teku.networking.eth2.gossip.DataColumnSidecarGossipChannel;
import tech.pegasys.teku.networking.eth2.gossip.ExecutionPayloadGossipChannel;
import tech.pegasys.teku.networking.eth2.gossip.ExecutionProofGossipChannel;
import tech.pegasys.teku.networking.eth2.gossip.subnets.AllSubnetsSubscriber;
import tech.pegasys.teku.networking.eth2.gossip.subnets.AllSyncCommitteeSubscriptions;
import tech.pegasys.teku.networking.eth2.gossip.subnets.AttestationTopicSubscriber;
import tech.pegasys.teku.networking.eth2.gossip.subnets.DataColumnSidecarSubnetBackboneSubscriber;
import tech.pegasys.teku.networking.eth2.gossip.subnets.NodeBasedStableSubnetSubscriber;
import tech.pegasys.teku.networking.eth2.gossip.subnets.StableSubnetSubscriber;
import tech.pegasys.teku.networking.eth2.gossip.subnets.SyncCommitteeSubscriptionManager;
import tech.pegasys.teku.networking.eth2.gossip.topics.OperationProcessor;
import tech.pegasys.teku.networking.eth2.mock.NoOpEth2P2PNetwork;
import tech.pegasys.teku.networking.eth2.peers.DataColumnPeerManagerImpl;
import tech.pegasys.teku.networking.eth2.peers.MetadataDasPeerCustodyTracker;
import tech.pegasys.teku.networking.p2p.discovery.DiscoveryConfig;
import tech.pegasys.teku.networks.Eth2NetworkConfiguration;
import tech.pegasys.teku.networks.StateBoostrapConfig;
import tech.pegasys.teku.service.serviceutils.Service;
import tech.pegasys.teku.service.serviceutils.ServiceConfig;
import tech.pegasys.teku.service.serviceutils.layout.DataDirLayout;
import tech.pegasys.teku.services.executionlayer.ExecutionLayerBlockManagerFactory;
import tech.pegasys.teku.services.timer.TimerService;
import tech.pegasys.teku.services.zkchain.ZkChainConfiguration;
import tech.pegasys.teku.spec.Spec;
import tech.pegasys.teku.spec.SpecMilestone;
import tech.pegasys.teku.spec.SpecVersion;
import tech.pegasys.teku.spec.config.SpecConfigFulu;
import tech.pegasys.teku.spec.datastructures.attestation.ValidatableAttestation;
import tech.pegasys.teku.spec.datastructures.blobs.versions.deneb.BlobSidecar;
import tech.pegasys.teku.spec.datastructures.blocks.SignedBeaconBlock;
import tech.pegasys.teku.spec.datastructures.blocks.blockbody.BeaconBlockBodySchema;
import tech.pegasys.teku.spec.datastructures.blocks.blockbody.versions.capella.BeaconBlockBodySchemaCapella;
import tech.pegasys.teku.spec.datastructures.execution.ExecutionPayloadHeader;
import tech.pegasys.teku.spec.datastructures.interop.GenesisStateBuilder;
import tech.pegasys.teku.spec.datastructures.networking.libp2p.rpc.BlobIdentifier;
import tech.pegasys.teku.spec.datastructures.operations.AttesterSlashing;
import tech.pegasys.teku.spec.datastructures.operations.ProposerSlashing;
import tech.pegasys.teku.spec.datastructures.operations.SignedBlsToExecutionChange;
import tech.pegasys.teku.spec.datastructures.operations.SignedVoluntaryExit;
import tech.pegasys.teku.spec.datastructures.state.AnchorPoint;
import tech.pegasys.teku.spec.datastructures.state.beaconstate.BeaconState;
import tech.pegasys.teku.spec.executionlayer.ExecutionLayerBlockProductionManager;
import tech.pegasys.teku.spec.executionlayer.ExecutionLayerChannel;
import tech.pegasys.teku.spec.logic.common.statetransition.availability.AvailabilityCheckerFactory;
import tech.pegasys.teku.spec.logic.common.statetransition.results.BlockImportResult;
import tech.pegasys.teku.spec.logic.common.util.BlockRewardCalculatorUtil;
import tech.pegasys.teku.spec.logic.versions.deneb.helpers.MiscHelpersDeneb;
import tech.pegasys.teku.spec.logic.versions.fulu.helpers.MiscHelpersFulu;
import tech.pegasys.teku.spec.networks.Eth2Network;
import tech.pegasys.teku.spec.schemas.SchemaDefinitionsElectra;
import tech.pegasys.teku.spec.schemas.SchemaDefinitionsFulu;
import tech.pegasys.teku.statetransition.CustodyGroupCountChannel;
import tech.pegasys.teku.statetransition.EpochCachePrimer;
import tech.pegasys.teku.statetransition.LocalOperationAcceptedFilter;
import tech.pegasys.teku.statetransition.MappedOperationPool;
import tech.pegasys.teku.statetransition.OperationPool;
import tech.pegasys.teku.statetransition.OperationsReOrgManager;
import tech.pegasys.teku.statetransition.SimpleOperationPool;
import tech.pegasys.teku.statetransition.attestation.AggregatingAttestationPool;
import tech.pegasys.teku.statetransition.attestation.AggregatingAttestationPoolV1;
import tech.pegasys.teku.statetransition.attestation.AggregatingAttestationPoolV2;
import tech.pegasys.teku.statetransition.attestation.AttestationManager;
import tech.pegasys.teku.statetransition.attestation.utils.AggregatingAttestationPoolProfiler;
import tech.pegasys.teku.statetransition.attestation.utils.AggregatingAttestationPoolProfilerCSV;
import tech.pegasys.teku.statetransition.blobs.BlobSidecarManager;
import tech.pegasys.teku.statetransition.blobs.BlobSidecarManagerImpl;
import tech.pegasys.teku.statetransition.blobs.BlockBlobSidecarsTrackersPool;
import tech.pegasys.teku.statetransition.blobs.RemoteOrigin;
import tech.pegasys.teku.statetransition.block.BlockImportChannel;
import tech.pegasys.teku.statetransition.block.BlockImportChannel.BlockImportAndBroadcastValidationResults;
import tech.pegasys.teku.statetransition.block.BlockImportMetrics;
import tech.pegasys.teku.statetransition.block.BlockImporter;
import tech.pegasys.teku.statetransition.block.BlockManager;
import tech.pegasys.teku.statetransition.block.FailedExecutionPool;
import tech.pegasys.teku.statetransition.block.ReceivedBlockEventsChannel;
import tech.pegasys.teku.statetransition.datacolumns.CanonicalBlockResolver;
import tech.pegasys.teku.statetransition.datacolumns.CurrentSlotProvider;
import tech.pegasys.teku.statetransition.datacolumns.CustodyGroupCountManager;
import tech.pegasys.teku.statetransition.datacolumns.CustodyGroupCountManagerImpl;
import tech.pegasys.teku.statetransition.datacolumns.DasCustodySync;
import tech.pegasys.teku.statetransition.datacolumns.DasPreSampler;
import tech.pegasys.teku.statetransition.datacolumns.DasSamplerBasic;
import tech.pegasys.teku.statetransition.datacolumns.DasSamplerManager;
import tech.pegasys.teku.statetransition.datacolumns.DataAvailabilitySampler;
import tech.pegasys.teku.statetransition.datacolumns.DataColumnSidecarByRootCustody;
import tech.pegasys.teku.statetransition.datacolumns.DataColumnSidecarByRootCustodyImpl;
import tech.pegasys.teku.statetransition.datacolumns.DataColumnSidecarCustodyImpl;
import tech.pegasys.teku.statetransition.datacolumns.DataColumnSidecarELManager;
import tech.pegasys.teku.statetransition.datacolumns.DataColumnSidecarManager;
import tech.pegasys.teku.statetransition.datacolumns.DataColumnSidecarManagerImpl;
import tech.pegasys.teku.statetransition.datacolumns.DataColumnSidecarRecoveringCustody;
import tech.pegasys.teku.statetransition.datacolumns.DataColumnSidecarRecoveringCustodyImpl;
import tech.pegasys.teku.statetransition.datacolumns.MinCustodyPeriodSlotCalculator;
import tech.pegasys.teku.statetransition.datacolumns.db.DataColumnSidecarDB;
import tech.pegasys.teku.statetransition.datacolumns.db.DataColumnSidecarDbAccessor;
import tech.pegasys.teku.statetransition.datacolumns.log.gossip.DasGossipBatchLogger;
import tech.pegasys.teku.statetransition.datacolumns.log.gossip.DasGossipLogger;
import tech.pegasys.teku.statetransition.datacolumns.log.rpc.DasReqRespLogger;
import tech.pegasys.teku.statetransition.datacolumns.log.rpc.LoggingBatchDataColumnsByRangeReqResp;
import tech.pegasys.teku.statetransition.datacolumns.log.rpc.LoggingBatchDataColumnsByRootReqResp;
import tech.pegasys.teku.statetransition.datacolumns.retriever.BatchDataColumnsByRangeReqResp;
import tech.pegasys.teku.statetransition.datacolumns.retriever.BatchDataColumnsByRootReqResp;
import tech.pegasys.teku.statetransition.datacolumns.retriever.DasPeerCustodyCountSupplier;
import tech.pegasys.teku.statetransition.datacolumns.retriever.DataColumnReqResp;
import tech.pegasys.teku.statetransition.datacolumns.retriever.DataColumnReqRespBatchingImpl;
import tech.pegasys.teku.statetransition.datacolumns.retriever.DataColumnSidecarRetriever;
import tech.pegasys.teku.statetransition.datacolumns.retriever.RecoveringSidecarRetriever;
import tech.pegasys.teku.statetransition.datacolumns.retriever.SimpleSidecarRetriever;
import tech.pegasys.teku.statetransition.datacolumns.retriever.recovering.SidecarRetriever;
import tech.pegasys.teku.statetransition.execution.DefaultExecutionPayloadBidManager;
import tech.pegasys.teku.statetransition.execution.DefaultExecutionPayloadManager;
import tech.pegasys.teku.statetransition.execution.ExecutionPayloadBidManager;
import tech.pegasys.teku.statetransition.execution.ExecutionPayloadBidManager.RemoteBidOrigin;
import tech.pegasys.teku.statetransition.execution.ExecutionPayloadManager;
import tech.pegasys.teku.statetransition.executionproofs.ExecutionProofGenerator;
import tech.pegasys.teku.statetransition.executionproofs.ExecutionProofGeneratorImpl;
import tech.pegasys.teku.statetransition.executionproofs.ExecutionProofManager;
import tech.pegasys.teku.statetransition.executionproofs.ExecutionProofManagerImpl;
import tech.pegasys.teku.statetransition.forkchoice.ForkChoice;
import tech.pegasys.teku.statetransition.forkchoice.ForkChoiceNotifier;
import tech.pegasys.teku.statetransition.forkchoice.ForkChoiceNotifierImpl;
import tech.pegasys.teku.statetransition.forkchoice.ForkChoiceStateProvider;
import tech.pegasys.teku.statetransition.forkchoice.ForkChoiceTrigger;
import tech.pegasys.teku.statetransition.forkchoice.MergeTransitionBlockValidator;
import tech.pegasys.teku.statetransition.forkchoice.ProposersDataManager;
import tech.pegasys.teku.statetransition.forkchoice.TerminalPowBlockMonitor;
import tech.pegasys.teku.statetransition.forkchoice.TickProcessingPerformance;
import tech.pegasys.teku.statetransition.forkchoice.TickProcessor;
import tech.pegasys.teku.statetransition.genesis.GenesisHandler;
import tech.pegasys.teku.statetransition.synccommittee.SignedContributionAndProofValidator;
import tech.pegasys.teku.statetransition.synccommittee.SyncCommitteeContributionPool;
import tech.pegasys.teku.statetransition.synccommittee.SyncCommitteeMessagePool;
import tech.pegasys.teku.statetransition.synccommittee.SyncCommitteeMessageValidator;
import tech.pegasys.teku.statetransition.synccommittee.SyncCommitteeStateUtils;
import tech.pegasys.teku.statetransition.util.BlockBlobSidecarsTrackersPoolImpl;
import tech.pegasys.teku.statetransition.util.DebugDataDumper;
import tech.pegasys.teku.statetransition.util.DebugDataFileDumper;
import tech.pegasys.teku.statetransition.util.FutureItems;
import tech.pegasys.teku.statetransition.util.PendingPool;
import tech.pegasys.teku.statetransition.util.PoolFactory;
import tech.pegasys.teku.statetransition.util.RPCFetchDelayProvider;
import tech.pegasys.teku.statetransition.validation.AggregateAttestationValidator;
import tech.pegasys.teku.statetransition.validation.AttestationValidator;
import tech.pegasys.teku.statetransition.validation.AttesterSlashingValidator;
import tech.pegasys.teku.statetransition.validation.BlobSidecarGossipValidator;
import tech.pegasys.teku.statetransition.validation.BlockGossipValidator;
import tech.pegasys.teku.statetransition.validation.BlockValidator;
import tech.pegasys.teku.statetransition.validation.DataColumnSidecarGossipValidator;
import tech.pegasys.teku.statetransition.validation.ExecutionPayloadGossipValidator;
import tech.pegasys.teku.statetransition.validation.ExecutionProofGossipValidator;
import tech.pegasys.teku.statetransition.validation.GossipValidationHelper;
import tech.pegasys.teku.statetransition.validation.InternalValidationResult;
import tech.pegasys.teku.statetransition.validation.ProposerSlashingValidator;
import tech.pegasys.teku.statetransition.validation.SignedBlsToExecutionChangeValidator;
import tech.pegasys.teku.statetransition.validation.VoluntaryExitValidator;
import tech.pegasys.teku.statetransition.validation.signatures.AggregatingSignatureVerificationService;
import tech.pegasys.teku.statetransition.validation.signatures.SignatureVerificationService;
import tech.pegasys.teku.statetransition.validatorcache.ActiveValidatorCache;
import tech.pegasys.teku.statetransition.validatorcache.ActiveValidatorChannel;
import tech.pegasys.teku.storage.api.ChainHeadChannel;
import tech.pegasys.teku.storage.api.CombinedStorageChannel;
import tech.pegasys.teku.storage.api.Eth1DepositStorageChannel;
import tech.pegasys.teku.storage.api.FinalizedCheckpointChannel;
import tech.pegasys.teku.storage.api.LateBlockReorgPreparationHandler;
import tech.pegasys.teku.storage.api.SidecarUpdateChannel;
import tech.pegasys.teku.storage.api.StorageQueryChannel;
import tech.pegasys.teku.storage.api.StorageUpdateChannel;
import tech.pegasys.teku.storage.api.ThrottlingStorageQueryChannel;
import tech.pegasys.teku.storage.api.VoteUpdateChannel;
import tech.pegasys.teku.storage.client.BlobReconstructionProvider;
import tech.pegasys.teku.storage.client.BlobSidecarReconstructionProvider;
import tech.pegasys.teku.storage.client.CombinedChainDataClient;
import tech.pegasys.teku.storage.client.RecentChainData;
import tech.pegasys.teku.storage.client.StorageBackedRecentChainData;
import tech.pegasys.teku.storage.client.ValidatorIsConnectedProvider;
import tech.pegasys.teku.storage.store.FileKeyValueStore;
import tech.pegasys.teku.storage.store.KeyValueStore;
import tech.pegasys.teku.storage.store.StoreConfig;
import tech.pegasys.teku.validator.api.InteropConfig;
import tech.pegasys.teku.validator.api.ValidatorApiChannel;
import tech.pegasys.teku.validator.api.ValidatorPerformanceTrackingMode;
import tech.pegasys.teku.validator.api.ValidatorTimingChannel;
import tech.pegasys.teku.validator.coordinator.ActiveValidatorTracker;
import tech.pegasys.teku.validator.coordinator.BlockFactory;
import tech.pegasys.teku.validator.coordinator.BlockOperationSelectorFactory;
import tech.pegasys.teku.validator.coordinator.DepositProvider;
import tech.pegasys.teku.validator.coordinator.DutyMetrics;
import tech.pegasys.teku.validator.coordinator.Eth1DataCache;
import tech.pegasys.teku.validator.coordinator.Eth1DataProvider;
import tech.pegasys.teku.validator.coordinator.Eth1VotingPeriod;
import tech.pegasys.teku.validator.coordinator.ExecutionPayloadFactory;
import tech.pegasys.teku.validator.coordinator.ExecutionPayloadFactoryGloas;
import tech.pegasys.teku.validator.coordinator.FutureBlockProductionPreparationTrigger;
import tech.pegasys.teku.validator.coordinator.GraffitiBuilder;
import tech.pegasys.teku.validator.coordinator.MilestoneBasedBlockFactory;
import tech.pegasys.teku.validator.coordinator.StoredLatestCanonicalBlockUpdater;
import tech.pegasys.teku.validator.coordinator.ValidatorApiHandler;
import tech.pegasys.teku.validator.coordinator.ValidatorIndexCacheTracker;
import tech.pegasys.teku.validator.coordinator.performance.DefaultPerformanceTracker;
import tech.pegasys.teku.validator.coordinator.performance.NoOpPerformanceTracker;
import tech.pegasys.teku.validator.coordinator.performance.PerformanceTracker;
import tech.pegasys.teku.validator.coordinator.performance.SyncCommitteePerformanceTracker;
import tech.pegasys.teku.validator.coordinator.performance.ValidatorPerformanceMetrics;
import tech.pegasys.teku.validator.coordinator.publisher.BlockPublisher;
import tech.pegasys.teku.validator.coordinator.publisher.ExecutionPayloadPublisher;
import tech.pegasys.teku.validator.coordinator.publisher.ExecutionPayloadPublisherGloas;
import tech.pegasys.teku.validator.coordinator.publisher.MilestoneBasedBlockPublisher;
import tech.pegasys.teku.weaksubjectivity.WeakSubjectivityCalculator;
import tech.pegasys.teku.weaksubjectivity.WeakSubjectivityValidator;

/**
 * The central class which assembles together and initializes Beacon Chain components
 *
 * <p>CAUTION: This class can be overridden by custom implementation to tweak creation and
 * initialization behavior (see {@link BeaconChainControllerFactory}} however this class may change
 * in a backward incompatible manner and either break compilation or runtime behavior
 */
public class BeaconChainController extends Service implements BeaconChainControllerFacade {

  private static final Logger LOG = LogManager.getLogger();
  private final EphemerySlotValidationService ephemerySlotValidationService;

  protected static final String KEY_VALUE_STORE_SUBDIRECTORY = "kvstore";

  protected volatile BeaconChainConfiguration beaconConfig;
  protected volatile Spec spec;
  protected volatile Function<UInt64, BeaconBlockBodySchema<?>> beaconBlockSchemaSupplier;
  protected volatile EventChannels eventChannels;
  protected volatile MetricsSystem metricsSystem;
  protected volatile AsyncRunner beaconAsyncRunner;
  protected volatile TimeProvider timeProvider;
  protected volatile SlotEventsChannel slotEventsChannelPublisher;
  protected volatile ReceivedBlockEventsChannel receivedBlockEventsChannelPublisher;
  protected volatile AsyncRunner networkAsyncRunner;
  protected volatile Optional<AsyncRunner> executionProofAsyncRunner;
  protected volatile AsyncRunnerFactory asyncRunnerFactory;
  protected volatile AsyncRunner eventAsyncRunner;
  protected volatile Path beaconDataDirectory;
  protected volatile WeakSubjectivityInitializer wsInitializer = new WeakSubjectivityInitializer();
  protected volatile AsyncRunnerEventThread forkChoiceExecutor;
  protected volatile CustodyGroupCountManager custodyGroupCountManager;

  private final AsyncRunner operationPoolAsyncRunner;
  private final AsyncRunner dasAsyncRunner;
  protected final AtomicReference<DataColumnSidecarRecoveringCustody> dataColumnSidecarCustodyRef =
      new AtomicReference<>(DataColumnSidecarRecoveringCustody.NOOP);

  protected volatile ForkChoice forkChoice;
  protected volatile ForkChoiceTrigger forkChoiceTrigger;
  protected volatile BlockImporter blockImporter;
  protected volatile DataProvider dataProvider;
  protected volatile RecentChainData recentChainData;
  protected volatile Eth2P2PNetwork p2pNetwork;
  protected volatile Optional<BeaconRestApi> beaconRestAPI = Optional.empty();
  protected volatile AggregatingAttestationPool attestationPool;
  protected volatile DepositProvider depositProvider;
  protected volatile SyncService syncService;
  protected volatile AttestationManager attestationManager;
  protected volatile SignatureVerificationService signatureVerificationService;
  protected volatile CombinedChainDataClient combinedChainDataClient;
  protected volatile OperationsReOrgManager operationsReOrgManager;
  protected volatile Eth1DataCache eth1DataCache;
  protected volatile SlotProcessor slotProcessor;
  protected volatile OperationPool<AttesterSlashing> attesterSlashingPool;
  protected volatile OperationPool<ProposerSlashing> proposerSlashingPool;
  protected volatile OperationPool<SignedVoluntaryExit> voluntaryExitPool;
  protected volatile MappedOperationPool<SignedBlsToExecutionChange> blsToExecutionChangePool;
  protected volatile SyncCommitteeContributionPool syncCommitteeContributionPool;
  protected volatile SyncCommitteeMessagePool syncCommitteeMessagePool;
  protected volatile WeakSubjectivityValidator weakSubjectivityValidator;
  protected volatile PerformanceTracker performanceTracker;
  protected volatile PendingPool<SignedBeaconBlock> pendingBlocks;
  protected volatile PendingPool<ValidatableAttestation> pendingAttestations;
  protected volatile BlockBlobSidecarsTrackersPool blockBlobSidecarsTrackersPool;
  protected volatile DataColumnSidecarELManager dataColumnSidecarELManager;
  protected volatile Map<Bytes32, BlockImportResult> invalidBlockRoots;
  protected volatile CoalescingChainHeadChannel coalescingChainHeadChannel;
  protected volatile ActiveValidatorTracker activeValidatorTracker;
  protected volatile AttestationTopicSubscriber attestationTopicSubscriber;
  protected volatile ForkChoiceNotifier forkChoiceNotifier;
  protected volatile ForkChoiceStateProvider forkChoiceStateProvider;
  protected volatile ExecutionLayerChannel executionLayer;
  protected volatile GossipValidationHelper gossipValidationHelper;
  protected volatile DasGossipLogger dasGossipLogger;
  protected volatile DasReqRespLogger dasReqRespLogger;
  protected volatile KZG kzg;
  protected volatile BlobSidecarManager blobSidecarManager;
  protected volatile BlobSidecarGossipValidator blobSidecarValidator;
  protected volatile DataColumnSidecarManager dataColumnSidecarManager;
  protected volatile ExecutionPayloadBidManager executionPayloadBidManager;
  protected volatile ExecutionPayloadManager executionPayloadManager;
  protected volatile ExecutionProofManager executionProofManager;
  protected volatile Optional<DasCustodySync> dasCustodySync = Optional.empty();
  protected volatile Optional<DataColumnSidecarRetriever> recoveringSidecarRetriever =
      Optional.empty();
  protected volatile AvailabilityCheckerFactory<UInt64> dasSamplerManager;
  protected volatile DataAvailabilitySampler dataAvailabilitySampler;
  protected volatile Optional<TerminalPowBlockMonitor> terminalPowBlockMonitor = Optional.empty();
  protected volatile ProposersDataManager proposersDataManager;
  protected volatile KeyValueStore<String, Bytes> keyValueStore;
  protected volatile StorageQueryChannel storageQueryChannel;
  protected volatile StorageUpdateChannel storageUpdateChannel;
  protected volatile SyncPreImportBlockChannel syncPreImportBlockChannel;
  protected volatile StableSubnetSubscriber stableSubnetSubscriber;
  protected volatile ExecutionLayerBlockProductionManager executionLayerBlockProductionManager;
  protected volatile RewardCalculator rewardCalculator;
  protected UInt64 genesisTimeTracker = ZERO;
  protected BlockManager blockManager;
  protected TimerService timerService;
  protected PoolFactory poolFactory;
  protected SettableLabelledGauge futureItemsMetric;
  protected IntSupplier rejectedExecutionCountSupplier;
  protected DebugDataDumper debugDataDumper;
  protected Path debugDataDirectory;
  protected volatile UInt256 nodeId;
  protected volatile BlobSidecarReconstructionProvider blobSidecarReconstructionProvider;
  protected volatile BlobReconstructionProvider blobReconstructionProvider;
  protected volatile ValidatorApiHandler validatorApiHandler;

  public BeaconChainController(
      final ServiceConfig serviceConfig, final BeaconChainConfiguration beaconConfig) {
    final Eth2NetworkConfiguration eth2NetworkConfig = beaconConfig.eth2NetworkConfig();
    final DataDirLayout dataDirLayout = serviceConfig.getDataDirLayout();
    this.beaconConfig = beaconConfig;
    this.spec = beaconConfig.getSpec();
    this.beaconBlockSchemaSupplier =
        slot -> spec.atSlot(slot).getSchemaDefinitions().getBeaconBlockBodySchema();
    this.beaconDataDirectory = dataDirLayout.getBeaconDataDirectory();
    this.asyncRunnerFactory = serviceConfig.getAsyncRunnerFactory();
    this.beaconAsyncRunner =
        serviceConfig.createAsyncRunner(
            "beaconchain",
            eth2NetworkConfig.getAsyncBeaconChainMaxThreads(),
            eth2NetworkConfig.getAsyncBeaconChainMaxQueue());
    this.eventAsyncRunner = serviceConfig.createAsyncRunner("events", 10);
    this.networkAsyncRunner =
        serviceConfig.createAsyncRunner(
            "p2p",
            eth2NetworkConfig.getAsyncP2pMaxThreads(),
            eth2NetworkConfig.getAsyncP2pMaxQueue());
    this.executionProofAsyncRunner =
        beaconConfig.zkChainConfiguration().statelessValidationEnabled()
            ? Optional.ofNullable(serviceConfig.createAsyncRunner("executionproof", 1))
            : Optional.empty();
    this.operationPoolAsyncRunner = serviceConfig.createAsyncRunner("operationPoolUpdater", 1);
    // there are several operations that may be performed in the das runner, so it has more threads,
    // larger default size. das runner should be separate to the operation pool runner as it's a
    // bunch of tasks, not just operation pool activities
    this.dasAsyncRunner = serviceConfig.createAsyncRunner("das", 4, 20_000);
    this.timeProvider = serviceConfig.getTimeProvider();
    this.eventChannels = serviceConfig.getEventChannels();
    this.metricsSystem = serviceConfig.getMetricsSystem();
    this.poolFactory = new PoolFactory(this.metricsSystem);
    this.rejectedExecutionCountSupplier = serviceConfig.getRejectedExecutionsSupplier();
    this.slotEventsChannelPublisher = eventChannels.getPublisher(SlotEventsChannel.class);
    this.receivedBlockEventsChannelPublisher =
        eventChannels.getPublisher(ReceivedBlockEventsChannel.class);
    this.forkChoiceExecutor = new AsyncRunnerEventThread("forkchoice", asyncRunnerFactory);
    this.debugDataDumper =
        dataDirLayout.isDebugDataDumpingEnabled()
            ? new DebugDataFileDumper(dataDirLayout.getDebugDataDirectory())
            : DebugDataDumper.NOOP;
    this.futureItemsMetric =
        SettableLabelledGauge.create(
            metricsSystem,
            BEACON,
            "future_items_size",
            "Current number of items held for future slots, labelled by type",
            "type");
    this.dasGossipLogger = new DasGossipBatchLogger(dasAsyncRunner, timeProvider);
    this.dasReqRespLogger = DasReqRespLogger.create(timeProvider);
    this.ephemerySlotValidationService = new EphemerySlotValidationService();
    this.debugDataDirectory = serviceConfig.getDataDirLayout().getDebugDataDirectory();
  }

  @Override
  protected SafeFuture<?> doStart() {
    LOG.debug("Starting {}", this.getClass().getSimpleName());
    forkChoiceExecutor.start();
    return initialize()
        .thenCompose(
            (__) ->
                beaconRestAPI.map(BeaconRestApi::start).orElse(SafeFuture.completedFuture(null)));
  }

  protected void startServices() {
    final RecentBlocksFetcher recentBlocksFetcher = syncService.getRecentBlocksFetcher();
    recentBlocksFetcher.subscribeBlockFetched(
        (block) ->
            blockManager
                .importBlock(block, RemoteOrigin.RPC)
                .thenCompose(BlockImportAndBroadcastValidationResults::blockImportResult)
                .finish(err -> LOG.error("Failed to process recently fetched block.", err)));
    eventChannels.subscribe(ReceivedBlockEventsChannel.class, recentBlocksFetcher);
    final RecentBlobSidecarsFetcher recentBlobSidecarsFetcher =
        syncService.getRecentBlobSidecarsFetcher();
    recentBlobSidecarsFetcher.subscribeBlobSidecarFetched(
        (blobSidecar) -> blobSidecarManager.prepareForBlockImport(blobSidecar, RemoteOrigin.RPC));
    blobSidecarManager.subscribeToReceivedBlobSidecar(
        blobSidecar ->
            recentBlobSidecarsFetcher.cancelRecentBlobSidecarRequest(
                new BlobIdentifier(blobSidecar.getBlockRoot(), blobSidecar.getIndex())));
    executionProofManager.subscribeToValidExecutionProofs(
        (executionProof, remoteOrigin) ->
            // TODO add actual logic to handle valid execution proofs
            LOG.debug("Received valid execution proof: {}", executionProof));

    final Optional<Eth2Network> network = beaconConfig.eth2NetworkConfig().getEth2Network();
    if (network.isPresent() && network.get() == Eth2Network.EPHEMERY) {
      LOG.debug("BeaconChainController: subscribing to slot events");
      eventChannels.subscribe(SlotEventsChannel.class, ephemerySlotValidationService);
    }
    SafeFuture.allOfFailFast(
            attestationManager.start(),
            p2pNetwork.start(),
            blockManager.start(),
            syncService.start(),
            SafeFuture.fromRunnable(
                () -> {
                  terminalPowBlockMonitor.ifPresent(TerminalPowBlockMonitor::start);
                  dasCustodySync.ifPresent(DasCustodySync::start);
                  recoveringSidecarRetriever.ifPresent(DataColumnSidecarRetriever::start);
                }))
        .finish(
            error -> {
              Throwable rootCause = Throwables.getRootCause(error);
              if (rootCause instanceof BindException) {
                final String errorWhilePerformingDescription =
                    "starting P2P services on port(s) "
                        + p2pNetwork.getListenPorts().stream()
                            .map(Object::toString)
                            .collect(Collectors.joining(","))
                        + ".";
                STATUS_LOG.fatalError(errorWhilePerformingDescription, rootCause);
                System.exit(FATAL_EXIT_CODE);
              } else {
                Thread.currentThread()
                    .getUncaughtExceptionHandler()
                    .uncaughtException(Thread.currentThread(), error);
              }
            });
  }

  @Override
  protected SafeFuture<?> doStop() {
    LOG.debug("Stopping {}", this.getClass().getSimpleName());
    return SafeFuture.allOf(
            beaconRestAPI.map(BeaconRestApi::stop).orElse(SafeFuture.completedFuture(null)),
            syncService.stop(),
            blockManager.stop(),
            attestationManager.stop(),
            p2pNetwork.stop(),
            timerService.stop(),
            ephemerySlotValidationService.doStop(),
            SafeFuture.fromRunnable(
                () -> {
                  terminalPowBlockMonitor.ifPresent(TerminalPowBlockMonitor::stop);
                  dasCustodySync.ifPresent(DasCustodySync::stop);
                  recoveringSidecarRetriever.ifPresent(DataColumnSidecarRetriever::stop);
                }))
        .thenRun(forkChoiceExecutor::stop);
  }

  protected SafeFuture<?> initialize() {
    final StoreConfig storeConfig = beaconConfig.storeConfig();
    coalescingChainHeadChannel =
        new CoalescingChainHeadChannel(
            eventChannels.getPublisher(ChainHeadChannel.class), EVENT_LOG);
    timerService = new TimerService(this::onTick);

    final CombinedStorageChannel combinedStorageChannel =
        eventChannels.getPublisher(CombinedStorageChannel.class, beaconAsyncRunner);
    storageQueryChannel = combinedStorageChannel;
    storageUpdateChannel = combinedStorageChannel;
    final VoteUpdateChannel voteUpdateChannel = eventChannels.getPublisher(VoteUpdateChannel.class);

    final ValidatorIsConnectedProvider validatorIsConnectedProvider =
        new ValidatorIsConnectedProviderReference(() -> proposersDataManager);
    // Init other services
    return initWeakSubjectivity(storageQueryChannel, storageUpdateChannel)
        .thenCompose(
            __ ->
                StorageBackedRecentChainData.create(
                    metricsSystem,
                    storeConfig,
                    beaconAsyncRunner,
                    (blockRoot) -> blockBlobSidecarsTrackersPool.getBlock(blockRoot),
                    (blockRoot, index) ->
                        blockBlobSidecarsTrackersPool.getBlobSidecar(blockRoot, index),
                    storageQueryChannel,
                    storageUpdateChannel,
                    voteUpdateChannel,
                    eventChannels.getPublisher(FinalizedCheckpointChannel.class, beaconAsyncRunner),
                    coalescingChainHeadChannel,
                    validatorIsConnectedProvider,
                    spec))
        .thenCompose(
            client -> {
              if (isAllowSyncOutsideWeakSubjectivityPeriod()) {
                STATUS_LOG.warnIgnoringWeakSubjectivityPeriod();
              }

              // Setup chain storage
              this.recentChainData = client;
              if (recentChainData.isPreGenesis()) {
                setupInitialState(client);
              } else {
                if (isUsingCustomInitialState()) {
                  STATUS_LOG.warnInitialStateIgnored();
                }
                if (!isAllowSyncOutsideWeakSubjectivityPeriod()) {
                  validateWeakSubjectivityPeriod(client);
                }
              }
              return SafeFuture.completedFuture(client);
            })
        // Init other services
        .thenRun(this::initAll)
        .thenRun(
            () -> {
              // complete spec initialization
              spec.initialize(blobSidecarManager, dasSamplerManager, kzg);

              recentChainData.subscribeStoreInitialized(this::onStoreInitialized);
              recentChainData.subscribeBestBlockInitialized(this::startServices);
            })
        .thenCompose(__ -> timerService.start());
  }

  private boolean isUsingCustomInitialState() {
    return beaconConfig.eth2NetworkConfig().getNetworkBoostrapConfig().isUsingCustomInitialState();
  }

  private boolean isAllowSyncOutsideWeakSubjectivityPeriod() {
    return beaconConfig
        .eth2NetworkConfig()
        .getNetworkBoostrapConfig()
        .isAllowSyncOutsideWeakSubjectivityPeriod();
  }

  private void validateWeakSubjectivityPeriod(final RecentChainData client) {
    final AnchorPoint latestFinalizedAnchor = client.getStore().getLatestFinalized();
    final UInt64 currentSlot = getCurrentSlot(client.getGenesisTime());
    final WeakSubjectivityCalculator wsCalculator =
        WeakSubjectivityCalculator.create(beaconConfig.weakSubjectivity());
    wsInitializer.validateAnchorIsWithinWeakSubjectivityPeriod(
        latestFinalizedAnchor, currentSlot, spec, wsCalculator);
  }

  public void initAll() {
    initKeyValueStore();
    initExecutionLayer();
    initExecutionLayerBlockProductionManager();
    initRewardCalculator();
    initGossipValidationHelper();
    initBlockPoolsAndCaches();
    initKzg();
    initBlockBlobSidecarsTrackersPool();
    initBlobSidecarManager();
    initDasSamplerManager();
    initDataColumnSidecarManager();
    initZkChain();
    initForkChoiceStateProvider();
    initForkChoiceNotifier();
    initMergeMonitors();
    initForkChoice();
    initBlockImporter();
    initCombinedChainDataClient();
    initSignatureVerificationService();
    initAttestationPool();
    initAttesterSlashingPool();
    initProposerSlashingPool();
    initVoluntaryExitPool();
    initSignedBlsToExecutionChangePool();
    initEth1DataCache();
    initDepositProvider();
    initGenesisHandler();
    initAttestationManager();
    initBlockManager();
    initExecutionPayloadBidManager();
    initExecutionPayloadManager();
    initSyncCommitteePools();
    initP2PNetwork();
    initCustodyGroupCountManager();
    initDasCustody();
    initDataColumnSidecarELManager();
    initDasSyncPreSampler();
    completeDasClassesWiring();
    initSyncService();
    initSlotProcessor();
    initMetrics();
    initAttestationTopicSubscriber();
    initActiveValidatorTracker();
    initSubnetSubscriber();
    initDataColumnSidecarSubnetBackboneSubscriber();
    initSlashingEventsSubscriptions();
    initPerformanceTracker();
    initBlobSidecarReconstructionProvider();
    initBlobReconstructionProvider();
    initDataProvider();
    initValidatorApiHandler();
    initRestAPI();
    initOperationsReOrgManager();
    initValidatorIndexCacheTracker();
    initStoredLatestCanonicalBlockUpdater();
  }

  private void initKeyValueStore() {
    keyValueStore =
        new FileKeyValueStore(beaconDataDirectory.resolve(KEY_VALUE_STORE_SUBDIRECTORY));
  }

  protected void initExecutionLayer() {
    executionLayer = eventChannels.getPublisher(ExecutionLayerChannel.class, beaconAsyncRunner);
  }

  protected void initZkChain() {
    LOG.debug("BeaconChainController.initZkChain()");
    final ZkChainConfiguration zkConfig = beaconConfig.zkChainConfiguration();
    // TODO: We will eventually need the Gossip in the EP Manager for publishing the proofs we
    // produce?
    // comment for now this will be used in the future
    if (zkConfig.statelessValidationEnabled()) {
      final ExecutionProofGossipChannel executionProofGossipChannel =
          eventChannels.getPublisher(ExecutionProofGossipChannel.class, networkAsyncRunner);
      final ExecutionProofGossipValidator executionProofGossipValidator =
          ExecutionProofGossipValidator.create();
      final SpecVersion specVersionElectra = spec.forMilestone(SpecMilestone.ELECTRA);
      final SchemaDefinitionsElectra schemaDefinitionsElectra =
          SchemaDefinitionsElectra.required(specVersionElectra.getSchemaDefinitions());
      final ExecutionProofGenerator executionProofGenerator =
          new ExecutionProofGeneratorImpl(schemaDefinitionsElectra);

      executionProofManager =
          new ExecutionProofManagerImpl(
              executionProofGossipValidator,
              executionProofGenerator,
              executionProofGossipChannel::publishExecutionProof,
              zkConfig.generateExecutionProofsEnabled(),
              zkConfig.statelessMinProofsRequired(),
              zkConfig.proofDelayDurationInMs(),
              executionProofAsyncRunner.get());

    } else {
      executionProofManager = ExecutionProofManager.NOOP;
    }
  }

  protected void initKzg() {
    if (spec.isMilestoneSupported(SpecMilestone.DENEB)) {
      kzg = KZG.getInstance(beaconConfig.eth2NetworkConfig().isRustKzgEnabled());
      final String trustedSetupFile =
          beaconConfig
              .eth2NetworkConfig()
              .getTrustedSetup()
              .orElseThrow(
                  () ->
                      new InvalidConfigurationException(
                          "Trusted setup should be configured when Deneb is enabled"));

      final int kzgPrecompute =
          beaconConfig
              .eth2NetworkConfig()
              .getKzgPrecompute()
              .orElseGet(
                  () -> {
                    // Default to a different value if this is a supernode
                    if (spec.isMilestoneSupported(SpecMilestone.FULU)) {
                      final SpecVersion specVersionFulu = spec.forMilestone(SpecMilestone.FULU);
                      final int totalCustodyGroups =
                          beaconConfig.p2pConfig().getTotalCustodyGroupCount(specVersionFulu);
                      final int numberOfColumns =
                          SpecConfigFulu.required(specVersionFulu.getConfig()).getNumberOfColumns();
                      if (totalCustodyGroups == numberOfColumns) {
                        return DEFAULT_KZG_PRECOMPUTE_SUPERNODE;
                      }
                    }
                    return DEFAULT_KZG_PRECOMPUTE;
                  });

      kzg.loadTrustedSetup(trustedSetupFile, kzgPrecompute);
    } else {
      kzg = KZG.DISABLED;
    }
  }

  protected void initBlobSidecarManager() {
    if (spec.isMilestoneSupported(SpecMilestone.DENEB)) {
      final FutureItems<BlobSidecar> futureBlobSidecars =
          FutureItems.create(BlobSidecar::getSlot, futureItemsMetric, "blob_sidecars");

      final Map<Bytes32, InternalValidationResult> invalidBlobSidecarRoots =
          LimitedMap.createSynchronizedLRU(500);
      final MiscHelpersDeneb miscHelpers =
          MiscHelpersDeneb.required(spec.forMilestone(SpecMilestone.DENEB).miscHelpers());
      blobSidecarValidator =
          BlobSidecarGossipValidator.create(
              spec, invalidBlockRoots, gossipValidationHelper, miscHelpers);
      final BlobSidecarManagerImpl blobSidecarManagerImpl =
          new BlobSidecarManagerImpl(
              spec,
              recentChainData,
              blockBlobSidecarsTrackersPool,
              blobSidecarValidator,
              futureBlobSidecars,
              invalidBlobSidecarRoots);
      eventChannels.subscribe(SlotEventsChannel.class, blobSidecarManagerImpl);

      blobSidecarManager = blobSidecarManagerImpl;
    } else {
      blobSidecarManager = BlobSidecarManager.NOOP;
    }
  }

  private void initDasSamplerManager() {
    if (spec.isMilestoneSupported(SpecMilestone.FULU)) {
      LOG.info("Activated DAS Sampler Manager for Fulu");
      this.dasSamplerManager = new DasSamplerManager(() -> dataAvailabilitySampler, spec);
    } else {
      LOG.info("Using NOOP DAS Sampler Manager");
      this.dasSamplerManager = DasSamplerManager.NOOP;
    }
  }

  protected void initDataColumnSidecarManager() {
    if (spec.isMilestoneSupported(SpecMilestone.FULU)) {
      final DataColumnSidecarGossipValidator dataColumnSidecarGossipValidator =
          DataColumnSidecarGossipValidator.create(
              spec,
              invalidBlockRoots,
              gossipValidationHelper,
              MiscHelpersFulu.required(spec.forMilestone(SpecMilestone.FULU).miscHelpers()),
              metricsSystem,
              timeProvider);
      dataColumnSidecarManager =
          new DataColumnSidecarManagerImpl(
              dataColumnSidecarGossipValidator, dasGossipLogger, metricsSystem, timeProvider);
    } else {
      dataColumnSidecarManager = DataColumnSidecarManager.NOOP;
    }
  }

  protected void initExecutionPayloadBidManager() {
    if (spec.isMilestoneSupported(SpecMilestone.GLOAS)) {
      executionPayloadBidManager = new DefaultExecutionPayloadBidManager(spec);
    } else {
      executionPayloadBidManager = ExecutionPayloadBidManager.NOOP;
    }
  }

  protected void initExecutionPayloadManager() {
    if (spec.isMilestoneSupported(SpecMilestone.GLOAS)) {
      final ExecutionPayloadGossipValidator executionPayloadGossipValidator =
          new ExecutionPayloadGossipValidator();
      executionPayloadManager =
          new DefaultExecutionPayloadManager(
              beaconAsyncRunner, executionPayloadGossipValidator, forkChoice, executionLayer);
    } else {
      executionPayloadManager = ExecutionPayloadManager.NOOP;
    }
  }

  protected void initDasCustody() {
    if (!spec.isMilestoneSupported(SpecMilestone.FULU)) {
      return;
    }
    LOG.info("Activating DAS Custody for Fulu");
    final SpecVersion specVersionFulu = spec.forMilestone(SpecMilestone.FULU);
    final SpecConfigFulu specConfigFulu = SpecConfigFulu.required(specVersionFulu.getConfig());
    final MinCustodyPeriodSlotCalculator minCustodyPeriodSlotCalculator =
        MinCustodyPeriodSlotCalculator.createFromSpec(spec);
    final int slotsPerEpoch = spec.getGenesisSpec().getSlotsPerEpoch();

    final DataColumnSidecarDB sidecarDB =
        DataColumnSidecarDB.create(
            combinedChainDataClient,
            eventChannels.getPublisher(SidecarUpdateChannel.class, beaconAsyncRunner));
    final DataColumnSidecarDbAccessor dbAccessor =
        DataColumnSidecarDbAccessor.builder(sidecarDB).spec(spec).build();
    final CanonicalBlockResolver canonicalBlockResolver =
        slot ->
            combinedChainDataClient
                .getBlockAtSlotExact(slot)
                .thenApply(sbb -> sbb.flatMap(SignedBeaconBlock::getBeaconBlock));

    final MiscHelpersFulu miscHelpersFulu = MiscHelpersFulu.required(specVersionFulu.miscHelpers());

    final int minCustodyGroupRequirement = specConfigFulu.getCustodyRequirement();
    final int maxGroups = specConfigFulu.getNumberOfCustodyGroups();

    // note - must be called AFTER custodyGroupCountManager initialized
    final DataColumnSidecarCustodyImpl dataColumnSidecarCustodyImpl =
        new DataColumnSidecarCustodyImpl(
            spec,
            canonicalBlockResolver,
            dbAccessor,
            minCustodyPeriodSlotCalculator,
            custodyGroupCountManager);
    eventChannels.subscribe(SlotEventsChannel.class, dataColumnSidecarCustodyImpl);
    eventChannels.subscribe(FinalizedCheckpointChannel.class, dataColumnSidecarCustodyImpl);

    final DataColumnSidecarByRootCustody dataColumnSidecarByRootCustody =
        new DataColumnSidecarByRootCustodyImpl(
            dataColumnSidecarCustodyImpl,
            combinedChainDataClient,
            UInt64.valueOf(slotsPerEpoch)
                .times(DataColumnSidecarByRootCustodyImpl.DEFAULT_MAX_CACHE_SIZE_EPOCHS));

    final DataColumnSidecarGossipChannel dataColumnSidecarGossipChannel =
        eventChannels.getPublisher(DataColumnSidecarGossipChannel.class);

    final DataColumnSidecarRecoveringCustody dataColumnSidecarRecoveringCustody =
        new DataColumnSidecarRecoveringCustodyImpl(
            dataColumnSidecarByRootCustody,
            dasAsyncRunner,
            spec,
            miscHelpersFulu,
            dataColumnSidecarGossipChannel::publishDataColumnSidecar,
            custodyGroupCountManager,
            specConfigFulu.getNumberOfColumns(),
            specConfigFulu.getNumberOfCustodyGroups(),
            slot -> {
              final long dataColumnSidecarRecoveryMaxDelayMillis =
                  beaconConfig
                      .eth2NetworkConfig()
                      .getDataColumnSidecarRecoveryMaxDelayMillis()
                      .orElse(spec.getAttestationDueMillis(slot));
              return Duration.ofMillis(dataColumnSidecarRecoveryMaxDelayMillis);
            },
            metricsSystem,
            timeProvider);
    this.dataColumnSidecarCustodyRef.set(dataColumnSidecarRecoveringCustody);
    eventChannels.subscribe(SlotEventsChannel.class, dataColumnSidecarRecoveringCustody);

    final DataColumnPeerManagerImpl dasPeerManager = new DataColumnPeerManagerImpl();
    p2pNetwork.subscribeConnect(dasPeerManager);

    final BatchDataColumnsByRangeReqResp loggingByRangeReqResp =
        new LoggingBatchDataColumnsByRangeReqResp(dasPeerManager, dasReqRespLogger);
    final BatchDataColumnsByRootReqResp loggingByRootReqResp =
        new LoggingBatchDataColumnsByRootReqResp(dasPeerManager, dasReqRespLogger);
    final SchemaDefinitionsFulu schemaDefinitionsFulu =
        SchemaDefinitionsFulu.required(specVersionFulu.getSchemaDefinitions());

    final DataColumnReqResp dasRpc =
        new DataColumnReqRespBatchingImpl(
            spec,
            recentChainData,
            loggingByRangeReqResp,
            loggingByRootReqResp,
            schemaDefinitionsFulu.getDataColumnsByRootIdentifierSchema());

    final MetadataDasPeerCustodyTracker peerCustodyTracker = new MetadataDasPeerCustodyTracker();
    p2pNetwork.subscribeConnect(peerCustodyTracker);
    final DasPeerCustodyCountSupplier custodyCountSupplier =
        DasPeerCustodyCountSupplier.capped(
            peerCustodyTracker, minCustodyGroupRequirement, maxGroups);

    final DataColumnSidecarRetriever sidecarRetriever =
        new SimpleSidecarRetriever(
            spec,
            dasPeerManager,
            custodyCountSupplier,
            dasRpc,
            dasAsyncRunner,
            Duration.ofSeconds(1));

    final DataColumnSidecarRetriever recoveringSidecarRetriever;
    if (beaconConfig.p2pConfig().isReworkedSidecarRecoveryEnabled()) {
      recoveringSidecarRetriever =
          new SidecarRetriever(
              sidecarRetriever,
              miscHelpersFulu,
              dbAccessor,
              dasAsyncRunner,
              Duration.ofMillis(beaconConfig.p2pConfig().getReworkedSidecarRecoveryTimeout()),
              Duration.ofMillis(beaconConfig.p2pConfig().getReworkedSidecarDownloadTimeout()),
              Duration.ofSeconds(15),
              timeProvider,
              specConfigFulu.getNumberOfColumns(),
              custodyGroupCountManager,
              metricsSystem);
    } else {
      recoveringSidecarRetriever =
          new RecoveringSidecarRetriever(
              sidecarRetriever,
              miscHelpersFulu,
              canonicalBlockResolver,
              dbAccessor,
              dasAsyncRunner,
              Duration.ofMinutes(5),
              Duration.ofSeconds(30),
              timeProvider,
              specConfigFulu.getNumberOfColumns());
    }
    final DasCustodySync svc =
        new DasCustodySync(
            dataColumnSidecarRecoveringCustody,
            recoveringSidecarRetriever,
            minCustodyPeriodSlotCalculator);
    dasCustodySync = Optional.of(svc);
    eventChannels.subscribe(SlotEventsChannel.class, svc);

    final CurrentSlotProvider currentSlotProvider =
        CurrentSlotProvider.create(spec, recentChainData.getStore());
    final RPCFetchDelayProvider rpcFetchDelayProvider =
        RPCFetchDelayProvider.create(
            spec,
            timeProvider,
            recentChainData,
            currentSlotProvider,
            DEFAULT_MAX_WAIT_RELATIVE_TO_ATT_DUE_MILLIS,
            DEFAULT_MIN_WAIT_MILLIS,
            DEFAULT_TARGET_WAIT_MILLIS);

    final DasSamplerBasic dasSampler =
        new DasSamplerBasic(
            spec,
            beaconAsyncRunner,
            currentSlotProvider,
            rpcFetchDelayProvider,
            dataColumnSidecarRecoveringCustody,
            recoveringSidecarRetriever,
            custodyGroupCountManager,
            recentChainData);
    LOG.info(
        "DAS Basic Sampler initialized with {} groups to sample",
        custodyGroupCountManager.getSamplingGroupCount());
    eventChannels.subscribe(SlotEventsChannel.class, dasSampler);

    this.dataAvailabilitySampler = dasSampler;
    this.recoveringSidecarRetriever = Optional.of(recoveringSidecarRetriever);
  }

  protected void initDasSyncPreSampler() {
    if (spec.isMilestoneSupported(SpecMilestone.FULU)) {
      final DasPreSampler dasPreSampler =
          new DasPreSampler(
              this.dataAvailabilitySampler,
              this.dataColumnSidecarCustodyRef.get(),
              custodyGroupCountManager);
      eventChannels.subscribe(SyncPreImportBlockChannel.class, dasPreSampler::onNewPreImportBlocks);
    }
  }

  protected void initCustodyGroupCountManager() {
    if (!spec.isMilestoneSupported(SpecMilestone.FULU)) {
      return;
    }
    final int totalMyCustodyGroups =
        beaconConfig.p2pConfig().getTotalCustodyGroupCount(spec.forMilestone(SpecMilestone.FULU));
    final CustodyGroupCountManagerImpl manager =
        new CustodyGroupCountManagerImpl(
            spec,
            proposersDataManager,
            eventChannels.getPublisher(CustodyGroupCountChannel.class),
            combinedChainDataClient,
            totalMyCustodyGroups,
            nodeId,
            metricsSystem);
    eventChannels.subscribe(SlotEventsChannel.class, manager);
    this.custodyGroupCountManager = manager;
  }

  protected void completeDasClassesWiring() {
    if (!spec.isMilestoneSupported(SpecMilestone.FULU)) {
      return;
    }
    final DataColumnSidecarRecoveringCustody dataColumnSidecarRecoveringCustody =
        dataColumnSidecarCustodyRef.get();

    // GOSSIP -> RecoveringCustody
    dataColumnSidecarManager.subscribeToValidDataColumnSidecars(
        (dataColumnSidecar, remoteOrigin) ->
            dataColumnSidecarRecoveringCustody
                .onNewValidatedDataColumnSidecar(dataColumnSidecar, remoteOrigin)
                .finishError(LOG));

    // EL Recovery -> RecoveringCustody
    dataColumnSidecarELManager.subscribeToRecoveredColumnSidecar(
        (dataColumnSidecar, remoteOrigin) ->
            dataColumnSidecarRecoveringCustody
                .onNewValidatedDataColumnSidecar(dataColumnSidecar, remoteOrigin)
                .finishError(LOG));

    // GOSSIP -> EL Recovery
    dataColumnSidecarManager.subscribeToValidDataColumnSidecars(
        dataColumnSidecarELManager::onNewDataColumnSidecar);

    recoveringSidecarRetriever.ifPresent(
        retriever -> {
          // GOSSIP -> SidecarRetriever
          dataColumnSidecarManager.subscribeToValidDataColumnSidecars(
              (sidecar, remoteOrigin) -> retriever.onNewValidatedSidecar(sidecar));

          // EL Recovery -> SidecarRetriever
          dataColumnSidecarELManager.subscribeToRecoveredColumnSidecar(
              (sidecar, remoteOrigin) -> retriever.onNewValidatedSidecar(sidecar));

          // RecoveringCustody -> SidecarRetriever
          dataColumnSidecarRecoveringCustody.subscribeToRecoveredColumnSidecar(
              (sidecar, remoteOrigin) -> retriever.onNewValidatedSidecar(sidecar));
        });

    // GOSSIP -> sampler
    dataColumnSidecarManager.subscribeToValidDataColumnSidecars(
        dataAvailabilitySampler::onNewValidatedDataColumnSidecar);

    // Sidecar Publisher (locally produced sidecars) ->
    eventChannels.subscribe(
        DataColumnSidecarGossipChannel.class,
        (sidecar, origin) -> {
          // sampler
          dataAvailabilitySampler.onNewValidatedDataColumnSidecar(sidecar, origin);

          // retriever
          recoveringSidecarRetriever.ifPresent(
              retriever -> retriever.onNewValidatedSidecar(sidecar));

          // custody
          dataColumnSidecarRecoveringCustody
              .onNewValidatedDataColumnSidecar(sidecar, origin)
              .finishError(LOG);
        });
  }

  protected void initMergeMonitors() {
    if (spec.isMilestoneSupported(SpecMilestone.BELLATRIX)) {
      terminalPowBlockMonitor =
          Optional.of(
              new TerminalPowBlockMonitor(
                  executionLayer,
                  spec,
                  recentChainData,
                  forkChoiceNotifier,
                  beaconAsyncRunner,
                  EVENT_LOG));
    }
  }

  protected void initBlockPoolsAndCaches() {
    LOG.debug("BeaconChainController.initBlockPoolsAndCaches()");
    pendingBlocks = poolFactory.createPendingPoolForBlocks(spec);
    eventChannels.subscribe(FinalizedCheckpointChannel.class, pendingBlocks);
    invalidBlockRoots = LimitedMap.createSynchronizedLRU(500);
  }

  protected void initBlockBlobSidecarsTrackersPool() {
    LOG.debug("BeaconChainController.initBlockBlobSidecarsTrackersPool()");
    if (spec.isMilestoneSupported(SpecMilestone.DENEB)) {
      final BlockImportChannel blockImportChannel =
          eventChannels.getPublisher(BlockImportChannel.class, beaconAsyncRunner);
      final BlobSidecarGossipChannel blobSidecarGossipChannel =
          eventChannels.getPublisher(BlobSidecarGossipChannel.class, beaconAsyncRunner);

      final BlockBlobSidecarsTrackersPoolImpl pool =
          poolFactory.createPoolForBlockBlobSidecarsTrackers(
              blockImportChannel,
              spec,
              timeProvider,
              beaconAsyncRunner,
              recentChainData,
              executionLayer,
              () -> blobSidecarValidator,
              blobSidecarGossipChannel::publishBlobSidecar);
      eventChannels.subscribe(FinalizedCheckpointChannel.class, pool);
      blockBlobSidecarsTrackersPool = pool;
    } else {
      blockBlobSidecarsTrackersPool = BlockBlobSidecarsTrackersPool.NOOP;
    }
  }

<<<<<<< HEAD
  protected void initDataColumnSidecarELRecoveryManager() {
    LOG.debug("BeaconChainController.initDataColumnSidecarELRecoveryManager()");
    if (beaconConfig.p2pConfig().isDasDisableElRecovery()) {
      LOG.warn(
          "DataColumnSidecarELRecoveryManager is NOOP: blobs recovery from local EL is disabled.");
    }
    if (spec.isMilestoneSupported(SpecMilestone.FULU)
        && !beaconConfig.p2pConfig().isDasDisableElRecovery()) {
=======
  protected void initDataColumnSidecarELManager() {
    LOG.debug("BeaconChainController.initDataColumnSidecarELManager()");
    if (spec.isMilestoneSupported(SpecMilestone.FULU)) {
>>>>>>> abcbc4c2

      final DataColumnSidecarGossipChannel dataColumnSidecarGossipChannel =
          eventChannels.getPublisher(DataColumnSidecarGossipChannel.class);

      final DataColumnSidecarELManager recoveryManager =
          poolFactory.createDataColumnSidecarELManager(
              spec,
              beaconAsyncRunner,
              recentChainData,
              executionLayer,
              dataColumnSidecarGossipChannel::publishDataColumnSidecars,
              custodyGroupCountManager,
              metricsSystem,
              timeProvider);
      eventChannels.subscribe(SlotEventsChannel.class, recoveryManager);
      blockManager.subscribePreImportBlocks(recoveryManager::onNewBlock);
      dataColumnSidecarELManager = recoveryManager;
    } else {
      dataColumnSidecarELManager = DataColumnSidecarELManager.NOOP;
    }
  }

  protected void initGossipValidationHelper() {
    LOG.debug("BeaconChainController.initGossipValidationHelper()");
    gossipValidationHelper = new GossipValidationHelper(spec, recentChainData);
  }

  protected void initPerformanceTracker() {
    LOG.debug("BeaconChainController.initPerformanceTracker()");
    ValidatorPerformanceTrackingMode mode =
        beaconConfig.validatorConfig().getValidatorPerformanceTrackingMode();
    if (mode.isEnabled()) {
      final SettableGauge performanceTrackerTimings =
          SettableGauge.create(
              metricsSystem,
              BEACON,
              "performance_tracker_timings",
              "Tracks how much time (in millis) performance tracker takes to perform calculations");
      performanceTracker =
          new DefaultPerformanceTracker(
              combinedChainDataClient,
              STATUS_LOG,
              new ValidatorPerformanceMetrics(metricsSystem),
              beaconConfig.validatorConfig().getValidatorPerformanceTrackingMode(),
              activeValidatorTracker,
              new SyncCommitteePerformanceTracker(spec, combinedChainDataClient),
              spec,
              performanceTrackerTimings);
      eventChannels.subscribe(SlotEventsChannel.class, performanceTracker);
    } else {
      performanceTracker = new NoOpPerformanceTracker();
    }
  }

  protected void initAttesterSlashingPool() {
    LOG.debug("BeaconChainController.initAttesterSlashingPool()");
    attesterSlashingPool =
        new SimpleOperationPool<>(
            "AttesterSlashingPool",
            metricsSystem,
            beaconBlockSchemaSupplier.andThen(BeaconBlockBodySchema::getAttesterSlashingsSchema),
            new AttesterSlashingValidator(recentChainData, spec),
            // Prioritise slashings that include more validators at a time
            Comparator.<AttesterSlashing>comparingInt(
                    slashing -> slashing.getIntersectingValidatorIndices().size())
                .reversed());
    blockImporter.subscribeToVerifiedBlockAttesterSlashings(attesterSlashingPool::removeAll);
    attesterSlashingPool.subscribeOperationAdded(forkChoice::onAttesterSlashing);
  }

  protected void initProposerSlashingPool() {
    LOG.debug("BeaconChainController.initProposerSlashingPool()");
    ProposerSlashingValidator validator = new ProposerSlashingValidator(spec, recentChainData);
    proposerSlashingPool =
        new SimpleOperationPool<>(
            "ProposerSlashingPool",
            metricsSystem,
            beaconBlockSchemaSupplier.andThen(BeaconBlockBodySchema::getProposerSlashingsSchema),
            validator);
    blockImporter.subscribeToVerifiedBlockProposerSlashings(proposerSlashingPool::removeAll);
  }

  protected void initSlashingEventsSubscriptions() {
    if (beaconConfig.validatorConfig().isShutdownWhenValidatorSlashedEnabled()) {
      final ValidatorTimingChannel validatorTimingChannel =
          eventChannels.getPublisher(ValidatorTimingChannel.class);
      attesterSlashingPool.subscribeOperationAdded(
          (operation, validationStatus, fromNetwork) ->
              validatorTimingChannel.onAttesterSlashing(operation));
      proposerSlashingPool.subscribeOperationAdded(
          (operation, validationStatus, fromNetwork) ->
              validatorTimingChannel.onProposerSlashing(operation));
    }
  }

  protected void initVoluntaryExitPool() {
    LOG.debug("BeaconChainController.initVoluntaryExitPool()");
    final VoluntaryExitValidator validator =
        new VoluntaryExitValidator(spec, recentChainData, timeProvider);
    voluntaryExitPool =
        new MappedOperationPool<>(
            "VoluntaryExitPool",
            metricsSystem,
            beaconBlockSchemaSupplier.andThen(BeaconBlockBodySchema::getVoluntaryExitsSchema),
            validator,
            operationPoolAsyncRunner,
            timeProvider);
    blockImporter.subscribeToVerifiedBlockVoluntaryExits(voluntaryExitPool::removeAll);
  }

  protected void initSignedBlsToExecutionChangePool() {
    LOG.debug("BeaconChainController.initSignedBlsToExecutionChangePool()");
    final SignedBlsToExecutionChangeValidator validator =
        new SignedBlsToExecutionChangeValidator(
            spec, timeProvider, recentChainData, signatureVerificationService);

    blsToExecutionChangePool =
        new MappedOperationPool<>(
            "SignedBlsToExecutionChangePool",
            metricsSystem,
            beaconBlockSchemaSupplier
                .andThen(BeaconBlockBodySchema::toVersionCapella)
                .andThen(Optional::orElseThrow)
                .andThen(BeaconBlockBodySchemaCapella::getBlsToExecutionChangesSchema),
            validator,
            operationPoolAsyncRunner,
            timeProvider);
    blockImporter.subscribeToVerifiedBlockBlsToExecutionChanges(
        blsToExecutionChangePool::removeAll);
  }

  protected void initBlobSidecarReconstructionProvider() {
    LOG.debug("BeaconChainController.initBlobSidecarReconstructionProvider()");
    this.blobSidecarReconstructionProvider =
        new BlobSidecarReconstructionProvider(combinedChainDataClient, spec);
  }

  protected void initBlobReconstructionProvider() {
    LOG.debug("BeaconChainController.initBlobReconstructionProvider()");
    this.blobReconstructionProvider = new BlobReconstructionProvider(combinedChainDataClient, spec);
  }

  protected void initDataProvider() {
    dataProvider =
        DataProvider.builder()
            .spec(spec)
            .recentChainData(recentChainData)
            .combinedChainDataClient(combinedChainDataClient)
            .rewardCalculator(rewardCalculator)
            .blobSidecarReconstructionProvider(blobSidecarReconstructionProvider)
            .blobReconstructionProvider(blobReconstructionProvider)
            .p2pNetwork(p2pNetwork)
            .syncService(syncService)
            .validatorApiChannel(
                eventChannels.getPublisher(ValidatorApiChannel.class, beaconAsyncRunner))
            .attestationPool(attestationPool)
            .blockBlobSidecarsTrackersPool(blockBlobSidecarsTrackersPool)
            .attestationManager(attestationManager)
            .isLivenessTrackingEnabled(getLivenessTrackingEnabled(beaconConfig))
            .activeValidatorChannel(
                eventChannels.getPublisher(ActiveValidatorChannel.class, beaconAsyncRunner))
            .attesterSlashingPool(attesterSlashingPool)
            .proposerSlashingPool(proposerSlashingPool)
            .voluntaryExitPool(voluntaryExitPool)
            .blsToExecutionChangePool(blsToExecutionChangePool)
            .syncCommitteeContributionPool(syncCommitteeContributionPool)
            .proposersDataManager(proposersDataManager)
            .forkChoiceNotifier(forkChoiceNotifier)
            .rejectedExecutionSupplier(rejectedExecutionCountSupplier)
            .dataColumnSidecarManager(dataColumnSidecarManager)
            .build();
  }

  private boolean getLivenessTrackingEnabled(final BeaconChainConfiguration beaconConfig) {
    return beaconConfig.beaconRestApiConfig().isBeaconLivenessTrackingEnabled()
        || beaconConfig.validatorConfig().isDoppelgangerDetectionEnabled();
  }

  protected void initCombinedChainDataClient() {
    LOG.debug("BeaconChainController.initCombinedChainDataClient()");
    combinedChainDataClient =
        new CombinedChainDataClient(
            recentChainData,
            storageQueryChannel,
            spec,
            (slot, blockRoot) ->
                beaconAsyncRunner.runAsync(
                    () -> operationsReOrgManager.onLateBlockReorgPreparation(slot, blockRoot)));
  }

  protected SafeFuture<Void> initWeakSubjectivity(
      final StorageQueryChannel queryChannel, final StorageUpdateChannel updateChannel) {
    return wsInitializer
        .finalizeAndStoreConfig(beaconConfig.weakSubjectivity(), queryChannel, updateChannel)
        .thenAccept(
            finalConfig ->
                this.weakSubjectivityValidator = WeakSubjectivityValidator.moderate(finalConfig));
  }

  protected void initForkChoice() {
    LOG.debug("BeaconChainController.initForkChoice()");
    forkChoice =
        new ForkChoice(
            spec,
            forkChoiceExecutor,
            recentChainData,
            forkChoiceNotifier,
            forkChoiceStateProvider,
            new TickProcessor(spec, recentChainData),
            new MergeTransitionBlockValidator(spec, recentChainData),
            beaconConfig.eth2NetworkConfig().isForkChoiceLateBlockReorgEnabled(),
            debugDataDumper,
            metricsSystem);
    forkChoiceTrigger =
        new ForkChoiceTrigger(
            forkChoice,
            beaconConfig.eth2NetworkConfig().getAttestationWaitLimitMillis(),
            timeProvider);
  }

  public void initMetrics() {
    LOG.debug("BeaconChainController.initMetrics()");
    final SyncCommitteeMetrics syncCommitteeMetrics =
        new SyncCommitteeMetrics(spec, recentChainData, metricsSystem);
    final BeaconChainMetrics beaconChainMetrics =
        new BeaconChainMetrics(
            spec,
            recentChainData,
            slotProcessor.getNodeSlot(),
            metricsSystem,
            p2pNetwork,
            eth1DataCache);
    eventChannels
        .subscribe(SlotEventsChannel.class, beaconChainMetrics)
        .subscribe(SlotEventsChannel.class, syncCommitteeMetrics)
        .subscribe(ChainHeadChannel.class, syncCommitteeMetrics);
  }

  protected void initEth1DataCache() {
    LOG.debug("BeaconChainController.initEth1DataCache");
    eth1DataCache = new Eth1DataCache(spec, metricsSystem, new Eth1VotingPeriod(spec));
  }

  public void initDepositProvider() {
    LOG.debug("BeaconChainController.initDepositProvider()");
    depositProvider =
        new DepositProvider(
            metricsSystem,
            recentChainData,
            eth1DataCache,
            storageUpdateChannel,
            eventChannels.getPublisher(Eth1DepositStorageChannel.class, beaconAsyncRunner),
            spec,
            EVENT_LOG,
            beaconConfig.powchainConfig().useMissingDepositEventLogging());
    eventChannels
        .subscribe(Eth1EventsChannel.class, depositProvider)
        .subscribe(FinalizedCheckpointChannel.class, depositProvider)
        .subscribe(SlotEventsChannel.class, depositProvider);
  }

  protected void initAttestationTopicSubscriber() {
    LOG.debug("BeaconChainController.initAttestationTopicSubscriber");
    final SettableLabelledGauge subnetSubscriptionsGauge =
        SettableLabelledGauge.create(
            metricsSystem,
            TekuMetricCategory.NETWORK,
            "subnet_subscriptions",
            "Tracks attestations subnet subscriptions",
            "type");
    this.attestationTopicSubscriber =
        new AttestationTopicSubscriber(spec, p2pNetwork, subnetSubscriptionsGauge);
  }

  protected void initActiveValidatorTracker() {
    LOG.debug("BeaconChainController.initActiveValidatorTracker");
    this.activeValidatorTracker = new ActiveValidatorTracker(spec);
  }

  protected void initSubnetSubscriber() {
    LOG.debug("BeaconChainController.initSubnetSubscriber");
    if (beaconConfig.p2pConfig().isSubscribeAllSubnetsEnabled()) {
      LOG.info("Subscribing to all attestation subnets");
      this.stableSubnetSubscriber =
          AllSubnetsSubscriber.create(attestationTopicSubscriber, spec.getNetworkingConfig());
    } else {
      if (p2pNetwork.getDiscoveryNodeId().isPresent()) {
        this.stableSubnetSubscriber =
            new NodeBasedStableSubnetSubscriber(
                attestationTopicSubscriber, spec, p2pNetwork.getDiscoveryNodeId().get());
      } else {
        LOG.warn("Discovery nodeId is not defined, disabling stable subnet subscriptions");
        this.stableSubnetSubscriber = StableSubnetSubscriber.NOOP;
      }
    }
    eventChannels.subscribe(SlotEventsChannel.class, stableSubnetSubscriber);
  }

  protected void initDataColumnSidecarSubnetBackboneSubscriber() {
    if (!spec.isMilestoneSupported(SpecMilestone.FULU)) {
      return;
    }
    LOG.debug("BeaconChainController.initDataColumnSidecarSubnetBackboneSubscriber");
    final DataColumnSidecarSubnetBackboneSubscriber subnetBackboneSubscriber =
        new DataColumnSidecarSubnetBackboneSubscriber(
            spec, p2pNetwork, nodeId, custodyGroupCountManager);

    eventChannels.subscribe(SlotEventsChannel.class, subnetBackboneSubscriber);
  }

  public void initExecutionLayerBlockProductionManager() {
    LOG.debug("BeaconChainController.initExecutionLayerBlockProductionManager()");
    this.executionLayerBlockProductionManager =
        ExecutionLayerBlockManagerFactory.create(executionLayer, eventChannels);
  }

  public void initRewardCalculator() {
    LOG.debug("BeaconChainController.initRewardCalculator()");
    rewardCalculator = new RewardCalculator(spec, new BlockRewardCalculatorUtil(spec));
  }

  public void initValidatorApiHandler() {
    LOG.debug("BeaconChainController.initValidatorApiHandler()");
    final GraffitiBuilder graffitiBuilder =
        new GraffitiBuilder(beaconConfig.validatorConfig().getClientGraffitiAppendFormat());
    eventChannels.subscribe(ExecutionClientVersionChannel.class, graffitiBuilder);
    final ExecutionClientVersionProvider executionClientVersionProvider =
        new ExecutionClientVersionProvider(
            executionLayer,
            eventChannels.getPublisher(ExecutionClientVersionChannel.class),
            graffitiBuilder.getConsensusClientVersion());
    final BlockOperationSelectorFactory operationSelector =
        new BlockOperationSelectorFactory(
            spec,
            attestationPool,
            attesterSlashingPool,
            proposerSlashingPool,
            voluntaryExitPool,
            blsToExecutionChangePool,
            syncCommitteeContributionPool,
            depositProvider,
            eth1DataCache,
            graffitiBuilder,
            forkChoiceNotifier,
            executionLayerBlockProductionManager,
            executionPayloadBidManager,
            metricsSystem,
            timeProvider);
    final BlockFactory blockFactory = new MilestoneBasedBlockFactory(spec, operationSelector);
    SyncCommitteeSubscriptionManager syncCommitteeSubscriptionManager =
        beaconConfig.p2pConfig().isSubscribeAllSubnetsEnabled()
            ? new AllSyncCommitteeSubscriptions(p2pNetwork, spec)
            : new SyncCommitteeSubscriptionManager(p2pNetwork);
    final BlockImportChannel blockImportChannel =
        eventChannels.getPublisher(BlockImportChannel.class, beaconAsyncRunner);
    final BlockGossipChannel blockGossipChannel =
        eventChannels.getPublisher(BlockGossipChannel.class, beaconAsyncRunner);
    final BlobSidecarGossipChannel blobSidecarGossipChannel;
    if (spec.isMilestoneSupported(SpecMilestone.DENEB)) {
      blobSidecarGossipChannel =
          eventChannels.getPublisher(BlobSidecarGossipChannel.class, beaconAsyncRunner);
    } else {
      blobSidecarGossipChannel = BlobSidecarGossipChannel.NOOP;
    }
    final DataColumnSidecarGossipChannel dataColumnSidecarGossipChannel;
    if (spec.isMilestoneSupported(SpecMilestone.FULU)) {
      dataColumnSidecarGossipChannel =
          eventChannels.getPublisher(DataColumnSidecarGossipChannel.class, beaconAsyncRunner);
    } else {
      dataColumnSidecarGossipChannel = DataColumnSidecarGossipChannel.NOOP;
    }

    final Optional<BlockProductionMetrics> blockProductionMetrics =
        beaconConfig.getMetricsConfig().isBlockProductionPerformanceEnabled()
            ? Optional.of(BlockProductionMetrics.create(metricsSystem))
            : Optional.empty();

    final BlockProductionAndPublishingPerformanceFactory blockProductionPerformanceFactory =
        new BlockProductionAndPublishingPerformanceFactory(
            timeProvider,
            (slot) -> secondsToMillis(recentChainData.computeTimeAtSlot(slot)),
            beaconConfig.getMetricsConfig().isBlockProductionAndPublishingPerformanceEnabled(),
            beaconConfig.getMetricsConfig().getBlockProductionPerformanceWarningLocalThreshold(),
            beaconConfig.getMetricsConfig().getBlockProductionPerformanceWarningBuilderThreshold(),
            beaconConfig.getMetricsConfig().getBlockPublishingPerformanceWarningLocalThreshold(),
            beaconConfig.getMetricsConfig().getBlockPublishingPerformanceWarningBuilderThreshold(),
            blockProductionMetrics);

    final DutyMetrics dutyMetrics =
        DutyMetrics.create(metricsSystem, timeProvider, recentChainData, spec);

    final BlockPublisher blockPublisher =
        new MilestoneBasedBlockPublisher(
            beaconAsyncRunner,
            spec,
            blockFactory,
            blockImportChannel,
            blockGossipChannel,
            blockBlobSidecarsTrackersPool,
            blobSidecarGossipChannel,
            dataColumnSidecarGossipChannel,
            dutyMetrics,
            custodyGroupCountManager,
            beaconConfig.p2pConfig().getDasPublishWithholdColumnsEverySlots(),
            beaconConfig.p2pConfig().isGossipBlobsAfterBlockEnabled());

    final ExecutionPayloadFactory executionPayloadFactory;
    final ExecutionPayloadPublisher executionPayloadPublisher;

    if (spec.isMilestoneSupported(SpecMilestone.GLOAS)) {
      final ExecutionPayloadGossipChannel executionPayloadGossipChannel =
          eventChannels.getPublisher(ExecutionPayloadGossipChannel.class, beaconAsyncRunner);
      executionPayloadFactory =
          new ExecutionPayloadFactoryGloas(spec, executionLayerBlockProductionManager);
      executionPayloadPublisher =
          new ExecutionPayloadPublisherGloas(
              executionPayloadFactory,
              executionPayloadGossipChannel,
              dataColumnSidecarGossipChannel,
              executionPayloadManager);
    } else {
      executionPayloadFactory = ExecutionPayloadFactory.NOOP;
      executionPayloadPublisher = ExecutionPayloadPublisher.NOOP;
    }

    this.validatorApiHandler =
        new ValidatorApiHandler(
            dataProvider.getChainDataProvider(),
            dataProvider.getNodeDataProvider(),
            dataProvider.getNetworkDataProvider(),
            combinedChainDataClient,
            syncService,
            blockFactory,
            attestationPool,
            attestationManager,
            attestationTopicSubscriber,
            activeValidatorTracker,
            dutyMetrics,
            performanceTracker,
            spec,
            forkChoiceTrigger,
            proposersDataManager,
            syncCommitteeMessagePool,
            syncCommitteeContributionPool,
            syncCommitteeSubscriptionManager,
            blockProductionPerformanceFactory,
            blockPublisher,
            executionPayloadFactory,
            executionPayloadPublisher,
            executionProofManager);
    eventChannels
        .subscribe(SlotEventsChannel.class, activeValidatorTracker)
        .subscribe(ExecutionClientEventsChannel.class, executionClientVersionProvider)
        .subscribe(SlotEventsChannel.class, validatorApiHandler)
        .subscribeMultithreaded(
            ValidatorApiChannel.class,
            validatorApiHandler,
            beaconConfig.beaconRestApiConfig().getValidatorThreads());

    // if subscribeAllSubnets is set, the slot events in these handlers are empty,
    // so don't subscribe.
    if (!beaconConfig.p2pConfig().isSubscribeAllSubnetsEnabled()) {
      eventChannels
          .subscribe(SlotEventsChannel.class, attestationTopicSubscriber)
          .subscribe(SlotEventsChannel.class, syncCommitteeSubscriptionManager);
    }
  }

  protected void initGenesisHandler() {
    if (!recentChainData.isPreGenesis()) {
      // We already have a genesis block - no need for a genesis handler
      return;
    } else if (!beaconConfig.powchainConfig().isEnabled()) {
      // We're pre-genesis but no eth1 endpoint is set
      throw new IllegalStateException("ETH1 is disabled, but no initial state is set.");
    }
    STATUS_LOG.loadingGenesisFromEth1Chain();
    eventChannels.subscribe(
        Eth1EventsChannel.class, new GenesisHandler(recentChainData, timeProvider, spec));
  }

  protected void initSignatureVerificationService() {
    final P2PConfig p2PConfig = beaconConfig.p2pConfig();
    signatureVerificationService =
        new AggregatingSignatureVerificationService(
            metricsSystem,
            asyncRunnerFactory,
            beaconAsyncRunner,
            p2PConfig.getBatchVerifyMaxThreads(),
            p2PConfig.getBatchVerifyQueueCapacity(),
            p2PConfig.getBatchVerifyMaxBatchSize(),
            p2PConfig.isBatchVerifyStrictThreadLimitEnabled());
  }

  protected void initAttestationManager() {
    pendingAttestations =
        poolFactory.createPendingPoolForAttestations(
            spec, beaconConfig.eth2NetworkConfig().getPendingAttestationsMaxQueue());
    final FutureItems<ValidatableAttestation> futureAttestations =
        FutureItems.create(
            ValidatableAttestation::getEarliestSlotForForkChoiceProcessing,
            UInt64.valueOf(3),
            futureItemsMetric,
            "attestations");
    AttestationValidator attestationValidator =
        new AttestationValidator(
            spec, recentChainData, signatureVerificationService, metricsSystem);
    AggregateAttestationValidator aggregateValidator =
        new AggregateAttestationValidator(spec, attestationValidator, signatureVerificationService);
    blockImporter.subscribeToVerifiedBlockAttestations(
        (slot, attestations) ->
            attestations.forEach(
                attestation ->
                    aggregateValidator.addSeenAggregate(
                        ValidatableAttestation.from(spec, attestation))));
    attestationManager =
        AttestationManager.create(
            pendingAttestations,
            futureAttestations,
            forkChoice,
            attestationPool,
            attestationValidator,
            aggregateValidator,
            signatureVerificationService,
            eventChannels.getPublisher(ActiveValidatorChannel.class, beaconAsyncRunner));

    eventChannels
        .subscribe(SlotEventsChannel.class, attestationManager)
        .subscribe(FinalizedCheckpointChannel.class, pendingAttestations)
        .subscribe(ReceivedBlockEventsChannel.class, attestationManager);
  }

  protected void initSyncCommitteePools() {
    final SyncCommitteeStateUtils syncCommitteeStateUtils =
        new SyncCommitteeStateUtils(spec, recentChainData);
    syncCommitteeContributionPool =
        new SyncCommitteeContributionPool(
            spec,
            new SignedContributionAndProofValidator(
                spec,
                recentChainData,
                syncCommitteeStateUtils,
                timeProvider,
                signatureVerificationService));

    syncCommitteeMessagePool =
        new SyncCommitteeMessagePool(
            spec,
            new SyncCommitteeMessageValidator(
                spec,
                recentChainData,
                syncCommitteeStateUtils,
                signatureVerificationService,
                timeProvider));
    eventChannels
        .subscribe(SlotEventsChannel.class, syncCommitteeContributionPool)
        .subscribe(SlotEventsChannel.class, syncCommitteeMessagePool);
  }

  protected void initP2PNetwork() {
    LOG.debug("BeaconChainController.initP2PNetwork()");
    if (!beaconConfig.p2pConfig().getNetworkConfig().isEnabled()) {
      this.p2pNetwork = new NoOpEth2P2PNetwork(spec);
      return;
    }

    DiscoveryConfig discoveryConfig = beaconConfig.p2pConfig().getDiscoveryConfig();
    final Optional<Integer> maybeUdpPort =
        discoveryConfig.isDiscoveryEnabled()
            ? Optional.of(discoveryConfig.getListenUdpPort())
            : Optional.empty();

    PortAvailability.checkPortsAvailable(
        beaconConfig.p2pConfig().getNetworkConfig().getListenPort(), maybeUdpPort);

    // Using a throttled historical query retrieval when handling RPC requests to avoid
    // overwhelming the node in case of various DDOS attacks
    Optional<CombinedChainDataClient> throttlingCombinedChainDataClient = Optional.empty();
    if (beaconConfig.p2pConfig().getHistoricalDataMaxConcurrentQueries() > 0) {
      final ThrottlingStorageQueryChannel throttlingStorageQueryChannel =
          new ThrottlingStorageQueryChannel(
              storageQueryChannel,
              beaconConfig.p2pConfig().getHistoricalDataMaxConcurrentQueries(),
              beaconConfig.p2pConfig().getHistoricalDataMaxQueryQueueSize(),
              metricsSystem);
      throttlingCombinedChainDataClient =
          Optional.of(
              new CombinedChainDataClient(
                  recentChainData,
                  throttlingStorageQueryChannel,
                  spec,
                  LateBlockReorgPreparationHandler.NOOP));
    }

    this.p2pNetwork =
        createEth2P2PNetworkBuilder()
            .config(beaconConfig.p2pConfig())
            .eventChannels(eventChannels)
            .combinedChainDataClient(
                throttlingCombinedChainDataClient.orElse(combinedChainDataClient))
            .dataColumnSidecarCustody(this::getDataColumnSidecarCustody)
            .custodyGroupCountManagerSupplier(() -> custodyGroupCountManager)
            .gossipedBlockProcessor(blockManager::validateAndImportBlock)
            .gossipedBlobSidecarProcessor(blobSidecarManager::validateAndPrepareForBlockImport)
            .gossipedDataColumnSidecarOperationProcessor(
                dataColumnSidecarManager::onDataColumnSidecarGossip)
            .gossipedExecutionProofOperationProcessor(
                executionProofManager::onReceivedExecutionProofGossip)
            .gossipedAttestationProcessor(attestationManager::addAttestation)
            .gossipedAggregateProcessor(attestationManager::addAggregate)
            .gossipedAttesterSlashingProcessor(attesterSlashingPool::addRemote)
            .gossipedProposerSlashingProcessor(proposerSlashingPool::addRemote)
            .gossipedVoluntaryExitProcessor(voluntaryExitPool::addRemote)
            .gossipedSignedContributionAndProofProcessor(syncCommitteeContributionPool::addRemote)
            .gossipedSyncCommitteeMessageProcessor(syncCommitteeMessagePool::addRemote)
            .gossipedSignedBlsToExecutionChangeProcessor(blsToExecutionChangePool::addRemote)
            .gossipedExecutionPayloadProcessor(
                executionPayloadManager::validateAndImportExecutionPayload)
            // TODO-GLOAS: https://github.com/Consensys/teku/issues/9960
            .gossipedPayloadAttestationMessageProcessor(OperationProcessor.noop())
            .gossipedExecutionPayloadBidProcessor(
                (signedBid, arrivalTimestamp) ->
                    executionPayloadBidManager.validateAndAddBid(signedBid, RemoteBidOrigin.P2P))
            .gossipDasLogger(dasGossipLogger)
            .reqRespDasLogger(dasReqRespLogger)
            .processedAttestationSubscriptionProvider(
                attestationManager::subscribeToAttestationsToSend)
            .metricsSystem(metricsSystem)
            .timeProvider(timeProvider)
            .asyncRunner(networkAsyncRunner)
            .keyValueStore(keyValueStore)
            .requiredCheckpoint(weakSubjectivityValidator.getWSCheckpoint())
            .specProvider(spec)
            .recordMessageArrival(true)
            .p2pDebugDataDumper(debugDataDumper)
            .build();

    syncCommitteeMessagePool.subscribeOperationAdded(
        new LocalOperationAcceptedFilter<>(p2pNetwork::publishSyncCommitteeMessage));
    syncCommitteeContributionPool.subscribeOperationAdded(
        new LocalOperationAcceptedFilter<>(p2pNetwork::publishSyncCommitteeContribution));
    proposerSlashingPool.subscribeOperationAdded(
        new LocalOperationAcceptedFilter<>(p2pNetwork::publishProposerSlashing));
    attesterSlashingPool.subscribeOperationAdded(
        new LocalOperationAcceptedFilter<>(p2pNetwork::publishAttesterSlashing));
    voluntaryExitPool.subscribeOperationAdded(
        new LocalOperationAcceptedFilter<>(p2pNetwork::publishVoluntaryExit));
    blsToExecutionChangePool.subscribeOperationAdded(
        new LocalOperationAcceptedFilter<>(p2pNetwork::publishSignedBlsToExecutionChange));
    eventChannels.subscribe(
        CustodyGroupCountChannel.class,
        CustodyGroupCountChannel.createCustodyGroupCountSyncedSubscriber(
            cgcSynced ->
                p2pNetwork
                    .getDiscoveryNetwork()
                    .ifPresent(
                        discoveryNetwork ->
                            discoveryNetwork.setDASTotalCustodyGroupCount(cgcSynced))));

    this.nodeId =
        p2pNetwork
            .getDiscoveryNodeId()
            .orElseThrow(
                () ->
                    new InvalidConfigurationException(
                        "Failed to get NodeId from Discovery System"));
  }

  protected Eth2P2PNetworkBuilder createEth2P2PNetworkBuilder() {
    return Eth2P2PNetworkBuilder.create();
  }

  protected void initSlotProcessor() {
    final FutureBlockProductionPreparationTrigger futureBlockProductionPreparationTrigger;

    if (beaconConfig.eth2NetworkConfig().isPrepareBlockProductionEnabled()) {
      futureBlockProductionPreparationTrigger =
          new FutureBlockProductionPreparationTrigger(
              recentChainData,
              beaconAsyncRunner,
              slot -> validatorApiHandler.onBlockProductionPreparationDue(slot));

      syncService.subscribeToSyncStateChangesAndUpdate(
          event ->
              futureBlockProductionPreparationTrigger.onSyncingStatusChanged(event.isInSync()));
    } else {
      futureBlockProductionPreparationTrigger = FutureBlockProductionPreparationTrigger.NOOP;
    }

    slotProcessor =
        new SlotProcessor(
            spec,
            recentChainData,
            syncService,
            forkChoiceTrigger,
            futureBlockProductionPreparationTrigger,
            forkChoiceNotifier,
            p2pNetwork,
            slotEventsChannelPublisher,
            new EpochCachePrimer(spec, recentChainData, beaconAsyncRunner));
  }

  public void initAttestationPool() {
    LOG.debug("BeaconChainController.initAttestationPool()");
    final Eth2NetworkConfiguration eth2NetworkConfiguration = beaconConfig.eth2NetworkConfig();

    final AggregatingAttestationPoolProfiler profiler =
        eth2NetworkConfiguration.isAggregatingAttestationPoolProfilingEnabled()
            ? new AggregatingAttestationPoolProfilerCSV(debugDataDirectory)
            : AggregatingAttestationPoolProfiler.NOOP;

    attestationPool =
        eth2NetworkConfiguration.isAggregatingAttestationPoolV2Enabled()
            ? new AggregatingAttestationPoolV2(
                spec,
                recentChainData,
                metricsSystem,
                DEFAULT_MAXIMUM_ATTESTATION_COUNT,
                profiler,
                eth2NetworkConfiguration.getAggregatingAttestationPoolV2BlockAggregationTimeLimit(),
                eth2NetworkConfiguration
                    .getAggregatingAttestationPoolV2TotalBlockAggregationTimeLimit())
            : new AggregatingAttestationPoolV1(
                spec, recentChainData, metricsSystem, profiler, DEFAULT_MAXIMUM_ATTESTATION_COUNT);
    eventChannels.subscribe(SlotEventsChannel.class, attestationPool);
    blockImporter.subscribeToVerifiedBlockAttestations(
        attestationPool::onAttestationsIncludedInBlock);
  }

  public void initRestAPI() {
    LOG.debug("BeaconChainController.initRestAPI()");
    if (!beaconConfig.beaconRestApiConfig().isRestApiEnabled()) {
      LOG.info("rest-api-enabled is false, not starting rest api.");
      return;
    }
    final Eth1DataProvider eth1DataProvider = new Eth1DataProvider(eth1DataCache, depositProvider);

    final ExecutionClientDataProvider executionClientDataProvider =
        dataProvider.getExecutionClientDataProvider();

    eventChannels.subscribe(ExecutionClientEventsChannel.class, executionClientDataProvider);

    beaconRestAPI =
        Optional.of(
            new JsonTypeDefinitionBeaconRestApi(
                dataProvider,
                eth1DataProvider,
                beaconConfig.beaconRestApiConfig(),
                eventChannels,
                eventAsyncRunner,
                timeProvider,
                spec));

    if (getLivenessTrackingEnabled(beaconConfig)) {
      final int initialValidatorsCount =
          spec.getGenesisSpec().getConfig().getMinGenesisActiveValidatorCount();
      eventChannels.subscribe(
          ActiveValidatorChannel.class, new ActiveValidatorCache(spec, initialValidatorsCount));
    }
  }

  public void initBlockImporter() {
    LOG.debug("BeaconChainController.initBlockImporter()");
    blockImporter =
        new BlockImporter(
            beaconAsyncRunner,
            spec,
            receivedBlockEventsChannelPublisher,
            recentChainData,
            forkChoice,
            weakSubjectivityValidator,
            executionLayer);
  }

  public void initBlockManager() {
    LOG.debug("BeaconChainController.initBlockManager()");
    final FutureItems<SignedBeaconBlock> futureBlocks =
        FutureItems.create(SignedBeaconBlock::getSlot, futureItemsMetric, "blocks");
    final BlockGossipValidator blockGossipValidator =
        new BlockGossipValidator(spec, gossipValidationHelper, receivedBlockEventsChannelPublisher);
    final BlockValidator blockValidator = new BlockValidator(blockGossipValidator);
    final Optional<BlockImportMetrics> importMetrics =
        beaconConfig.getMetricsConfig().isBlockPerformanceEnabled()
            ? Optional.of(BlockImportMetrics.create(metricsSystem))
            : Optional.empty();

    blockManager =
        new BlockManager(
            recentChainData,
            blockImporter,
            blockBlobSidecarsTrackersPool,
            pendingBlocks,
            futureBlocks,
            invalidBlockRoots,
            blockValidator,
            timeProvider,
            EVENT_LOG,
            importMetrics);
    if (spec.isMilestoneSupported(SpecMilestone.BELLATRIX)) {
      final FailedExecutionPool failedExecutionPool =
          new FailedExecutionPool(blockManager, beaconAsyncRunner);
      blockManager.subscribeFailedPayloadExecution(failedExecutionPool::addFailedBlock);
    }
    eventChannels
        .subscribe(SlotEventsChannel.class, blockManager)
        .subscribe(BlockImportChannel.class, blockManager)
        .subscribe(ReceivedBlockEventsChannel.class, blockManager);
  }

  protected SyncServiceFactory createSyncServiceFactory() {
    syncPreImportBlockChannel = eventChannels.getPublisher(SyncPreImportBlockChannel.class);
    return new DefaultSyncServiceFactory(
        beaconConfig.syncConfig(),
        beaconConfig.eth2NetworkConfig().getNetworkBoostrapConfig().getGenesisState(),
        metricsSystem,
        asyncRunnerFactory,
        beaconAsyncRunner,
        timeProvider,
        recentChainData,
        combinedChainDataClient,
        storageUpdateChannel,
        syncPreImportBlockChannel,
        p2pNetwork,
        blockImporter,
        blobSidecarManager,
        pendingBlocks,
        pendingAttestations,
        blockBlobSidecarsTrackersPool,
        beaconConfig.eth2NetworkConfig().getStartupTargetPeerCount(),
        signatureVerificationService,
        Duration.ofSeconds(beaconConfig.eth2NetworkConfig().getStartupTimeoutSeconds()),
        spec);
  }

  public void initSyncService() {
    LOG.debug("BeaconChainController.initSyncService()");
    syncService = createSyncServiceFactory().create(eventChannels);

    // chainHeadChannel subscription
    syncService.getForwardSync().subscribeToSyncChanges(coalescingChainHeadChannel);

    // forkChoiceNotifier subscription
    syncService.subscribeToSyncStateChangesAndUpdate(
        syncState -> forkChoiceNotifier.onSyncingStatusChanged(syncState.isInSync()));

    // depositProvider subscription
    syncService.subscribeToSyncStateChangesAndUpdate(
        syncState -> depositProvider.onSyncingStatusChanged(syncState.isInSync()));

    // forkChoice subscription
    forkChoice.subscribeToOptimisticHeadChangesAndUpdate(syncService.getOptimisticSyncSubscriber());

    // terminalPowBlockMonitor subscription
    terminalPowBlockMonitor.ifPresent(
        monitor ->
            syncService.subscribeToSyncStateChangesAndUpdate(
                syncState -> monitor.onNodeSyncStateChanged(syncState.isInSync())));

    // p2pNetwork subscription so gossip can be enabled and disabled appropriately
    syncService.subscribeToSyncStateChangesAndUpdate(
        state ->
            p2pNetwork.onSyncStateChanged(recentChainData.isCloseToInSync(), state.isOptimistic()));

    syncService.subscribeToSyncStateChangesAndUpdate(
        event -> dataColumnSidecarCustodyRef.get().onSyncingStatusChanged(event.isInSync()));

    syncService.subscribeToSyncStateChangesAndUpdate(
        event -> dataColumnSidecarELManager.onSyncingStatusChanged(event.isInSync()));
  }

  protected void initOperationsReOrgManager() {
    LOG.debug("BeaconChainController.initOperationsReOrgManager()");
    this.operationsReOrgManager =
        new OperationsReOrgManager(
            proposerSlashingPool,
            attesterSlashingPool,
            voluntaryExitPool,
            attestationPool,
            attestationManager,
            blsToExecutionChangePool,
            recentChainData);
    eventChannels.subscribe(ChainHeadChannel.class, operationsReOrgManager);
  }

  protected void initStoredLatestCanonicalBlockUpdater() {
    LOG.debug("BeaconChainController.initStoredLatestCanonicalBlockUpdater()");
    final StoredLatestCanonicalBlockUpdater storedLatestCanonicalBlockUpdater =
        new StoredLatestCanonicalBlockUpdater(recentChainData, spec);

    eventChannels.subscribe(SlotEventsChannel.class, storedLatestCanonicalBlockUpdater);
  }

  protected void initValidatorIndexCacheTracker() {
    LOG.debug("BeaconChainController.initValidatorIndexCacheTracker()");
    final ValidatorIndexCacheTracker validatorIndexCacheTracker =
        new ValidatorIndexCacheTracker(recentChainData);
    eventChannels.subscribe(FinalizedCheckpointChannel.class, validatorIndexCacheTracker);
  }

  protected void initForkChoiceStateProvider() {
    LOG.debug("BeaconChainController.initForkChoiceStateProvider()");
    forkChoiceStateProvider = new ForkChoiceStateProvider(forkChoiceExecutor, recentChainData);
  }

  protected void initForkChoiceNotifier() {
    LOG.debug("BeaconChainController.initForkChoiceNotifier()");
    final AsyncRunnerEventThread eventThread =
        new AsyncRunnerEventThread("forkChoiceNotifier", asyncRunnerFactory);
    eventThread.start();
    proposersDataManager =
        new ProposersDataManager(
            eventThread,
            spec,
            metricsSystem,
            executionLayer,
            recentChainData,
            getProposerDefaultFeeRecipient(),
            beaconConfig.eth2NetworkConfig().isForkChoiceUpdatedAlwaysSendPayloadAttributes());
    eventChannels.subscribe(SlotEventsChannel.class, proposersDataManager);
    forkChoiceNotifier =
        new ForkChoiceNotifierImpl(
            forkChoiceStateProvider,
            eventThread,
            timeProvider,
            spec,
            executionLayer,
            recentChainData,
            proposersDataManager,
            beaconConfig.eth2NetworkConfig().isForkChoiceLateBlockReorgEnabled());
  }

  private Optional<Eth1Address> getProposerDefaultFeeRecipient() {
    if (!spec.isMilestoneSupported(SpecMilestone.BELLATRIX)) {
      return Optional.of(Eth1Address.ZERO);
    }

    final Optional<Eth1Address> defaultFeeRecipient =
        beaconConfig.validatorConfig().getProposerDefaultFeeRecipient();

    if (defaultFeeRecipient.isEmpty() && beaconConfig.beaconRestApiConfig().isRestApiEnabled()) {
      STATUS_LOG.warnMissingProposerDefaultFeeRecipientWithRestAPIEnabled();
    }

    return defaultFeeRecipient;
  }

  private DataColumnSidecarRecoveringCustody getDataColumnSidecarCustody() {
    return dataColumnSidecarCustodyRef.get();
  }

  protected void setupInitialState(final RecentChainData client) {
    final Eth2NetworkConfiguration networkConfiguration = beaconConfig.eth2NetworkConfig();

    final Optional<AnchorPoint> initialAnchor =
        tryLoadingAnchorPointFromInitialState(networkConfiguration)
            .or(
                () ->
                    attemptToLoadAnchorPoint(
                        networkConfiguration.getNetworkBoostrapConfig().getGenesisState()));

    /*
     If flag to allow sync outside of weak subjectivity period has been set, we pass an instance of
     WeakSubjectivityPeriodCalculator to the WeakSubjectivityInitializer. Otherwise, we pass an Optional.empty().
    */
    final Optional<WeakSubjectivityCalculator> maybeWsCalculator;
    if (isAllowSyncOutsideWeakSubjectivityPeriod()) {
      maybeWsCalculator = Optional.empty();
    } else {
      maybeWsCalculator =
          Optional.of(WeakSubjectivityCalculator.create(beaconConfig.weakSubjectivity()));
    }

    // Validate
    initialAnchor.ifPresent(
        anchor -> {
          final UInt64 currentSlot = getCurrentSlot(anchor.getState().getGenesisTime());
          wsInitializer.validateInitialAnchor(anchor, currentSlot, spec, maybeWsCalculator);
        });

    if (initialAnchor.isPresent()) {
      final AnchorPoint anchor = initialAnchor.get();
      client.initializeFromAnchorPoint(anchor, timeProvider.getTimeInSeconds());
      if (anchor.isGenesis()) {
        EVENT_LOG.genesisEvent(
            anchor.getStateRoot(),
            recentChainData.getBestBlockRoot().orElseThrow(),
            anchor.getState().getGenesisTime());
      }
    } else if (beaconConfig.interopConfig().isInteropEnabled()) {
      setupInteropState();
    } else if (!beaconConfig.powchainConfig().isEnabled()) {
      throw new InvalidConfigurationException(
          "ETH1 is disabled but initial state is unknown. Enable ETH1 or specify an initial state"
              + ".");
    }
  }

  private Optional<AnchorPoint> tryLoadingAnchorPointFromInitialState(
      final Eth2NetworkConfiguration networkConfiguration) {
    Optional<AnchorPoint> initialAnchor = Optional.empty();

    try {
      initialAnchor =
          attemptToLoadAnchorPoint(
              networkConfiguration.getNetworkBoostrapConfig().getInitialState());
    } catch (final InvalidConfigurationException e) {
      final StateBoostrapConfig stateBoostrapConfig =
          networkConfiguration.getNetworkBoostrapConfig();
      if (stateBoostrapConfig.isUsingCustomInitialState()
          && !stateBoostrapConfig.isUsingCheckpointSync()) {
        throw e;
      }
      STATUS_LOG.warnFailedToLoadInitialState(e.getMessage());
    }

    return initialAnchor;
  }

  protected Optional<AnchorPoint> attemptToLoadAnchorPoint(final Optional<String> initialState) {
    return wsInitializer.loadInitialAnchorPoint(spec, initialState);
  }

  protected void setupInteropState() {
    final InteropConfig config = beaconConfig.interopConfig();
    STATUS_LOG.generatingMockStartGenesis(
        config.getInteropGenesisTime(), config.getInteropNumberOfValidators());

    Optional<ExecutionPayloadHeader> executionPayloadHeader = Optional.empty();
    if (config.getInteropGenesisPayloadHeader().isPresent()) {
      try {
        executionPayloadHeader =
            Optional.of(
                spec.deserializeJsonExecutionPayloadHeader(
                    new ObjectMapper(),
                    config.getInteropGenesisPayloadHeader().get().toFile(),
                    GENESIS_SLOT));
      } catch (IOException e) {
        throw new RuntimeException(
            "Unable to load payload header from " + config.getInteropGenesisPayloadHeader().get(),
            e);
      }
    }

    final BeaconState genesisState =
        new GenesisStateBuilder()
            .spec(spec)
            .genesisTime(config.getInteropGenesisTime())
            .addMockValidators(config.getInteropNumberOfValidators())
            .executionPayloadHeader(executionPayloadHeader)
            .build();

    recentChainData.initializeFromGenesis(genesisState, timeProvider.getTimeInSeconds());

    EVENT_LOG.genesisEvent(
        genesisState.hashTreeRoot(),
        recentChainData.getBestBlockRoot().orElseThrow(),
        genesisState.getGenesisTime());
  }

  protected void onStoreInitialized() {
    UInt64 genesisTime = recentChainData.getGenesisTime();
    UInt64 currentTime = timeProvider.getTimeInSeconds();
    final UInt64 currentSlot = getCurrentSlot(genesisTime, currentTime);
    if (currentTime.compareTo(genesisTime) >= 0) {
      // Validate that we're running within the weak subjectivity period
      validateChain(currentSlot);
    } else {
      UInt64 timeUntilGenesis = genesisTime.minus(currentTime);
      genesisTimeTracker = currentTime;
      STATUS_LOG.timeUntilGenesis(timeUntilGenesis.longValue(), p2pNetwork.getPeerCount());
    }
    slotProcessor.setCurrentSlot(currentSlot);
    performanceTracker.start(currentSlot);
  }

  protected UInt64 getCurrentSlot(final UInt64 genesisTime) {
    return getCurrentSlot(genesisTime, timeProvider.getTimeInSeconds());
  }

  protected UInt64 getCurrentSlot(final UInt64 genesisTime, final UInt64 currentTime) {
    return spec.getCurrentSlot(currentTime, genesisTime);
  }

  protected void validateChain(final UInt64 currentSlot) {
    weakSubjectivityValidator
        .validateChainIsConsistentWithWSCheckpoint(combinedChainDataClient)
        .thenCompose(
            __ ->
                SafeFuture.of(
                    () -> recentChainData.getStore().retrieveFinalizedCheckpointAndState()))
        .thenAccept(
            finalizedCheckpointState -> {
              final UInt64 slot = currentSlot.max(recentChainData.getCurrentSlot().orElse(ZERO));
              weakSubjectivityValidator.validateLatestFinalizedCheckpoint(
                  finalizedCheckpointState, slot);
            })
        .finish(
            err -> {
              weakSubjectivityValidator.handleValidationFailure(
                  "Encountered an error while trying to validate latest finalized checkpoint", err);
              throw new RuntimeException(err);
            });
  }

  private void onTick() {
    if (recentChainData.isPreGenesis()) {
      return;
    }

    final UInt64 currentTimeMillis = timeProvider.getTimeInMillis();
    final UInt64 currentTimeSeconds = millisToSeconds(currentTimeMillis);
    final Optional<TickProcessingPerformance> performanceRecord =
        beaconConfig.getMetricsConfig().isTickPerformanceEnabled()
            ? Optional.of(new TickProcessingPerformance(timeProvider, currentTimeMillis))
            : Optional.empty();

    forkChoice.onTick(currentTimeMillis, performanceRecord);

    final UInt64 genesisTime = recentChainData.getGenesisTime();
    if (genesisTime.isGreaterThan(currentTimeSeconds)) {
      // notify every 10 minutes
      if (genesisTimeTracker.plus(600L).isLessThanOrEqualTo(currentTimeSeconds)) {
        genesisTimeTracker = currentTimeSeconds;
        STATUS_LOG.timeUntilGenesis(
            genesisTime.minus(currentTimeSeconds).longValue(), p2pNetwork.getPeerCount());
      }
    }

    slotProcessor.onTick(currentTimeMillis, performanceRecord);
    performanceRecord.ifPresent(TickProcessingPerformance::complete);
  }

  @Override
  public Spec getSpec() {
    return spec;
  }

  @Override
  public TimeProvider getTimeProvider() {
    return timeProvider;
  }

  @Override
  public AsyncRunnerFactory getAsyncRunnerFactory() {
    return asyncRunnerFactory;
  }

  @Override
  public SignatureVerificationService getSignatureVerificationService() {
    return signatureVerificationService;
  }

  @Override
  public RecentChainData getRecentChainData() {
    return recentChainData;
  }

  @Override
  public CombinedChainDataClient getCombinedChainDataClient() {
    return combinedChainDataClient;
  }

  @Override
  public Eth2P2PNetwork getP2pNetwork() {
    return p2pNetwork;
  }

  @Override
  public Optional<BeaconRestApi> getBeaconRestAPI() {
    return beaconRestAPI;
  }

  @Override
  public SyncService getSyncService() {
    return syncService;
  }

  @Override
  public ForkChoice getForkChoice() {
    return forkChoice;
  }
}<|MERGE_RESOLUTION|>--- conflicted
+++ resolved
@@ -1158,20 +1158,14 @@
     }
   }
 
-<<<<<<< HEAD
-  protected void initDataColumnSidecarELRecoveryManager() {
-    LOG.debug("BeaconChainController.initDataColumnSidecarELRecoveryManager()");
+  protected void initDataColumnSidecarELManager() {
+    LOG.debug("BeaconChainController.initDataColumnSidecarELManager()");
     if (beaconConfig.p2pConfig().isDasDisableElRecovery()) {
       LOG.warn(
           "DataColumnSidecarELRecoveryManager is NOOP: blobs recovery from local EL is disabled.");
     }
     if (spec.isMilestoneSupported(SpecMilestone.FULU)
         && !beaconConfig.p2pConfig().isDasDisableElRecovery()) {
-=======
-  protected void initDataColumnSidecarELManager() {
-    LOG.debug("BeaconChainController.initDataColumnSidecarELManager()");
-    if (spec.isMilestoneSupported(SpecMilestone.FULU)) {
->>>>>>> abcbc4c2
 
       final DataColumnSidecarGossipChannel dataColumnSidecarGossipChannel =
           eventChannels.getPublisher(DataColumnSidecarGossipChannel.class);
