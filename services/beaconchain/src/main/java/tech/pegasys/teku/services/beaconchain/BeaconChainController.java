--- conflicted
+++ resolved
@@ -520,13 +520,8 @@
     on_tick(transaction, currentTime);
     transaction.commit().join();
 
-    if (nextSlotDue) {
-      if (syncService.isSyncActive()) {
-        processSlotWhileSyncing();
-      } else {
-        processSlot();
-      }
-<<<<<<< HEAD
+    if (nextSlotDue && syncService.isSyncActive()) {
+      processSlotWhileSyncing();
       return;
     }
 
@@ -565,8 +560,6 @@
             >= 0) {
       onTickSlotAggregate = nodeSlot.getValue();
       processSlotAggregate();
-=======
->>>>>>> d3b2d79d
     }
   }
 
