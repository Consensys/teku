/*
 * Copyright Consensys Software Inc., 2025
 *
 * Licensed under the Apache License, Version 2.0 (the "License"); you may not use this file except in compliance with
 * the License. You may obtain a copy of the License at
 *
 * http://www.apache.org/licenses/LICENSE-2.0
 *
 * Unless required by applicable law or agreed to in writing, software distributed under the License is distributed on
 * an "AS IS" BASIS, WITHOUT WARRANTIES OR CONDITIONS OF ANY KIND, either express or implied. See the License for the
 * specific language governing permissions and limitations under the License.
 */

package tech.pegasys.teku.services.beaconchain;

import static tech.pegasys.teku.infrastructure.exceptions.ExitConstants.FATAL_EXIT_CODE;
import static tech.pegasys.teku.infrastructure.logging.EventLogger.EVENT_LOG;
import static tech.pegasys.teku.infrastructure.logging.StatusLogger.STATUS_LOG;
import static tech.pegasys.teku.infrastructure.metrics.TekuMetricCategory.BEACON;
import static tech.pegasys.teku.infrastructure.time.TimeUtilities.millisToSeconds;
import static tech.pegasys.teku.infrastructure.time.TimeUtilities.secondsToMillis;
import static tech.pegasys.teku.infrastructure.unsigned.UInt64.ZERO;
import static tech.pegasys.teku.networks.Eth2NetworkConfiguration.DEFAULT_KZG_PRECOMPUTE;
import static tech.pegasys.teku.networks.Eth2NetworkConfiguration.DEFAULT_KZG_PRECOMPUTE_SUPERNODE;
import static tech.pegasys.teku.spec.config.SpecConfig.GENESIS_SLOT;
import static tech.pegasys.teku.statetransition.attestation.AggregatingAttestationPool.DEFAULT_MAXIMUM_ATTESTATION_COUNT;

import com.fasterxml.jackson.databind.ObjectMapper;
import com.google.common.base.Throwables;
import java.io.IOException;
import java.net.BindException;
import java.nio.file.Path;
import java.time.Duration;
import java.util.Comparator;
import java.util.Map;
import java.util.Optional;
import java.util.concurrent.atomic.AtomicReference;
import java.util.function.Function;
import java.util.function.IntSupplier;
import java.util.stream.Collectors;
import org.apache.logging.log4j.LogManager;
import org.apache.logging.log4j.Logger;
import org.apache.tuweni.bytes.Bytes;
import org.apache.tuweni.bytes.Bytes32;
import org.apache.tuweni.units.bigints.UInt256;
import org.hyperledger.besu.plugin.services.MetricsSystem;
import tech.pegasys.teku.api.DataProvider;
import tech.pegasys.teku.api.ExecutionClientDataProvider;
import tech.pegasys.teku.api.RewardCalculator;
import tech.pegasys.teku.beacon.sync.DefaultSyncServiceFactory;
import tech.pegasys.teku.beacon.sync.SyncService;
import tech.pegasys.teku.beacon.sync.SyncServiceFactory;
import tech.pegasys.teku.beacon.sync.events.CoalescingChainHeadChannel;
import tech.pegasys.teku.beacon.sync.events.SyncPreImportBlockChannel;
import tech.pegasys.teku.beacon.sync.gossip.blobs.RecentBlobSidecarsFetcher;
import tech.pegasys.teku.beacon.sync.gossip.blocks.RecentBlocksFetcher;
import tech.pegasys.teku.beaconrestapi.BeaconRestApi;
import tech.pegasys.teku.beaconrestapi.JsonTypeDefinitionBeaconRestApi;
import tech.pegasys.teku.ethereum.events.ExecutionClientEventsChannel;
import tech.pegasys.teku.ethereum.events.SlotEventsChannel;
import tech.pegasys.teku.ethereum.execution.types.Eth1Address;
import tech.pegasys.teku.ethereum.executionclient.ExecutionClientVersionChannel;
import tech.pegasys.teku.ethereum.executionclient.ExecutionClientVersionProvider;
import tech.pegasys.teku.ethereum.performance.trackers.BlockProductionAndPublishingPerformanceFactory;
import tech.pegasys.teku.ethereum.performance.trackers.BlockProductionMetrics;
import tech.pegasys.teku.ethereum.pow.api.Eth1EventsChannel;
import tech.pegasys.teku.infrastructure.async.AsyncRunner;
import tech.pegasys.teku.infrastructure.async.AsyncRunnerFactory;
import tech.pegasys.teku.infrastructure.async.SafeFuture;
import tech.pegasys.teku.infrastructure.async.eventthread.AsyncRunnerEventThread;
import tech.pegasys.teku.infrastructure.collections.LimitedMap;
import tech.pegasys.teku.infrastructure.events.EventChannels;
import tech.pegasys.teku.infrastructure.events.FutureValueObserver;
import tech.pegasys.teku.infrastructure.exceptions.InvalidConfigurationException;
import tech.pegasys.teku.infrastructure.io.PortAvailability;
import tech.pegasys.teku.infrastructure.metrics.SettableGauge;
import tech.pegasys.teku.infrastructure.metrics.SettableLabelledGauge;
import tech.pegasys.teku.infrastructure.metrics.TekuMetricCategory;
import tech.pegasys.teku.infrastructure.time.TimeProvider;
import tech.pegasys.teku.infrastructure.unsigned.UInt64;
import tech.pegasys.teku.kzg.KZG;
import tech.pegasys.teku.networking.eth2.Eth2P2PNetwork;
import tech.pegasys.teku.networking.eth2.Eth2P2PNetworkBuilder;
import tech.pegasys.teku.networking.eth2.P2PConfig;
import tech.pegasys.teku.networking.eth2.gossip.BlobSidecarGossipChannel;
import tech.pegasys.teku.networking.eth2.gossip.BlockGossipChannel;
import tech.pegasys.teku.networking.eth2.gossip.DataColumnSidecarGossipChannel;
import tech.pegasys.teku.networking.eth2.gossip.ExecutionProofGossipChannel;
import tech.pegasys.teku.networking.eth2.gossip.subnets.AllSubnetsSubscriber;
import tech.pegasys.teku.networking.eth2.gossip.subnets.AllSyncCommitteeSubscriptions;
import tech.pegasys.teku.networking.eth2.gossip.subnets.AttestationTopicSubscriber;
import tech.pegasys.teku.networking.eth2.gossip.subnets.DataColumnSidecarSubnetBackboneSubscriber;
import tech.pegasys.teku.networking.eth2.gossip.subnets.NodeBasedStableSubnetSubscriber;
import tech.pegasys.teku.networking.eth2.gossip.subnets.StableSubnetSubscriber;
import tech.pegasys.teku.networking.eth2.gossip.subnets.SyncCommitteeSubscriptionManager;
import tech.pegasys.teku.networking.eth2.gossip.topics.OperationProcessor;
import tech.pegasys.teku.networking.eth2.mock.NoOpEth2P2PNetwork;
import tech.pegasys.teku.networking.eth2.peers.DataColumnPeerManagerImpl;
import tech.pegasys.teku.networking.eth2.peers.MetadataDasPeerCustodyTracker;
import tech.pegasys.teku.networking.eth2.rpc.beaconchain.methods.MetadataMessagesFactory;
import tech.pegasys.teku.networking.p2p.discovery.DiscoveryConfig;
import tech.pegasys.teku.networks.Eth2NetworkConfiguration;
import tech.pegasys.teku.networks.StateBoostrapConfig;
import tech.pegasys.teku.service.serviceutils.Service;
import tech.pegasys.teku.service.serviceutils.ServiceConfig;
import tech.pegasys.teku.service.serviceutils.layout.DataDirLayout;
import tech.pegasys.teku.services.executionlayer.ExecutionLayerBlockManagerFactory;
import tech.pegasys.teku.services.timer.TimerService;
import tech.pegasys.teku.services.zkchain.ZkChainConfiguration;
import tech.pegasys.teku.spec.Spec;
import tech.pegasys.teku.spec.SpecMilestone;
import tech.pegasys.teku.spec.SpecVersion;
import tech.pegasys.teku.spec.config.SpecConfigFulu;
import tech.pegasys.teku.spec.datastructures.attestation.ValidatableAttestation;
import tech.pegasys.teku.spec.datastructures.blobs.versions.deneb.BlobSidecar;
import tech.pegasys.teku.spec.datastructures.blocks.SignedBeaconBlock;
import tech.pegasys.teku.spec.datastructures.blocks.blockbody.BeaconBlockBodySchema;
import tech.pegasys.teku.spec.datastructures.blocks.blockbody.versions.capella.BeaconBlockBodySchemaCapella;
import tech.pegasys.teku.spec.datastructures.execution.ExecutionPayloadHeader;
import tech.pegasys.teku.spec.datastructures.interop.GenesisStateBuilder;
import tech.pegasys.teku.spec.datastructures.networking.libp2p.rpc.BlobIdentifier;
import tech.pegasys.teku.spec.datastructures.operations.AttesterSlashing;
import tech.pegasys.teku.spec.datastructures.operations.ProposerSlashing;
import tech.pegasys.teku.spec.datastructures.operations.SignedBlsToExecutionChange;
import tech.pegasys.teku.spec.datastructures.operations.SignedVoluntaryExit;
import tech.pegasys.teku.spec.datastructures.state.AnchorPoint;
import tech.pegasys.teku.spec.datastructures.state.beaconstate.BeaconState;
import tech.pegasys.teku.spec.executionlayer.ExecutionLayerBlockProductionManager;
import tech.pegasys.teku.spec.executionlayer.ExecutionLayerChannel;
import tech.pegasys.teku.spec.logic.common.statetransition.availability.AvailabilityCheckerFactory;
import tech.pegasys.teku.spec.logic.common.statetransition.results.BlockImportResult;
import tech.pegasys.teku.spec.logic.common.util.BlockRewardCalculatorUtil;
import tech.pegasys.teku.spec.logic.versions.deneb.helpers.MiscHelpersDeneb;
import tech.pegasys.teku.spec.logic.versions.fulu.helpers.MiscHelpersFulu;
import tech.pegasys.teku.spec.networks.Eth2Network;
import tech.pegasys.teku.spec.schemas.SchemaDefinitionsElectra;
import tech.pegasys.teku.spec.schemas.SchemaDefinitionsFulu;
import tech.pegasys.teku.statetransition.EpochCachePrimer;
import tech.pegasys.teku.statetransition.LocalOperationAcceptedFilter;
import tech.pegasys.teku.statetransition.MappedOperationPool;
import tech.pegasys.teku.statetransition.OperationPool;
import tech.pegasys.teku.statetransition.OperationsReOrgManager;
import tech.pegasys.teku.statetransition.SimpleOperationPool;
import tech.pegasys.teku.statetransition.attestation.AggregatingAttestationPool;
import tech.pegasys.teku.statetransition.attestation.AggregatingAttestationPoolV1;
import tech.pegasys.teku.statetransition.attestation.AggregatingAttestationPoolV2;
import tech.pegasys.teku.statetransition.attestation.AttestationManager;
import tech.pegasys.teku.statetransition.attestation.utils.AggregatingAttestationPoolProfiler;
import tech.pegasys.teku.statetransition.attestation.utils.AggregatingAttestationPoolProfilerCSV;
import tech.pegasys.teku.statetransition.blobs.BlobSidecarManager;
import tech.pegasys.teku.statetransition.blobs.BlobSidecarManagerImpl;
import tech.pegasys.teku.statetransition.blobs.BlockBlobSidecarsTrackersPool;
import tech.pegasys.teku.statetransition.blobs.RemoteOrigin;
import tech.pegasys.teku.statetransition.block.BlockImportChannel;
import tech.pegasys.teku.statetransition.block.BlockImportChannel.BlockImportAndBroadcastValidationResults;
import tech.pegasys.teku.statetransition.block.BlockImportMetrics;
import tech.pegasys.teku.statetransition.block.BlockImporter;
import tech.pegasys.teku.statetransition.block.BlockManager;
import tech.pegasys.teku.statetransition.block.FailedExecutionPool;
import tech.pegasys.teku.statetransition.block.ReceivedBlockEventsChannel;
import tech.pegasys.teku.statetransition.datacolumns.CanonicalBlockResolver;
import tech.pegasys.teku.statetransition.datacolumns.CurrentSlotProvider;
import tech.pegasys.teku.statetransition.datacolumns.CustodyGroupCountManager;
import tech.pegasys.teku.statetransition.datacolumns.CustodyGroupCountManagerImpl;
import tech.pegasys.teku.statetransition.datacolumns.DasCustodySync;
import tech.pegasys.teku.statetransition.datacolumns.DasLongPollCustody;
import tech.pegasys.teku.statetransition.datacolumns.DasPreSampler;
import tech.pegasys.teku.statetransition.datacolumns.DasSamplerBasic;
import tech.pegasys.teku.statetransition.datacolumns.DasSamplerManager;
import tech.pegasys.teku.statetransition.datacolumns.DataAvailabilitySampler;
import tech.pegasys.teku.statetransition.datacolumns.DataColumnSidecarByRootCustody;
import tech.pegasys.teku.statetransition.datacolumns.DataColumnSidecarByRootCustodyImpl;
import tech.pegasys.teku.statetransition.datacolumns.DataColumnSidecarCustodyImpl;
import tech.pegasys.teku.statetransition.datacolumns.DataColumnSidecarELRecoveryManager;
import tech.pegasys.teku.statetransition.datacolumns.DataColumnSidecarManager;
import tech.pegasys.teku.statetransition.datacolumns.DataColumnSidecarManagerImpl;
import tech.pegasys.teku.statetransition.datacolumns.DataColumnSidecarRecoveringCustody;
import tech.pegasys.teku.statetransition.datacolumns.DataColumnSidecarRecoveringCustodyImpl;
import tech.pegasys.teku.statetransition.datacolumns.MinCustodyPeriodSlotCalculator;
import tech.pegasys.teku.statetransition.datacolumns.db.DataColumnSidecarDB;
import tech.pegasys.teku.statetransition.datacolumns.db.DataColumnSidecarDbAccessor;
import tech.pegasys.teku.statetransition.datacolumns.log.gossip.DasGossipBatchLogger;
import tech.pegasys.teku.statetransition.datacolumns.log.gossip.DasGossipLogger;
import tech.pegasys.teku.statetransition.datacolumns.log.rpc.DasReqRespLogger;
import tech.pegasys.teku.statetransition.datacolumns.log.rpc.LoggingBatchDataColumnsByRangeReqResp;
import tech.pegasys.teku.statetransition.datacolumns.log.rpc.LoggingBatchDataColumnsByRootReqResp;
import tech.pegasys.teku.statetransition.datacolumns.retriever.BatchDataColumnsByRangeReqResp;
import tech.pegasys.teku.statetransition.datacolumns.retriever.BatchDataColumnsByRootReqResp;
import tech.pegasys.teku.statetransition.datacolumns.retriever.DasPeerCustodyCountSupplier;
import tech.pegasys.teku.statetransition.datacolumns.retriever.DataColumnReqResp;
import tech.pegasys.teku.statetransition.datacolumns.retriever.DataColumnReqRespBatchingImpl;
import tech.pegasys.teku.statetransition.datacolumns.retriever.DataColumnSidecarRetriever;
import tech.pegasys.teku.statetransition.datacolumns.retriever.RecoveringSidecarRetriever;
import tech.pegasys.teku.statetransition.datacolumns.retriever.SimpleSidecarRetriever;
import tech.pegasys.teku.statetransition.datacolumns.retriever.recovering.SidecarRetriever;
import tech.pegasys.teku.statetransition.execution.DefaultExecutionPayloadBidManager;
import tech.pegasys.teku.statetransition.execution.ExecutionPayloadBidManager;
import tech.pegasys.teku.statetransition.execution.ExecutionPayloadBidManager.RemoteBidOrigin;
import tech.pegasys.teku.statetransition.executionproofs.ExecutionProofGenerator;
import tech.pegasys.teku.statetransition.executionproofs.ExecutionProofGeneratorImpl;
import tech.pegasys.teku.statetransition.executionproofs.ExecutionProofManager;
import tech.pegasys.teku.statetransition.executionproofs.ExecutionProofManagerImpl;
import tech.pegasys.teku.statetransition.forkchoice.ForkChoice;
import tech.pegasys.teku.statetransition.forkchoice.ForkChoiceNotifier;
import tech.pegasys.teku.statetransition.forkchoice.ForkChoiceNotifierImpl;
import tech.pegasys.teku.statetransition.forkchoice.ForkChoiceStateProvider;
import tech.pegasys.teku.statetransition.forkchoice.ForkChoiceTrigger;
import tech.pegasys.teku.statetransition.forkchoice.MergeTransitionBlockValidator;
import tech.pegasys.teku.statetransition.forkchoice.ProposersDataManager;
import tech.pegasys.teku.statetransition.forkchoice.TerminalPowBlockMonitor;
import tech.pegasys.teku.statetransition.forkchoice.TickProcessingPerformance;
import tech.pegasys.teku.statetransition.forkchoice.TickProcessor;
import tech.pegasys.teku.statetransition.genesis.GenesisHandler;
import tech.pegasys.teku.statetransition.synccommittee.SignedContributionAndProofValidator;
import tech.pegasys.teku.statetransition.synccommittee.SyncCommitteeContributionPool;
import tech.pegasys.teku.statetransition.synccommittee.SyncCommitteeMessagePool;
import tech.pegasys.teku.statetransition.synccommittee.SyncCommitteeMessageValidator;
import tech.pegasys.teku.statetransition.synccommittee.SyncCommitteeStateUtils;
import tech.pegasys.teku.statetransition.util.BlockBlobSidecarsTrackersPoolImpl;
import tech.pegasys.teku.statetransition.util.DebugDataDumper;
import tech.pegasys.teku.statetransition.util.DebugDataFileDumper;
import tech.pegasys.teku.statetransition.util.FutureItems;
import tech.pegasys.teku.statetransition.util.PendingPool;
import tech.pegasys.teku.statetransition.util.PoolFactory;
import tech.pegasys.teku.statetransition.validation.AggregateAttestationValidator;
import tech.pegasys.teku.statetransition.validation.AttestationValidator;
import tech.pegasys.teku.statetransition.validation.AttesterSlashingValidator;
import tech.pegasys.teku.statetransition.validation.BlobSidecarGossipValidator;
import tech.pegasys.teku.statetransition.validation.BlockGossipValidator;
import tech.pegasys.teku.statetransition.validation.BlockValidator;
import tech.pegasys.teku.statetransition.validation.DataColumnSidecarGossipValidator;
import tech.pegasys.teku.statetransition.validation.ExecutionProofGossipValidator;
import tech.pegasys.teku.statetransition.validation.GossipValidationHelper;
import tech.pegasys.teku.statetransition.validation.InternalValidationResult;
import tech.pegasys.teku.statetransition.validation.ProposerSlashingValidator;
import tech.pegasys.teku.statetransition.validation.SignedBlsToExecutionChangeValidator;
import tech.pegasys.teku.statetransition.validation.VoluntaryExitValidator;
import tech.pegasys.teku.statetransition.validation.signatures.AggregatingSignatureVerificationService;
import tech.pegasys.teku.statetransition.validation.signatures.SignatureVerificationService;
import tech.pegasys.teku.statetransition.validatorcache.ActiveValidatorCache;
import tech.pegasys.teku.statetransition.validatorcache.ActiveValidatorChannel;
import tech.pegasys.teku.storage.api.ChainHeadChannel;
import tech.pegasys.teku.storage.api.CombinedStorageChannel;
import tech.pegasys.teku.storage.api.Eth1DepositStorageChannel;
import tech.pegasys.teku.storage.api.FinalizedCheckpointChannel;
import tech.pegasys.teku.storage.api.LateBlockReorgPreparationHandler;
import tech.pegasys.teku.storage.api.SidecarUpdateChannel;
import tech.pegasys.teku.storage.api.StorageQueryChannel;
import tech.pegasys.teku.storage.api.StorageUpdateChannel;
import tech.pegasys.teku.storage.api.ThrottlingStorageQueryChannel;
import tech.pegasys.teku.storage.api.VoteUpdateChannel;
import tech.pegasys.teku.storage.client.BlobReconstructionProvider;
import tech.pegasys.teku.storage.client.BlobSidecarReconstructionProvider;
import tech.pegasys.teku.storage.client.CombinedChainDataClient;
import tech.pegasys.teku.storage.client.RecentChainData;
import tech.pegasys.teku.storage.client.StorageBackedRecentChainData;
import tech.pegasys.teku.storage.client.ValidatorIsConnectedProvider;
import tech.pegasys.teku.storage.store.FileKeyValueStore;
import tech.pegasys.teku.storage.store.KeyValueStore;
import tech.pegasys.teku.storage.store.StoreConfig;
import tech.pegasys.teku.validator.api.InteropConfig;
import tech.pegasys.teku.validator.api.ValidatorApiChannel;
import tech.pegasys.teku.validator.api.ValidatorPerformanceTrackingMode;
import tech.pegasys.teku.validator.api.ValidatorTimingChannel;
import tech.pegasys.teku.validator.coordinator.ActiveValidatorTracker;
import tech.pegasys.teku.validator.coordinator.BlockFactory;
import tech.pegasys.teku.validator.coordinator.BlockOperationSelectorFactory;
import tech.pegasys.teku.validator.coordinator.DepositProvider;
import tech.pegasys.teku.validator.coordinator.DutyMetrics;
import tech.pegasys.teku.validator.coordinator.Eth1DataCache;
import tech.pegasys.teku.validator.coordinator.Eth1DataProvider;
import tech.pegasys.teku.validator.coordinator.Eth1VotingPeriod;
import tech.pegasys.teku.validator.coordinator.ExecutionPayloadFactory;
import tech.pegasys.teku.validator.coordinator.ExecutionPayloadFactoryGloas;
import tech.pegasys.teku.validator.coordinator.FutureBlockProductionPreparationTrigger;
import tech.pegasys.teku.validator.coordinator.GraffitiBuilder;
import tech.pegasys.teku.validator.coordinator.MilestoneBasedBlockFactory;
import tech.pegasys.teku.validator.coordinator.StoredLatestCanonicalBlockUpdater;
import tech.pegasys.teku.validator.coordinator.ValidatorApiHandler;
import tech.pegasys.teku.validator.coordinator.ValidatorIndexCacheTracker;
import tech.pegasys.teku.validator.coordinator.performance.DefaultPerformanceTracker;
import tech.pegasys.teku.validator.coordinator.performance.NoOpPerformanceTracker;
import tech.pegasys.teku.validator.coordinator.performance.PerformanceTracker;
import tech.pegasys.teku.validator.coordinator.performance.SyncCommitteePerformanceTracker;
import tech.pegasys.teku.validator.coordinator.performance.ValidatorPerformanceMetrics;
import tech.pegasys.teku.validator.coordinator.publisher.BlockPublisher;
import tech.pegasys.teku.validator.coordinator.publisher.ExecutionPayloadPublisher;
import tech.pegasys.teku.validator.coordinator.publisher.ExecutionPayloadPublisherGloas;
import tech.pegasys.teku.validator.coordinator.publisher.MilestoneBasedBlockPublisher;
import tech.pegasys.teku.weaksubjectivity.WeakSubjectivityCalculator;
import tech.pegasys.teku.weaksubjectivity.WeakSubjectivityValidator;

/**
 * The central class which assembles together and initializes Beacon Chain components
 *
 * <p>CAUTION: This class can be overridden by custom implementation to tweak creation and
 * initialization behavior (see {@link BeaconChainControllerFactory}} however this class may change
 * in a backward incompatible manner and either break compilation or runtime behavior
 */
public class BeaconChainController extends Service implements BeaconChainControllerFacade {

  private static final Logger LOG = LogManager.getLogger();
  private final EphemerySlotValidationService ephemerySlotValidationService;

  protected static final String KEY_VALUE_STORE_SUBDIRECTORY = "kvstore";

  protected volatile BeaconChainConfiguration beaconConfig;
  protected volatile Spec spec;
  protected volatile Function<UInt64, BeaconBlockBodySchema<?>> beaconBlockSchemaSupplier;
  protected volatile EventChannels eventChannels;
  protected volatile MetricsSystem metricsSystem;
  protected volatile AsyncRunner beaconAsyncRunner;
  protected volatile TimeProvider timeProvider;
  protected volatile SlotEventsChannel slotEventsChannelPublisher;
  protected volatile ReceivedBlockEventsChannel receivedBlockEventsChannelPublisher;
  protected volatile AsyncRunner networkAsyncRunner;
  protected volatile Optional<AsyncRunner> executionProofAsyncRunner;
  protected volatile AsyncRunnerFactory asyncRunnerFactory;
  protected volatile AsyncRunner eventAsyncRunner;
  protected volatile Path beaconDataDirectory;
  protected volatile WeakSubjectivityInitializer wsInitializer = new WeakSubjectivityInitializer();
  protected volatile AsyncRunnerEventThread forkChoiceExecutor;

  private final AsyncRunner operationPoolAsyncRunner;
  private final AsyncRunner dasAsyncRunner;
  private final FutureValueObserver<Integer> custodyGroupCountProvider =
      new FutureValueObserver<>();
  private final FutureValueObserver<Integer> custodyGroupCountSyncedProvider =
      new FutureValueObserver<>();
  private final FutureValueObserver<Integer> samplingGroupCountProvider =
      new FutureValueObserver<>();

  protected final AtomicReference<CustodyGroupCountManager> custodyGroupCountManagerRef =
      new AtomicReference<>(CustodyGroupCountManager.NOOP);
  protected final AtomicReference<DataColumnSidecarRecoveringCustody> dataColumnSidecarCustodyRef =
      new AtomicReference<>(DataColumnSidecarRecoveringCustody.NOOP);

  protected volatile ForkChoice forkChoice;
  protected volatile ForkChoiceTrigger forkChoiceTrigger;
  protected volatile BlockImporter blockImporter;

  protected volatile DataProvider dataProvider;
  protected volatile RecentChainData recentChainData;
  protected volatile Eth2P2PNetwork p2pNetwork;
  protected volatile Optional<BeaconRestApi> beaconRestAPI = Optional.empty();
  protected volatile AggregatingAttestationPool attestationPool;
  protected volatile DepositProvider depositProvider;
  protected volatile SyncService syncService;
  protected volatile AttestationManager attestationManager;
  protected volatile SignatureVerificationService signatureVerificationService;
  protected volatile CombinedChainDataClient combinedChainDataClient;
  protected volatile OperationsReOrgManager operationsReOrgManager;
  protected volatile Eth1DataCache eth1DataCache;
  protected volatile SlotProcessor slotProcessor;
  protected volatile OperationPool<AttesterSlashing> attesterSlashingPool;
  protected volatile OperationPool<ProposerSlashing> proposerSlashingPool;
  protected volatile OperationPool<SignedVoluntaryExit> voluntaryExitPool;
  protected volatile MappedOperationPool<SignedBlsToExecutionChange> blsToExecutionChangePool;
  protected volatile SyncCommitteeContributionPool syncCommitteeContributionPool;
  protected volatile SyncCommitteeMessagePool syncCommitteeMessagePool;
  protected volatile WeakSubjectivityValidator weakSubjectivityValidator;
  protected volatile PerformanceTracker performanceTracker;
  protected volatile PendingPool<SignedBeaconBlock> pendingBlocks;
  protected volatile PendingPool<ValidatableAttestation> pendingAttestations;
  protected volatile BlockBlobSidecarsTrackersPool blockBlobSidecarsTrackersPool;
  protected volatile DataColumnSidecarELRecoveryManager dataColumnSidecarELRecoveryManager;
  protected volatile Map<Bytes32, BlockImportResult> invalidBlockRoots;
  protected volatile CoalescingChainHeadChannel coalescingChainHeadChannel;
  protected volatile ActiveValidatorTracker activeValidatorTracker;
  protected volatile AttestationTopicSubscriber attestationTopicSubscriber;
  protected volatile ForkChoiceNotifier forkChoiceNotifier;
  protected volatile ForkChoiceStateProvider forkChoiceStateProvider;
  protected volatile ExecutionLayerChannel executionLayer;
  protected volatile GossipValidationHelper gossipValidationHelper;
  protected volatile DasGossipLogger dasGossipLogger;
  protected volatile DasReqRespLogger dasReqRespLogger;
  protected volatile KZG kzg;
  protected volatile BlobSidecarManager blobSidecarManager;
  protected volatile BlobSidecarGossipValidator blobSidecarValidator;
  protected volatile DataColumnSidecarManager dataColumnSidecarManager;
  protected volatile ExecutionPayloadBidManager executionPayloadBidManager;
  protected volatile ExecutionProofManager executionProofManager;
  protected volatile Optional<DasCustodySync> dasCustodySync = Optional.empty();
  protected volatile Optional<DataColumnSidecarRetriever> recoveringSidecarRetriever =
      Optional.empty();
  protected volatile AvailabilityCheckerFactory<UInt64> dasSamplerManager;
  protected volatile DataAvailabilitySampler dataAvailabilitySampler;
  protected volatile Optional<TerminalPowBlockMonitor> terminalPowBlockMonitor = Optional.empty();
  protected volatile ProposersDataManager proposersDataManager;
  protected volatile KeyValueStore<String, Bytes> keyValueStore;
  protected volatile StorageQueryChannel storageQueryChannel;
  protected volatile StorageUpdateChannel storageUpdateChannel;
  protected volatile SyncPreImportBlockChannel syncPreImportBlockChannel;
  protected volatile StableSubnetSubscriber stableSubnetSubscriber;
  protected volatile ExecutionLayerBlockProductionManager executionLayerBlockProductionManager;
  protected volatile RewardCalculator rewardCalculator;
  protected UInt64 genesisTimeTracker = ZERO;
  protected BlockManager blockManager;
  protected TimerService timerService;
  protected PoolFactory poolFactory;
  protected SettableLabelledGauge futureItemsMetric;
  protected IntSupplier rejectedExecutionCountSupplier;
  protected DebugDataDumper debugDataDumper;
  protected Path debugDataDirectory;
  protected volatile UInt256 nodeId;
  protected volatile BlobSidecarReconstructionProvider blobSidecarReconstructionProvider;
  protected volatile BlobReconstructionProvider blobReconstructionProvider;
  protected volatile ValidatorApiHandler validatorApiHandler;

  public BeaconChainController(
      final ServiceConfig serviceConfig, final BeaconChainConfiguration beaconConfig) {
    final Eth2NetworkConfiguration eth2NetworkConfig = beaconConfig.eth2NetworkConfig();
    final DataDirLayout dataDirLayout = serviceConfig.getDataDirLayout();
    this.beaconConfig = beaconConfig;
    this.spec = beaconConfig.getSpec();
    this.beaconBlockSchemaSupplier =
        slot -> spec.atSlot(slot).getSchemaDefinitions().getBeaconBlockBodySchema();
    this.beaconDataDirectory = dataDirLayout.getBeaconDataDirectory();
    this.asyncRunnerFactory = serviceConfig.getAsyncRunnerFactory();
    this.beaconAsyncRunner =
        serviceConfig.createAsyncRunner(
            "beaconchain",
            eth2NetworkConfig.getAsyncBeaconChainMaxThreads(),
            eth2NetworkConfig.getAsyncBeaconChainMaxQueue());
    this.eventAsyncRunner = serviceConfig.createAsyncRunner("events", 10);
    this.networkAsyncRunner =
        serviceConfig.createAsyncRunner(
            "p2p",
            eth2NetworkConfig.getAsyncP2pMaxThreads(),
            eth2NetworkConfig.getAsyncP2pMaxQueue());
    this.executionProofAsyncRunner =
        beaconConfig.zkChainConfiguration().statelessValidationEnabled()
            ? Optional.ofNullable(serviceConfig.createAsyncRunner("executionproof", 1))
            : Optional.empty();
    this.operationPoolAsyncRunner = serviceConfig.createAsyncRunner("operationPoolUpdater", 1);
    // there are several operations that may be performed in the das runner, so it has more threads,
    // larger default size. das runner should be separate to the operation pool runner as it's a
    // bunch of tasks, not just operation pool activities
    this.dasAsyncRunner = serviceConfig.createAsyncRunner("das", 4, 20_000);
    this.timeProvider = serviceConfig.getTimeProvider();
    this.eventChannels = serviceConfig.getEventChannels();
    this.metricsSystem = serviceConfig.getMetricsSystem();
    this.poolFactory = new PoolFactory(this.metricsSystem);
    this.rejectedExecutionCountSupplier = serviceConfig.getRejectedExecutionsSupplier();
    this.slotEventsChannelPublisher = eventChannels.getPublisher(SlotEventsChannel.class);
    this.receivedBlockEventsChannelPublisher =
        eventChannels.getPublisher(ReceivedBlockEventsChannel.class);
    this.forkChoiceExecutor = new AsyncRunnerEventThread("forkchoice", asyncRunnerFactory);
    this.debugDataDumper =
        dataDirLayout.isDebugDataDumpingEnabled()
            ? new DebugDataFileDumper(dataDirLayout.getDebugDataDirectory())
            : DebugDataDumper.NOOP;
    this.futureItemsMetric =
        SettableLabelledGauge.create(
            metricsSystem,
            BEACON,
            "future_items_size",
            "Current number of items held for future slots, labelled by type",
            "type");
    this.dasGossipLogger = new DasGossipBatchLogger(dasAsyncRunner, timeProvider);
    this.dasReqRespLogger = DasReqRespLogger.create(timeProvider);
    this.ephemerySlotValidationService = new EphemerySlotValidationService();
    this.debugDataDirectory = serviceConfig.getDataDirLayout().getDebugDataDirectory();
  }

  @Override
  protected SafeFuture<?> doStart() {
    LOG.debug("Starting {}", this.getClass().getSimpleName());
    forkChoiceExecutor.start();
    return initialize()
        .thenCompose(
            (__) ->
                beaconRestAPI.map(BeaconRestApi::start).orElse(SafeFuture.completedFuture(null)));
  }

  protected void startServices() {
    final RecentBlocksFetcher recentBlocksFetcher = syncService.getRecentBlocksFetcher();
    recentBlocksFetcher.subscribeBlockFetched(
        (block) ->
            blockManager
                .importBlock(block, RemoteOrigin.RPC)
                .thenCompose(BlockImportAndBroadcastValidationResults::blockImportResult)
                .finish(err -> LOG.error("Failed to process recently fetched block.", err)));
    eventChannels.subscribe(ReceivedBlockEventsChannel.class, recentBlocksFetcher);
    final RecentBlobSidecarsFetcher recentBlobSidecarsFetcher =
        syncService.getRecentBlobSidecarsFetcher();
    recentBlobSidecarsFetcher.subscribeBlobSidecarFetched(
        (blobSidecar) -> blobSidecarManager.prepareForBlockImport(blobSidecar, RemoteOrigin.RPC));
    blobSidecarManager.subscribeToReceivedBlobSidecar(
        blobSidecar ->
            recentBlobSidecarsFetcher.cancelRecentBlobSidecarRequest(
                new BlobIdentifier(blobSidecar.getBlockRoot(), blobSidecar.getIndex())));
    executionProofManager.subscribeToValidExecutionProofs(
        (executionProof, remoteOrigin) ->
            // TODO add actual logic to handle valid execution proofs
            LOG.debug("Received valid execution proof: {}", executionProof));

    final Optional<Eth2Network> network = beaconConfig.eth2NetworkConfig().getEth2Network();
    if (network.isPresent() && network.get() == Eth2Network.EPHEMERY) {
      LOG.debug("BeaconChainController: subscribing to slot events");
      eventChannels.subscribe(SlotEventsChannel.class, ephemerySlotValidationService);
    }
    SafeFuture.allOfFailFast(
            attestationManager.start(),
            p2pNetwork.start(),
            blockManager.start(),
            syncService.start(),
            SafeFuture.fromRunnable(
                () -> {
                  terminalPowBlockMonitor.ifPresent(TerminalPowBlockMonitor::start);
                  dasCustodySync.ifPresent(DasCustodySync::start);
                  recoveringSidecarRetriever.ifPresent(DataColumnSidecarRetriever::start);
                }))
        .finish(
            error -> {
              Throwable rootCause = Throwables.getRootCause(error);
              if (rootCause instanceof BindException) {
                final String errorWhilePerformingDescription =
                    "starting P2P services on port(s) "
                        + p2pNetwork.getListenPorts().stream()
                            .map(Object::toString)
                            .collect(Collectors.joining(","))
                        + ".";
                STATUS_LOG.fatalError(errorWhilePerformingDescription, rootCause);
                System.exit(FATAL_EXIT_CODE);
              } else {
                Thread.currentThread()
                    .getUncaughtExceptionHandler()
                    .uncaughtException(Thread.currentThread(), error);
              }
            });
  }

  @Override
  protected SafeFuture<?> doStop() {
    LOG.debug("Stopping {}", this.getClass().getSimpleName());
    return SafeFuture.allOf(
            beaconRestAPI.map(BeaconRestApi::stop).orElse(SafeFuture.completedFuture(null)),
            syncService.stop(),
            blockManager.stop(),
            attestationManager.stop(),
            p2pNetwork.stop(),
            timerService.stop(),
            ephemerySlotValidationService.doStop(),
            SafeFuture.fromRunnable(
                () -> {
                  terminalPowBlockMonitor.ifPresent(TerminalPowBlockMonitor::stop);
                  dasCustodySync.ifPresent(DasCustodySync::stop);
                  recoveringSidecarRetriever.ifPresent(DataColumnSidecarRetriever::stop);
                }))
        .thenRun(forkChoiceExecutor::stop);
  }

  protected SafeFuture<?> initialize() {
    final StoreConfig storeConfig = beaconConfig.storeConfig();
    coalescingChainHeadChannel =
        new CoalescingChainHeadChannel(
            eventChannels.getPublisher(ChainHeadChannel.class), EVENT_LOG);
    timerService = new TimerService(this::onTick);

    final CombinedStorageChannel combinedStorageChannel =
        eventChannels.getPublisher(CombinedStorageChannel.class, beaconAsyncRunner);
    storageQueryChannel = combinedStorageChannel;
    storageUpdateChannel = combinedStorageChannel;
    final VoteUpdateChannel voteUpdateChannel = eventChannels.getPublisher(VoteUpdateChannel.class);

    final ValidatorIsConnectedProvider validatorIsConnectedProvider =
        new ValidatorIsConnectedProviderReference(() -> proposersDataManager);
    // Init other services
    return initWeakSubjectivity(storageQueryChannel, storageUpdateChannel)
        .thenCompose(
            __ ->
                StorageBackedRecentChainData.create(
                    metricsSystem,
                    storeConfig,
                    beaconAsyncRunner,
                    (blockRoot) -> blockBlobSidecarsTrackersPool.getBlock(blockRoot),
                    (blockRoot, index) ->
                        blockBlobSidecarsTrackersPool.getBlobSidecar(blockRoot, index),
                    storageQueryChannel,
                    storageUpdateChannel,
                    voteUpdateChannel,
                    eventChannels.getPublisher(FinalizedCheckpointChannel.class, beaconAsyncRunner),
                    coalescingChainHeadChannel,
                    validatorIsConnectedProvider,
                    spec))
        .thenCompose(
            client -> {
              if (isAllowSyncOutsideWeakSubjectivityPeriod()) {
                STATUS_LOG.warnIgnoringWeakSubjectivityPeriod();
              }

              // Setup chain storage
              this.recentChainData = client;
              if (recentChainData.isPreGenesis()) {
                setupInitialState(client);
              } else {
                if (isUsingCustomInitialState()) {
                  STATUS_LOG.warnInitialStateIgnored();
                }
                if (!isAllowSyncOutsideWeakSubjectivityPeriod()) {
                  validateWeakSubjectivityPeriod(client);
                }
              }
              return SafeFuture.completedFuture(client);
            })
        // Init other services
        .thenRun(this::initAll)
        .thenRun(
            () -> {
              // complete spec initialization
              spec.initialize(blobSidecarManager, dasSamplerManager, kzg);

              recentChainData.subscribeStoreInitialized(this::onStoreInitialized);
              recentChainData.subscribeBestBlockInitialized(this::startServices);
            })
        .thenCompose(__ -> timerService.start());
  }

  private boolean isUsingCustomInitialState() {
    return beaconConfig.eth2NetworkConfig().getNetworkBoostrapConfig().isUsingCustomInitialState();
  }

  private boolean isAllowSyncOutsideWeakSubjectivityPeriod() {
    return beaconConfig
        .eth2NetworkConfig()
        .getNetworkBoostrapConfig()
        .isAllowSyncOutsideWeakSubjectivityPeriod();
  }

  private void validateWeakSubjectivityPeriod(final RecentChainData client) {
    final AnchorPoint latestFinalizedAnchor = client.getStore().getLatestFinalized();
    final UInt64 currentSlot = getCurrentSlot(client.getGenesisTime());
    final WeakSubjectivityCalculator wsCalculator =
        WeakSubjectivityCalculator.create(beaconConfig.weakSubjectivity());
    wsInitializer.validateAnchorIsWithinWeakSubjectivityPeriod(
        latestFinalizedAnchor, currentSlot, spec, wsCalculator);
  }

  public void initAll() {
    initKeyValueStore();
    initExecutionLayer();
    initExecutionLayerBlockProductionManager();
    initRewardCalculator();
    initGossipValidationHelper();
    initBlockPoolsAndCaches();
    initKzg();
    initBlockBlobSidecarsTrackersPool();
    initBlobSidecarManager();
    initDasSamplerManager();
    initDataColumnSidecarManager();
    initZkChain();
    initForkChoiceStateProvider();
    initForkChoiceNotifier();
    initMergeMonitors();
    initForkChoice();
    initBlockImporter();
    initCombinedChainDataClient();
    initSignatureVerificationService();
    initAttestationPool();
    initAttesterSlashingPool();
    initProposerSlashingPool();
    initVoluntaryExitPool();
    initSignedBlsToExecutionChangePool();
    initEth1DataCache();
    initDepositProvider();
    initGenesisHandler();
    initAttestationManager();
    initBlockManager();
    initExecutionPayloadBidManager();
    initSyncCommitteePools();
    initP2PNetwork();
    initCustodyGroupCountManager();
    initDasCustody();
    initDataColumnSidecarELRecoveryManager();
    initDasSyncPreSampler();
    initSyncService();
    initSlotProcessor();
    initMetrics();
    initAttestationTopicSubscriber();
    initActiveValidatorTracker();
    initSubnetSubscriber();
    initDataColumnSidecarSubnetBackboneSubscriber();
    initSlashingEventsSubscriptions();
    initPerformanceTracker();
    initBlobSidecarReconstructionProvider();
    initBlobReconstructionProvider();
    initDataProvider();
    initValidatorApiHandler();
    initRestAPI();
    initOperationsReOrgManager();
    initValidatorIndexCacheTracker();
    initStoredLatestCanonicalBlockUpdater();
  }

  private void initKeyValueStore() {
    keyValueStore =
        new FileKeyValueStore(beaconDataDirectory.resolve(KEY_VALUE_STORE_SUBDIRECTORY));
  }

  protected void initExecutionLayer() {
    executionLayer = eventChannels.getPublisher(ExecutionLayerChannel.class, beaconAsyncRunner);
  }

  protected void initZkChain() {
    LOG.debug("BeaconChainController.initZkChain()");
    final ZkChainConfiguration zkConfig = beaconConfig.zkChainConfiguration();
    // TODO: We will eventually need the Gossip in the EP Manager for publishing the proofs we
    // produce?
    // comment for now this will be used in the future
    if (zkConfig.statelessValidationEnabled()) {
      final ExecutionProofGossipChannel executionProofGossipChannel =
          eventChannels.getPublisher(ExecutionProofGossipChannel.class, networkAsyncRunner);
      final ExecutionProofGossipValidator executionProofGossipValidator =
          ExecutionProofGossipValidator.create();
      final SpecVersion specVersionElectra = spec.forMilestone(SpecMilestone.ELECTRA);
      final SchemaDefinitionsElectra schemaDefinitionsElectra =
          SchemaDefinitionsElectra.required(specVersionElectra.getSchemaDefinitions());
      final ExecutionProofGenerator executionProofGenerator =
          new ExecutionProofGeneratorImpl(schemaDefinitionsElectra);

      executionProofManager =
          new ExecutionProofManagerImpl(
              executionProofGossipValidator,
              executionProofGenerator,
              executionProofGossipChannel::publishExecutionProof,
              zkConfig.generateExecutionProofsEnabled(),
              zkConfig.statelessMinProofsRequired(),
              executionProofAsyncRunner.get());

    } else {
      executionProofManager = ExecutionProofManager.NOOP;
    }
  }

  protected void initKzg() {
    if (spec.isMilestoneSupported(SpecMilestone.DENEB)) {
      kzg = KZG.getInstance(beaconConfig.eth2NetworkConfig().isRustKzgEnabled());
      final String trustedSetupFile =
          beaconConfig
              .eth2NetworkConfig()
              .getTrustedSetup()
              .orElseThrow(
                  () ->
                      new InvalidConfigurationException(
                          "Trusted setup should be configured when Deneb is enabled"));

      final int kzgPrecompute =
          beaconConfig
              .eth2NetworkConfig()
              .getKzgPrecompute()
              .orElseGet(
                  () -> {
                    // Default to a different value if this is a supernode
                    if (spec.isMilestoneSupported(SpecMilestone.FULU)) {
                      final SpecVersion specVersionFulu = spec.forMilestone(SpecMilestone.FULU);
                      final int totalCustodyGroups =
                          beaconConfig.p2pConfig().getTotalCustodyGroupCount(specVersionFulu);
                      final int numberOfColumns =
                          SpecConfigFulu.required(specVersionFulu.getConfig()).getNumberOfColumns();
                      if (totalCustodyGroups == numberOfColumns) {
                        return DEFAULT_KZG_PRECOMPUTE_SUPERNODE;
                      }
                    }
                    return DEFAULT_KZG_PRECOMPUTE;
                  });

      kzg.loadTrustedSetup(trustedSetupFile, kzgPrecompute);
    } else {
      kzg = KZG.DISABLED;
    }
  }

  protected void initBlobSidecarManager() {
    if (spec.isMilestoneSupported(SpecMilestone.DENEB)) {
      final FutureItems<BlobSidecar> futureBlobSidecars =
          FutureItems.create(BlobSidecar::getSlot, futureItemsMetric, "blob_sidecars");

      final Map<Bytes32, InternalValidationResult> invalidBlobSidecarRoots =
          LimitedMap.createSynchronizedLRU(500);
      final MiscHelpersDeneb miscHelpers =
          MiscHelpersDeneb.required(spec.forMilestone(SpecMilestone.DENEB).miscHelpers());
      blobSidecarValidator =
          BlobSidecarGossipValidator.create(
              spec, invalidBlockRoots, gossipValidationHelper, miscHelpers);
      final BlobSidecarManagerImpl blobSidecarManagerImpl =
          new BlobSidecarManagerImpl(
              spec,
              recentChainData,
              blockBlobSidecarsTrackersPool,
              blobSidecarValidator,
              futureBlobSidecars,
              invalidBlobSidecarRoots);
      eventChannels.subscribe(SlotEventsChannel.class, blobSidecarManagerImpl);

      blobSidecarManager = blobSidecarManagerImpl;
    } else {
      blobSidecarManager = BlobSidecarManager.NOOP;
    }
  }

  private void initDasSamplerManager() {
    if (spec.isMilestoneSupported(SpecMilestone.FULU)) {
      LOG.info("Activated DAS Sampler Manager for Fulu");
      this.dasSamplerManager = new DasSamplerManager(() -> dataAvailabilitySampler, spec);
    } else {
      LOG.info("Using NOOP DAS Sampler Manager");
      this.dasSamplerManager = DasSamplerManager.NOOP;
    }
  }

  protected void initDataColumnSidecarManager() {
    if (spec.isMilestoneSupported(SpecMilestone.FULU)) {
      final DataColumnSidecarGossipValidator dataColumnSidecarGossipValidator =
          DataColumnSidecarGossipValidator.create(
              spec,
              invalidBlockRoots,
              gossipValidationHelper,
              MiscHelpersFulu.required(spec.forMilestone(SpecMilestone.FULU).miscHelpers()),
              metricsSystem,
              timeProvider);
      dataColumnSidecarManager =
          new DataColumnSidecarManagerImpl(
              dataColumnSidecarGossipValidator, dasGossipLogger, metricsSystem, timeProvider);
      eventChannels.subscribe(
          DataColumnSidecarGossipChannel.class,
          dataColumnSidecarManager::onDataColumnSidecarPublish);
    } else {
      dataColumnSidecarManager = DataColumnSidecarManager.NOOP;
    }
  }

  protected void initExecutionPayloadBidManager() {
    if (spec.isMilestoneSupported(SpecMilestone.GLOAS)) {
      executionPayloadBidManager = new DefaultExecutionPayloadBidManager(spec);
    } else {
      executionPayloadBidManager = ExecutionPayloadBidManager.NOOP;
    }
  }

  protected void initDasCustody() {
    if (!spec.isMilestoneSupported(SpecMilestone.FULU)) {
      return;
    }
    LOG.info("Activating DAS Custody for Fulu");
    final SpecVersion specVersionFulu = spec.forMilestone(SpecMilestone.FULU);
    final SpecConfigFulu specConfigFulu = SpecConfigFulu.required(specVersionFulu.getConfig());
    final MinCustodyPeriodSlotCalculator minCustodyPeriodSlotCalculator =
        MinCustodyPeriodSlotCalculator.createFromSpec(spec);
    final int slotsPerEpoch = spec.getGenesisSpec().getSlotsPerEpoch();

    final DataColumnSidecarDB sidecarDB =
        DataColumnSidecarDB.create(
            combinedChainDataClient,
            eventChannels.getPublisher(SidecarUpdateChannel.class, beaconAsyncRunner));
    final DataColumnSidecarDbAccessor dbAccessor =
        DataColumnSidecarDbAccessor.builder(sidecarDB).spec(spec).build();
    final CanonicalBlockResolver canonicalBlockResolver =
        slot ->
            combinedChainDataClient
                .getBlockAtSlotExact(slot)
                .thenApply(sbb -> sbb.flatMap(SignedBeaconBlock::getBeaconBlock));

    final MiscHelpersFulu miscHelpersFulu = MiscHelpersFulu.required(specVersionFulu.miscHelpers());

    final int minCustodyGroupRequirement = specConfigFulu.getCustodyRequirement();
    final int maxGroups = specConfigFulu.getNumberOfCustodyGroups();

    final DataColumnSidecarCustodyImpl dataColumnSidecarCustodyImpl =
        new DataColumnSidecarCustodyImpl(
            spec,
            canonicalBlockResolver,
            dbAccessor,
            minCustodyPeriodSlotCalculator,
            this::getCustodyGroupCountManager,
            custodyGroupCountProvider);
    eventChannels.subscribe(SlotEventsChannel.class, dataColumnSidecarCustodyImpl);
    eventChannels.subscribe(FinalizedCheckpointChannel.class, dataColumnSidecarCustodyImpl);

    final DasLongPollCustody.GossipWaitTimeoutCalculator gossipWaitTimeoutCalculator =
        slot -> {
          Duration slotDuration =
              Duration.ofSeconds(spec.atSlot(slot).getConfig().getSecondsPerSlot());
          return slotDuration.dividedBy(3);
        };

    final DasLongPollCustody dasLongPollCustody =
        new DasLongPollCustody(
            dataColumnSidecarCustodyImpl, dasAsyncRunner, gossipWaitTimeoutCalculator);
    eventChannels.subscribe(SlotEventsChannel.class, dasLongPollCustody);

    final DataColumnSidecarByRootCustody dataColumnSidecarByRootCustody =
        new DataColumnSidecarByRootCustodyImpl(
            dasLongPollCustody,
            combinedChainDataClient,
            UInt64.valueOf(slotsPerEpoch)
                .times(DataColumnSidecarByRootCustodyImpl.DEFAULT_MAX_CACHE_SIZE_EPOCHS));

    final DataColumnSidecarGossipChannel dataColumnSidecarGossipChannel =
        eventChannels.getPublisher(DataColumnSidecarGossipChannel.class);

    final DataColumnSidecarRecoveringCustody dataColumnSidecarRecoveringCustody =
        new DataColumnSidecarRecoveringCustodyImpl(
            dataColumnSidecarByRootCustody,
            dasAsyncRunner,
            spec,
            miscHelpersFulu,
            dataColumnSidecarGossipChannel::publishDataColumnSidecar,
            this::getCustodyGroupCountManager,
            specConfigFulu.getNumberOfColumns(),
            specConfigFulu.getNumberOfCustodyGroups(),
            slot -> {
              final long dataColumnSidecarRecoveryMaxDelayMillis =
                  beaconConfig
                      .eth2NetworkConfig()
                      .getDataColumnSidecarRecoveryMaxDelayMillis()
                      .orElse(spec.getAttestationDueMillis(slot));
              return Duration.ofMillis(dataColumnSidecarRecoveryMaxDelayMillis);
            },
            metricsSystem,
            timeProvider);
    this.dataColumnSidecarCustodyRef.set(dataColumnSidecarRecoveringCustody);
    eventChannels.subscribe(SlotEventsChannel.class, dataColumnSidecarRecoveringCustody);
    dataColumnSidecarManager.subscribeToValidDataColumnSidecars(
        (dataColumnSidecar, remoteOrigin) ->
            dataColumnSidecarRecoveringCustody
                .onNewValidatedDataColumnSidecar(dataColumnSidecar, remoteOrigin)
                .finishError(LOG));

    final DataColumnPeerManagerImpl dasPeerManager = new DataColumnPeerManagerImpl();
    p2pNetwork.subscribeConnect(dasPeerManager);

    final BatchDataColumnsByRangeReqResp loggingByRangeReqResp =
        new LoggingBatchDataColumnsByRangeReqResp(dasPeerManager, dasReqRespLogger);
    final BatchDataColumnsByRootReqResp loggingByRootReqResp =
        new LoggingBatchDataColumnsByRootReqResp(dasPeerManager, dasReqRespLogger);
    final SchemaDefinitionsFulu schemaDefinitionsFulu =
        SchemaDefinitionsFulu.required(specVersionFulu.getSchemaDefinitions());

    final DataColumnReqResp dasRpc =
        new DataColumnReqRespBatchingImpl(
            spec,
            recentChainData,
            loggingByRangeReqResp,
            loggingByRootReqResp,
            schemaDefinitionsFulu.getDataColumnsByRootIdentifierSchema());

    final MetadataDasPeerCustodyTracker peerCustodyTracker = new MetadataDasPeerCustodyTracker();
    p2pNetwork.subscribeConnect(peerCustodyTracker);
    final DasPeerCustodyCountSupplier custodyCountSupplier =
        DasPeerCustodyCountSupplier.capped(
            peerCustodyTracker, minCustodyGroupRequirement, maxGroups);

    final DataColumnSidecarRetriever sidecarRetriever =
        new SimpleSidecarRetriever(
            spec,
            dasPeerManager,
            custodyCountSupplier,
            dasRpc,
            dasAsyncRunner,
            Duration.ofSeconds(1));

    final DataColumnSidecarRetriever recoveringSidecarRetriever;
    if (beaconConfig.p2pConfig().isReworkedSidecarRecoveryEnabled()) {
      recoveringSidecarRetriever =
          new SidecarRetriever(
              sidecarRetriever,
              miscHelpersFulu,
              dbAccessor,
              dasAsyncRunner,
              Duration.ofMillis(beaconConfig.p2pConfig().getReworkedSidecarRecoveryTimeout()),
              Duration.ofMillis(beaconConfig.p2pConfig().getReworkedSidecarDownloadTimeout()),
              Duration.ofSeconds(15),
              timeProvider,
              specConfigFulu.getNumberOfColumns(),
              custodyGroupCountManagerRef,
              metricsSystem);
    } else {
      recoveringSidecarRetriever =
          new RecoveringSidecarRetriever(
              sidecarRetriever,
              miscHelpersFulu,
              canonicalBlockResolver,
              dbAccessor,
              dasAsyncRunner,
              Duration.ofMinutes(5),
              Duration.ofSeconds(30),
              timeProvider,
              specConfigFulu.getNumberOfColumns());
    }
    dataColumnSidecarManager.subscribeToValidDataColumnSidecars(
        (dataColumnSidecar, remoteOrigin) ->
            recoveringSidecarRetriever.onNewValidatedSidecar(dataColumnSidecar));
    final DasCustodySync svc =
        new DasCustodySync(
            dataColumnSidecarRecoveringCustody,
            recoveringSidecarRetriever,
            minCustodyPeriodSlotCalculator);
    dasCustodySync = Optional.of(svc);
    eventChannels.subscribe(SlotEventsChannel.class, svc);

    final CurrentSlotProvider currentSlotProvider =
        CurrentSlotProvider.create(spec, recentChainData.getStore());
    final DasSamplerBasic dasSampler =
        new DasSamplerBasic(
            spec,
            currentSlotProvider,
            dataColumnSidecarRecoveringCustody,
            recoveringSidecarRetriever,
<<<<<<< HEAD
            this::getCustodyGroupCountManager);
    eventChannels.subscribe(FinalizedCheckpointChannel.class, dasSampler);
=======
            this::getCustodyGroupCountManager,
            recentChainData);
    LOG.info("DAS Basic Sampler initialized with {} groups to sample", totalMyCustodyGroups);
    eventChannels.subscribe(SlotEventsChannel.class, dasSampler);
    dataColumnSidecarManager.subscribeToValidDataColumnSidecars(
        dasSampler::onNewValidatedDataColumnSidecar);
>>>>>>> e9edb9ba
    this.dataAvailabilitySampler = dasSampler;
    this.recoveringSidecarRetriever = Optional.of(recoveringSidecarRetriever);
  }

  protected void initDasSyncPreSampler() {
    if (spec.isMilestoneSupported(SpecMilestone.FULU)) {
      final DasPreSampler dasPreSampler =
          new DasPreSampler(
              this.dataAvailabilitySampler,
              this.dataColumnSidecarCustodyRef.get(),
              this::getCustodyGroupCountManager);
      eventChannels.subscribe(SyncPreImportBlockChannel.class, dasPreSampler::onNewPreImportBlocks);
    }
  }

  protected void initCustodyGroupCountManager() {
    if (!spec.isMilestoneSupported(SpecMilestone.FULU)) {
      return;
    }
    final int totalMyCustodyGroups =
        beaconConfig.p2pConfig().getTotalCustodyGroupCount(spec.forMilestone(SpecMilestone.FULU));
    final CustodyGroupCountManagerImpl custodyGroupCountManager =
        new CustodyGroupCountManagerImpl(
            spec,
            proposersDataManager,
            combinedChainDataClient,
            totalMyCustodyGroups,
            nodeId,
            metricsSystem);
    eventChannels.subscribe(SlotEventsChannel.class, custodyGroupCountManager);
    this.custodyGroupCountManagerRef.set(custodyGroupCountManager);
    // init custody values providers
    custodyGroupCountProvider.complete(custodyGroupCountManager::subscribeCustodyGroupCount);
    custodyGroupCountSyncedProvider.complete(
        custodyGroupCountManager::subscribeCustodyGroupSyncedCount);
    samplingGroupCountProvider.complete(custodyGroupCountManager::subscribeSamplingGroupCount);
  }

  protected void initMergeMonitors() {
    if (spec.isMilestoneSupported(SpecMilestone.BELLATRIX)) {
      terminalPowBlockMonitor =
          Optional.of(
              new TerminalPowBlockMonitor(
                  executionLayer,
                  spec,
                  recentChainData,
                  forkChoiceNotifier,
                  beaconAsyncRunner,
                  EVENT_LOG));
    }
  }

  protected void initBlockPoolsAndCaches() {
    LOG.debug("BeaconChainController.initBlockPoolsAndCaches()");
    pendingBlocks = poolFactory.createPendingPoolForBlocks(spec);
    eventChannels.subscribe(FinalizedCheckpointChannel.class, pendingBlocks);
    invalidBlockRoots = LimitedMap.createSynchronizedLRU(500);
  }

  protected void initBlockBlobSidecarsTrackersPool() {
    LOG.debug("BeaconChainController.initBlockBlobSidecarsTrackersPool()");
    if (spec.isMilestoneSupported(SpecMilestone.DENEB)) {
      final BlockImportChannel blockImportChannel =
          eventChannels.getPublisher(BlockImportChannel.class, beaconAsyncRunner);
      final BlobSidecarGossipChannel blobSidecarGossipChannel =
          eventChannels.getPublisher(BlobSidecarGossipChannel.class, beaconAsyncRunner);

      final BlockBlobSidecarsTrackersPoolImpl pool =
          poolFactory.createPoolForBlockBlobSidecarsTrackers(
              blockImportChannel,
              spec,
              timeProvider,
              beaconAsyncRunner,
              recentChainData,
              executionLayer,
              () -> blobSidecarValidator,
              blobSidecarGossipChannel::publishBlobSidecar);
      eventChannels.subscribe(FinalizedCheckpointChannel.class, pool);
      blockBlobSidecarsTrackersPool = pool;
    } else {
      blockBlobSidecarsTrackersPool = BlockBlobSidecarsTrackersPool.NOOP;
    }
  }

  protected void initDataColumnSidecarELRecoveryManager() {
    LOG.debug("BeaconChainController.initDataColumnSidecarELRecoveryManager()");
    if (spec.isMilestoneSupported(SpecMilestone.FULU)) {

      final DataColumnSidecarGossipChannel dataColumnSidecarGossipChannel =
          eventChannels.getPublisher(DataColumnSidecarGossipChannel.class);

      final DataColumnSidecarELRecoveryManager recoveryManager =
          poolFactory.createDataColumnSidecarELRecoveryManager(
              spec,
              beaconAsyncRunner,
              recentChainData,
              executionLayer,
              dataColumnSidecarGossipChannel::publishDataColumnSidecars,
              this::getCustodyGroupCountManager,
              metricsSystem,
              timeProvider);
      eventChannels.subscribe(SlotEventsChannel.class, recoveryManager);
      dataColumnSidecarManager.subscribeToValidDataColumnSidecars(
          recoveryManager::onNewDataColumnSidecar);
      blockManager.subscribePreImportBlocks(recoveryManager::onNewBlock);
      dataColumnSidecarELRecoveryManager = recoveryManager;
    } else {
      dataColumnSidecarELRecoveryManager = DataColumnSidecarELRecoveryManager.NOOP;
    }
  }

  protected void initGossipValidationHelper() {
    LOG.debug("BeaconChainController.initGossipValidationHelper()");
    gossipValidationHelper = new GossipValidationHelper(spec, recentChainData);
  }

  protected void initPerformanceTracker() {
    LOG.debug("BeaconChainController.initPerformanceTracker()");
    ValidatorPerformanceTrackingMode mode =
        beaconConfig.validatorConfig().getValidatorPerformanceTrackingMode();
    if (mode.isEnabled()) {
      final SettableGauge performanceTrackerTimings =
          SettableGauge.create(
              metricsSystem,
              BEACON,
              "performance_tracker_timings",
              "Tracks how much time (in millis) performance tracker takes to perform calculations");
      performanceTracker =
          new DefaultPerformanceTracker(
              combinedChainDataClient,
              STATUS_LOG,
              new ValidatorPerformanceMetrics(metricsSystem),
              beaconConfig.validatorConfig().getValidatorPerformanceTrackingMode(),
              activeValidatorTracker,
              new SyncCommitteePerformanceTracker(spec, combinedChainDataClient),
              spec,
              performanceTrackerTimings);
      eventChannels.subscribe(SlotEventsChannel.class, performanceTracker);
    } else {
      performanceTracker = new NoOpPerformanceTracker();
    }
  }

  protected void initAttesterSlashingPool() {
    LOG.debug("BeaconChainController.initAttesterSlashingPool()");
    attesterSlashingPool =
        new SimpleOperationPool<>(
            "AttesterSlashingPool",
            metricsSystem,
            beaconBlockSchemaSupplier.andThen(BeaconBlockBodySchema::getAttesterSlashingsSchema),
            new AttesterSlashingValidator(recentChainData, spec),
            // Prioritise slashings that include more validators at a time
            Comparator.<AttesterSlashing>comparingInt(
                    slashing -> slashing.getIntersectingValidatorIndices().size())
                .reversed());
    blockImporter.subscribeToVerifiedBlockAttesterSlashings(attesterSlashingPool::removeAll);
    attesterSlashingPool.subscribeOperationAdded(forkChoice::onAttesterSlashing);
  }

  protected void initProposerSlashingPool() {
    LOG.debug("BeaconChainController.initProposerSlashingPool()");
    ProposerSlashingValidator validator = new ProposerSlashingValidator(spec, recentChainData);
    proposerSlashingPool =
        new SimpleOperationPool<>(
            "ProposerSlashingPool",
            metricsSystem,
            beaconBlockSchemaSupplier.andThen(BeaconBlockBodySchema::getProposerSlashingsSchema),
            validator);
    blockImporter.subscribeToVerifiedBlockProposerSlashings(proposerSlashingPool::removeAll);
  }

  protected void initSlashingEventsSubscriptions() {
    if (beaconConfig.validatorConfig().isShutdownWhenValidatorSlashedEnabled()) {
      final ValidatorTimingChannel validatorTimingChannel =
          eventChannels.getPublisher(ValidatorTimingChannel.class);
      attesterSlashingPool.subscribeOperationAdded(
          (operation, validationStatus, fromNetwork) ->
              validatorTimingChannel.onAttesterSlashing(operation));
      proposerSlashingPool.subscribeOperationAdded(
          (operation, validationStatus, fromNetwork) ->
              validatorTimingChannel.onProposerSlashing(operation));
    }
  }

  protected void initVoluntaryExitPool() {
    LOG.debug("BeaconChainController.initVoluntaryExitPool()");
    final VoluntaryExitValidator validator =
        new VoluntaryExitValidator(spec, recentChainData, timeProvider);
    voluntaryExitPool =
        new MappedOperationPool<>(
            "VoluntaryExitPool",
            metricsSystem,
            beaconBlockSchemaSupplier.andThen(BeaconBlockBodySchema::getVoluntaryExitsSchema),
            validator,
            operationPoolAsyncRunner,
            timeProvider);
    blockImporter.subscribeToVerifiedBlockVoluntaryExits(voluntaryExitPool::removeAll);
  }

  protected void initSignedBlsToExecutionChangePool() {
    LOG.debug("BeaconChainController.initSignedBlsToExecutionChangePool()");
    final SignedBlsToExecutionChangeValidator validator =
        new SignedBlsToExecutionChangeValidator(
            spec, timeProvider, recentChainData, signatureVerificationService);

    blsToExecutionChangePool =
        new MappedOperationPool<>(
            "SignedBlsToExecutionChangePool",
            metricsSystem,
            beaconBlockSchemaSupplier
                .andThen(BeaconBlockBodySchema::toVersionCapella)
                .andThen(Optional::orElseThrow)
                .andThen(BeaconBlockBodySchemaCapella::getBlsToExecutionChangesSchema),
            validator,
            operationPoolAsyncRunner,
            timeProvider);
    blockImporter.subscribeToVerifiedBlockBlsToExecutionChanges(
        blsToExecutionChangePool::removeAll);
  }

  protected void initBlobSidecarReconstructionProvider() {
    LOG.debug("BeaconChainController.initBlobSidecarReconstructionProvider()");
    this.blobSidecarReconstructionProvider =
        new BlobSidecarReconstructionProvider(combinedChainDataClient, spec);
  }

  protected void initBlobReconstructionProvider() {
    LOG.debug("BeaconChainController.initBlobReconstructionProvider()");
    this.blobReconstructionProvider = new BlobReconstructionProvider(combinedChainDataClient, spec);
  }

  protected void initDataProvider() {
    dataProvider =
        DataProvider.builder()
            .spec(spec)
            .recentChainData(recentChainData)
            .combinedChainDataClient(combinedChainDataClient)
            .rewardCalculator(rewardCalculator)
            .blobSidecarReconstructionProvider(blobSidecarReconstructionProvider)
            .blobReconstructionProvider(blobReconstructionProvider)
            .p2pNetwork(p2pNetwork)
            .syncService(syncService)
            .validatorApiChannel(
                eventChannels.getPublisher(ValidatorApiChannel.class, beaconAsyncRunner))
            .attestationPool(attestationPool)
            .blockBlobSidecarsTrackersPool(blockBlobSidecarsTrackersPool)
            .attestationManager(attestationManager)
            .isLivenessTrackingEnabled(getLivenessTrackingEnabled(beaconConfig))
            .activeValidatorChannel(
                eventChannels.getPublisher(ActiveValidatorChannel.class, beaconAsyncRunner))
            .attesterSlashingPool(attesterSlashingPool)
            .proposerSlashingPool(proposerSlashingPool)
            .voluntaryExitPool(voluntaryExitPool)
            .blsToExecutionChangePool(blsToExecutionChangePool)
            .syncCommitteeContributionPool(syncCommitteeContributionPool)
            .proposersDataManager(proposersDataManager)
            .forkChoiceNotifier(forkChoiceNotifier)
            .rejectedExecutionSupplier(rejectedExecutionCountSupplier)
            .dataColumnSidecarManager(dataColumnSidecarManager)
            .build();
  }

  private boolean getLivenessTrackingEnabled(final BeaconChainConfiguration beaconConfig) {
    return beaconConfig.beaconRestApiConfig().isBeaconLivenessTrackingEnabled()
        || beaconConfig.validatorConfig().isDoppelgangerDetectionEnabled();
  }

  protected void initCombinedChainDataClient() {
    LOG.debug("BeaconChainController.initCombinedChainDataClient()");
    combinedChainDataClient =
        new CombinedChainDataClient(
            recentChainData,
            storageQueryChannel,
            spec,
            (slot, blockRoot) ->
                beaconAsyncRunner.runAsync(
                    () -> operationsReOrgManager.onLateBlockReorgPreparation(slot, blockRoot)));
  }

  protected SafeFuture<Void> initWeakSubjectivity(
      final StorageQueryChannel queryChannel, final StorageUpdateChannel updateChannel) {
    return wsInitializer
        .finalizeAndStoreConfig(beaconConfig.weakSubjectivity(), queryChannel, updateChannel)
        .thenAccept(
            finalConfig ->
                this.weakSubjectivityValidator = WeakSubjectivityValidator.moderate(finalConfig));
  }

  protected void initForkChoice() {
    LOG.debug("BeaconChainController.initForkChoice()");
    forkChoice =
        new ForkChoice(
            spec,
            forkChoiceExecutor,
            recentChainData,
            forkChoiceNotifier,
            forkChoiceStateProvider,
            new TickProcessor(spec, recentChainData),
            new MergeTransitionBlockValidator(spec, recentChainData),
            beaconConfig.eth2NetworkConfig().isForkChoiceLateBlockReorgEnabled(),
            debugDataDumper,
            metricsSystem);
    forkChoiceTrigger =
        new ForkChoiceTrigger(
            forkChoice,
            beaconConfig.eth2NetworkConfig().getAttestationWaitLimitMillis(),
            timeProvider);
  }

  public void initMetrics() {
    LOG.debug("BeaconChainController.initMetrics()");
    final SyncCommitteeMetrics syncCommitteeMetrics =
        new SyncCommitteeMetrics(spec, recentChainData, metricsSystem);
    final BeaconChainMetrics beaconChainMetrics =
        new BeaconChainMetrics(
            spec,
            recentChainData,
            slotProcessor.getNodeSlot(),
            metricsSystem,
            p2pNetwork,
            eth1DataCache);
    eventChannels
        .subscribe(SlotEventsChannel.class, beaconChainMetrics)
        .subscribe(SlotEventsChannel.class, syncCommitteeMetrics)
        .subscribe(ChainHeadChannel.class, syncCommitteeMetrics);
  }

  protected void initEth1DataCache() {
    LOG.debug("BeaconChainController.initEth1DataCache");
    eth1DataCache = new Eth1DataCache(spec, metricsSystem, new Eth1VotingPeriod(spec));
  }

  public void initDepositProvider() {
    LOG.debug("BeaconChainController.initDepositProvider()");
    depositProvider =
        new DepositProvider(
            metricsSystem,
            recentChainData,
            eth1DataCache,
            storageUpdateChannel,
            eventChannels.getPublisher(Eth1DepositStorageChannel.class, beaconAsyncRunner),
            spec,
            EVENT_LOG,
            beaconConfig.powchainConfig().useMissingDepositEventLogging());
    eventChannels
        .subscribe(Eth1EventsChannel.class, depositProvider)
        .subscribe(FinalizedCheckpointChannel.class, depositProvider)
        .subscribe(SlotEventsChannel.class, depositProvider);
  }

  protected void initAttestationTopicSubscriber() {
    LOG.debug("BeaconChainController.initAttestationTopicSubscriber");
    final SettableLabelledGauge subnetSubscriptionsGauge =
        SettableLabelledGauge.create(
            metricsSystem,
            TekuMetricCategory.NETWORK,
            "subnet_subscriptions",
            "Tracks attestations subnet subscriptions",
            "type");
    this.attestationTopicSubscriber =
        new AttestationTopicSubscriber(spec, p2pNetwork, subnetSubscriptionsGauge);
  }

  protected void initActiveValidatorTracker() {
    LOG.debug("BeaconChainController.initActiveValidatorTracker");
    this.activeValidatorTracker = new ActiveValidatorTracker(spec);
  }

  protected void initSubnetSubscriber() {
    LOG.debug("BeaconChainController.initSubnetSubscriber");
    if (beaconConfig.p2pConfig().isSubscribeAllSubnetsEnabled()) {
      LOG.info("Subscribing to all attestation subnets");
      this.stableSubnetSubscriber =
          AllSubnetsSubscriber.create(attestationTopicSubscriber, spec.getNetworkingConfig());
    } else {
      if (p2pNetwork.getDiscoveryNodeId().isPresent()) {
        this.stableSubnetSubscriber =
            new NodeBasedStableSubnetSubscriber(
                attestationTopicSubscriber, spec, p2pNetwork.getDiscoveryNodeId().get());
      } else {
        LOG.warn("Discovery nodeId is not defined, disabling stable subnet subscriptions");
        this.stableSubnetSubscriber = StableSubnetSubscriber.NOOP;
      }
    }
    eventChannels.subscribe(SlotEventsChannel.class, stableSubnetSubscriber);
  }

  protected void initDataColumnSidecarSubnetBackboneSubscriber() {
    if (!spec.isMilestoneSupported(SpecMilestone.FULU)) {
      return;
    }
    LOG.debug("BeaconChainController.initDataColumnSidecarSubnetBackboneSubscriber");
    DataColumnSidecarSubnetBackboneSubscriber subnetBackboneSubscriber =
        new DataColumnSidecarSubnetBackboneSubscriber(
            spec, p2pNetwork, nodeId, samplingGroupCountProvider);

    eventChannels.subscribe(SlotEventsChannel.class, subnetBackboneSubscriber);
  }

  public void initExecutionLayerBlockProductionManager() {
    LOG.debug("BeaconChainController.initExecutionLayerBlockProductionManager()");
    this.executionLayerBlockProductionManager =
        ExecutionLayerBlockManagerFactory.create(executionLayer, eventChannels);
  }

  public void initRewardCalculator() {
    LOG.debug("BeaconChainController.initRewardCalculator()");
    rewardCalculator = new RewardCalculator(spec, new BlockRewardCalculatorUtil(spec));
  }

  public void initValidatorApiHandler() {
    LOG.debug("BeaconChainController.initValidatorApiHandler()");
    final GraffitiBuilder graffitiBuilder =
        new GraffitiBuilder(beaconConfig.validatorConfig().getClientGraffitiAppendFormat());
    eventChannels.subscribe(ExecutionClientVersionChannel.class, graffitiBuilder);
    final ExecutionClientVersionProvider executionClientVersionProvider =
        new ExecutionClientVersionProvider(
            executionLayer,
            eventChannels.getPublisher(ExecutionClientVersionChannel.class),
            graffitiBuilder.getConsensusClientVersion());
    final BlockOperationSelectorFactory operationSelector =
        new BlockOperationSelectorFactory(
            spec,
            attestationPool,
            attesterSlashingPool,
            proposerSlashingPool,
            voluntaryExitPool,
            blsToExecutionChangePool,
            syncCommitteeContributionPool,
            depositProvider,
            eth1DataCache,
            graffitiBuilder,
            forkChoiceNotifier,
            executionLayerBlockProductionManager,
            executionPayloadBidManager,
            metricsSystem,
            timeProvider);
    final BlockFactory blockFactory = new MilestoneBasedBlockFactory(spec, operationSelector);
    SyncCommitteeSubscriptionManager syncCommitteeSubscriptionManager =
        beaconConfig.p2pConfig().isSubscribeAllSubnetsEnabled()
            ? new AllSyncCommitteeSubscriptions(p2pNetwork, spec)
            : new SyncCommitteeSubscriptionManager(p2pNetwork);
    final BlockImportChannel blockImportChannel =
        eventChannels.getPublisher(BlockImportChannel.class, beaconAsyncRunner);
    final BlockGossipChannel blockGossipChannel =
        eventChannels.getPublisher(BlockGossipChannel.class, beaconAsyncRunner);
    final BlobSidecarGossipChannel blobSidecarGossipChannel;
    if (spec.isMilestoneSupported(SpecMilestone.DENEB)) {
      blobSidecarGossipChannel =
          eventChannels.getPublisher(BlobSidecarGossipChannel.class, beaconAsyncRunner);
    } else {
      blobSidecarGossipChannel = BlobSidecarGossipChannel.NOOP;
    }
    final DataColumnSidecarGossipChannel dataColumnSidecarGossipChannel;
    if (spec.isMilestoneSupported(SpecMilestone.FULU)) {
      dataColumnSidecarGossipChannel =
          eventChannels.getPublisher(DataColumnSidecarGossipChannel.class, beaconAsyncRunner);
    } else {
      dataColumnSidecarGossipChannel = DataColumnSidecarGossipChannel.NOOP;
    }

    final Optional<BlockProductionMetrics> blockProductionMetrics =
        beaconConfig.getMetricsConfig().isBlockProductionPerformanceEnabled()
            ? Optional.of(BlockProductionMetrics.create(metricsSystem))
            : Optional.empty();

    final BlockProductionAndPublishingPerformanceFactory blockProductionPerformanceFactory =
        new BlockProductionAndPublishingPerformanceFactory(
            timeProvider,
            (slot) -> secondsToMillis(recentChainData.computeTimeAtSlot(slot)),
            beaconConfig.getMetricsConfig().isBlockProductionAndPublishingPerformanceEnabled(),
            beaconConfig.getMetricsConfig().getBlockProductionPerformanceWarningLocalThreshold(),
            beaconConfig.getMetricsConfig().getBlockProductionPerformanceWarningBuilderThreshold(),
            beaconConfig.getMetricsConfig().getBlockPublishingPerformanceWarningLocalThreshold(),
            beaconConfig.getMetricsConfig().getBlockPublishingPerformanceWarningBuilderThreshold(),
            blockProductionMetrics);

    final DutyMetrics dutyMetrics =
        DutyMetrics.create(metricsSystem, timeProvider, recentChainData, spec);

    final BlockPublisher blockPublisher =
        new MilestoneBasedBlockPublisher(
            beaconAsyncRunner,
            spec,
            blockFactory,
            blockImportChannel,
            blockGossipChannel,
            blockBlobSidecarsTrackersPool,
            blobSidecarGossipChannel,
            dataColumnSidecarGossipChannel,
            dutyMetrics,
            beaconConfig.p2pConfig().isGossipBlobsAfterBlockEnabled());

    final ExecutionPayloadFactory executionPayloadFactory;
    final ExecutionPayloadPublisher executionPayloadPublisher;

    if (spec.isMilestoneSupported(SpecMilestone.GLOAS)) {
      executionPayloadFactory =
          new ExecutionPayloadFactoryGloas(spec, executionLayerBlockProductionManager);
      executionPayloadPublisher = new ExecutionPayloadPublisherGloas();
    } else {
      executionPayloadFactory = ExecutionPayloadFactory.NOOP;
      executionPayloadPublisher = ExecutionPayloadPublisher.NOOP;
    }

    this.validatorApiHandler =
        new ValidatorApiHandler(
            dataProvider.getChainDataProvider(),
            dataProvider.getNodeDataProvider(),
            dataProvider.getNetworkDataProvider(),
            combinedChainDataClient,
            syncService,
            blockFactory,
            attestationPool,
            attestationManager,
            attestationTopicSubscriber,
            activeValidatorTracker,
            dutyMetrics,
            performanceTracker,
            spec,
            forkChoiceTrigger,
            proposersDataManager,
            syncCommitteeMessagePool,
            syncCommitteeContributionPool,
            syncCommitteeSubscriptionManager,
            blockProductionPerformanceFactory,
            blockPublisher,
            executionPayloadFactory,
            executionPayloadPublisher,
            executionProofManager);
    eventChannels
        .subscribe(SlotEventsChannel.class, activeValidatorTracker)
        .subscribe(ExecutionClientEventsChannel.class, executionClientVersionProvider)
        .subscribe(SlotEventsChannel.class, validatorApiHandler)
        .subscribeMultithreaded(
            ValidatorApiChannel.class,
            validatorApiHandler,
            beaconConfig.beaconRestApiConfig().getValidatorThreads());

    // if subscribeAllSubnets is set, the slot events in these handlers are empty,
    // so don't subscribe.
    if (!beaconConfig.p2pConfig().isSubscribeAllSubnetsEnabled()) {
      eventChannels
          .subscribe(SlotEventsChannel.class, attestationTopicSubscriber)
          .subscribe(SlotEventsChannel.class, syncCommitteeSubscriptionManager);
    }
  }

  protected void initGenesisHandler() {
    if (!recentChainData.isPreGenesis()) {
      // We already have a genesis block - no need for a genesis handler
      return;
    } else if (!beaconConfig.powchainConfig().isEnabled()) {
      // We're pre-genesis but no eth1 endpoint is set
      throw new IllegalStateException("ETH1 is disabled, but no initial state is set.");
    }
    STATUS_LOG.loadingGenesisFromEth1Chain();
    eventChannels.subscribe(
        Eth1EventsChannel.class, new GenesisHandler(recentChainData, timeProvider, spec));
  }

  protected void initSignatureVerificationService() {
    final P2PConfig p2PConfig = beaconConfig.p2pConfig();
    signatureVerificationService =
        new AggregatingSignatureVerificationService(
            metricsSystem,
            asyncRunnerFactory,
            beaconAsyncRunner,
            p2PConfig.getBatchVerifyMaxThreads(),
            p2PConfig.getBatchVerifyQueueCapacity(),
            p2PConfig.getBatchVerifyMaxBatchSize(),
            p2PConfig.isBatchVerifyStrictThreadLimitEnabled());
  }

  protected void initAttestationManager() {
    pendingAttestations =
        poolFactory.createPendingPoolForAttestations(
            spec, beaconConfig.eth2NetworkConfig().getPendingAttestationsMaxQueue());
    final FutureItems<ValidatableAttestation> futureAttestations =
        FutureItems.create(
            ValidatableAttestation::getEarliestSlotForForkChoiceProcessing,
            UInt64.valueOf(3),
            futureItemsMetric,
            "attestations");
    AttestationValidator attestationValidator =
        new AttestationValidator(
            spec, recentChainData, signatureVerificationService, metricsSystem);
    AggregateAttestationValidator aggregateValidator =
        new AggregateAttestationValidator(spec, attestationValidator, signatureVerificationService);
    blockImporter.subscribeToVerifiedBlockAttestations(
        (slot, attestations) ->
            attestations.forEach(
                attestation ->
                    aggregateValidator.addSeenAggregate(
                        ValidatableAttestation.from(spec, attestation))));
    attestationManager =
        AttestationManager.create(
            pendingAttestations,
            futureAttestations,
            forkChoice,
            attestationPool,
            attestationValidator,
            aggregateValidator,
            signatureVerificationService,
            eventChannels.getPublisher(ActiveValidatorChannel.class, beaconAsyncRunner));

    eventChannels
        .subscribe(SlotEventsChannel.class, attestationManager)
        .subscribe(FinalizedCheckpointChannel.class, pendingAttestations)
        .subscribe(ReceivedBlockEventsChannel.class, attestationManager);
  }

  protected void initSyncCommitteePools() {
    final SyncCommitteeStateUtils syncCommitteeStateUtils =
        new SyncCommitteeStateUtils(spec, recentChainData);
    syncCommitteeContributionPool =
        new SyncCommitteeContributionPool(
            spec,
            new SignedContributionAndProofValidator(
                spec,
                recentChainData,
                syncCommitteeStateUtils,
                timeProvider,
                signatureVerificationService));

    syncCommitteeMessagePool =
        new SyncCommitteeMessagePool(
            spec,
            new SyncCommitteeMessageValidator(
                spec,
                recentChainData,
                syncCommitteeStateUtils,
                signatureVerificationService,
                timeProvider));
    eventChannels
        .subscribe(SlotEventsChannel.class, syncCommitteeContributionPool)
        .subscribe(SlotEventsChannel.class, syncCommitteeMessagePool);
  }

  protected void initP2PNetwork() {
    LOG.debug("BeaconChainController.initP2PNetwork()");
    if (!beaconConfig.p2pConfig().getNetworkConfig().isEnabled()) {
      this.p2pNetwork = new NoOpEth2P2PNetwork(spec);
      return;
    }

    DiscoveryConfig discoveryConfig = beaconConfig.p2pConfig().getDiscoveryConfig();
    final Optional<Integer> maybeUdpPort =
        discoveryConfig.isDiscoveryEnabled()
            ? Optional.of(discoveryConfig.getListenUdpPort())
            : Optional.empty();

    PortAvailability.checkPortsAvailable(
        beaconConfig.p2pConfig().getNetworkConfig().getListenPort(), maybeUdpPort);
    final MetadataMessagesFactory metadataMessagesFactory = new MetadataMessagesFactory();
    custodyGroupCountSyncedProvider.subscribe(
        newValue -> metadataMessagesFactory.updateCustodyGroupCount(UInt64.valueOf(newValue)));

    // Using a throttled historical query retrieval when handling RPC requests to avoid
    // overwhelming the node in case of various DDOS attacks
    Optional<CombinedChainDataClient> throttlingCombinedChainDataClient = Optional.empty();
    if (beaconConfig.p2pConfig().getHistoricalDataMaxConcurrentQueries() > 0) {
      final ThrottlingStorageQueryChannel throttlingStorageQueryChannel =
          new ThrottlingStorageQueryChannel(
              storageQueryChannel,
              beaconConfig.p2pConfig().getHistoricalDataMaxConcurrentQueries(),
              beaconConfig.p2pConfig().getHistoricalDataMaxQueryQueueSize(),
              metricsSystem);
      throttlingCombinedChainDataClient =
          Optional.of(
              new CombinedChainDataClient(
                  recentChainData,
                  throttlingStorageQueryChannel,
                  spec,
                  LateBlockReorgPreparationHandler.NOOP));
    }

    this.p2pNetwork =
        createEth2P2PNetworkBuilder()
            .config(beaconConfig.p2pConfig())
            .eventChannels(eventChannels)
            .combinedChainDataClient(
                throttlingCombinedChainDataClient.orElse(combinedChainDataClient))
            .dataColumnSidecarCustody(this::getDataColumnSidecarCustody)
            .custodyGroupCountManagerSupplier(this::getCustodyGroupCountManager)
            .metadataMessagesFactory(metadataMessagesFactory)
            .gossipedBlockProcessor(blockManager::validateAndImportBlock)
            .gossipedBlobSidecarProcessor(blobSidecarManager::validateAndPrepareForBlockImport)
            .gossipedDataColumnSidecarOperationProcessor(
                dataColumnSidecarManager::onDataColumnSidecarGossip)
            .gossipedExecutionProofOperationProcessor(
                executionProofManager::onReceivedExecutionProofGossip)
            .gossipedAttestationProcessor(attestationManager::addAttestation)
            .gossipedAggregateProcessor(attestationManager::addAggregate)
            .gossipedAttesterSlashingProcessor(attesterSlashingPool::addRemote)
            .gossipedProposerSlashingProcessor(proposerSlashingPool::addRemote)
            .gossipedVoluntaryExitProcessor(voluntaryExitPool::addRemote)
            .gossipedSignedContributionAndProofProcessor(syncCommitteeContributionPool::addRemote)
            .gossipedSyncCommitteeMessageProcessor(syncCommitteeMessagePool::addRemote)
            .gossipedSignedBlsToExecutionChangeProcessor(blsToExecutionChangePool::addRemote)
            // TODO-GLOAS: https://github.com/Consensys/teku/issues/9960
            .gossipedExecutionPayloadProcessor(OperationProcessor.noop())
            .gossipedPayloadAttestationMessageProcessor(OperationProcessor.noop())
            .gossipedExecutionPayloadBidProcessor(
                (signedBid, arrivalTimestamp) ->
                    executionPayloadBidManager.validateAndAddBid(signedBid, RemoteBidOrigin.P2P))
            .gossipDasLogger(dasGossipLogger)
            .reqRespDasLogger(dasReqRespLogger)
            .processedAttestationSubscriptionProvider(
                attestationManager::subscribeToAttestationsToSend)
            .metricsSystem(metricsSystem)
            .timeProvider(timeProvider)
            .asyncRunner(networkAsyncRunner)
            .keyValueStore(keyValueStore)
            .requiredCheckpoint(weakSubjectivityValidator.getWSCheckpoint())
            .specProvider(spec)
            .recordMessageArrival(true)
            .p2pDebugDataDumper(debugDataDumper)
            .build();

    syncCommitteeMessagePool.subscribeOperationAdded(
        new LocalOperationAcceptedFilter<>(p2pNetwork::publishSyncCommitteeMessage));
    syncCommitteeContributionPool.subscribeOperationAdded(
        new LocalOperationAcceptedFilter<>(p2pNetwork::publishSyncCommitteeContribution));
    proposerSlashingPool.subscribeOperationAdded(
        new LocalOperationAcceptedFilter<>(p2pNetwork::publishProposerSlashing));
    attesterSlashingPool.subscribeOperationAdded(
        new LocalOperationAcceptedFilter<>(p2pNetwork::publishAttesterSlashing));
    voluntaryExitPool.subscribeOperationAdded(
        new LocalOperationAcceptedFilter<>(p2pNetwork::publishVoluntaryExit));
    blsToExecutionChangePool.subscribeOperationAdded(
        new LocalOperationAcceptedFilter<>(p2pNetwork::publishSignedBlsToExecutionChange));
    custodyGroupCountSyncedProvider.subscribe(
        newValue ->
            p2pNetwork
                .getDiscoveryNetwork()
                .ifPresent(
                    discoveryNetwork -> discoveryNetwork.setDASTotalCustodyGroupCount(newValue)));
    this.nodeId =
        p2pNetwork
            .getDiscoveryNodeId()
            .orElseThrow(
                () ->
                    new InvalidConfigurationException(
                        "Failed to get NodeId from Discovery System"));
  }

  protected Eth2P2PNetworkBuilder createEth2P2PNetworkBuilder() {
    return Eth2P2PNetworkBuilder.create();
  }

  protected void initSlotProcessor() {
    final FutureBlockProductionPreparationTrigger futureBlockProductionPreparationTrigger;

    if (beaconConfig.eth2NetworkConfig().isPrepareBlockProductionEnabled()) {
      futureBlockProductionPreparationTrigger =
          new FutureBlockProductionPreparationTrigger(
              recentChainData,
              beaconAsyncRunner,
              slot -> validatorApiHandler.onBlockProductionPreparationDue(slot));

      syncService.subscribeToSyncStateChangesAndUpdate(
          event ->
              futureBlockProductionPreparationTrigger.onSyncingStatusChanged(event.isInSync()));
    } else {
      futureBlockProductionPreparationTrigger = FutureBlockProductionPreparationTrigger.NOOP;
    }

    slotProcessor =
        new SlotProcessor(
            spec,
            recentChainData,
            syncService,
            forkChoiceTrigger,
            futureBlockProductionPreparationTrigger,
            forkChoiceNotifier,
            p2pNetwork,
            slotEventsChannelPublisher,
            new EpochCachePrimer(spec, recentChainData, beaconAsyncRunner));
  }

  public void initAttestationPool() {
    LOG.debug("BeaconChainController.initAttestationPool()");
    final Eth2NetworkConfiguration eth2NetworkConfiguration = beaconConfig.eth2NetworkConfig();

    final AggregatingAttestationPoolProfiler profiler =
        eth2NetworkConfiguration.isAggregatingAttestationPoolProfilingEnabled()
            ? new AggregatingAttestationPoolProfilerCSV(debugDataDirectory)
            : AggregatingAttestationPoolProfiler.NOOP;

    attestationPool =
        eth2NetworkConfiguration.isAggregatingAttestationPoolV2Enabled()
            ? new AggregatingAttestationPoolV2(
                spec,
                recentChainData,
                metricsSystem,
                DEFAULT_MAXIMUM_ATTESTATION_COUNT,
                profiler,
                eth2NetworkConfiguration.getAggregatingAttestationPoolV2BlockAggregationTimeLimit(),
                eth2NetworkConfiguration
                    .getAggregatingAttestationPoolV2TotalBlockAggregationTimeLimit())
            : new AggregatingAttestationPoolV1(
                spec, recentChainData, metricsSystem, profiler, DEFAULT_MAXIMUM_ATTESTATION_COUNT);
    eventChannels.subscribe(SlotEventsChannel.class, attestationPool);
    blockImporter.subscribeToVerifiedBlockAttestations(
        attestationPool::onAttestationsIncludedInBlock);
  }

  public void initRestAPI() {
    LOG.debug("BeaconChainController.initRestAPI()");
    if (!beaconConfig.beaconRestApiConfig().isRestApiEnabled()) {
      LOG.info("rest-api-enabled is false, not starting rest api.");
      return;
    }
    final Eth1DataProvider eth1DataProvider = new Eth1DataProvider(eth1DataCache, depositProvider);

    final ExecutionClientDataProvider executionClientDataProvider =
        dataProvider.getExecutionClientDataProvider();

    eventChannels.subscribe(ExecutionClientEventsChannel.class, executionClientDataProvider);

    beaconRestAPI =
        Optional.of(
            new JsonTypeDefinitionBeaconRestApi(
                dataProvider,
                eth1DataProvider,
                beaconConfig.beaconRestApiConfig(),
                eventChannels,
                eventAsyncRunner,
                timeProvider,
                spec));

    if (getLivenessTrackingEnabled(beaconConfig)) {
      final int initialValidatorsCount =
          spec.getGenesisSpec().getConfig().getMinGenesisActiveValidatorCount();
      eventChannels.subscribe(
          ActiveValidatorChannel.class, new ActiveValidatorCache(spec, initialValidatorsCount));
    }
  }

  public void initBlockImporter() {
    LOG.debug("BeaconChainController.initBlockImporter()");
    blockImporter =
        new BlockImporter(
            beaconAsyncRunner,
            spec,
            receivedBlockEventsChannelPublisher,
            recentChainData,
            forkChoice,
            weakSubjectivityValidator,
            executionLayer);
  }

  public void initBlockManager() {
    LOG.debug("BeaconChainController.initBlockManager()");
    final FutureItems<SignedBeaconBlock> futureBlocks =
        FutureItems.create(SignedBeaconBlock::getSlot, futureItemsMetric, "blocks");
    final BlockGossipValidator blockGossipValidator =
        new BlockGossipValidator(spec, gossipValidationHelper, receivedBlockEventsChannelPublisher);
    final BlockValidator blockValidator = new BlockValidator(blockGossipValidator);
    final Optional<BlockImportMetrics> importMetrics =
        beaconConfig.getMetricsConfig().isBlockPerformanceEnabled()
            ? Optional.of(BlockImportMetrics.create(metricsSystem))
            : Optional.empty();

    blockManager =
        new BlockManager(
            recentChainData,
            blockImporter,
            blockBlobSidecarsTrackersPool,
            pendingBlocks,
            futureBlocks,
            invalidBlockRoots,
            blockValidator,
            timeProvider,
            EVENT_LOG,
            importMetrics);
    if (spec.isMilestoneSupported(SpecMilestone.BELLATRIX)) {
      final FailedExecutionPool failedExecutionPool =
          new FailedExecutionPool(blockManager, beaconAsyncRunner);
      blockManager.subscribeFailedPayloadExecution(failedExecutionPool::addFailedBlock);
    }
    eventChannels
        .subscribe(SlotEventsChannel.class, blockManager)
        .subscribe(BlockImportChannel.class, blockManager)
        .subscribe(ReceivedBlockEventsChannel.class, blockManager);
  }

  protected SyncServiceFactory createSyncServiceFactory() {
    syncPreImportBlockChannel = eventChannels.getPublisher(SyncPreImportBlockChannel.class);
    return new DefaultSyncServiceFactory(
        beaconConfig.syncConfig(),
        beaconConfig.eth2NetworkConfig().getNetworkBoostrapConfig().getGenesisState(),
        metricsSystem,
        asyncRunnerFactory,
        beaconAsyncRunner,
        timeProvider,
        recentChainData,
        combinedChainDataClient,
        storageUpdateChannel,
        syncPreImportBlockChannel,
        p2pNetwork,
        blockImporter,
        blobSidecarManager,
        pendingBlocks,
        pendingAttestations,
        blockBlobSidecarsTrackersPool,
        beaconConfig.eth2NetworkConfig().getStartupTargetPeerCount(),
        signatureVerificationService,
        Duration.ofSeconds(beaconConfig.eth2NetworkConfig().getStartupTimeoutSeconds()),
        spec);
  }

  public void initSyncService() {
    LOG.debug("BeaconChainController.initSyncService()");
    syncService = createSyncServiceFactory().create(eventChannels);

    // chainHeadChannel subscription
    syncService.getForwardSync().subscribeToSyncChanges(coalescingChainHeadChannel);

    // forkChoiceNotifier subscription
    syncService.subscribeToSyncStateChangesAndUpdate(
        syncState -> forkChoiceNotifier.onSyncingStatusChanged(syncState.isInSync()));

    // depositProvider subscription
    syncService.subscribeToSyncStateChangesAndUpdate(
        syncState -> depositProvider.onSyncingStatusChanged(syncState.isInSync()));

    // forkChoice subscription
    forkChoice.subscribeToOptimisticHeadChangesAndUpdate(syncService.getOptimisticSyncSubscriber());

    // terminalPowBlockMonitor subscription
    terminalPowBlockMonitor.ifPresent(
        monitor ->
            syncService.subscribeToSyncStateChangesAndUpdate(
                syncState -> monitor.onNodeSyncStateChanged(syncState.isInSync())));

    // p2pNetwork subscription so gossip can be enabled and disabled appropriately
    syncService.subscribeToSyncStateChangesAndUpdate(
        state ->
            p2pNetwork.onSyncStateChanged(recentChainData.isCloseToInSync(), state.isOptimistic()));
  }

  protected void initOperationsReOrgManager() {
    LOG.debug("BeaconChainController.initOperationsReOrgManager()");
    this.operationsReOrgManager =
        new OperationsReOrgManager(
            proposerSlashingPool,
            attesterSlashingPool,
            voluntaryExitPool,
            attestationPool,
            attestationManager,
            blsToExecutionChangePool,
            recentChainData);
    eventChannels.subscribe(ChainHeadChannel.class, operationsReOrgManager);
  }

  protected void initStoredLatestCanonicalBlockUpdater() {
    LOG.debug("BeaconChainController.initStoredLatestCanonicalBlockUpdater()");
    final StoredLatestCanonicalBlockUpdater storedLatestCanonicalBlockUpdater =
        new StoredLatestCanonicalBlockUpdater(recentChainData, spec);

    eventChannels.subscribe(SlotEventsChannel.class, storedLatestCanonicalBlockUpdater);
  }

  protected void initValidatorIndexCacheTracker() {
    LOG.debug("BeaconChainController.initValidatorIndexCacheTracker()");
    final ValidatorIndexCacheTracker validatorIndexCacheTracker =
        new ValidatorIndexCacheTracker(recentChainData);
    eventChannels.subscribe(FinalizedCheckpointChannel.class, validatorIndexCacheTracker);
  }

  protected void initForkChoiceStateProvider() {
    LOG.debug("BeaconChainController.initForkChoiceStateProvider()");
    forkChoiceStateProvider = new ForkChoiceStateProvider(forkChoiceExecutor, recentChainData);
  }

  protected void initForkChoiceNotifier() {
    LOG.debug("BeaconChainController.initForkChoiceNotifier()");
    final AsyncRunnerEventThread eventThread =
        new AsyncRunnerEventThread("forkChoiceNotifier", asyncRunnerFactory);
    eventThread.start();
    proposersDataManager =
        new ProposersDataManager(
            eventThread,
            spec,
            metricsSystem,
            executionLayer,
            recentChainData,
            getProposerDefaultFeeRecipient(),
            beaconConfig.eth2NetworkConfig().isForkChoiceUpdatedAlwaysSendPayloadAttributes());
    eventChannels.subscribe(SlotEventsChannel.class, proposersDataManager);
    forkChoiceNotifier =
        new ForkChoiceNotifierImpl(
            forkChoiceStateProvider,
            eventThread,
            timeProvider,
            spec,
            executionLayer,
            recentChainData,
            proposersDataManager,
            beaconConfig.eth2NetworkConfig().isForkChoiceLateBlockReorgEnabled());
  }

  private Optional<Eth1Address> getProposerDefaultFeeRecipient() {
    if (!spec.isMilestoneSupported(SpecMilestone.BELLATRIX)) {
      return Optional.of(Eth1Address.ZERO);
    }

    final Optional<Eth1Address> defaultFeeRecipient =
        beaconConfig.validatorConfig().getProposerDefaultFeeRecipient();

    if (defaultFeeRecipient.isEmpty() && beaconConfig.beaconRestApiConfig().isRestApiEnabled()) {
      STATUS_LOG.warnMissingProposerDefaultFeeRecipientWithRestAPIEnabled();
    }

    return defaultFeeRecipient;
  }

  private CustodyGroupCountManager getCustodyGroupCountManager() {
    return custodyGroupCountManagerRef.get();
  }

  private DataColumnSidecarRecoveringCustody getDataColumnSidecarCustody() {
    return dataColumnSidecarCustodyRef.get();
  }

  protected void setupInitialState(final RecentChainData client) {
    final Eth2NetworkConfiguration networkConfiguration = beaconConfig.eth2NetworkConfig();

    final Optional<AnchorPoint> initialAnchor =
        tryLoadingAnchorPointFromInitialState(networkConfiguration)
            .or(
                () ->
                    attemptToLoadAnchorPoint(
                        networkConfiguration.getNetworkBoostrapConfig().getGenesisState()));

    /*
     If flag to allow sync outside of weak subjectivity period has been set, we pass an instance of
     WeakSubjectivityPeriodCalculator to the WeakSubjectivityInitializer. Otherwise, we pass an Optional.empty().
    */
    final Optional<WeakSubjectivityCalculator> maybeWsCalculator;
    if (isAllowSyncOutsideWeakSubjectivityPeriod()) {
      maybeWsCalculator = Optional.empty();
    } else {
      maybeWsCalculator =
          Optional.of(WeakSubjectivityCalculator.create(beaconConfig.weakSubjectivity()));
    }

    // Validate
    initialAnchor.ifPresent(
        anchor -> {
          final UInt64 currentSlot = getCurrentSlot(anchor.getState().getGenesisTime());
          wsInitializer.validateInitialAnchor(anchor, currentSlot, spec, maybeWsCalculator);
        });

    if (initialAnchor.isPresent()) {
      final AnchorPoint anchor = initialAnchor.get();
      client.initializeFromAnchorPoint(anchor, timeProvider.getTimeInSeconds());
      if (anchor.isGenesis()) {
        EVENT_LOG.genesisEvent(
            anchor.getStateRoot(),
            recentChainData.getBestBlockRoot().orElseThrow(),
            anchor.getState().getGenesisTime());
      }
    } else if (beaconConfig.interopConfig().isInteropEnabled()) {
      setupInteropState();
    } else if (!beaconConfig.powchainConfig().isEnabled()) {
      throw new InvalidConfigurationException(
          "ETH1 is disabled but initial state is unknown. Enable ETH1 or specify an initial state"
              + ".");
    }
  }

  private Optional<AnchorPoint> tryLoadingAnchorPointFromInitialState(
      final Eth2NetworkConfiguration networkConfiguration) {
    Optional<AnchorPoint> initialAnchor = Optional.empty();

    try {
      initialAnchor =
          attemptToLoadAnchorPoint(
              networkConfiguration.getNetworkBoostrapConfig().getInitialState());
    } catch (final InvalidConfigurationException e) {
      final StateBoostrapConfig stateBoostrapConfig =
          networkConfiguration.getNetworkBoostrapConfig();
      if (stateBoostrapConfig.isUsingCustomInitialState()
          && !stateBoostrapConfig.isUsingCheckpointSync()) {
        throw e;
      }
      STATUS_LOG.warnFailedToLoadInitialState(e.getMessage());
    }

    return initialAnchor;
  }

  protected Optional<AnchorPoint> attemptToLoadAnchorPoint(final Optional<String> initialState) {
    return wsInitializer.loadInitialAnchorPoint(spec, initialState);
  }

  protected void setupInteropState() {
    final InteropConfig config = beaconConfig.interopConfig();
    STATUS_LOG.generatingMockStartGenesis(
        config.getInteropGenesisTime(), config.getInteropNumberOfValidators());

    Optional<ExecutionPayloadHeader> executionPayloadHeader = Optional.empty();
    if (config.getInteropGenesisPayloadHeader().isPresent()) {
      try {
        executionPayloadHeader =
            Optional.of(
                spec.deserializeJsonExecutionPayloadHeader(
                    new ObjectMapper(),
                    config.getInteropGenesisPayloadHeader().get().toFile(),
                    GENESIS_SLOT));
      } catch (IOException e) {
        throw new RuntimeException(
            "Unable to load payload header from " + config.getInteropGenesisPayloadHeader().get(),
            e);
      }
    }

    final BeaconState genesisState =
        new GenesisStateBuilder()
            .spec(spec)
            .genesisTime(config.getInteropGenesisTime())
            .addMockValidators(config.getInteropNumberOfValidators())
            .executionPayloadHeader(executionPayloadHeader)
            .build();

    recentChainData.initializeFromGenesis(genesisState, timeProvider.getTimeInSeconds());

    EVENT_LOG.genesisEvent(
        genesisState.hashTreeRoot(),
        recentChainData.getBestBlockRoot().orElseThrow(),
        genesisState.getGenesisTime());
  }

  protected void onStoreInitialized() {
    UInt64 genesisTime = recentChainData.getGenesisTime();
    UInt64 currentTime = timeProvider.getTimeInSeconds();
    final UInt64 currentSlot = getCurrentSlot(genesisTime, currentTime);
    if (currentTime.compareTo(genesisTime) >= 0) {
      // Validate that we're running within the weak subjectivity period
      validateChain(currentSlot);
    } else {
      UInt64 timeUntilGenesis = genesisTime.minus(currentTime);
      genesisTimeTracker = currentTime;
      STATUS_LOG.timeUntilGenesis(timeUntilGenesis.longValue(), p2pNetwork.getPeerCount());
    }
    slotProcessor.setCurrentSlot(currentSlot);
    performanceTracker.start(currentSlot);
  }

  protected UInt64 getCurrentSlot(final UInt64 genesisTime) {
    return getCurrentSlot(genesisTime, timeProvider.getTimeInSeconds());
  }

  protected UInt64 getCurrentSlot(final UInt64 genesisTime, final UInt64 currentTime) {
    return spec.getCurrentSlot(currentTime, genesisTime);
  }

  protected void validateChain(final UInt64 currentSlot) {
    weakSubjectivityValidator
        .validateChainIsConsistentWithWSCheckpoint(combinedChainDataClient)
        .thenCompose(
            __ ->
                SafeFuture.of(
                    () -> recentChainData.getStore().retrieveFinalizedCheckpointAndState()))
        .thenAccept(
            finalizedCheckpointState -> {
              final UInt64 slot = currentSlot.max(recentChainData.getCurrentSlot().orElse(ZERO));
              weakSubjectivityValidator.validateLatestFinalizedCheckpoint(
                  finalizedCheckpointState, slot);
            })
        .finish(
            err -> {
              weakSubjectivityValidator.handleValidationFailure(
                  "Encountered an error while trying to validate latest finalized checkpoint", err);
              throw new RuntimeException(err);
            });
  }

  private void onTick() {
    if (recentChainData.isPreGenesis()) {
      return;
    }

    final UInt64 currentTimeMillis = timeProvider.getTimeInMillis();
    final UInt64 currentTimeSeconds = millisToSeconds(currentTimeMillis);
    final Optional<TickProcessingPerformance> performanceRecord =
        beaconConfig.getMetricsConfig().isTickPerformanceEnabled()
            ? Optional.of(new TickProcessingPerformance(timeProvider, currentTimeMillis))
            : Optional.empty();

    forkChoice.onTick(currentTimeMillis, performanceRecord);

    final UInt64 genesisTime = recentChainData.getGenesisTime();
    if (genesisTime.isGreaterThan(currentTimeSeconds)) {
      // notify every 10 minutes
      if (genesisTimeTracker.plus(600L).isLessThanOrEqualTo(currentTimeSeconds)) {
        genesisTimeTracker = currentTimeSeconds;
        STATUS_LOG.timeUntilGenesis(
            genesisTime.minus(currentTimeSeconds).longValue(), p2pNetwork.getPeerCount());
      }
    }

    slotProcessor.onTick(currentTimeMillis, performanceRecord);
    performanceRecord.ifPresent(TickProcessingPerformance::complete);
  }

  @Override
  public Spec getSpec() {
    return spec;
  }

  @Override
  public TimeProvider getTimeProvider() {
    return timeProvider;
  }

  @Override
  public AsyncRunnerFactory getAsyncRunnerFactory() {
    return asyncRunnerFactory;
  }

  @Override
  public SignatureVerificationService getSignatureVerificationService() {
    return signatureVerificationService;
  }

  @Override
  public RecentChainData getRecentChainData() {
    return recentChainData;
  }

  @Override
  public CombinedChainDataClient getCombinedChainDataClient() {
    return combinedChainDataClient;
  }

  @Override
  public Eth2P2PNetwork getP2pNetwork() {
    return p2pNetwork;
  }

  @Override
  public Optional<BeaconRestApi> getBeaconRestAPI() {
    return beaconRestAPI;
  }

  @Override
  public SyncService getSyncService() {
    return syncService;
  }

  @Override
  public ForkChoice getForkChoice() {
    return forkChoice;
  }
}<|MERGE_RESOLUTION|>--- conflicted
+++ resolved
@@ -1007,17 +1007,11 @@
             currentSlotProvider,
             dataColumnSidecarRecoveringCustody,
             recoveringSidecarRetriever,
-<<<<<<< HEAD
-            this::getCustodyGroupCountManager);
-    eventChannels.subscribe(FinalizedCheckpointChannel.class, dasSampler);
-=======
             this::getCustodyGroupCountManager,
             recentChainData);
-    LOG.info("DAS Basic Sampler initialized with {} groups to sample", totalMyCustodyGroups);
     eventChannels.subscribe(SlotEventsChannel.class, dasSampler);
     dataColumnSidecarManager.subscribeToValidDataColumnSidecars(
         dasSampler::onNewValidatedDataColumnSidecar);
->>>>>>> e9edb9ba
     this.dataAvailabilitySampler = dasSampler;
     this.recoveringSidecarRetriever = Optional.of(recoveringSidecarRetriever);
   }
