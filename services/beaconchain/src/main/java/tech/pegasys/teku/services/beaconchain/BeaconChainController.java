--- conflicted
+++ resolved
@@ -399,15 +399,8 @@
     storageUpdateChannel = combinedStorageChannel;
     final VoteUpdateChannel voteUpdateChannel = eventChannels.getPublisher(VoteUpdateChannel.class);
 
-<<<<<<< HEAD
-    ValidatorIsConnectedProvider validatorIsConnectedProvider =
-        beaconConfig.eth2NetworkConfig().isForkChoiceValidatorIsProposerAlwaysEnabled()
-            ? ValidatorIsConnectedProvider.NOOP
-            : new ValidatorIsConnectedProviderImpl(() -> forkChoiceNotifier);
-=======
     final ValidatorIsConnectedProvider validatorIsConnectedProvider =
         new ValidatorIsConnectedProviderImpl(() -> forkChoiceNotifier);
->>>>>>> b61574c5
     // Init other services
     return initWeakSubjectivity(storageQueryChannel, storageUpdateChannel)
         .thenCompose(
