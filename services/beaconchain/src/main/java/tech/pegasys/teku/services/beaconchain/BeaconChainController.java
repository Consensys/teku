/*
 * Copyright Consensys Software Inc., 2025
 *
 * Licensed under the Apache License, Version 2.0 (the "License"); you may not use this file except in compliance with
 * the License. You may obtain a copy of the License at
 *
 * http://www.apache.org/licenses/LICENSE-2.0
 *
 * Unless required by applicable law or agreed to in writing, software distributed under the License is distributed on
 * an "AS IS" BASIS, WITHOUT WARRANTIES OR CONDITIONS OF ANY KIND, either express or implied. See the License for the
 * specific language governing permissions and limitations under the License.
 */

package tech.pegasys.teku.services.beaconchain;

import static tech.pegasys.teku.infrastructure.exceptions.ExitConstants.FATAL_EXIT_CODE;
import static tech.pegasys.teku.infrastructure.logging.EventLogger.EVENT_LOG;
import static tech.pegasys.teku.infrastructure.logging.StatusLogger.STATUS_LOG;
import static tech.pegasys.teku.infrastructure.metrics.TekuMetricCategory.BEACON;
import static tech.pegasys.teku.infrastructure.time.TimeUtilities.millisToSeconds;
import static tech.pegasys.teku.infrastructure.time.TimeUtilities.secondsToMillis;
import static tech.pegasys.teku.infrastructure.unsigned.UInt64.ZERO;
import static tech.pegasys.teku.spec.config.SpecConfig.GENESIS_SLOT;
import static tech.pegasys.teku.statetransition.attestation.AggregatingAttestationPool.DEFAULT_MAXIMUM_ATTESTATION_COUNT;

import com.fasterxml.jackson.databind.ObjectMapper;
import com.google.common.base.Throwables;
import java.io.IOException;
import java.net.BindException;
import java.nio.file.Path;
import java.time.Duration;
import java.util.Comparator;
import java.util.List;
import java.util.Map;
import java.util.Optional;
import java.util.function.Consumer;
import java.util.function.Function;
import java.util.function.IntSupplier;
import java.util.stream.Collectors;
import org.apache.logging.log4j.LogManager;
import org.apache.logging.log4j.Logger;
import org.apache.tuweni.bytes.Bytes;
import org.apache.tuweni.bytes.Bytes32;
import org.apache.tuweni.units.bigints.UInt256;
import org.hyperledger.besu.plugin.services.MetricsSystem;
import tech.pegasys.teku.api.ChainDataProvider;
import tech.pegasys.teku.api.DataProvider;
import tech.pegasys.teku.api.ExecutionClientDataProvider;
import tech.pegasys.teku.api.RewardCalculator;
import tech.pegasys.teku.beacon.sync.DefaultSyncServiceFactory;
import tech.pegasys.teku.beacon.sync.SyncService;
import tech.pegasys.teku.beacon.sync.SyncServiceFactory;
import tech.pegasys.teku.beacon.sync.events.CoalescingChainHeadChannel;
import tech.pegasys.teku.beacon.sync.events.SyncPreImportBlockChannel;
import tech.pegasys.teku.beacon.sync.gossip.blobs.RecentBlobSidecarsFetcher;
import tech.pegasys.teku.beacon.sync.gossip.blocks.RecentBlocksFetcher;
import tech.pegasys.teku.beaconrestapi.BeaconRestApi;
import tech.pegasys.teku.beaconrestapi.JsonTypeDefinitionBeaconRestApi;
import tech.pegasys.teku.ethereum.events.ExecutionClientEventsChannel;
import tech.pegasys.teku.ethereum.events.SlotEventsChannel;
import tech.pegasys.teku.ethereum.execution.types.Eth1Address;
import tech.pegasys.teku.ethereum.executionclient.ExecutionClientVersionChannel;
import tech.pegasys.teku.ethereum.executionclient.ExecutionClientVersionProvider;
import tech.pegasys.teku.ethereum.performance.trackers.BlockProductionAndPublishingPerformanceFactory;
import tech.pegasys.teku.ethereum.performance.trackers.BlockProductionMetrics;
import tech.pegasys.teku.ethereum.pow.api.Eth1EventsChannel;
import tech.pegasys.teku.infrastructure.async.AsyncRunner;
import tech.pegasys.teku.infrastructure.async.AsyncRunnerFactory;
import tech.pegasys.teku.infrastructure.async.SafeFuture;
import tech.pegasys.teku.infrastructure.async.eventthread.AsyncRunnerEventThread;
import tech.pegasys.teku.infrastructure.collections.LimitedMap;
import tech.pegasys.teku.infrastructure.events.EventChannels;
import tech.pegasys.teku.infrastructure.exceptions.InvalidConfigurationException;
import tech.pegasys.teku.infrastructure.io.PortAvailability;
import tech.pegasys.teku.infrastructure.metrics.SettableGauge;
import tech.pegasys.teku.infrastructure.metrics.SettableLabelledGauge;
import tech.pegasys.teku.infrastructure.metrics.TekuMetricCategory;
import tech.pegasys.teku.infrastructure.time.TimeProvider;
import tech.pegasys.teku.infrastructure.unsigned.UInt64;
import tech.pegasys.teku.kzg.KZG;
import tech.pegasys.teku.networking.eth2.Eth2P2PNetwork;
import tech.pegasys.teku.networking.eth2.Eth2P2PNetworkBuilder;
import tech.pegasys.teku.networking.eth2.P2PConfig;
import tech.pegasys.teku.networking.eth2.gossip.BlobSidecarGossipChannel;
import tech.pegasys.teku.networking.eth2.gossip.BlockGossipChannel;
import tech.pegasys.teku.networking.eth2.gossip.DataColumnSidecarGossipChannel;
import tech.pegasys.teku.networking.eth2.gossip.subnets.AllSubnetsSubscriber;
import tech.pegasys.teku.networking.eth2.gossip.subnets.AllSyncCommitteeSubscriptions;
import tech.pegasys.teku.networking.eth2.gossip.subnets.AttestationTopicSubscriber;
import tech.pegasys.teku.networking.eth2.gossip.subnets.DataColumnSidecarSubnetBackboneSubscriber;
import tech.pegasys.teku.networking.eth2.gossip.subnets.NodeBasedStableSubnetSubscriber;
import tech.pegasys.teku.networking.eth2.gossip.subnets.StableSubnetSubscriber;
import tech.pegasys.teku.networking.eth2.gossip.subnets.SyncCommitteeSubscriptionManager;
import tech.pegasys.teku.networking.eth2.mock.NoOpEth2P2PNetwork;
<<<<<<< HEAD
import tech.pegasys.teku.networking.eth2.peers.DataColumnPeerManagerImpl;
import tech.pegasys.teku.networking.eth2.peers.MetadataDasPeerCustodyTracker;
=======
>>>>>>> 99df3fd3
import tech.pegasys.teku.networking.eth2.rpc.beaconchain.methods.MetadataMessagesFactory;
import tech.pegasys.teku.networking.p2p.discovery.DiscoveryConfig;
import tech.pegasys.teku.networks.Eth2NetworkConfiguration;
import tech.pegasys.teku.networks.StateBoostrapConfig;
import tech.pegasys.teku.service.serviceutils.Service;
import tech.pegasys.teku.service.serviceutils.ServiceConfig;
import tech.pegasys.teku.service.serviceutils.layout.DataDirLayout;
import tech.pegasys.teku.services.executionlayer.ExecutionLayerBlockManagerFactory;
import tech.pegasys.teku.services.timer.TimerService;
import tech.pegasys.teku.spec.Spec;
import tech.pegasys.teku.spec.SpecMilestone;
import tech.pegasys.teku.spec.SpecVersion;
import tech.pegasys.teku.spec.config.SpecConfigFulu;
import tech.pegasys.teku.spec.datastructures.attestation.ValidatableAttestation;
import tech.pegasys.teku.spec.datastructures.blobs.versions.deneb.BlobSidecar;
import tech.pegasys.teku.spec.datastructures.blobs.versions.fulu.DataColumnSidecar;
import tech.pegasys.teku.spec.datastructures.blocks.SignedBeaconBlock;
import tech.pegasys.teku.spec.datastructures.blocks.blockbody.BeaconBlockBodySchema;
import tech.pegasys.teku.spec.datastructures.blocks.blockbody.versions.capella.BeaconBlockBodySchemaCapella;
import tech.pegasys.teku.spec.datastructures.execution.ExecutionPayloadHeader;
import tech.pegasys.teku.spec.datastructures.interop.GenesisStateBuilder;
import tech.pegasys.teku.spec.datastructures.networking.libp2p.rpc.BlobIdentifier;
import tech.pegasys.teku.spec.datastructures.operations.AttesterSlashing;
import tech.pegasys.teku.spec.datastructures.operations.ProposerSlashing;
import tech.pegasys.teku.spec.datastructures.operations.SignedBlsToExecutionChange;
import tech.pegasys.teku.spec.datastructures.operations.SignedVoluntaryExit;
import tech.pegasys.teku.spec.datastructures.state.AnchorPoint;
import tech.pegasys.teku.spec.datastructures.state.beaconstate.BeaconState;
import tech.pegasys.teku.spec.executionlayer.ExecutionLayerBlockProductionManager;
import tech.pegasys.teku.spec.executionlayer.ExecutionLayerChannel;
import tech.pegasys.teku.spec.logic.common.statetransition.availability.AvailabilityCheckerFactory;
import tech.pegasys.teku.spec.logic.common.statetransition.results.BlockImportResult;
import tech.pegasys.teku.spec.logic.common.util.BlockRewardCalculatorUtil;
import tech.pegasys.teku.spec.logic.versions.deneb.helpers.MiscHelpersDeneb;
import tech.pegasys.teku.spec.logic.versions.fulu.helpers.MiscHelpersFulu;
import tech.pegasys.teku.spec.networks.Eth2Network;
import tech.pegasys.teku.spec.schemas.SchemaDefinitionsFulu;
import tech.pegasys.teku.statetransition.CustodyGroupCountChannel;
import tech.pegasys.teku.statetransition.EpochCachePrimer;
import tech.pegasys.teku.statetransition.LocalOperationAcceptedFilter;
import tech.pegasys.teku.statetransition.MappedOperationPool;
import tech.pegasys.teku.statetransition.OperationPool;
import tech.pegasys.teku.statetransition.OperationsReOrgManager;
import tech.pegasys.teku.statetransition.SimpleOperationPool;
import tech.pegasys.teku.statetransition.attestation.AggregatingAttestationPool;
import tech.pegasys.teku.statetransition.attestation.AggregatingAttestationPoolV1;
<<<<<<< HEAD
=======
import tech.pegasys.teku.statetransition.attestation.AggregatingAttestationPoolV2;
>>>>>>> 99df3fd3
import tech.pegasys.teku.statetransition.attestation.AttestationManager;
import tech.pegasys.teku.statetransition.attestation.utils.AggregatingAttestationPoolProfiler;
import tech.pegasys.teku.statetransition.attestation.utils.AggregatingAttestationPoolProfilerCSV;
import tech.pegasys.teku.statetransition.blobs.BlobSidecarManager;
import tech.pegasys.teku.statetransition.blobs.BlobSidecarManagerImpl;
import tech.pegasys.teku.statetransition.blobs.BlockBlobSidecarsTrackersPool;
import tech.pegasys.teku.statetransition.blobs.RemoteOrigin;
import tech.pegasys.teku.statetransition.block.BlockImportChannel;
import tech.pegasys.teku.statetransition.block.BlockImportChannel.BlockImportAndBroadcastValidationResults;
import tech.pegasys.teku.statetransition.block.BlockImportMetrics;
import tech.pegasys.teku.statetransition.block.BlockImporter;
import tech.pegasys.teku.statetransition.block.BlockManager;
import tech.pegasys.teku.statetransition.block.FailedExecutionPool;
import tech.pegasys.teku.statetransition.block.ReceivedBlockEventsChannel;
<<<<<<< HEAD
import tech.pegasys.teku.statetransition.datacolumns.CanonicalBlockResolver;
import tech.pegasys.teku.statetransition.datacolumns.CurrentSlotProvider;
import tech.pegasys.teku.statetransition.datacolumns.CustodyGroupCountManagerImpl;
import tech.pegasys.teku.statetransition.datacolumns.CustodyGroupCountManagerLateInit;
import tech.pegasys.teku.statetransition.datacolumns.DasCustodySync;
import tech.pegasys.teku.statetransition.datacolumns.DasLongPollCustody;
import tech.pegasys.teku.statetransition.datacolumns.DasPreSampler;
import tech.pegasys.teku.statetransition.datacolumns.DasSamplerBasic;
import tech.pegasys.teku.statetransition.datacolumns.DasSamplerManager;
import tech.pegasys.teku.statetransition.datacolumns.DataAvailabilitySampler;
import tech.pegasys.teku.statetransition.datacolumns.DataColumnSidecarByRootCustody;
import tech.pegasys.teku.statetransition.datacolumns.DataColumnSidecarByRootCustodyImpl;
import tech.pegasys.teku.statetransition.datacolumns.DataColumnSidecarCustody;
import tech.pegasys.teku.statetransition.datacolumns.DataColumnSidecarCustodyImpl;
import tech.pegasys.teku.statetransition.datacolumns.DataColumnSidecarELRecoveryManager;
import tech.pegasys.teku.statetransition.datacolumns.DataColumnSidecarManager;
import tech.pegasys.teku.statetransition.datacolumns.DataColumnSidecarManagerImpl;
import tech.pegasys.teku.statetransition.datacolumns.DataColumnSidecarRecoveringCustody;
import tech.pegasys.teku.statetransition.datacolumns.DataColumnSidecarRecoveringCustodyImpl;
import tech.pegasys.teku.statetransition.datacolumns.LateInitDataColumnSidecarCustody;
import tech.pegasys.teku.statetransition.datacolumns.MinCustodyPeriodSlotCalculator;
import tech.pegasys.teku.statetransition.datacolumns.db.DataColumnSidecarDB;
import tech.pegasys.teku.statetransition.datacolumns.db.DataColumnSidecarDbAccessor;
import tech.pegasys.teku.statetransition.datacolumns.log.gossip.DasGossipBatchLogger;
import tech.pegasys.teku.statetransition.datacolumns.log.gossip.DasGossipLogger;
import tech.pegasys.teku.statetransition.datacolumns.log.rpc.DasReqRespLogger;
import tech.pegasys.teku.statetransition.datacolumns.log.rpc.LoggingBatchDataColumnsByRootReqResp;
import tech.pegasys.teku.statetransition.datacolumns.retriever.BatchDataColumnsByRootReqResp;
import tech.pegasys.teku.statetransition.datacolumns.retriever.DasPeerCustodyCountSupplier;
import tech.pegasys.teku.statetransition.datacolumns.retriever.DataColumnPeerSearcher;
import tech.pegasys.teku.statetransition.datacolumns.retriever.DataColumnReqResp;
import tech.pegasys.teku.statetransition.datacolumns.retriever.DataColumnReqRespBatchingImpl;
import tech.pegasys.teku.statetransition.datacolumns.retriever.DataColumnSidecarRetriever;
import tech.pegasys.teku.statetransition.datacolumns.retriever.RecoveringSidecarRetriever;
import tech.pegasys.teku.statetransition.datacolumns.retriever.SimpleSidecarRetriever;
=======
import tech.pegasys.teku.statetransition.datacolumns.CustodyGroupCountManager;
import tech.pegasys.teku.statetransition.datacolumns.DataColumnSidecarByRootCustody;
>>>>>>> 99df3fd3
import tech.pegasys.teku.statetransition.forkchoice.ForkChoice;
import tech.pegasys.teku.statetransition.forkchoice.ForkChoiceNotifier;
import tech.pegasys.teku.statetransition.forkchoice.ForkChoiceNotifierImpl;
import tech.pegasys.teku.statetransition.forkchoice.ForkChoiceStateProvider;
import tech.pegasys.teku.statetransition.forkchoice.ForkChoiceTrigger;
import tech.pegasys.teku.statetransition.forkchoice.MergeTransitionBlockValidator;
import tech.pegasys.teku.statetransition.forkchoice.ProposersDataManager;
import tech.pegasys.teku.statetransition.forkchoice.TerminalPowBlockMonitor;
import tech.pegasys.teku.statetransition.forkchoice.TickProcessingPerformance;
import tech.pegasys.teku.statetransition.forkchoice.TickProcessor;
import tech.pegasys.teku.statetransition.genesis.GenesisHandler;
import tech.pegasys.teku.statetransition.synccommittee.SignedContributionAndProofValidator;
import tech.pegasys.teku.statetransition.synccommittee.SyncCommitteeContributionPool;
import tech.pegasys.teku.statetransition.synccommittee.SyncCommitteeMessagePool;
import tech.pegasys.teku.statetransition.synccommittee.SyncCommitteeMessageValidator;
import tech.pegasys.teku.statetransition.synccommittee.SyncCommitteeStateUtils;
import tech.pegasys.teku.statetransition.util.BlockBlobSidecarsTrackersPoolImpl;
import tech.pegasys.teku.statetransition.util.DebugDataDumper;
import tech.pegasys.teku.statetransition.util.DebugDataFileDumper;
import tech.pegasys.teku.statetransition.util.FutureItems;
import tech.pegasys.teku.statetransition.util.PendingPool;
import tech.pegasys.teku.statetransition.util.PoolFactory;
import tech.pegasys.teku.statetransition.validation.AggregateAttestationValidator;
import tech.pegasys.teku.statetransition.validation.AttestationValidator;
import tech.pegasys.teku.statetransition.validation.AttesterSlashingValidator;
import tech.pegasys.teku.statetransition.validation.BlobSidecarGossipValidator;
import tech.pegasys.teku.statetransition.validation.BlockGossipValidator;
import tech.pegasys.teku.statetransition.validation.BlockValidator;
import tech.pegasys.teku.statetransition.validation.DataColumnSidecarGossipValidator;
import tech.pegasys.teku.statetransition.validation.GossipValidationHelper;
import tech.pegasys.teku.statetransition.validation.InternalValidationResult;
import tech.pegasys.teku.statetransition.validation.ProposerSlashingValidator;
import tech.pegasys.teku.statetransition.validation.SignedBlsToExecutionChangeValidator;
import tech.pegasys.teku.statetransition.validation.VoluntaryExitValidator;
import tech.pegasys.teku.statetransition.validation.signatures.AggregatingSignatureVerificationService;
import tech.pegasys.teku.statetransition.validation.signatures.SignatureVerificationService;
import tech.pegasys.teku.statetransition.validatorcache.ActiveValidatorCache;
import tech.pegasys.teku.statetransition.validatorcache.ActiveValidatorChannel;
import tech.pegasys.teku.storage.api.ChainHeadChannel;
import tech.pegasys.teku.storage.api.CombinedStorageChannel;
import tech.pegasys.teku.storage.api.Eth1DepositStorageChannel;
import tech.pegasys.teku.storage.api.FinalizedCheckpointChannel;
import tech.pegasys.teku.storage.api.SidecarUpdateChannel;
import tech.pegasys.teku.storage.api.StorageQueryChannel;
import tech.pegasys.teku.storage.api.StorageUpdateChannel;
import tech.pegasys.teku.storage.api.VoteUpdateChannel;
import tech.pegasys.teku.storage.client.BlobSidecarReconstructionProvider;
import tech.pegasys.teku.storage.client.CombinedChainDataClient;
import tech.pegasys.teku.storage.client.EarliestAvailableBlockSlot;
import tech.pegasys.teku.storage.client.RecentChainData;
import tech.pegasys.teku.storage.client.StorageBackedRecentChainData;
import tech.pegasys.teku.storage.client.ValidatorIsConnectedProvider;
import tech.pegasys.teku.storage.store.FileKeyValueStore;
import tech.pegasys.teku.storage.store.KeyValueStore;
import tech.pegasys.teku.storage.store.StoreConfig;
import tech.pegasys.teku.validator.api.InteropConfig;
import tech.pegasys.teku.validator.api.ValidatorApiChannel;
import tech.pegasys.teku.validator.api.ValidatorPerformanceTrackingMode;
import tech.pegasys.teku.validator.api.ValidatorTimingChannel;
import tech.pegasys.teku.validator.coordinator.ActiveValidatorTracker;
import tech.pegasys.teku.validator.coordinator.BlockFactory;
import tech.pegasys.teku.validator.coordinator.BlockOperationSelectorFactory;
import tech.pegasys.teku.validator.coordinator.DepositProvider;
import tech.pegasys.teku.validator.coordinator.DutyMetrics;
import tech.pegasys.teku.validator.coordinator.Eth1DataCache;
import tech.pegasys.teku.validator.coordinator.Eth1DataProvider;
import tech.pegasys.teku.validator.coordinator.Eth1VotingPeriod;
import tech.pegasys.teku.validator.coordinator.GraffitiBuilder;
import tech.pegasys.teku.validator.coordinator.MilestoneBasedBlockFactory;
import tech.pegasys.teku.validator.coordinator.StoredLatestCanonicalBlockUpdater;
import tech.pegasys.teku.validator.coordinator.ValidatorApiHandler;
import tech.pegasys.teku.validator.coordinator.ValidatorIndexCacheTracker;
import tech.pegasys.teku.validator.coordinator.performance.DefaultPerformanceTracker;
import tech.pegasys.teku.validator.coordinator.performance.NoOpPerformanceTracker;
import tech.pegasys.teku.validator.coordinator.performance.PerformanceTracker;
import tech.pegasys.teku.validator.coordinator.performance.SyncCommitteePerformanceTracker;
import tech.pegasys.teku.validator.coordinator.performance.ValidatorPerformanceMetrics;
import tech.pegasys.teku.validator.coordinator.publisher.BlockPublisher;
import tech.pegasys.teku.validator.coordinator.publisher.MilestoneBasedBlockPublisher;
import tech.pegasys.teku.weaksubjectivity.WeakSubjectivityCalculator;
import tech.pegasys.teku.weaksubjectivity.WeakSubjectivityValidator;

/**
 * The central class which assembles together and initializes Beacon Chain components
 *
 * <p>CAUTION: This class can be overridden by custom implementation to tweak creation and
 * initialization behavior (see {@link BeaconChainControllerFactory}} however this class may change
 * in a backward incompatible manner and either break compilation or runtime behavior
 */
public class BeaconChainController extends Service implements BeaconChainControllerFacade {

  private static final Logger LOG = LogManager.getLogger();
  private final EphemerySlotValidationService ephemerySlotValidationService;

  protected static final String KEY_VALUE_STORE_SUBDIRECTORY = "kvstore";

  protected volatile BeaconChainConfiguration beaconConfig;
  protected volatile Spec spec;
  protected volatile Function<UInt64, BeaconBlockBodySchema<?>> beaconBlockSchemaSupplier;
  protected volatile EventChannels eventChannels;
  protected volatile MetricsSystem metricsSystem;
  protected volatile AsyncRunner beaconAsyncRunner;
  protected volatile TimeProvider timeProvider;
  protected volatile SlotEventsChannel slotEventsChannelPublisher;
  protected volatile ReceivedBlockEventsChannel receivedBlockEventsChannelPublisher;
  protected volatile AsyncRunner networkAsyncRunner;
  protected volatile AsyncRunnerFactory asyncRunnerFactory;
  protected volatile AsyncRunner eventAsyncRunner;
  protected volatile Path beaconDataDirectory;
  protected volatile WeakSubjectivityInitializer wsInitializer = new WeakSubjectivityInitializer();
  protected volatile AsyncRunnerEventThread forkChoiceExecutor;

  private final AsyncRunner operationPoolAsyncRunner;

  protected volatile ForkChoice forkChoice;
  protected volatile ForkChoiceTrigger forkChoiceTrigger;
  protected volatile BlockImporter blockImporter;

  protected volatile DataProvider dataProvider;
  protected volatile RecentChainData recentChainData;
  protected volatile Eth2P2PNetwork p2pNetwork;
  protected volatile Optional<BeaconRestApi> beaconRestAPI = Optional.empty();
  protected volatile AggregatingAttestationPool attestationPool;
  protected volatile DepositProvider depositProvider;
  protected volatile SyncService syncService;
  protected volatile AttestationManager attestationManager;
  protected volatile SignatureVerificationService signatureVerificationService;
  protected volatile CombinedChainDataClient combinedChainDataClient;
  protected volatile Eth1DataCache eth1DataCache;
  protected volatile SlotProcessor slotProcessor;
  protected volatile OperationPool<AttesterSlashing> attesterSlashingPool;
  protected volatile OperationPool<ProposerSlashing> proposerSlashingPool;
  protected volatile OperationPool<SignedVoluntaryExit> voluntaryExitPool;
  protected volatile MappedOperationPool<SignedBlsToExecutionChange> blsToExecutionChangePool;
  protected volatile SyncCommitteeContributionPool syncCommitteeContributionPool;
  protected volatile SyncCommitteeMessagePool syncCommitteeMessagePool;
  protected volatile WeakSubjectivityValidator weakSubjectivityValidator;
  protected volatile PerformanceTracker performanceTracker;
  protected volatile PendingPool<SignedBeaconBlock> pendingBlocks;
  protected volatile PendingPool<ValidatableAttestation> pendingAttestations;
  protected volatile BlockBlobSidecarsTrackersPool blockBlobSidecarsTrackersPool;
  protected volatile DataColumnSidecarELRecoveryManager dataColumnSidecarELRecoveryManager;
  protected volatile Map<Bytes32, BlockImportResult> invalidBlockRoots;
  protected volatile CoalescingChainHeadChannel coalescingChainHeadChannel;
  protected volatile ActiveValidatorTracker activeValidatorTracker;
  protected volatile AttestationTopicSubscriber attestationTopicSubscriber;
  protected volatile ForkChoiceNotifier forkChoiceNotifier;
  protected volatile ForkChoiceStateProvider forkChoiceStateProvider;
  protected volatile ExecutionLayerChannel executionLayer;
  protected volatile GossipValidationHelper gossipValidationHelper;
  protected volatile DasGossipLogger dasGossipLogger;
  protected volatile DasReqRespLogger dasReqRespLogger;
  protected volatile KZG kzg;
  protected volatile BlobSidecarManager blobSidecarManager;
  protected volatile BlobSidecarGossipValidator blobSidecarValidator;
<<<<<<< HEAD
  protected volatile CustodyGroupCountManagerLateInit custodyGroupCountManagerLateInit;
  protected volatile DataColumnSidecarManager dataColumnSidecarManager;
  protected volatile LateInitDataColumnSidecarCustody dataColumnSidecarCustody =
      new LateInitDataColumnSidecarCustody();
  protected volatile DasCustodySync dasCustodySync;
  protected volatile AvailabilityCheckerFactory<UInt64> dasSamplerManager;
  protected volatile DataAvailabilitySampler dataAvailabilitySampler;
=======
  // TODO-fulu Add CustodyGroupCountManagerLateInit
>>>>>>> 99df3fd3
  protected volatile Optional<TerminalPowBlockMonitor> terminalPowBlockMonitor = Optional.empty();
  protected volatile ProposersDataManager proposersDataManager;
  protected volatile KeyValueStore<String, Bytes> keyValueStore;
  protected volatile StorageQueryChannel storageQueryChannel;
  protected volatile StorageUpdateChannel storageUpdateChannel;
  protected volatile SyncPreImportBlockChannel syncPreImportBlockChannel;
  protected volatile StableSubnetSubscriber stableSubnetSubscriber;
  protected volatile ExecutionLayerBlockProductionManager executionLayerBlockProductionManager;
  protected volatile RewardCalculator rewardCalculator;
  protected UInt64 genesisTimeTracker = ZERO;
  protected BlockManager blockManager;
  protected TimerService timerService;
  protected PoolFactory poolFactory;
  protected SettableLabelledGauge futureItemsMetric;
  protected IntSupplier rejectedExecutionCountSupplier;
  protected DebugDataDumper debugDataDumper;
<<<<<<< HEAD
  protected volatile UInt256 nodeId;
  protected volatile BlobSidecarReconstructionProvider blobSidecarReconstructionProvider;
=======
  protected Path debugDataDirectory;
>>>>>>> 99df3fd3

  public BeaconChainController(
      final ServiceConfig serviceConfig, final BeaconChainConfiguration beaconConfig) {
    final Eth2NetworkConfiguration eth2NetworkConfig = beaconConfig.eth2NetworkConfig();
    final DataDirLayout dataDirLayout = serviceConfig.getDataDirLayout();
    this.beaconConfig = beaconConfig;
    this.spec = beaconConfig.getSpec();
    this.beaconBlockSchemaSupplier =
        slot -> spec.atSlot(slot).getSchemaDefinitions().getBeaconBlockBodySchema();
    this.beaconDataDirectory = dataDirLayout.getBeaconDataDirectory();
    this.asyncRunnerFactory = serviceConfig.getAsyncRunnerFactory();
    this.beaconAsyncRunner =
        serviceConfig.createAsyncRunner(
            "beaconchain",
            eth2NetworkConfig.getAsyncBeaconChainMaxThreads(),
            eth2NetworkConfig.getAsyncBeaconChainMaxQueue());
    this.eventAsyncRunner = serviceConfig.createAsyncRunner("events", 10);
    this.networkAsyncRunner =
        serviceConfig.createAsyncRunner(
            "p2p",
            eth2NetworkConfig.getAsyncP2pMaxThreads(),
            eth2NetworkConfig.getAsyncP2pMaxQueue());
    this.operationPoolAsyncRunner = serviceConfig.createAsyncRunner("operationPoolUpdater", 1);
    this.timeProvider = serviceConfig.getTimeProvider();
    this.eventChannels = serviceConfig.getEventChannels();
    this.metricsSystem = serviceConfig.getMetricsSystem();
    this.poolFactory = new PoolFactory(this.metricsSystem);
    this.rejectedExecutionCountSupplier = serviceConfig.getRejectedExecutionsSupplier();
    this.slotEventsChannelPublisher = eventChannels.getPublisher(SlotEventsChannel.class);
    this.receivedBlockEventsChannelPublisher =
        eventChannels.getPublisher(ReceivedBlockEventsChannel.class);
    this.forkChoiceExecutor = new AsyncRunnerEventThread("forkchoice", asyncRunnerFactory);
    this.debugDataDumper =
        dataDirLayout.isDebugDataDumpingEnabled()
            ? new DebugDataFileDumper(dataDirLayout.getDebugDataDirectory())
            : DebugDataDumper.NOOP;
    this.futureItemsMetric =
        SettableLabelledGauge.create(
            metricsSystem,
            BEACON,
            "future_items_size",
            "Current number of items held for future slots, labelled by type",
            "type");
    this.dasGossipLogger = new DasGossipBatchLogger(operationPoolAsyncRunner, timeProvider);
    this.dasReqRespLogger = DasReqRespLogger.create(timeProvider);
    this.ephemerySlotValidationService = new EphemerySlotValidationService();
    this.debugDataDirectory = serviceConfig.getDataDirLayout().getDebugDataDirectory();
  }

  @Override
  protected SafeFuture<?> doStart() {
    LOG.debug("Starting {}", this.getClass().getSimpleName());
    forkChoiceExecutor.start();
    return initialize()
        .thenCompose(
            (__) ->
                beaconRestAPI.map(BeaconRestApi::start).orElse(SafeFuture.completedFuture(null)));
  }

  protected void startServices() {
    final RecentBlocksFetcher recentBlocksFetcher = syncService.getRecentBlocksFetcher();
    recentBlocksFetcher.subscribeBlockFetched(
        (block) ->
            blockManager
                .importBlock(block, RemoteOrigin.RPC)
                .thenCompose(BlockImportAndBroadcastValidationResults::blockImportResult)
                .finish(err -> LOG.error("Failed to process recently fetched block.", err)));
    eventChannels.subscribe(ReceivedBlockEventsChannel.class, recentBlocksFetcher);
    final RecentBlobSidecarsFetcher recentBlobSidecarsFetcher =
        syncService.getRecentBlobSidecarsFetcher();
    recentBlobSidecarsFetcher.subscribeBlobSidecarFetched(
        (blobSidecar) -> blobSidecarManager.prepareForBlockImport(blobSidecar, RemoteOrigin.RPC));
    blobSidecarManager.subscribeToReceivedBlobSidecar(
        blobSidecar ->
            recentBlobSidecarsFetcher.cancelRecentBlobSidecarRequest(
                new BlobIdentifier(blobSidecar.getBlockRoot(), blobSidecar.getIndex())));

    final Optional<Eth2Network> network = beaconConfig.eth2NetworkConfig().getEth2Network();
    if (network.isPresent() && network.get() == Eth2Network.EPHEMERY) {
      LOG.debug("BeaconChainController: subscribing to slot events");
      eventChannels.subscribe(SlotEventsChannel.class, ephemerySlotValidationService);
    }
    SafeFuture.allOfFailFast(
            attestationManager.start(),
            p2pNetwork.start(),
            blockManager.start(),
            syncService.start(),
            SafeFuture.fromRunnable(
                () -> terminalPowBlockMonitor.ifPresent(TerminalPowBlockMonitor::start)),
            SafeFuture.fromRunnable(() -> dasCustodySync.start()))
        .finish(
            error -> {
              Throwable rootCause = Throwables.getRootCause(error);
              if (rootCause instanceof BindException) {
                final String errorWhilePerformingDescription =
                    "starting P2P services on port(s) "
                        + p2pNetwork.getListenPorts().stream()
                            .map(Object::toString)
                            .collect(Collectors.joining(","))
                        + ".";
                STATUS_LOG.fatalError(errorWhilePerformingDescription, rootCause);
                System.exit(FATAL_EXIT_CODE);
              } else {
                Thread.currentThread()
                    .getUncaughtExceptionHandler()
                    .uncaughtException(Thread.currentThread(), error);
              }
            });
  }

  @Override
  protected SafeFuture<?> doStop() {
    LOG.debug("Stopping {}", this.getClass().getSimpleName());
    return SafeFuture.allOf(
            beaconRestAPI.map(BeaconRestApi::stop).orElse(SafeFuture.completedFuture(null)),
            syncService.stop(),
            blockManager.stop(),
            attestationManager.stop(),
            p2pNetwork.stop(),
            timerService.stop(),
            ephemerySlotValidationService.doStop(),
            SafeFuture.fromRunnable(
                () -> terminalPowBlockMonitor.ifPresent(TerminalPowBlockMonitor::stop)))
        .thenRun(forkChoiceExecutor::stop);
  }

  protected SafeFuture<?> initialize() {
    final StoreConfig storeConfig = beaconConfig.storeConfig();
    coalescingChainHeadChannel =
        new CoalescingChainHeadChannel(
            eventChannels.getPublisher(ChainHeadChannel.class), EVENT_LOG);
    timerService = new TimerService(this::onTick);

    final CombinedStorageChannel combinedStorageChannel =
        eventChannels.getPublisher(CombinedStorageChannel.class, beaconAsyncRunner);
    storageQueryChannel = combinedStorageChannel;
    storageUpdateChannel = combinedStorageChannel;
    final VoteUpdateChannel voteUpdateChannel = eventChannels.getPublisher(VoteUpdateChannel.class);

    final ValidatorIsConnectedProvider validatorIsConnectedProvider =
        new ValidatorIsConnectedProviderImpl(() -> forkChoiceNotifier);
    // Init other services
    return initWeakSubjectivity(storageQueryChannel, storageUpdateChannel)
        .thenCompose(
            __ ->
                StorageBackedRecentChainData.create(
                    metricsSystem,
                    storeConfig,
                    beaconAsyncRunner,
                    timeProvider,
                    (blockRoot) -> blockBlobSidecarsTrackersPool.getBlock(blockRoot),
                    (blockRoot, index) ->
                        blockBlobSidecarsTrackersPool.getBlobSidecar(blockRoot, index),
                    storageQueryChannel,
                    storageUpdateChannel,
                    voteUpdateChannel,
                    eventChannels.getPublisher(SidecarUpdateChannel.class, beaconAsyncRunner),
                    eventChannels.getPublisher(FinalizedCheckpointChannel.class, beaconAsyncRunner),
                    coalescingChainHeadChannel,
                    validatorIsConnectedProvider,
                    spec))
        .thenCompose(
            client -> {
              if (isAllowSyncOutsideWeakSubjectivityPeriod()) {
                STATUS_LOG.warnIgnoringWeakSubjectivityPeriod();
              }

              // Setup chain storage
              this.recentChainData = client;
              if (recentChainData.isPreGenesis()) {
                setupInitialState(client);
              } else {
                if (isUsingCustomInitialState()) {
                  STATUS_LOG.warnInitialStateIgnored();
                }
                if (!isAllowSyncOutsideWeakSubjectivityPeriod()) {
                  validateWeakSubjectivityPeriod(client);
                }
              }
              return SafeFuture.completedFuture(client);
            })
        // Init other services
        .thenRun(this::initAll)
        .thenRun(
            () -> {
              recentChainData.subscribeStoreInitialized(this::onStoreInitialized);
              recentChainData.subscribeBestBlockInitialized(this::startServices);
            })
        .thenCompose(__ -> timerService.start());
  }

  private boolean isUsingCustomInitialState() {
    return beaconConfig.eth2NetworkConfig().getNetworkBoostrapConfig().isUsingCustomInitialState();
  }

  private boolean isAllowSyncOutsideWeakSubjectivityPeriod() {
    return beaconConfig
        .eth2NetworkConfig()
        .getNetworkBoostrapConfig()
        .isAllowSyncOutsideWeakSubjectivityPeriod();
  }

  private void validateWeakSubjectivityPeriod(final RecentChainData client) {
    final AnchorPoint latestFinalizedAnchor = client.getStore().getLatestFinalized();
    final UInt64 currentSlot = getCurrentSlot(client.getGenesisTime());
    final WeakSubjectivityCalculator wsCalculator =
        WeakSubjectivityCalculator.create(beaconConfig.weakSubjectivity());
    wsInitializer.validateAnchorIsWithinWeakSubjectivityPeriod(
        latestFinalizedAnchor, currentSlot, spec, wsCalculator);
  }

  public void initAll() {
    initKeyValueStore();
    initExecutionLayer();
    initExecutionLayerBlockProductionManager();
    initRewardCalculator();
    initGossipValidationHelper();
    initBlockPoolsAndCaches();
    initKzg();
    initBlockBlobSidecarsTrackersPool();
    initBlobSidecarManager();
    initDasSamplerManager();
    initDataColumnSidecarManager();
    initForkChoiceStateProvider();
    initForkChoiceNotifier();
    initMergeMonitors();
    initForkChoice();
    initBlockImporter();
    initCombinedChainDataClient();
    initSignatureVerificationService();
    initAttestationPool();
    initAttesterSlashingPool();
    initProposerSlashingPool();
    initVoluntaryExitPool();
    initSignedBlsToExecutionChangePool();
    initEth1DataCache();
    initDepositProvider();
    initGenesisHandler();
    initAttestationManager();
    initBlockManager();
    initSyncCommitteePools();
    preInitCustodyGroupCountManager();
    initP2PNetwork();
    initCustodyGroupCountManager();
    initDasCustody();
    initDataColumnSidecarELRecoveryManager();
    initDasSyncPreSampler();
    initSyncService();
    initSlotProcessor();
    initMetrics();
    initAttestationTopicSubscriber();
    initActiveValidatorTracker();
    initSubnetSubscriber();
    initDataColumnSidecarSubnetBackboneSubscriber();
    initSlashingEventsSubscriptions();
    initPerformanceTracker();
    initBlobSidecarReconstructionProvider();
    initDataProvider();
    initValidatorApiHandler();
    initRestAPI();
    initOperationsReOrgManager();
    initValidatorIndexCacheTracker();
    initStoredLatestCanonicalBlockUpdater();
  }

  private void initKeyValueStore() {
    keyValueStore =
        new FileKeyValueStore(beaconDataDirectory.resolve(KEY_VALUE_STORE_SUBDIRECTORY));
  }

  protected void initExecutionLayer() {
    executionLayer = eventChannels.getPublisher(ExecutionLayerChannel.class, beaconAsyncRunner);
  }

  protected void initKzg() {
    if (spec.isMilestoneSupported(SpecMilestone.DENEB)) {
      kzg = KZG.getInstance(beaconConfig.eth2NetworkConfig().isRustKzgEnabled());
      final String trustedSetupFile =
          beaconConfig
              .eth2NetworkConfig()
              .getTrustedSetup()
              .orElseThrow(
                  () ->
                      new InvalidConfigurationException(
                          "Trusted setup should be configured when Deneb is enabled"));
      kzg.loadTrustedSetup(trustedSetupFile);
    } else {
      kzg = KZG.DISABLED;
    }
  }

  protected void initBlobSidecarManager() {
    if (spec.isMilestoneSupported(SpecMilestone.DENEB)) {
      final FutureItems<BlobSidecar> futureBlobSidecars =
          FutureItems.create(BlobSidecar::getSlot, futureItemsMetric, "blob_sidecars");

      final Map<Bytes32, InternalValidationResult> invalidBlobSidecarRoots =
          LimitedMap.createSynchronizedLRU(500);
      final MiscHelpersDeneb miscHelpers =
          MiscHelpersDeneb.required(spec.forMilestone(SpecMilestone.DENEB).miscHelpers());
      blobSidecarValidator =
          BlobSidecarGossipValidator.create(
              spec, invalidBlockRoots, gossipValidationHelper, miscHelpers, kzg);
      final BlobSidecarManagerImpl blobSidecarManagerImpl =
          new BlobSidecarManagerImpl(
              spec,
              recentChainData,
              blockBlobSidecarsTrackersPool,
              blobSidecarValidator,
              kzg,
              futureBlobSidecars,
              invalidBlobSidecarRoots);
      eventChannels.subscribe(SlotEventsChannel.class, blobSidecarManagerImpl);

      blobSidecarManager = blobSidecarManagerImpl;
    } else {
      blobSidecarManager = BlobSidecarManager.NOOP;
    }
  }

  private void initDasSamplerManager() {
    if (spec.isMilestoneSupported(SpecMilestone.FULU)) {
      LOG.info("Activated DAS Sampler Manager for FULU");
      this.dasSamplerManager = new DasSamplerManager(() -> dataAvailabilitySampler, kzg, spec);
    } else {
      LOG.info("Using NOOP DAS Sampler Manager");
      this.dasSamplerManager = DasSamplerManager.NOOP;
    }
  }

  protected void initDataColumnSidecarManager() {
    if (spec.isMilestoneSupported(SpecMilestone.FULU)) {
      final DataColumnSidecarGossipValidator dataColumnSidecarGossipValidator =
          DataColumnSidecarGossipValidator.create(
              spec,
              invalidBlockRoots,
              gossipValidationHelper,
              MiscHelpersFulu.required(spec.forMilestone(SpecMilestone.FULU).miscHelpers()),
              kzg,
              metricsSystem,
              timeProvider);
      dataColumnSidecarManager =
          new DataColumnSidecarManagerImpl(
              dataColumnSidecarGossipValidator, dasGossipLogger, metricsSystem, timeProvider);
      eventChannels.subscribe(
          DataColumnSidecarGossipChannel.class,
          dataColumnSidecarManager::onDataColumnSidecarPublish);
    } else {
      dataColumnSidecarManager = DataColumnSidecarManager.NOOP;
    }
  }

  protected void initDasCustody() {
    if (!spec.isMilestoneSupported(SpecMilestone.FULU)) {
      return;
    }
    LOG.info("Activating DAS Custody for FULU");
    final SpecVersion specVersionFulu = spec.forMilestone(SpecMilestone.FULU);
    final SpecConfigFulu specConfigFulu = SpecConfigFulu.required(specVersionFulu.getConfig());
    final MinCustodyPeriodSlotCalculator minCustodyPeriodSlotCalculator =
        MinCustodyPeriodSlotCalculator.createFromSpec(spec);
    final int slotsPerEpoch = spec.getGenesisSpec().getSlotsPerEpoch();

    final DataColumnSidecarDbAccessor dbAccessor;
    {
      DataColumnSidecarDB sidecarDB =
          DataColumnSidecarDB.create(
              combinedChainDataClient,
              eventChannels.getPublisher(SidecarUpdateChannel.class, beaconAsyncRunner));
      dbAccessor =
          DataColumnSidecarDbAccessor.builder(sidecarDB)
              .spec(spec)
              .minCustodyPeriodSlotCalculator(minCustodyPeriodSlotCalculator)
              .withAutoPrune(
                  pruneBuilder ->
                      pruneBuilder.pruneMarginSlots(slotsPerEpoch).prunePeriodSlots(slotsPerEpoch))
              .build();
    }
    CanonicalBlockResolver canonicalBlockResolver =
        slot ->
            combinedChainDataClient
                .getBlockAtSlotExact(slot)
                .thenApply(sbb -> sbb.flatMap(SignedBeaconBlock::getBeaconBlock));

    final MiscHelpersFulu miscHelpersFulu = MiscHelpersFulu.required(specVersionFulu.miscHelpers());

    final int minCustodyGroupRequirement = specConfigFulu.getCustodyRequirement();
    final int maxGroups = specConfigFulu.getNumberOfCustodyGroups();
    final int totalMyCustodyGroups =
        beaconConfig.p2pConfig().getTotalCustodyGroupCount(specVersionFulu);
    eventChannels
        .getPublisher(CustodyGroupCountChannel.class)
        .onCustodyGroupCountUpdate(totalMyCustodyGroups);

    final DataColumnSidecarCustody custody;
    {
      final DataColumnSidecarCustodyImpl dataColumnSidecarCustodyImpl =
          new DataColumnSidecarCustodyImpl(
              spec,
              canonicalBlockResolver,
              dbAccessor,
              minCustodyPeriodSlotCalculator,
              custodyGroupCountManagerLateInit,
              totalMyCustodyGroups);
      eventChannels.subscribe(SlotEventsChannel.class, dataColumnSidecarCustodyImpl);
      eventChannels.subscribe(FinalizedCheckpointChannel.class, dataColumnSidecarCustodyImpl);

      DasLongPollCustody.GossipWaitTimeoutCalculator gossipWaitTimeoutCalculator =
          slot -> {
            Duration slotDuration =
                Duration.ofSeconds(spec.atSlot(slot).getConfig().getSecondsPerSlot());
            return slotDuration.dividedBy(3);
          };

      final DasLongPollCustody dasLongPollCustody =
          new DasLongPollCustody(
              dataColumnSidecarCustodyImpl, operationPoolAsyncRunner, gossipWaitTimeoutCalculator);
      eventChannels.subscribe(SlotEventsChannel.class, dasLongPollCustody);

      final DataColumnSidecarByRootCustody dataColumnSidecarByRootCustody =
          new DataColumnSidecarByRootCustodyImpl(
              dasLongPollCustody,
              combinedChainDataClient,
              UInt64.valueOf(slotsPerEpoch)
                  .times(DataColumnSidecarByRootCustodyImpl.DEFAULT_MAX_CACHE_SIZE_EPOCHS));
      final DataColumnSidecarRecoveringCustody dataColumnSidecarRecoveringCustody =
          new DataColumnSidecarRecoveringCustodyImpl(
              dataColumnSidecarByRootCustody,
              operationPoolAsyncRunner,
              spec,
              miscHelpersFulu,
              kzg,
              dataColumnSidecar ->
                  eventChannels
                      .getPublisher(DataColumnSidecarGossipChannel.class)
                      .publishDataColumnSidecar(dataColumnSidecar, RemoteOrigin.RECOVERED),
              custodyGroupCountManagerLateInit,
              specConfigFulu.getNumberOfColumns(),
              specConfigFulu.getNumberOfCustodyGroups(),
              slot -> Duration.ofMillis(spec.getMillisPerSlot(slot).dividedBy(3).longValue()),
              metricsSystem,
              timeProvider);
      eventChannels.subscribe(SlotEventsChannel.class, dataColumnSidecarRecoveringCustody);

      // TODO fix this dirty hack
      // This is to resolve the initialization loop Network <--> DAS Custody
      this.dataColumnSidecarCustody.init(dataColumnSidecarRecoveringCustody);

      custody = dataColumnSidecarRecoveringCustody;
    }

    dataColumnSidecarManager.subscribeToValidDataColumnSidecars(
        (dataColumnSidecar, remoteOrigin) ->
            custody
                .onNewValidatedDataColumnSidecar(dataColumnSidecar)
                .ifExceptionGetsHereRaiseABug());

    DataColumnPeerManagerImpl dasPeerManager = new DataColumnPeerManagerImpl();
    p2pNetwork.subscribeConnect(dasPeerManager);

    BatchDataColumnsByRootReqResp loggingByRootReqResp =
        new LoggingBatchDataColumnsByRootReqResp(dasPeerManager, dasReqRespLogger);
    DataColumnReqResp dasRpc =
        new DataColumnReqRespBatchingImpl(
            loggingByRootReqResp,
            SchemaDefinitionsFulu.required(specVersionFulu.getSchemaDefinitions()));

    MetadataDasPeerCustodyTracker peerCustodyTracker = new MetadataDasPeerCustodyTracker();
    p2pNetwork.subscribeConnect(peerCustodyTracker);
    DasPeerCustodyCountSupplier custodyCountSupplier =
        DasPeerCustodyCountSupplier.capped(
            peerCustodyTracker, minCustodyGroupRequirement, maxGroups);

    // TODO NOOP peer searcher should work for interop but needs to be implemented
    DataColumnPeerSearcher dataColumnPeerSearcher = DataColumnPeerSearcher.NOOP;
    DataColumnSidecarRetriever sidecarRetriever =
        new SimpleSidecarRetriever(
            spec,
            dasPeerManager,
            dataColumnPeerSearcher,
            custodyCountSupplier,
            dasRpc,
            operationPoolAsyncRunner,
            Duration.ofSeconds(1));
    RecoveringSidecarRetriever recoveringSidecarRetriever =
        new RecoveringSidecarRetriever(
            sidecarRetriever,
            kzg,
            miscHelpersFulu,
            canonicalBlockResolver,
            dbAccessor,
            operationPoolAsyncRunner,
            Duration.ofMinutes(5),
            specConfigFulu.getNumberOfColumns());
    dataColumnSidecarCustody.subscribeToValidDataColumnSidecars(
        (sidecar, remoteOrigin) -> recoveringSidecarRetriever.onNewValidatedSidecar(sidecar));
    blockManager.subscribePreImportBlocks(
        (block, remoteOrigin) -> dataColumnSidecarCustody.onNewBlock(block, remoteOrigin));
    dasCustodySync = new DasCustodySync(custody, recoveringSidecarRetriever);
    eventChannels.subscribe(SlotEventsChannel.class, dasCustodySync);

    CurrentSlotProvider currentSlotProvider =
        CurrentSlotProvider.create(spec, recentChainData.getStore());
    final DasSamplerBasic dasSampler =
        new DasSamplerBasic(
            spec,
            currentSlotProvider,
            dbAccessor,
            custody,
            recoveringSidecarRetriever,
            custodyGroupCountManagerLateInit);
    LOG.info("DAS Basic Sampler initialized with {} groups to sample", totalMyCustodyGroups);
    eventChannels.subscribe(FinalizedCheckpointChannel.class, dasSampler);
    this.dataAvailabilitySampler = dasSampler;
  }

  protected void initDasSyncPreSampler() {
    DasPreSampler dasPreSampler = new DasPreSampler(this.dataAvailabilitySampler);
    eventChannels.subscribe(SyncPreImportBlockChannel.class, dasPreSampler::onNewPreImportBlocks);
  }

  protected void preInitCustodyGroupCountManager() {
    this.custodyGroupCountManagerLateInit = new CustodyGroupCountManagerLateInit();
  }

  protected void initCustodyGroupCountManager() {
    if (!spec.isMilestoneSupported(SpecMilestone.FULU)) {
      return;
    }
    final SpecConfigFulu specConfigFulu =
        SpecConfigFulu.required(spec.forMilestone(SpecMilestone.FULU).getConfig());
    final int totalMyCustodyGroups =
        beaconConfig.p2pConfig().getTotalCustodyGroupCount(spec.forMilestone(SpecMilestone.FULU));
    final CustodyGroupCountManagerImpl custodyGroupCountManager =
        new CustodyGroupCountManagerImpl(
            spec,
            specConfigFulu,
            proposersDataManager,
            eventChannels.getPublisher(CustodyGroupCountChannel.class),
            combinedChainDataClient,
            totalMyCustodyGroups,
            nodeId,
            metricsSystem);
    eventChannels.subscribe(SlotEventsChannel.class, custodyGroupCountManager);
    custodyGroupCountManagerLateInit.setCustodyGroupCountManager(custodyGroupCountManager);
  }

  protected void initMergeMonitors() {
    if (spec.isMilestoneSupported(SpecMilestone.BELLATRIX)) {
      terminalPowBlockMonitor =
          Optional.of(
              new TerminalPowBlockMonitor(
                  executionLayer,
                  spec,
                  recentChainData,
                  forkChoiceNotifier,
                  beaconAsyncRunner,
                  EVENT_LOG));
    }
  }

  protected void initBlockPoolsAndCaches() {
    LOG.debug("BeaconChainController.initBlockPoolsAndCaches()");
    pendingBlocks = poolFactory.createPendingPoolForBlocks(spec);
    eventChannels.subscribe(FinalizedCheckpointChannel.class, pendingBlocks);
    invalidBlockRoots = LimitedMap.createSynchronizedLRU(500);
  }

  protected void initBlockBlobSidecarsTrackersPool() {
    LOG.debug("BeaconChainController.initBlockBlobSidecarsTrackersPool()");
    if (spec.isMilestoneSupported(SpecMilestone.DENEB)) {
      final BlockImportChannel blockImportChannel =
          eventChannels.getPublisher(BlockImportChannel.class, beaconAsyncRunner);
      final BlobSidecarGossipChannel blobSidecarGossipChannel =
          eventChannels.getPublisher(BlobSidecarGossipChannel.class, beaconAsyncRunner);

      final BlockBlobSidecarsTrackersPoolImpl pool =
          poolFactory.createPoolForBlockBlobSidecarsTrackers(
              blockImportChannel,
              spec,
              timeProvider,
              beaconAsyncRunner,
              recentChainData,
              executionLayer,
              () -> blobSidecarValidator,
              blobSidecarGossipChannel::publishBlobSidecar);
      eventChannels.subscribe(FinalizedCheckpointChannel.class, pool);
      blockBlobSidecarsTrackersPool = pool;
    } else {
      blockBlobSidecarsTrackersPool = BlockBlobSidecarsTrackersPool.NOOP;
    }
  }

  protected void initDataColumnSidecarELRecoveryManager() {
    LOG.debug("BeaconChainController.initDataColumnSidecarELRecoveryManager()");
    if (spec.isMilestoneSupported(SpecMilestone.FULU)) {

      final Consumer<List<DataColumnSidecar>> recoveredDataColumnSidecarPublisher =
          dataColumnSidecars ->
              eventChannels
                  .getPublisher(DataColumnSidecarGossipChannel.class)
                  .publishDataColumnSidecars(dataColumnSidecars, RemoteOrigin.RECOVERED);

      final DataColumnSidecarELRecoveryManager recoveryManager =
          poolFactory.createDataColumnSidecarELRecoveryManager(
              spec,
              beaconAsyncRunner,
              recentChainData,
              executionLayer,
              kzg,
              recoveredDataColumnSidecarPublisher,
              custodyGroupCountManagerLateInit,
              metricsSystem,
              timeProvider);
      eventChannels.subscribe(SlotEventsChannel.class, recoveryManager);
      dataColumnSidecarCustody.subscribeToValidDataColumnSidecars(
          recoveryManager::onNewDataColumnSidecar);
      blockManager.subscribePreImportBlocks(recoveryManager::onNewBlock);
      dataColumnSidecarELRecoveryManager = recoveryManager;
    } else {
      dataColumnSidecarELRecoveryManager = DataColumnSidecarELRecoveryManager.NOOP;
    }
  }

  protected void initGossipValidationHelper() {
    LOG.debug("BeaconChainController.initGossipValidationHelper()");
    gossipValidationHelper = new GossipValidationHelper(spec, recentChainData);
  }

  protected void initPerformanceTracker() {
    LOG.debug("BeaconChainController.initPerformanceTracker()");
    ValidatorPerformanceTrackingMode mode =
        beaconConfig.validatorConfig().getValidatorPerformanceTrackingMode();
    if (mode.isEnabled()) {
      final SettableGauge performanceTrackerTimings =
          SettableGauge.create(
              metricsSystem,
              BEACON,
              "performance_tracker_timings",
              "Tracks how much time (in millis) performance tracker takes to perform calculations");
      performanceTracker =
          new DefaultPerformanceTracker(
              combinedChainDataClient,
              STATUS_LOG,
              new ValidatorPerformanceMetrics(metricsSystem),
              beaconConfig.validatorConfig().getValidatorPerformanceTrackingMode(),
              activeValidatorTracker,
              new SyncCommitteePerformanceTracker(spec, combinedChainDataClient),
              spec,
              performanceTrackerTimings);
      eventChannels.subscribe(SlotEventsChannel.class, performanceTracker);
    } else {
      performanceTracker = new NoOpPerformanceTracker();
    }
  }

  protected void initAttesterSlashingPool() {
    LOG.debug("BeaconChainController.initAttesterSlashingPool()");
    attesterSlashingPool =
        new SimpleOperationPool<>(
            "AttesterSlashingPool",
            metricsSystem,
            beaconBlockSchemaSupplier.andThen(BeaconBlockBodySchema::getAttesterSlashingsSchema),
            new AttesterSlashingValidator(recentChainData, spec),
            // Prioritise slashings that include more validators at a time
            Comparator.<AttesterSlashing>comparingInt(
                    slashing -> slashing.getIntersectingValidatorIndices().size())
                .reversed());
    blockImporter.subscribeToVerifiedBlockAttesterSlashings(attesterSlashingPool::removeAll);
    attesterSlashingPool.subscribeOperationAdded(forkChoice::onAttesterSlashing);
  }

  protected void initProposerSlashingPool() {
    LOG.debug("BeaconChainController.initProposerSlashingPool()");
    ProposerSlashingValidator validator = new ProposerSlashingValidator(spec, recentChainData);
    proposerSlashingPool =
        new SimpleOperationPool<>(
            "ProposerSlashingPool",
            metricsSystem,
            beaconBlockSchemaSupplier.andThen(BeaconBlockBodySchema::getProposerSlashingsSchema),
            validator);
    blockImporter.subscribeToVerifiedBlockProposerSlashings(proposerSlashingPool::removeAll);
  }

  protected void initSlashingEventsSubscriptions() {
    if (beaconConfig.validatorConfig().isShutdownWhenValidatorSlashedEnabled()) {
      final ValidatorTimingChannel validatorTimingChannel =
          eventChannels.getPublisher(ValidatorTimingChannel.class);
      attesterSlashingPool.subscribeOperationAdded(
          (operation, validationStatus, fromNetwork) ->
              validatorTimingChannel.onAttesterSlashing(operation));
      proposerSlashingPool.subscribeOperationAdded(
          (operation, validationStatus, fromNetwork) ->
              validatorTimingChannel.onProposerSlashing(operation));
    }
  }

  protected void initVoluntaryExitPool() {
    LOG.debug("BeaconChainController.initVoluntaryExitPool()");
    VoluntaryExitValidator validator = new VoluntaryExitValidator(spec, recentChainData);
    voluntaryExitPool =
        new MappedOperationPool<>(
            "VoluntaryExitPool",
            metricsSystem,
            beaconBlockSchemaSupplier.andThen(BeaconBlockBodySchema::getVoluntaryExitsSchema),
            validator,
            operationPoolAsyncRunner,
            timeProvider);
    blockImporter.subscribeToVerifiedBlockVoluntaryExits(voluntaryExitPool::removeAll);
  }

  protected void initSignedBlsToExecutionChangePool() {
    LOG.debug("BeaconChainController.initSignedBlsToExecutionChangePool()");
    final SignedBlsToExecutionChangeValidator validator =
        new SignedBlsToExecutionChangeValidator(
            spec, timeProvider, recentChainData, signatureVerificationService);

    blsToExecutionChangePool =
        new MappedOperationPool<>(
            "SignedBlsToExecutionChangePool",
            metricsSystem,
            beaconBlockSchemaSupplier
                .andThen(BeaconBlockBodySchema::toVersionCapella)
                .andThen(Optional::orElseThrow)
                .andThen(BeaconBlockBodySchemaCapella::getBlsToExecutionChangesSchema),
            validator,
            operationPoolAsyncRunner,
            timeProvider);
    blockImporter.subscribeToVerifiedBlockBlsToExecutionChanges(
        blsToExecutionChangePool::removeAll);
  }

  protected void initBlobSidecarReconstructionProvider() {
    LOG.debug("BeaconChainController.initBlobSidecarReconstructionProvider()");
    this.blobSidecarReconstructionProvider =
        new BlobSidecarReconstructionProvider(combinedChainDataClient, spec);
  }

  protected void initDataProvider() {
    dataProvider =
        DataProvider.builder()
            .spec(spec)
            .recentChainData(recentChainData)
            .combinedChainDataClient(combinedChainDataClient)
            .rewardCalculator(rewardCalculator)
            .blobSidecarReconstructionProvider(blobSidecarReconstructionProvider)
            .p2pNetwork(p2pNetwork)
            .syncService(syncService)
            .validatorApiChannel(
                eventChannels.getPublisher(ValidatorApiChannel.class, beaconAsyncRunner))
            .attestationPool(attestationPool)
            .blockBlobSidecarsTrackersPool(blockBlobSidecarsTrackersPool)
            .attestationManager(attestationManager)
            .isLivenessTrackingEnabled(getLivenessTrackingEnabled(beaconConfig))
            .activeValidatorChannel(
                eventChannels.getPublisher(ActiveValidatorChannel.class, beaconAsyncRunner))
            .attesterSlashingPool(attesterSlashingPool)
            .proposerSlashingPool(proposerSlashingPool)
            .voluntaryExitPool(voluntaryExitPool)
            .blsToExecutionChangePool(blsToExecutionChangePool)
            .syncCommitteeContributionPool(syncCommitteeContributionPool)
            .proposersDataManager(proposersDataManager)
            .forkChoiceNotifier(forkChoiceNotifier)
            .rejectedExecutionSupplier(rejectedExecutionCountSupplier)
            .build();
  }

  private boolean getLivenessTrackingEnabled(final BeaconChainConfiguration beaconConfig) {
    return beaconConfig.beaconRestApiConfig().isBeaconLivenessTrackingEnabled()
        || beaconConfig.validatorConfig().isDoppelgangerDetectionEnabled();
  }

  protected void initCombinedChainDataClient() {
    LOG.debug("BeaconChainController.initCombinedChainDataClient()");
    final EarliestAvailableBlockSlot earliestAvailableBlockSlot =
        new EarliestAvailableBlockSlot(
            storageQueryChannel,
            timeProvider,
            beaconConfig.storeConfig().getEarliestAvailableBlockSlotFrequency());

    combinedChainDataClient =
        new CombinedChainDataClient(
            recentChainData, storageQueryChannel, spec, earliestAvailableBlockSlot);
  }

  protected SafeFuture<Void> initWeakSubjectivity(
      final StorageQueryChannel queryChannel, final StorageUpdateChannel updateChannel) {
    return wsInitializer
        .finalizeAndStoreConfig(beaconConfig.weakSubjectivity(), queryChannel, updateChannel)
        .thenAccept(
            finalConfig ->
                this.weakSubjectivityValidator = WeakSubjectivityValidator.moderate(finalConfig));
  }

  protected void initForkChoice() {
    LOG.debug("BeaconChainController.initForkChoice()");
    forkChoice =
        new ForkChoice(
            spec,
            forkChoiceExecutor,
            recentChainData,
            blobSidecarManager,
            dasSamplerManager,
            forkChoiceNotifier,
            forkChoiceStateProvider,
            new TickProcessor(spec, recentChainData),
            new MergeTransitionBlockValidator(spec, recentChainData),
            beaconConfig.eth2NetworkConfig().isForkChoiceLateBlockReorgEnabled(),
            debugDataDumper,
            metricsSystem);
    forkChoiceTrigger = new ForkChoiceTrigger(forkChoice);
  }

  public void initMetrics() {
    LOG.debug("BeaconChainController.initMetrics()");
    final SyncCommitteeMetrics syncCommitteeMetrics =
        new SyncCommitteeMetrics(spec, recentChainData, metricsSystem);
    final BeaconChainMetrics beaconChainMetrics =
        new BeaconChainMetrics(
            spec,
            recentChainData,
            slotProcessor.getNodeSlot(),
            metricsSystem,
            p2pNetwork,
            eth1DataCache);
    eventChannels
        .subscribe(SlotEventsChannel.class, beaconChainMetrics)
        .subscribe(SlotEventsChannel.class, syncCommitteeMetrics)
        .subscribe(ChainHeadChannel.class, syncCommitteeMetrics);
  }

  protected void initEth1DataCache() {
    LOG.debug("BeaconChainController.initEth1DataCache");
    eth1DataCache = new Eth1DataCache(spec, metricsSystem, new Eth1VotingPeriod(spec));
  }

  public void initDepositProvider() {
    LOG.debug("BeaconChainController.initDepositProvider()");
    depositProvider =
        new DepositProvider(
            metricsSystem,
            recentChainData,
            eth1DataCache,
            storageUpdateChannel,
            eventChannels.getPublisher(Eth1DepositStorageChannel.class, beaconAsyncRunner),
            spec,
            EVENT_LOG,
            beaconConfig.powchainConfig().useMissingDepositEventLogging());
    eventChannels
        .subscribe(Eth1EventsChannel.class, depositProvider)
        .subscribe(FinalizedCheckpointChannel.class, depositProvider)
        .subscribe(SlotEventsChannel.class, depositProvider);
  }

  protected void initAttestationTopicSubscriber() {
    LOG.debug("BeaconChainController.initAttestationTopicSubscriber");
    final SettableLabelledGauge subnetSubscriptionsGauge =
        SettableLabelledGauge.create(
            metricsSystem,
            TekuMetricCategory.NETWORK,
            "subnet_subscriptions",
            "Tracks attestations subnet subscriptions",
            "type");
    this.attestationTopicSubscriber =
        new AttestationTopicSubscriber(spec, p2pNetwork, subnetSubscriptionsGauge);
  }

  protected void initActiveValidatorTracker() {
    LOG.debug("BeaconChainController.initActiveValidatorTracker");
    this.activeValidatorTracker = new ActiveValidatorTracker(spec);
  }

  protected void initSubnetSubscriber() {
    LOG.debug("BeaconChainController.initSubnetSubscriber");
    if (beaconConfig.p2pConfig().isSubscribeAllSubnetsEnabled()) {
      LOG.info("Subscribing to all attestation subnets");
      this.stableSubnetSubscriber =
          AllSubnetsSubscriber.create(attestationTopicSubscriber, spec.getNetworkingConfig());
    } else {
      if (p2pNetwork.getDiscoveryNodeId().isPresent()) {
        this.stableSubnetSubscriber =
            new NodeBasedStableSubnetSubscriber(
                attestationTopicSubscriber, spec, p2pNetwork.getDiscoveryNodeId().get());
      } else {
        LOG.warn("Discovery nodeId is not defined, disabling stable subnet subscriptions");
        this.stableSubnetSubscriber = StableSubnetSubscriber.NOOP;
      }
    }
    eventChannels.subscribe(SlotEventsChannel.class, stableSubnetSubscriber);
  }

  protected void initDataColumnSidecarSubnetBackboneSubscriber() {
    if (!spec.isMilestoneSupported(SpecMilestone.FULU)) {
      return;
    }
    LOG.debug("BeaconChainController.initDataColumnSidecarSubnetBackboneSubscriber");
    DataColumnSidecarSubnetBackboneSubscriber subnetBackboneSubscriber =
        new DataColumnSidecarSubnetBackboneSubscriber(
            spec,
            p2pNetwork,
            nodeId,
            beaconConfig
                .p2pConfig()
                .getTotalCustodyGroupCount(spec.forMilestone(SpecMilestone.FULU)));

    eventChannels.subscribe(SlotEventsChannel.class, subnetBackboneSubscriber);
    eventChannels.subscribe(CustodyGroupCountChannel.class, subnetBackboneSubscriber);
  }

  public void initExecutionLayerBlockProductionManager() {
    LOG.debug("BeaconChainController.initExecutionLayerBlockProductionManager()");
    this.executionLayerBlockProductionManager =
        ExecutionLayerBlockManagerFactory.create(executionLayer, eventChannels);
  }

  public void initRewardCalculator() {
    LOG.debug("BeaconChainController.initRewardCalculator()");
    rewardCalculator = new RewardCalculator(spec, new BlockRewardCalculatorUtil(spec));
  }

  public void initValidatorApiHandler() {
    LOG.debug("BeaconChainController.initValidatorApiHandler()");
    final GraffitiBuilder graffitiBuilder =
        new GraffitiBuilder(beaconConfig.validatorConfig().getClientGraffitiAppendFormat());
    eventChannels.subscribe(ExecutionClientVersionChannel.class, graffitiBuilder);
    final ExecutionClientVersionProvider executionClientVersionProvider =
        new ExecutionClientVersionProvider(
            executionLayer,
            eventChannels.getPublisher(ExecutionClientVersionChannel.class),
            graffitiBuilder.getConsensusClientVersion());
    final BlockOperationSelectorFactory operationSelector =
        new BlockOperationSelectorFactory(
            spec,
            attestationPool,
            attesterSlashingPool,
            proposerSlashingPool,
            voluntaryExitPool,
            blsToExecutionChangePool,
            syncCommitteeContributionPool,
            depositProvider,
            eth1DataCache,
            graffitiBuilder,
            forkChoiceNotifier,
            executionLayerBlockProductionManager,
            metricsSystem,
            timeProvider);
    final BlockFactory blockFactory = new MilestoneBasedBlockFactory(spec, operationSelector, kzg);
    SyncCommitteeSubscriptionManager syncCommitteeSubscriptionManager =
        beaconConfig.p2pConfig().isSubscribeAllSubnetsEnabled()
            ? new AllSyncCommitteeSubscriptions(p2pNetwork, spec)
            : new SyncCommitteeSubscriptionManager(p2pNetwork);
    final BlockImportChannel blockImportChannel =
        eventChannels.getPublisher(BlockImportChannel.class, beaconAsyncRunner);
    final BlockGossipChannel blockGossipChannel =
        eventChannels.getPublisher(BlockGossipChannel.class, beaconAsyncRunner);
    final BlobSidecarGossipChannel blobSidecarGossipChannel;
    if (spec.isMilestoneSupported(SpecMilestone.DENEB)) {
      blobSidecarGossipChannel =
          eventChannels.getPublisher(BlobSidecarGossipChannel.class, beaconAsyncRunner);
    } else {
      blobSidecarGossipChannel = BlobSidecarGossipChannel.NOOP;
    }
    final DataColumnSidecarGossipChannel dataColumnSidecarGossipChannel;
    if (spec.isMilestoneSupported(SpecMilestone.FULU)) {
      dataColumnSidecarGossipChannel =
          eventChannels.getPublisher(DataColumnSidecarGossipChannel.class, beaconAsyncRunner);
    } else {
      dataColumnSidecarGossipChannel = DataColumnSidecarGossipChannel.NOOP;
    }

    final Optional<BlockProductionMetrics> blockProductionMetrics =
        beaconConfig.getMetricsConfig().isBlockProductionPerformanceEnabled()
            ? Optional.of(BlockProductionMetrics.create(metricsSystem))
            : Optional.empty();

    final BlockProductionAndPublishingPerformanceFactory blockProductionPerformanceFactory =
        new BlockProductionAndPublishingPerformanceFactory(
            timeProvider,
            (slot) -> secondsToMillis(recentChainData.computeTimeAtSlot(slot)),
            beaconConfig.getMetricsConfig().isBlockProductionAndPublishingPerformanceEnabled(),
            beaconConfig.getMetricsConfig().getBlockProductionPerformanceWarningLocalThreshold(),
            beaconConfig.getMetricsConfig().getBlockProductionPerformanceWarningBuilderThreshold(),
            beaconConfig.getMetricsConfig().getBlockPublishingPerformanceWarningLocalThreshold(),
            beaconConfig.getMetricsConfig().getBlockPublishingPerformanceWarningBuilderThreshold(),
            blockProductionMetrics);

    final DutyMetrics dutyMetrics =
        DutyMetrics.create(metricsSystem, timeProvider, recentChainData, spec);

    final BlockPublisher blockPublisher =
        new MilestoneBasedBlockPublisher(
            beaconAsyncRunner,
            spec,
            blockFactory,
            blockImportChannel,
            blockGossipChannel,
            blockBlobSidecarsTrackersPool,
            blobSidecarGossipChannel,
            dataColumnSidecarGossipChannel,
            dutyMetrics,
            beaconConfig.p2pConfig().isGossipBlobsAfterBlockEnabled());

    final ValidatorApiHandler validatorApiHandler =
        new ValidatorApiHandler(
            new ChainDataProvider(
                spec,
                recentChainData,
                combinedChainDataClient,
                rewardCalculator,
                blobSidecarReconstructionProvider),
            dataProvider.getNodeDataProvider(),
            dataProvider.getNetworkDataProvider(),
            combinedChainDataClient,
            syncService,
            blockFactory,
            attestationPool,
            attestationManager,
            attestationTopicSubscriber,
            activeValidatorTracker,
            dutyMetrics,
            performanceTracker,
            spec,
            forkChoiceTrigger,
            proposersDataManager,
            syncCommitteeMessagePool,
            syncCommitteeContributionPool,
            syncCommitteeSubscriptionManager,
            blockProductionPerformanceFactory,
            blockPublisher);
    eventChannels
        .subscribe(SlotEventsChannel.class, activeValidatorTracker)
        .subscribe(ExecutionClientEventsChannel.class, executionClientVersionProvider)
        .subscribeMultithreaded(
            ValidatorApiChannel.class,
            validatorApiHandler,
            beaconConfig.beaconRestApiConfig().getValidatorThreads());

    // if subscribeAllSubnets is set, the slot events in these handlers are empty,
    // so don't subscribe.
    if (!beaconConfig.p2pConfig().isSubscribeAllSubnetsEnabled()) {
      eventChannels
          .subscribe(SlotEventsChannel.class, attestationTopicSubscriber)
          .subscribe(SlotEventsChannel.class, syncCommitteeSubscriptionManager);
    }
  }

  protected void initGenesisHandler() {
    if (!recentChainData.isPreGenesis()) {
      // We already have a genesis block - no need for a genesis handler
      return;
    } else if (!beaconConfig.powchainConfig().isEnabled()) {
      // We're pre-genesis but no eth1 endpoint is set
      throw new IllegalStateException("ETH1 is disabled, but no initial state is set.");
    }
    STATUS_LOG.loadingGenesisFromEth1Chain();
    eventChannels.subscribe(
        Eth1EventsChannel.class, new GenesisHandler(recentChainData, timeProvider, spec));
  }

  protected void initSignatureVerificationService() {
    final P2PConfig p2PConfig = beaconConfig.p2pConfig();
    signatureVerificationService =
        new AggregatingSignatureVerificationService(
            metricsSystem,
            asyncRunnerFactory,
            beaconAsyncRunner,
            p2PConfig.getBatchVerifyMaxThreads(),
            p2PConfig.getBatchVerifyQueueCapacity(),
            p2PConfig.getBatchVerifyMaxBatchSize(),
            p2PConfig.isBatchVerifyStrictThreadLimitEnabled());
  }

  protected void initAttestationManager() {
    pendingAttestations =
        poolFactory.createPendingPoolForAttestations(
            spec, beaconConfig.eth2NetworkConfig().getPendingAttestationsMaxQueue());
    final FutureItems<ValidatableAttestation> futureAttestations =
        FutureItems.create(
            ValidatableAttestation::getEarliestSlotForForkChoiceProcessing,
            UInt64.valueOf(3),
            futureItemsMetric,
            "attestations");
    AttestationValidator attestationValidator =
        new AttestationValidator(
            spec, recentChainData, signatureVerificationService, metricsSystem);
    AggregateAttestationValidator aggregateValidator =
        new AggregateAttestationValidator(spec, attestationValidator, signatureVerificationService);
    blockImporter.subscribeToVerifiedBlockAttestations(
        (slot, attestations) ->
            attestations.forEach(
                attestation ->
                    aggregateValidator.addSeenAggregate(
                        ValidatableAttestation.from(spec, attestation))));
    attestationManager =
        AttestationManager.create(
            pendingAttestations,
            futureAttestations,
            forkChoice,
            attestationPool,
            attestationValidator,
            aggregateValidator,
            signatureVerificationService,
            eventChannels.getPublisher(ActiveValidatorChannel.class, beaconAsyncRunner));

    eventChannels
        .subscribe(SlotEventsChannel.class, attestationManager)
        .subscribe(FinalizedCheckpointChannel.class, pendingAttestations)
        .subscribe(ReceivedBlockEventsChannel.class, attestationManager);
  }

  protected void initSyncCommitteePools() {
    final SyncCommitteeStateUtils syncCommitteeStateUtils =
        new SyncCommitteeStateUtils(spec, recentChainData);
    syncCommitteeContributionPool =
        new SyncCommitteeContributionPool(
            spec,
            new SignedContributionAndProofValidator(
                spec,
                recentChainData,
                syncCommitteeStateUtils,
                timeProvider,
                signatureVerificationService));

    syncCommitteeMessagePool =
        new SyncCommitteeMessagePool(
            spec,
            new SyncCommitteeMessageValidator(
                spec,
                recentChainData,
                syncCommitteeStateUtils,
                signatureVerificationService,
                timeProvider));
    eventChannels
        .subscribe(SlotEventsChannel.class, syncCommitteeContributionPool)
        .subscribe(SlotEventsChannel.class, syncCommitteeMessagePool);
  }

  protected void initP2PNetwork() {
    LOG.debug("BeaconChainController.initP2PNetwork()");
    if (!beaconConfig.p2pConfig().getNetworkConfig().isEnabled()) {
      this.p2pNetwork = new NoOpEth2P2PNetwork(spec);
      return;
    }

    DiscoveryConfig discoveryConfig = beaconConfig.p2pConfig().getDiscoveryConfig();
    final Optional<Integer> maybeUdpPort =
        discoveryConfig.isDiscoveryEnabled()
            ? Optional.of(discoveryConfig.getListenUdpPort())
            : Optional.empty();

    PortAvailability.checkPortsAvailable(
        beaconConfig.p2pConfig().getNetworkConfig().getListenPort(), maybeUdpPort);
    final MetadataMessagesFactory metadataMessagesFactory = new MetadataMessagesFactory();
    eventChannels.subscribe(CustodyGroupCountChannel.class, metadataMessagesFactory);

    this.p2pNetwork =
        createEth2P2PNetworkBuilder()
            .config(beaconConfig.p2pConfig())
            .eventChannels(eventChannels)
            .combinedChainDataClient(combinedChainDataClient)
<<<<<<< HEAD
            .dataColumnSidecarCustody(dataColumnSidecarCustody)
            .custodyGroupCountManager(custodyGroupCountManagerLateInit)
            .metadataMessagesFactory(metadataMessagesFactory)
=======
            .dataColumnSidecarCustody(DataColumnSidecarByRootCustody.NOOP)
            .custodyGroupCountManager(CustodyGroupCountManager.NOOP)
            .metadataMessagesFactory(new MetadataMessagesFactory())
>>>>>>> 99df3fd3
            .gossipedBlockProcessor(blockManager::validateAndImportBlock)
            .gossipedBlobSidecarProcessor(blobSidecarManager::validateAndPrepareForBlockImport)
            .gossipedDataColumnSidecarOperationProcessor(
                dataColumnSidecarManager::onDataColumnSidecarGossip)
            .gossipedAttestationProcessor(attestationManager::addAttestation)
            .gossipedAggregateProcessor(attestationManager::addAggregate)
            .gossipedAttesterSlashingProcessor(attesterSlashingPool::addRemote)
            .gossipedProposerSlashingProcessor(proposerSlashingPool::addRemote)
            .gossipedVoluntaryExitProcessor(voluntaryExitPool::addRemote)
            .gossipedSignedContributionAndProofProcessor(syncCommitteeContributionPool::addRemote)
            .gossipedSyncCommitteeMessageProcessor(syncCommitteeMessagePool::addRemote)
            .gossipedSignedBlsToExecutionChangeProcessor(blsToExecutionChangePool::addRemote)
            .gossipDasLogger(dasGossipLogger)
            .reqRespDasLogger(dasReqRespLogger)
            .processedAttestationSubscriptionProvider(
                attestationManager::subscribeToAttestationsToSend)
            .metricsSystem(metricsSystem)
            .timeProvider(timeProvider)
            .asyncRunner(networkAsyncRunner)
            .keyValueStore(keyValueStore)
            .requiredCheckpoint(weakSubjectivityValidator.getWSCheckpoint())
            .specProvider(spec)
            .kzg(kzg)
            .recordMessageArrival(true)
            .p2pDebugDataDumper(debugDataDumper)
            .build();

    syncCommitteeMessagePool.subscribeOperationAdded(
        new LocalOperationAcceptedFilter<>(p2pNetwork::publishSyncCommitteeMessage));
    syncCommitteeContributionPool.subscribeOperationAdded(
        new LocalOperationAcceptedFilter<>(p2pNetwork::publishSyncCommitteeContribution));
    proposerSlashingPool.subscribeOperationAdded(
        new LocalOperationAcceptedFilter<>(p2pNetwork::publishProposerSlashing));
    attesterSlashingPool.subscribeOperationAdded(
        new LocalOperationAcceptedFilter<>(p2pNetwork::publishAttesterSlashing));
    voluntaryExitPool.subscribeOperationAdded(
        new LocalOperationAcceptedFilter<>(p2pNetwork::publishVoluntaryExit));
    blsToExecutionChangePool.subscribeOperationAdded(
        new LocalOperationAcceptedFilter<>(p2pNetwork::publishSignedBlsToExecutionChange));

    this.nodeId =
        p2pNetwork
            .getDiscoveryNodeId()
            .orElseThrow(() -> new InvalidConfigurationException("NodeID is required"));
  }

  protected Eth2P2PNetworkBuilder createEth2P2PNetworkBuilder() {
    return Eth2P2PNetworkBuilder.create();
  }

  protected void initSlotProcessor() {
    slotProcessor =
        new SlotProcessor(
            spec,
            recentChainData,
            syncService,
            forkChoiceTrigger,
            forkChoiceNotifier,
            p2pNetwork,
            slotEventsChannelPublisher,
            new EpochCachePrimer(spec, recentChainData, beaconAsyncRunner));
  }

  public void initAttestationPool() {
    LOG.debug("BeaconChainController.initAttestationPool()");
    final Eth2NetworkConfiguration eth2NetworkConfiguration = beaconConfig.eth2NetworkConfig();

    final AggregatingAttestationPoolProfiler profiler =
        eth2NetworkConfiguration.isAggregatingAttestationPoolProfilingEnabled()
            ? new AggregatingAttestationPoolProfilerCSV(debugDataDirectory)
            : AggregatingAttestationPoolProfiler.NOOP;

    attestationPool =
<<<<<<< HEAD
        new AggregatingAttestationPoolV1(
            spec, recentChainData, metricsSystem, DEFAULT_MAXIMUM_ATTESTATION_COUNT);
=======
        eth2NetworkConfiguration.isAggregatingAttestationPoolV2Enabled()
            ? new AggregatingAttestationPoolV2(
                spec,
                recentChainData,
                metricsSystem,
                DEFAULT_MAXIMUM_ATTESTATION_COUNT,
                profiler,
                eth2NetworkConfiguration.getAggregatingAttestationPoolV2BlockAggregationTimeLimit(),
                eth2NetworkConfiguration
                    .getAggregatingAttestationPoolV2TotalBlockAggregationTimeLimit(),
                eth2NetworkConfiguration
                    .isAggregatingAttestationPoolV2EarlyDropSingleAttestationsEnabled(),
                eth2NetworkConfiguration.isAggregatingAttestationPoolV2ParallelEnabled())
            : new AggregatingAttestationPoolV1(
                spec, recentChainData, metricsSystem, profiler, DEFAULT_MAXIMUM_ATTESTATION_COUNT);
>>>>>>> 99df3fd3
    eventChannels.subscribe(SlotEventsChannel.class, attestationPool);
    blockImporter.subscribeToVerifiedBlockAttestations(
        attestationPool::onAttestationsIncludedInBlock);
  }

  public void initRestAPI() {
    LOG.debug("BeaconChainController.initRestAPI()");
    if (!beaconConfig.beaconRestApiConfig().isRestApiEnabled()) {
      LOG.info("rest-api-enabled is false, not starting rest api.");
      return;
    }
    final Eth1DataProvider eth1DataProvider = new Eth1DataProvider(eth1DataCache, depositProvider);

    final ExecutionClientDataProvider executionClientDataProvider =
        dataProvider.getExecutionClientDataProvider();

    eventChannels.subscribe(ExecutionClientEventsChannel.class, executionClientDataProvider);

    beaconRestAPI =
        Optional.of(
            new JsonTypeDefinitionBeaconRestApi(
                dataProvider,
                eth1DataProvider,
                beaconConfig.beaconRestApiConfig(),
                eventChannels,
                eventAsyncRunner,
                timeProvider,
                spec));

    if (getLivenessTrackingEnabled(beaconConfig)) {
      final int initialValidatorsCount =
          spec.getGenesisSpec().getConfig().getMinGenesisActiveValidatorCount();
      eventChannels.subscribe(
          ActiveValidatorChannel.class, new ActiveValidatorCache(spec, initialValidatorsCount));
    }
  }

  public void initBlockImporter() {
    LOG.debug("BeaconChainController.initBlockImporter()");
    blockImporter =
        new BlockImporter(
            beaconAsyncRunner,
            spec,
            receivedBlockEventsChannelPublisher,
            recentChainData,
            forkChoice,
            weakSubjectivityValidator,
            executionLayer);
  }

  public void initBlockManager() {
    LOG.debug("BeaconChainController.initBlockManager()");
    final FutureItems<SignedBeaconBlock> futureBlocks =
        FutureItems.create(SignedBeaconBlock::getSlot, futureItemsMetric, "blocks");
    final BlockGossipValidator blockGossipValidator =
        new BlockGossipValidator(spec, gossipValidationHelper, receivedBlockEventsChannelPublisher);
    final BlockValidator blockValidator = new BlockValidator(blockGossipValidator);
    final Optional<BlockImportMetrics> importMetrics =
        beaconConfig.getMetricsConfig().isBlockPerformanceEnabled()
            ? Optional.of(BlockImportMetrics.create(metricsSystem))
            : Optional.empty();

    blockManager =
        new BlockManager(
            recentChainData,
            blockImporter,
            blockBlobSidecarsTrackersPool,
            pendingBlocks,
            futureBlocks,
            invalidBlockRoots,
            blockValidator,
            timeProvider,
            EVENT_LOG,
            importMetrics);
    if (spec.isMilestoneSupported(SpecMilestone.BELLATRIX)) {
      final FailedExecutionPool failedExecutionPool =
          new FailedExecutionPool(blockManager, beaconAsyncRunner);
      blockManager.subscribeFailedPayloadExecution(failedExecutionPool::addFailedBlock);
    }
    eventChannels
        .subscribe(SlotEventsChannel.class, blockManager)
        .subscribe(BlockImportChannel.class, blockManager)
        .subscribe(ReceivedBlockEventsChannel.class, blockManager);
  }

  protected SyncServiceFactory createSyncServiceFactory() {
    syncPreImportBlockChannel = eventChannels.getPublisher(SyncPreImportBlockChannel.class);
    return new DefaultSyncServiceFactory(
        beaconConfig.syncConfig(),
        beaconConfig.eth2NetworkConfig().getNetworkBoostrapConfig().getGenesisState(),
        metricsSystem,
        asyncRunnerFactory,
        beaconAsyncRunner,
        timeProvider,
        recentChainData,
        combinedChainDataClient,
        storageUpdateChannel,
        syncPreImportBlockChannel,
        p2pNetwork,
        blockImporter,
        blobSidecarManager,
        pendingBlocks,
        pendingAttestations,
        blockBlobSidecarsTrackersPool,
        beaconConfig.eth2NetworkConfig().getStartupTargetPeerCount(),
        signatureVerificationService,
        Duration.ofSeconds(beaconConfig.eth2NetworkConfig().getStartupTimeoutSeconds()),
        spec);
  }

  public void initSyncService() {
    LOG.debug("BeaconChainController.initSyncService()");
    syncService = createSyncServiceFactory().create(eventChannels);

    // chainHeadChannel subscription
    syncService.getForwardSync().subscribeToSyncChanges(coalescingChainHeadChannel);

    // forkChoiceNotifier subscription
    syncService.subscribeToSyncStateChangesAndUpdate(
        syncState -> forkChoiceNotifier.onSyncingStatusChanged(syncState.isInSync()));

    // depositProvider subscription
    syncService.subscribeToSyncStateChangesAndUpdate(
        syncState -> depositProvider.onSyncingStatusChanged(syncState.isInSync()));

    // forkChoice subscription
    forkChoice.subscribeToOptimisticHeadChangesAndUpdate(syncService.getOptimisticSyncSubscriber());

    // terminalPowBlockMonitor subscription
    terminalPowBlockMonitor.ifPresent(
        monitor ->
            syncService.subscribeToSyncStateChangesAndUpdate(
                syncState -> monitor.onNodeSyncStateChanged(syncState.isInSync())));

    // p2pNetwork subscription so gossip can be enabled and disabled appropriately
    syncService.subscribeToSyncStateChangesAndUpdate(
        state ->
            p2pNetwork.onSyncStateChanged(recentChainData.isCloseToInSync(), state.isOptimistic()));
  }

  protected void initOperationsReOrgManager() {
    LOG.debug("BeaconChainController.initOperationsReOrgManager()");
    OperationsReOrgManager operationsReOrgManager =
        new OperationsReOrgManager(
            proposerSlashingPool,
            attesterSlashingPool,
            voluntaryExitPool,
            attestationPool,
            attestationManager,
            blsToExecutionChangePool,
            recentChainData);
    eventChannels.subscribe(ChainHeadChannel.class, operationsReOrgManager);
  }

  protected void initStoredLatestCanonicalBlockUpdater() {
    LOG.debug("BeaconChainController.initStoredLatestCanonicalBlockUpdater()");
    final StoredLatestCanonicalBlockUpdater storedLatestCanonicalBlockUpdater =
        new StoredLatestCanonicalBlockUpdater(recentChainData, spec);

    eventChannels.subscribe(SlotEventsChannel.class, storedLatestCanonicalBlockUpdater);
  }

  protected void initValidatorIndexCacheTracker() {
    LOG.debug("BeaconChainController.initValidatorIndexCacheTracker()");
    final ValidatorIndexCacheTracker validatorIndexCacheTracker =
        new ValidatorIndexCacheTracker(recentChainData);
    eventChannels.subscribe(FinalizedCheckpointChannel.class, validatorIndexCacheTracker);
  }

  protected void initForkChoiceStateProvider() {
    LOG.debug("BeaconChainController.initForkChoiceStateProvider()");
    forkChoiceStateProvider = new ForkChoiceStateProvider(forkChoiceExecutor, recentChainData);
  }

  protected void initForkChoiceNotifier() {
    LOG.debug("BeaconChainController.initForkChoiceNotifier()");
    final AsyncRunnerEventThread eventThread =
        new AsyncRunnerEventThread("forkChoiceNotifier", asyncRunnerFactory);
    eventThread.start();
    proposersDataManager =
        new ProposersDataManager(
            eventThread,
            spec,
            metricsSystem,
            executionLayer,
            recentChainData,
            getProposerDefaultFeeRecipient(),
            beaconConfig.eth2NetworkConfig().isForkChoiceUpdatedAlwaysSendPayloadAttributes());
    eventChannels.subscribe(SlotEventsChannel.class, proposersDataManager);
    forkChoiceNotifier =
        new ForkChoiceNotifierImpl(
            forkChoiceStateProvider,
            eventThread,
            timeProvider,
            spec,
            executionLayer,
            recentChainData,
            proposersDataManager,
            beaconConfig.eth2NetworkConfig().isForkChoiceLateBlockReorgEnabled());
  }

  private Optional<Eth1Address> getProposerDefaultFeeRecipient() {
    if (!spec.isMilestoneSupported(SpecMilestone.BELLATRIX)) {
      return Optional.of(Eth1Address.ZERO);
    }

    final Optional<Eth1Address> defaultFeeRecipient =
        beaconConfig.validatorConfig().getProposerDefaultFeeRecipient();

    if (defaultFeeRecipient.isEmpty() && beaconConfig.beaconRestApiConfig().isRestApiEnabled()) {
      STATUS_LOG.warnMissingProposerDefaultFeeRecipientWithRestAPIEnabled();
    }

    return defaultFeeRecipient;
  }

  protected void setupInitialState(final RecentChainData client) {
    final Eth2NetworkConfiguration networkConfiguration = beaconConfig.eth2NetworkConfig();

    final Optional<AnchorPoint> initialAnchor =
        tryLoadingAnchorPointFromInitialState(networkConfiguration)
            .or(
                () ->
                    attemptToLoadAnchorPoint(
                        networkConfiguration.getNetworkBoostrapConfig().getGenesisState()));

    /*
     If flag to allow sync outside of weak subjectivity period has been set, we pass an instance of
     WeakSubjectivityPeriodCalculator to the WeakSubjectivityInitializer. Otherwise, we pass an Optional.empty().
    */
    final Optional<WeakSubjectivityCalculator> maybeWsCalculator;
    if (isAllowSyncOutsideWeakSubjectivityPeriod()) {
      maybeWsCalculator = Optional.empty();
    } else {
      maybeWsCalculator =
          Optional.of(WeakSubjectivityCalculator.create(beaconConfig.weakSubjectivity()));
    }

    // Validate
    initialAnchor.ifPresent(
        anchor -> {
          final UInt64 currentSlot = getCurrentSlot(anchor.getState().getGenesisTime());
          wsInitializer.validateInitialAnchor(anchor, currentSlot, spec, maybeWsCalculator);
        });

    if (initialAnchor.isPresent()) {
      final AnchorPoint anchor = initialAnchor.get();
      client.initializeFromAnchorPoint(anchor, timeProvider.getTimeInSeconds());
      if (anchor.isGenesis()) {
        EVENT_LOG.genesisEvent(
            anchor.getStateRoot(),
            recentChainData.getBestBlockRoot().orElseThrow(),
            anchor.getState().getGenesisTime());
      }
    } else if (beaconConfig.interopConfig().isInteropEnabled()) {
      setupInteropState();
    } else if (!beaconConfig.powchainConfig().isEnabled()) {
      throw new InvalidConfigurationException(
          "ETH1 is disabled but initial state is unknown. Enable ETH1 or specify an initial state"
              + ".");
    }
  }

  private Optional<AnchorPoint> tryLoadingAnchorPointFromInitialState(
      final Eth2NetworkConfiguration networkConfiguration) {
    Optional<AnchorPoint> initialAnchor = Optional.empty();

    try {
      initialAnchor =
          attemptToLoadAnchorPoint(
              networkConfiguration.getNetworkBoostrapConfig().getInitialState());
    } catch (final InvalidConfigurationException e) {
      final StateBoostrapConfig stateBoostrapConfig =
          networkConfiguration.getNetworkBoostrapConfig();
      if (stateBoostrapConfig.isUsingCustomInitialState()
          && !stateBoostrapConfig.isUsingCheckpointSync()) {
        throw e;
      }
      STATUS_LOG.warnFailedToLoadInitialState(e.getMessage());
    }

    return initialAnchor;
  }

  protected Optional<AnchorPoint> attemptToLoadAnchorPoint(final Optional<String> initialState) {
    return wsInitializer.loadInitialAnchorPoint(spec, initialState);
  }

  protected void setupInteropState() {
    final InteropConfig config = beaconConfig.interopConfig();
    STATUS_LOG.generatingMockStartGenesis(
        config.getInteropGenesisTime(), config.getInteropNumberOfValidators());

    Optional<ExecutionPayloadHeader> executionPayloadHeader = Optional.empty();
    if (config.getInteropGenesisPayloadHeader().isPresent()) {
      try {
        executionPayloadHeader =
            Optional.of(
                spec.deserializeJsonExecutionPayloadHeader(
                    new ObjectMapper(),
                    config.getInteropGenesisPayloadHeader().get().toFile(),
                    GENESIS_SLOT));
      } catch (IOException e) {
        throw new RuntimeException(
            "Unable to load payload header from " + config.getInteropGenesisPayloadHeader().get(),
            e);
      }
    }

    final BeaconState genesisState =
        new GenesisStateBuilder()
            .spec(spec)
            .genesisTime(config.getInteropGenesisTime())
            .addMockValidators(config.getInteropNumberOfValidators())
            .executionPayloadHeader(executionPayloadHeader)
            .build();

    recentChainData.initializeFromGenesis(genesisState, timeProvider.getTimeInSeconds());

    EVENT_LOG.genesisEvent(
        genesisState.hashTreeRoot(),
        recentChainData.getBestBlockRoot().orElseThrow(),
        genesisState.getGenesisTime());
  }

  protected void onStoreInitialized() {
    UInt64 genesisTime = recentChainData.getGenesisTime();
    UInt64 currentTime = timeProvider.getTimeInSeconds();
    final UInt64 currentSlot = getCurrentSlot(genesisTime, currentTime);
    if (currentTime.compareTo(genesisTime) >= 0) {
      // Validate that we're running within the weak subjectivity period
      validateChain(currentSlot);
    } else {
      UInt64 timeUntilGenesis = genesisTime.minus(currentTime);
      genesisTimeTracker = currentTime;
      STATUS_LOG.timeUntilGenesis(timeUntilGenesis.longValue(), p2pNetwork.getPeerCount());
    }
    slotProcessor.setCurrentSlot(currentSlot);
    performanceTracker.start(currentSlot);
  }

  protected UInt64 getCurrentSlot(final UInt64 genesisTime) {
    return getCurrentSlot(genesisTime, timeProvider.getTimeInSeconds());
  }

  protected UInt64 getCurrentSlot(final UInt64 genesisTime, final UInt64 currentTime) {
    return spec.getCurrentSlot(currentTime, genesisTime);
  }

  protected void validateChain(final UInt64 currentSlot) {
    weakSubjectivityValidator
        .validateChainIsConsistentWithWSCheckpoint(combinedChainDataClient)
        .thenCompose(
            __ ->
                SafeFuture.of(
                    () -> recentChainData.getStore().retrieveFinalizedCheckpointAndState()))
        .thenAccept(
            finalizedCheckpointState -> {
              final UInt64 slot = currentSlot.max(recentChainData.getCurrentSlot().orElse(ZERO));
              weakSubjectivityValidator.validateLatestFinalizedCheckpoint(
                  finalizedCheckpointState, slot);
            })
        .finish(
            err -> {
              weakSubjectivityValidator.handleValidationFailure(
                  "Encountered an error while trying to validate latest finalized checkpoint", err);
              throw new RuntimeException(err);
            });
  }

  private void onTick() {
    if (recentChainData.isPreGenesis()) {
      return;
    }

    final UInt64 currentTimeMillis = timeProvider.getTimeInMillis();
    final UInt64 currentTimeSeconds = millisToSeconds(currentTimeMillis);
    final Optional<TickProcessingPerformance> performanceRecord =
        beaconConfig.getMetricsConfig().isTickPerformanceEnabled()
            ? Optional.of(new TickProcessingPerformance(timeProvider, currentTimeMillis))
            : Optional.empty();

    forkChoice.onTick(currentTimeMillis, performanceRecord);

    final UInt64 genesisTime = recentChainData.getGenesisTime();
    if (genesisTime.isGreaterThan(currentTimeSeconds)) {
      // notify every 10 minutes
      if (genesisTimeTracker.plus(600L).isLessThanOrEqualTo(currentTimeSeconds)) {
        genesisTimeTracker = currentTimeSeconds;
        STATUS_LOG.timeUntilGenesis(
            genesisTime.minus(currentTimeSeconds).longValue(), p2pNetwork.getPeerCount());
      }
    }

    slotProcessor.onTick(currentTimeMillis, performanceRecord);
    performanceRecord.ifPresent(TickProcessingPerformance::complete);
  }

  @Override
  public Spec getSpec() {
    return spec;
  }

  @Override
  public TimeProvider getTimeProvider() {
    return timeProvider;
  }

  @Override
  public AsyncRunnerFactory getAsyncRunnerFactory() {
    return asyncRunnerFactory;
  }

  @Override
  public SignatureVerificationService getSignatureVerificationService() {
    return signatureVerificationService;
  }

  @Override
  public RecentChainData getRecentChainData() {
    return recentChainData;
  }

  @Override
  public CombinedChainDataClient getCombinedChainDataClient() {
    return combinedChainDataClient;
  }

  @Override
  public Eth2P2PNetwork getP2pNetwork() {
    return p2pNetwork;
  }

  @Override
  public Optional<BeaconRestApi> getBeaconRestAPI() {
    return beaconRestAPI;
  }

  @Override
  public SyncService getSyncService() {
    return syncService;
  }

  @Override
  public ForkChoice getForkChoice() {
    return forkChoice;
  }
}<|MERGE_RESOLUTION|>--- conflicted
+++ resolved
@@ -92,11 +92,8 @@
 import tech.pegasys.teku.networking.eth2.gossip.subnets.StableSubnetSubscriber;
 import tech.pegasys.teku.networking.eth2.gossip.subnets.SyncCommitteeSubscriptionManager;
 import tech.pegasys.teku.networking.eth2.mock.NoOpEth2P2PNetwork;
-<<<<<<< HEAD
 import tech.pegasys.teku.networking.eth2.peers.DataColumnPeerManagerImpl;
 import tech.pegasys.teku.networking.eth2.peers.MetadataDasPeerCustodyTracker;
-=======
->>>>>>> 99df3fd3
 import tech.pegasys.teku.networking.eth2.rpc.beaconchain.methods.MetadataMessagesFactory;
 import tech.pegasys.teku.networking.p2p.discovery.DiscoveryConfig;
 import tech.pegasys.teku.networks.Eth2NetworkConfiguration;
@@ -143,10 +140,7 @@
 import tech.pegasys.teku.statetransition.SimpleOperationPool;
 import tech.pegasys.teku.statetransition.attestation.AggregatingAttestationPool;
 import tech.pegasys.teku.statetransition.attestation.AggregatingAttestationPoolV1;
-<<<<<<< HEAD
-=======
 import tech.pegasys.teku.statetransition.attestation.AggregatingAttestationPoolV2;
->>>>>>> 99df3fd3
 import tech.pegasys.teku.statetransition.attestation.AttestationManager;
 import tech.pegasys.teku.statetransition.attestation.utils.AggregatingAttestationPoolProfiler;
 import tech.pegasys.teku.statetransition.attestation.utils.AggregatingAttestationPoolProfilerCSV;
@@ -161,7 +155,6 @@
 import tech.pegasys.teku.statetransition.block.BlockManager;
 import tech.pegasys.teku.statetransition.block.FailedExecutionPool;
 import tech.pegasys.teku.statetransition.block.ReceivedBlockEventsChannel;
-<<<<<<< HEAD
 import tech.pegasys.teku.statetransition.datacolumns.CanonicalBlockResolver;
 import tech.pegasys.teku.statetransition.datacolumns.CurrentSlotProvider;
 import tech.pegasys.teku.statetransition.datacolumns.CustodyGroupCountManagerImpl;
@@ -197,10 +190,6 @@
 import tech.pegasys.teku.statetransition.datacolumns.retriever.DataColumnSidecarRetriever;
 import tech.pegasys.teku.statetransition.datacolumns.retriever.RecoveringSidecarRetriever;
 import tech.pegasys.teku.statetransition.datacolumns.retriever.SimpleSidecarRetriever;
-=======
-import tech.pegasys.teku.statetransition.datacolumns.CustodyGroupCountManager;
-import tech.pegasys.teku.statetransition.datacolumns.DataColumnSidecarByRootCustody;
->>>>>>> 99df3fd3
 import tech.pegasys.teku.statetransition.forkchoice.ForkChoice;
 import tech.pegasys.teku.statetransition.forkchoice.ForkChoiceNotifier;
 import tech.pegasys.teku.statetransition.forkchoice.ForkChoiceNotifierImpl;
@@ -356,7 +345,6 @@
   protected volatile KZG kzg;
   protected volatile BlobSidecarManager blobSidecarManager;
   protected volatile BlobSidecarGossipValidator blobSidecarValidator;
-<<<<<<< HEAD
   protected volatile CustodyGroupCountManagerLateInit custodyGroupCountManagerLateInit;
   protected volatile DataColumnSidecarManager dataColumnSidecarManager;
   protected volatile LateInitDataColumnSidecarCustody dataColumnSidecarCustody =
@@ -364,9 +352,6 @@
   protected volatile DasCustodySync dasCustodySync;
   protected volatile AvailabilityCheckerFactory<UInt64> dasSamplerManager;
   protected volatile DataAvailabilitySampler dataAvailabilitySampler;
-=======
-  // TODO-fulu Add CustodyGroupCountManagerLateInit
->>>>>>> 99df3fd3
   protected volatile Optional<TerminalPowBlockMonitor> terminalPowBlockMonitor = Optional.empty();
   protected volatile ProposersDataManager proposersDataManager;
   protected volatile KeyValueStore<String, Bytes> keyValueStore;
@@ -383,12 +368,9 @@
   protected SettableLabelledGauge futureItemsMetric;
   protected IntSupplier rejectedExecutionCountSupplier;
   protected DebugDataDumper debugDataDumper;
-<<<<<<< HEAD
+  protected Path debugDataDirectory;
   protected volatile UInt256 nodeId;
   protected volatile BlobSidecarReconstructionProvider blobSidecarReconstructionProvider;
-=======
-  protected Path debugDataDirectory;
->>>>>>> 99df3fd3
 
   public BeaconChainController(
       final ServiceConfig serviceConfig, final BeaconChainConfiguration beaconConfig) {
@@ -1549,15 +1531,9 @@
             .config(beaconConfig.p2pConfig())
             .eventChannels(eventChannels)
             .combinedChainDataClient(combinedChainDataClient)
-<<<<<<< HEAD
             .dataColumnSidecarCustody(dataColumnSidecarCustody)
             .custodyGroupCountManager(custodyGroupCountManagerLateInit)
             .metadataMessagesFactory(metadataMessagesFactory)
-=======
-            .dataColumnSidecarCustody(DataColumnSidecarByRootCustody.NOOP)
-            .custodyGroupCountManager(CustodyGroupCountManager.NOOP)
-            .metadataMessagesFactory(new MetadataMessagesFactory())
->>>>>>> 99df3fd3
             .gossipedBlockProcessor(blockManager::validateAndImportBlock)
             .gossipedBlobSidecarProcessor(blobSidecarManager::validateAndPrepareForBlockImport)
             .gossipedDataColumnSidecarOperationProcessor(
@@ -1631,10 +1607,6 @@
             : AggregatingAttestationPoolProfiler.NOOP;
 
     attestationPool =
-<<<<<<< HEAD
-        new AggregatingAttestationPoolV1(
-            spec, recentChainData, metricsSystem, DEFAULT_MAXIMUM_ATTESTATION_COUNT);
-=======
         eth2NetworkConfiguration.isAggregatingAttestationPoolV2Enabled()
             ? new AggregatingAttestationPoolV2(
                 spec,
@@ -1650,7 +1622,6 @@
                 eth2NetworkConfiguration.isAggregatingAttestationPoolV2ParallelEnabled())
             : new AggregatingAttestationPoolV1(
                 spec, recentChainData, metricsSystem, profiler, DEFAULT_MAXIMUM_ATTESTATION_COUNT);
->>>>>>> 99df3fd3
     eventChannels.subscribe(SlotEventsChannel.class, attestationPool);
     blockImporter.subscribeToVerifiedBlockAttestations(
         attestationPool::onAttestationsIncludedInBlock);
