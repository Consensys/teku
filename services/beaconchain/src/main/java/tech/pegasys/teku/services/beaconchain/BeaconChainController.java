--- conflicted
+++ resolved
@@ -125,11 +125,8 @@
   private final EventBus eventBus;
   private final SlotEventsChannel slotEventsChannelPublisher;
   private final AsyncRunner networkAsyncRunner;
-<<<<<<< HEAD
+  private final AsyncRunnerFactory asyncRunnerFactory;
   private final WeakSubjectivityValidator weakSubjectivityValidator;
-=======
-  private final AsyncRunnerFactory asyncRunnerFactory;
->>>>>>> 8e1a538b
 
   private volatile ForkChoice forkChoice;
   private volatile StateTransition stateTransition;
