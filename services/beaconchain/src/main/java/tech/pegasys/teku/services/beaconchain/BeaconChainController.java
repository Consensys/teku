/*
 * Copyright 2019 ConsenSys AG.
 *
 * Licensed under the Apache License, Version 2.0 (the "License"); you may not use this file except in compliance with
 * the License. You may obtain a copy of the License at
 *
 * http://www.apache.org/licenses/LICENSE-2.0
 *
 * Unless required by applicable law or agreed to in writing, software distributed under the License is distributed on
 * an "AS IS" BASIS, WITHOUT WARRANTIES OR CONDITIONS OF ANY KIND, either express or implied. See the License for the
 * specific language governing permissions and limitations under the License.
 */

package tech.pegasys.teku.services.beaconchain;

import static tech.pegasys.teku.core.ForkChoiceUtil.on_tick;
import static tech.pegasys.teku.infrastructure.logging.EventLogger.EVENT_LOG;
import static tech.pegasys.teku.infrastructure.logging.StatusLogger.STATUS_LOG;
import static tech.pegasys.teku.infrastructure.unsigned.UInt64.ZERO;
import static tech.pegasys.teku.util.config.Constants.SECONDS_PER_SLOT;

import com.google.common.annotations.VisibleForTesting;
import com.google.common.base.Throwables;
import com.google.common.eventbus.EventBus;
import java.net.BindException;
import java.nio.file.Path;
import java.time.Duration;
import java.util.Optional;
import java.util.Random;
import org.apache.logging.log4j.LogManager;
import org.apache.logging.log4j.Logger;
import org.apache.tuweni.bytes.Bytes;
import org.hyperledger.besu.plugin.services.MetricsSystem;
import tech.pegasys.teku.api.ChainDataProvider;
import tech.pegasys.teku.api.DataProvider;
import tech.pegasys.teku.beaconrestapi.BeaconRestApi;
import tech.pegasys.teku.core.BlockProposalUtil;
import tech.pegasys.teku.core.ForkChoiceAttestationValidator;
import tech.pegasys.teku.core.ForkChoiceBlockTasks;
import tech.pegasys.teku.core.ForkChoiceUtilWrapper;
import tech.pegasys.teku.core.StateTransition;
import tech.pegasys.teku.core.operationsignatureverifiers.ProposerSlashingSignatureVerifier;
import tech.pegasys.teku.core.operationsignatureverifiers.VoluntaryExitSignatureVerifier;
import tech.pegasys.teku.core.operationvalidators.AttestationDataStateTransitionValidator;
import tech.pegasys.teku.core.operationvalidators.AttesterSlashingStateTransitionValidator;
import tech.pegasys.teku.core.operationvalidators.ProposerSlashingStateTransitionValidator;
import tech.pegasys.teku.core.operationvalidators.VoluntaryExitStateTransitionValidator;
import tech.pegasys.teku.datastructures.attestation.ValidateableAttestation;
import tech.pegasys.teku.datastructures.blocks.SignedBeaconBlock;
import tech.pegasys.teku.datastructures.interop.InteropStartupUtil;
import tech.pegasys.teku.datastructures.operations.AttesterSlashing;
import tech.pegasys.teku.datastructures.operations.ProposerSlashing;
import tech.pegasys.teku.datastructures.operations.SignedVoluntaryExit;
import tech.pegasys.teku.datastructures.state.AnchorPoint;
import tech.pegasys.teku.datastructures.state.BeaconState;
import tech.pegasys.teku.infrastructure.async.AsyncRunner;
import tech.pegasys.teku.infrastructure.async.AsyncRunnerFactory;
import tech.pegasys.teku.infrastructure.async.SafeFuture;
import tech.pegasys.teku.infrastructure.events.EventChannels;
import tech.pegasys.teku.infrastructure.time.TimeProvider;
import tech.pegasys.teku.infrastructure.unsigned.UInt64;
import tech.pegasys.teku.infrastructure.version.VersionProvider;
import tech.pegasys.teku.networking.eth2.Eth2Network;
import tech.pegasys.teku.networking.eth2.Eth2NetworkBuilder;
import tech.pegasys.teku.networking.eth2.gossip.GossipPublisher;
import tech.pegasys.teku.networking.eth2.gossip.subnets.AllSubnetsSubscriber;
import tech.pegasys.teku.networking.eth2.gossip.subnets.AttestationTopicSubscriber;
import tech.pegasys.teku.networking.eth2.gossip.subnets.StableSubnetSubscriber;
import tech.pegasys.teku.networking.eth2.gossip.subnets.ValidatorBasedStableSubnetSubscriber;
import tech.pegasys.teku.networking.eth2.mock.NoOpEth2Network;
import tech.pegasys.teku.pow.api.Eth1EventsChannel;
import tech.pegasys.teku.protoarray.ProtoArrayStorageChannel;
import tech.pegasys.teku.service.serviceutils.Service;
import tech.pegasys.teku.service.serviceutils.ServiceConfig;
import tech.pegasys.teku.spec.SpecProvider;
import tech.pegasys.teku.statetransition.OperationPool;
import tech.pegasys.teku.statetransition.OperationsReOrgManager;
import tech.pegasys.teku.statetransition.attestation.AggregatingAttestationPool;
import tech.pegasys.teku.statetransition.attestation.AttestationManager;
import tech.pegasys.teku.statetransition.block.BlockImportChannel;
import tech.pegasys.teku.statetransition.block.BlockImporter;
import tech.pegasys.teku.statetransition.block.BlockManager;
import tech.pegasys.teku.statetransition.forkchoice.ForkChoice;
import tech.pegasys.teku.statetransition.forkchoice.ForkChoiceExecutor;
import tech.pegasys.teku.statetransition.forkchoice.SingleThreadedForkChoiceExecutor;
import tech.pegasys.teku.statetransition.genesis.GenesisHandler;
import tech.pegasys.teku.statetransition.util.FutureItems;
import tech.pegasys.teku.statetransition.util.PendingPool;
import tech.pegasys.teku.statetransition.validation.AggregateAttestationValidator;
import tech.pegasys.teku.statetransition.validation.AttestationValidator;
import tech.pegasys.teku.statetransition.validation.AttesterSlashingValidator;
import tech.pegasys.teku.statetransition.validation.BlockValidator;
import tech.pegasys.teku.statetransition.validation.InternalValidationResult;
import tech.pegasys.teku.statetransition.validation.ProposerSlashingValidator;
import tech.pegasys.teku.statetransition.validation.VoluntaryExitValidator;
import tech.pegasys.teku.storage.api.ChainHeadChannel;
import tech.pegasys.teku.storage.api.FinalizedCheckpointChannel;
import tech.pegasys.teku.storage.api.StorageQueryChannel;
import tech.pegasys.teku.storage.api.StorageUpdateChannel;
import tech.pegasys.teku.storage.client.CombinedChainDataClient;
import tech.pegasys.teku.storage.client.RecentChainData;
import tech.pegasys.teku.storage.client.StorageBackedRecentChainData;
import tech.pegasys.teku.storage.store.FileKeyValueStore;
import tech.pegasys.teku.storage.store.KeyValueStore;
import tech.pegasys.teku.storage.store.StoreConfig;
import tech.pegasys.teku.storage.store.UpdatableStore.StoreTransaction;
import tech.pegasys.teku.sync.SyncService;
import tech.pegasys.teku.sync.SyncServiceFactory;
import tech.pegasys.teku.sync.events.CoalescingChainHeadChannel;
import tech.pegasys.teku.util.config.InvalidConfigurationException;
import tech.pegasys.teku.util.time.channels.SlotEventsChannel;
import tech.pegasys.teku.util.time.channels.TimeTickChannel;
import tech.pegasys.teku.validator.api.InteropConfig;
import tech.pegasys.teku.validator.api.ValidatorApiChannel;
import tech.pegasys.teku.validator.api.ValidatorPerformanceTrackingMode;
import tech.pegasys.teku.validator.coordinator.ActiveValidatorTracker;
import tech.pegasys.teku.validator.coordinator.BlockFactory;
import tech.pegasys.teku.validator.coordinator.DepositProvider;
import tech.pegasys.teku.validator.coordinator.DutyMetrics;
import tech.pegasys.teku.validator.coordinator.Eth1DataCache;
import tech.pegasys.teku.validator.coordinator.Eth1VotingPeriod;
import tech.pegasys.teku.validator.coordinator.ValidatorApiHandler;
import tech.pegasys.teku.validator.coordinator.performance.DefaultPerformanceTracker;
import tech.pegasys.teku.validator.coordinator.performance.NoOpPerformanceTracker;
import tech.pegasys.teku.validator.coordinator.performance.PerformanceTracker;
import tech.pegasys.teku.validator.coordinator.performance.ValidatorPerformanceMetrics;
import tech.pegasys.teku.weaksubjectivity.WeakSubjectivityValidator;

public class BeaconChainController extends Service implements TimeTickChannel {
  private static final Logger LOG = LogManager.getLogger();

  private static final String KEY_VALUE_STORE_SUBDIRECTORY = "kvstore";

  private final BeaconChainConfiguration beaconConfig;
  private final SpecProvider specProvider;
  private final EventChannels eventChannels;
  private final MetricsSystem metricsSystem;
  private final AsyncRunner beaconAsyncRunner;
  private final TimeProvider timeProvider;
  private final EventBus eventBus;
  private final SlotEventsChannel slotEventsChannelPublisher;
  private final AsyncRunner networkAsyncRunner;
  private final AsyncRunnerFactory asyncRunnerFactory;
  private final AsyncRunner eventAsyncRunner;
  private final Path beaconDataDirectory;
  private final WeakSubjectivityInitializer wsInitializer = new WeakSubjectivityInitializer();

  private volatile ForkChoice forkChoice;
  private volatile StateTransition stateTransition;
  private volatile BlockImporter blockImporter;
  private volatile RecentChainData recentChainData;
  private volatile Eth2Network p2pNetwork;
  private volatile Optional<BeaconRestApi> beaconRestAPI = Optional.empty();
  private volatile AggregatingAttestationPool attestationPool;
  private volatile DepositProvider depositProvider;
  private volatile SyncService syncService;
  private volatile AttestationManager attestationManager;
  private volatile CombinedChainDataClient combinedChainDataClient;
  private volatile Eth1DataCache eth1DataCache;
  private volatile SlotProcessor slotProcessor;
  private volatile OperationPool<AttesterSlashing> attesterSlashingPool;
  private final GossipPublisher<AttesterSlashing> attesterSlashingGossipPublisher =
      new GossipPublisher<>();
  private volatile OperationPool<ProposerSlashing> proposerSlashingPool;
  private final GossipPublisher<ProposerSlashing> proposerSlashingGossipPublisher =
      new GossipPublisher<>();
  private volatile OperationPool<SignedVoluntaryExit> voluntaryExitPool;
  private final GossipPublisher<SignedVoluntaryExit> voluntaryExitGossipPublisher =
      new GossipPublisher<>();
  private volatile OperationsReOrgManager operationsReOrgManager;
  private volatile WeakSubjectivityValidator weakSubjectivityValidator;
  private volatile PerformanceTracker performanceTracker;
  private volatile PendingPool<SignedBeaconBlock> pendingBlocks;
  private volatile CoalescingChainHeadChannel coalescingChainHeadChannel;
  private volatile ActiveValidatorTracker activeValidatorTracker;
  private volatile AttestationTopicSubscriber attestationTopicSubscriber;

  private UInt64 genesisTimeTracker = ZERO;
  private ForkChoiceExecutor forkChoiceExecutor;
  private BlockManager blockManager;

  public BeaconChainController(
      final ServiceConfig serviceConfig, final BeaconChainConfiguration beaconConfig) {
    this.beaconConfig = beaconConfig;
    this.specProvider = beaconConfig.getSpecProvider();
    this.beaconDataDirectory = serviceConfig.getDataDirLayout().getBeaconDataDirectory();
    this.asyncRunnerFactory = serviceConfig.getAsyncRunnerFactory();
    this.beaconAsyncRunner = serviceConfig.createAsyncRunner("beaconchain");
    this.eventAsyncRunner = serviceConfig.createAsyncRunner("events", 10);
    this.networkAsyncRunner = serviceConfig.createAsyncRunner("p2p", 10);
    this.timeProvider = serviceConfig.getTimeProvider();
    this.eventBus = serviceConfig.getEventBus();
    this.eventChannels = serviceConfig.getEventChannels();
    this.metricsSystem = serviceConfig.getMetricsSystem();
    this.slotEventsChannelPublisher = eventChannels.getPublisher(SlotEventsChannel.class);
  }

  @Override
  protected SafeFuture<?> doStart() {
    this.eventBus.register(this);
    LOG.debug("Starting {}", this.getClass().getSimpleName());
    return initialize()
        .thenCompose(
            (__) -> SafeFuture.fromRunnable(() -> beaconRestAPI.ifPresent(BeaconRestApi::start)));
  }

  private void startServices() {
    syncService
        .getRecentBlockFetcher()
        .subscribeBlockFetched(
            (block) ->
                blockManager
                    .importBlock(block)
                    .finish(err -> LOG.error("Failed to process recently fetched block.", err)));
    blockManager.subscribeToReceivedBlocks(
        (block) -> syncService.getRecentBlockFetcher().cancelRecentBlockRequest(block.getRoot()));
    SafeFuture.allOfFailFast(
            attestationManager.start(),
            p2pNetwork.start(),
            blockManager.start(),
            syncService.start())
        .finish(
            error -> {
              Throwable rootCause = Throwables.getRootCause(error);
              if (rootCause instanceof BindException) {
                final String errorWhilePerformingDescription =
                    "starting P2P services on port " + this.p2pNetwork.getListenPort() + ".";
                STATUS_LOG.fatalError(errorWhilePerformingDescription, rootCause);
                System.exit(1);
              } else {
                Thread.currentThread()
                    .getUncaughtExceptionHandler()
                    .uncaughtException(Thread.currentThread(), error);
              }
            });
  }

  @Override
  protected SafeFuture<?> doStop() {
    LOG.debug("Stopping {}", this.getClass().getSimpleName());
    return SafeFuture.allOf(
        SafeFuture.fromRunnable(() -> eventBus.unregister(this)),
        SafeFuture.fromRunnable(() -> beaconRestAPI.ifPresent(BeaconRestApi::stop)),
        SafeFuture.fromRunnable(() -> forkChoiceExecutor.stop()),
        syncService.stop(),
        blockManager.stop(),
        attestationManager.stop(),
        p2pNetwork.stop());
  }

  private SafeFuture<?> initialize() {
    final StoreConfig storeConfig = beaconConfig.storeConfig();
    coalescingChainHeadChannel =
        new CoalescingChainHeadChannel(eventChannels.getPublisher(ChainHeadChannel.class));

    StorageQueryChannel storageQueryChannel =
        eventChannels.getPublisher(StorageQueryChannel.class, beaconAsyncRunner);
    StorageUpdateChannel storageUpdateChannel =
        eventChannels.getPublisher(StorageUpdateChannel.class, beaconAsyncRunner);
    return initWeakSubjectivity(storageQueryChannel, storageUpdateChannel)
        .thenCompose(
            __ ->
                StorageBackedRecentChainData.create(
                    metricsSystem,
                    storeConfig,
                    beaconAsyncRunner,
                    storageQueryChannel,
                    storageUpdateChannel,
                    eventChannels.getPublisher(ProtoArrayStorageChannel.class, beaconAsyncRunner),
                    eventChannels.getPublisher(FinalizedCheckpointChannel.class, beaconAsyncRunner),
                    coalescingChainHeadChannel,
                    eventBus))
        .thenCompose(
            client -> {
              // Setup chain storage
              this.recentChainData = client;
              if (recentChainData.isPreGenesis()) {
                setupInitialState(client);
              } else if (beaconConfig.eth2NetworkConfig().isUsingCustomInitialState()) {
                STATUS_LOG.warnInitialStateIgnored();
              }
              return SafeFuture.completedFuture(client);
            })
        .thenAccept(
            client -> {
              // Init other services
              this.initAll();
              eventChannels.subscribe(TimeTickChannel.class, this);

              recentChainData.subscribeStoreInitialized(this::onStoreInitialized);
              recentChainData.subscribeBestBlockInitialized(this::startServices);
            });
  }

  public void initAll() {
    initStateTransition();
    initForkChoice();
    initBlockImporter();
    initCombinedChainDataClient();
    initAttestationPool();
    initAttesterSlashingPool();
    initProposerSlashingPool();
    initVoluntaryExitPool();
    initEth1DataCache();
    initDepositProvider();
    initGenesisHandler();
    initAttestationManager();
    initPendingBlocks();
    initBlockManager();
    initP2PNetwork();
    initSyncService();
    initSlotProcessor();
    initMetrics();
    initAttestationTopicSubscriber();
    initActiveValidatorTracker();
    initPerformanceTracker();
    initValidatorApiHandler();
    initRestAPI();
    initOperationsReOrgManager();
  }

  private void initPendingBlocks() {
    LOG.debug("BeaconChainController.initPendingBlocks()");
    pendingBlocks = PendingPool.createForBlocks();
    eventChannels.subscribe(FinalizedCheckpointChannel.class, pendingBlocks);
  }

  private void initPerformanceTracker() {
    LOG.debug("BeaconChainController.initPerformanceTracker()");
    ValidatorPerformanceTrackingMode mode =
        beaconConfig.validatorConfig().getValidatorPerformanceTrackingMode();
    if (mode.isEnabled()) {
      performanceTracker =
          new DefaultPerformanceTracker(
              combinedChainDataClient,
              STATUS_LOG,
              new ValidatorPerformanceMetrics(metricsSystem),
              beaconConfig.validatorConfig().getValidatorPerformanceTrackingMode(),
              activeValidatorTracker);
      eventChannels.subscribe(SlotEventsChannel.class, performanceTracker);
    } else {
      performanceTracker = new NoOpPerformanceTracker();
    }
  }

  private void initAttesterSlashingPool() {
    LOG.debug("BeaconChainController.initAttesterSlashingPool()");
    AttesterSlashingValidator validator =
        new AttesterSlashingValidator(
            recentChainData, new AttesterSlashingStateTransitionValidator());
    attesterSlashingPool = new OperationPool<>(AttesterSlashing.class, validator);
    blockImporter.subscribeToVerifiedBlockAttesterSlashings(attesterSlashingPool::removeAll);
  }

  private void initProposerSlashingPool() {
    LOG.debug("BeaconChainController.initProposerSlashingPool()");
    ProposerSlashingValidator validator =
        new ProposerSlashingValidator(
            recentChainData,
            new ProposerSlashingStateTransitionValidator(),
            new ProposerSlashingSignatureVerifier());
    proposerSlashingPool = new OperationPool<>(ProposerSlashing.class, validator);
    blockImporter.subscribeToVerifiedBlockProposerSlashings(proposerSlashingPool::removeAll);
  }

  private void initVoluntaryExitPool() {
    LOG.debug("BeaconChainController.initVoluntaryExitPool()");
    VoluntaryExitValidator validator =
        new VoluntaryExitValidator(
            recentChainData,
            new VoluntaryExitStateTransitionValidator(),
            new VoluntaryExitSignatureVerifier());
    voluntaryExitPool = new OperationPool<>(SignedVoluntaryExit.class, validator);
    blockImporter.subscribeToVerifiedBlockVoluntaryExits(voluntaryExitPool::removeAll);
  }

  private void initCombinedChainDataClient() {
    LOG.debug("BeaconChainController.initCombinedChainDataClient()");
    combinedChainDataClient =
        new CombinedChainDataClient(
            recentChainData,
            eventChannels.getPublisher(StorageQueryChannel.class, beaconAsyncRunner),
            stateTransition);
  }

  @VisibleForTesting
  SafeFuture<Void> initWeakSubjectivity(
      final StorageQueryChannel queryChannel, final StorageUpdateChannel updateChannel) {
    return wsInitializer
        .finalizeAndStoreConfig(beaconConfig.weakSubjectivity(), queryChannel, updateChannel)
        .thenAccept(
            finalConfig -> {
              this.weakSubjectivityValidator = WeakSubjectivityValidator.moderate(finalConfig);
            });
  }

  private void initStateTransition() {
    LOG.debug("BeaconChainController.initStateTransition()");
    stateTransition = new StateTransition();
  }

  private void initForkChoice() {
    LOG.debug("BeaconChainController.initForkChoice()");
    forkChoiceExecutor = SingleThreadedForkChoiceExecutor.create();
    forkChoice =
        new ForkChoice(
            new ForkChoiceAttestationValidator(),
            new ForkChoiceBlockTasks(),
            forkChoiceExecutor,
            recentChainData,
            stateTransition);
  }

  public void initMetrics() {
    LOG.debug("BeaconChainController.initMetrics()");
    eventChannels.subscribe(
        SlotEventsChannel.class,
        new BeaconChainMetrics(
            recentChainData, slotProcessor.getNodeSlot(), metricsSystem, p2pNetwork));
  }

  public void initDepositProvider() {
    LOG.debug("BeaconChainController.initDepositProvider()");
    depositProvider = new DepositProvider(metricsSystem, recentChainData, eth1DataCache);
    eventChannels
        .subscribe(Eth1EventsChannel.class, depositProvider)
        .subscribe(FinalizedCheckpointChannel.class, depositProvider);
  }

  private void initEth1DataCache() {
    LOG.debug("BeaconChainController.initEth1DataCache");
    eth1DataCache = new Eth1DataCache(new Eth1VotingPeriod());
  }

  private void initAttestationTopicSubscriber() {
    LOG.debug("BeaconChainController.initAttestationTopicSubscriber");
    this.attestationTopicSubscriber = new AttestationTopicSubscriber(p2pNetwork);
  }

  private void initActiveValidatorTracker() {
    LOG.debug("BeaconChainController.initActiveValidatorTracker");
    final StableSubnetSubscriber stableSubnetSubscriber =
        beaconConfig.p2pConfig().isSubscribeAllSubnetsEnabled()
            ? AllSubnetsSubscriber.create(attestationTopicSubscriber)
            : new ValidatorBasedStableSubnetSubscriber(attestationTopicSubscriber, new Random());
    this.activeValidatorTracker = new ActiveValidatorTracker(stableSubnetSubscriber);
  }

  public void initValidatorApiHandler() {
    LOG.debug("BeaconChainController.initValidatorApiHandler()");
    final BlockFactory blockFactory =
        new BlockFactory(
            new BlockProposalUtil(stateTransition),
            stateTransition,
            attestationPool,
            attesterSlashingPool,
            proposerSlashingPool,
            voluntaryExitPool,
            depositProvider,
            eth1DataCache,
            VersionProvider.getDefaultGraffiti());
    final BlockImportChannel blockImportChannel =
        eventChannels.getPublisher(BlockImportChannel.class, beaconAsyncRunner);
    final ValidatorApiHandler validatorApiHandler =
        new ValidatorApiHandler(
            new ChainDataProvider(recentChainData, combinedChainDataClient),
            combinedChainDataClient,
            syncService,
            blockFactory,
            blockImportChannel,
            attestationPool,
            attestationManager,
            attestationTopicSubscriber,
            activeValidatorTracker,
            eventBus,
            DutyMetrics.create(metricsSystem, timeProvider, recentChainData),
            performanceTracker);
    eventChannels
        .subscribe(SlotEventsChannel.class, attestationTopicSubscriber)
        .subscribe(SlotEventsChannel.class, activeValidatorTracker)
        .subscribe(ValidatorApiChannel.class, validatorApiHandler);
  }

  private void initGenesisHandler() {
    if (!recentChainData.isPreGenesis()) {
      // We already have a genesis block - no need for a genesis handler
      return;
    } else if (!beaconConfig.powchainConfig().isEnabled()) {
      // We're pre-genesis but no eth1 endpoint is set
      throw new IllegalStateException("ETH1 is disabled, but no initial state is set.");
    }
    STATUS_LOG.loadingGenesisFromEth1Chain();
    eventChannels.subscribe(
<<<<<<< HEAD
        Eth1EventsChannel.class, new GenesisHandler(recentChainData, specProvider));
=======
        Eth1EventsChannel.class, new GenesisHandler(recentChainData, timeProvider));
>>>>>>> 60b71cdd
  }

  private void initAttestationManager() {
    final PendingPool<ValidateableAttestation> pendingAttestations =
        PendingPool.createForAttestations();
    final FutureItems<ValidateableAttestation> futureAttestations =
        FutureItems.create(
            ValidateableAttestation::getEarliestSlotForForkChoiceProcessing, UInt64.valueOf(3));
    AttestationValidator attestationValidator =
        new AttestationValidator(recentChainData, new ForkChoiceUtilWrapper());
    AggregateAttestationValidator aggregateValidator =
        new AggregateAttestationValidator(recentChainData, attestationValidator, specProvider);
    blockImporter.subscribeToVerifiedBlockAttestations(
        (attestations) ->
            attestations.forEach(
                attestation ->
                    aggregateValidator.addSeenAggregate(
                        ValidateableAttestation.from(attestation))));
    attestationManager =
        AttestationManager.create(
            eventBus,
            pendingAttestations,
            futureAttestations,
            forkChoice,
            attestationPool,
            attestationValidator,
            aggregateValidator);
    eventChannels
        .subscribe(SlotEventsChannel.class, attestationManager)
        .subscribe(FinalizedCheckpointChannel.class, pendingAttestations);
  }

  public void initP2PNetwork() {
    LOG.debug("BeaconChainController.initP2PNetwork()");
    if (!beaconConfig.p2pConfig().getNetworkConfig().isEnabled()) {
      this.p2pNetwork = new NoOpEth2Network();
      return;
    }

    beaconConfig.p2pConfig().getNetworkConfig().validateListenPortAvailable();

    // Set up gossip for voluntary exits
    voluntaryExitPool.subscribeOperationAdded(
        (item, result) -> {
          if (result.equals(InternalValidationResult.ACCEPT)) {
            voluntaryExitGossipPublisher.publish(item);
          }
        });
    // Set up gossip for attester slashings
    attesterSlashingPool.subscribeOperationAdded(
        (item, result) -> {
          if (result.equals(InternalValidationResult.ACCEPT)) {
            attesterSlashingGossipPublisher.publish(item);
          }
        });
    // Set up gossip for proposer slashings
    proposerSlashingPool.subscribeOperationAdded(
        (item, result) -> {
          if (result.equals(InternalValidationResult.ACCEPT)) {
            proposerSlashingGossipPublisher.publish(item);
          }
        });

    final KeyValueStore<String, Bytes> keyValueStore =
        new FileKeyValueStore(beaconDataDirectory.resolve(KEY_VALUE_STORE_SUBDIRECTORY));

    this.p2pNetwork =
        Eth2NetworkBuilder.create()
            .config(beaconConfig.p2pConfig())
            .eventBus(eventBus)
            .recentChainData(recentChainData)
            .gossipedBlockProcessor(blockManager::validateAndImportBlock)
            .gossipedAttestationProcessor(attestationManager::addAttestation)
            .gossipedAggregateProcessor(attestationManager::addAggregate)
            .gossipedAttesterSlashingProcessor(attesterSlashingPool::add)
            .attesterSlashingGossipPublisher(attesterSlashingGossipPublisher)
            .gossipedProposerSlashingProcessor(proposerSlashingPool::add)
            .proposerSlashingGossipPublisher(proposerSlashingGossipPublisher)
            .gossipedVoluntaryExitProcessor(voluntaryExitPool::add)
            .voluntaryExitGossipPublisher(voluntaryExitGossipPublisher)
            .processedAttestationSubscriptionProvider(
                attestationManager::subscribeToAttestationsToSend)
            .historicalChainData(
                eventChannels.getPublisher(StorageQueryChannel.class, beaconAsyncRunner))
            .metricsSystem(metricsSystem)
            .timeProvider(timeProvider)
            .asyncRunner(networkAsyncRunner)
            .keyValueStore(keyValueStore)
            .requiredCheckpoint(weakSubjectivityValidator.getWSCheckpoint())
            .build();
  }

  private void initSlotProcessor() {
    slotProcessor =
        new SlotProcessor(
            recentChainData,
            syncService.getForwardSync(),
            forkChoice,
            p2pNetwork,
            slotEventsChannelPublisher);
  }

  @VisibleForTesting
  WeakSubjectivityValidator getWeakSubjectivityValidator() {
    return weakSubjectivityValidator;
  }

  public void initAttestationPool() {
    LOG.debug("BeaconChainController.initAttestationPool()");
    attestationPool =
        new AggregatingAttestationPool(
            new AttestationDataStateTransitionValidator(), metricsSystem);
    eventChannels.subscribe(SlotEventsChannel.class, attestationPool);
    blockImporter.subscribeToVerifiedBlockAttestations(attestationPool::removeAll);
  }

  public void initRestAPI() {
    LOG.debug("BeaconChainController.initRestAPI()");
    DataProvider dataProvider =
        new DataProvider(
            specProvider,
            recentChainData,
            combinedChainDataClient,
            p2pNetwork,
            syncService,
            eventChannels.getPublisher(ValidatorApiChannel.class, beaconAsyncRunner),
            attestationPool,
            blockManager,
            attestationManager,
            attesterSlashingPool,
            proposerSlashingPool,
            voluntaryExitPool);
    if (beaconConfig.beaconRestApiConfig().isRestApiEnabled()) {

      beaconRestAPI =
          Optional.of(
              new BeaconRestApi(
                  dataProvider,
                  beaconConfig.beaconRestApiConfig(),
                  eventChannels,
                  eventAsyncRunner));
    } else {
      LOG.info("rest-api-enabled is false, not starting rest api.");
    }
  }

  public void initBlockImporter() {
    LOG.debug("BeaconChainController.initBlockImporter()");
    blockImporter =
        new BlockImporter(recentChainData, forkChoice, weakSubjectivityValidator, eventBus);
  }

  public void initBlockManager() {
    LOG.debug("BeaconChainController.initBlockManager()");
    final FutureItems<SignedBeaconBlock> futureBlocks =
        FutureItems.create(SignedBeaconBlock::getSlot);
    BlockValidator blockValidator = new BlockValidator(recentChainData);
    blockManager =
        BlockManager.create(
            eventBus, pendingBlocks, futureBlocks, recentChainData, blockImporter, blockValidator);
    eventChannels
        .subscribe(SlotEventsChannel.class, blockManager)
        .subscribe(BlockImportChannel.class, blockManager);
  }

  public void initSyncService() {
    LOG.debug("BeaconChainController.initSyncService()");
    syncService =
        SyncServiceFactory.createSyncService(
            beaconConfig.syncConfig(),
            metricsSystem,
            asyncRunnerFactory,
            beaconAsyncRunner,
            timeProvider,
            recentChainData,
            combinedChainDataClient,
            eventChannels.getPublisher(StorageUpdateChannel.class, beaconAsyncRunner),
            p2pNetwork,
            blockImporter,
            pendingBlocks,
            beaconConfig.eth2NetworkConfig().getStartupTargetPeerCount(),
            Duration.ofSeconds(beaconConfig.eth2NetworkConfig().getStartupTimeoutSeconds()));

    syncService.getForwardSync().subscribeToSyncChanges(coalescingChainHeadChannel);
  }

  private void initOperationsReOrgManager() {
    LOG.debug("BeaconChainController.initOperationsReOrgManager()");
    operationsReOrgManager =
        new OperationsReOrgManager(
            proposerSlashingPool,
            attesterSlashingPool,
            voluntaryExitPool,
            attestationPool,
            attestationManager,
            recentChainData);
    eventChannels.subscribe(ChainHeadChannel.class, operationsReOrgManager);
  }

  private void setupInitialState(final RecentChainData client) {
    final Optional<AnchorPoint> initialAnchor =
        wsInitializer.loadInitialAnchorPoint(beaconConfig.eth2NetworkConfig().getInitialState());
    // Validate
    initialAnchor.ifPresent(
        anchor -> {
          final UInt64 currentSlot = getCurrentSlot(anchor.getState().getGenesis_time());
          wsInitializer.validateInitialAnchor(anchor, currentSlot);
        });

    if (initialAnchor.isPresent()) {
      final AnchorPoint anchor = initialAnchor.get();
      client.initializeFromAnchorPoint(anchor, timeProvider.getTimeInSeconds());
      if (anchor.isGenesis()) {
        EVENT_LOG.genesisEvent(
            anchor.getStateRoot(),
            recentChainData.getBestBlockRoot().orElseThrow(),
            anchor.getState().getGenesis_time());
      }
    } else if (beaconConfig.interopConfig().isInteropEnabled()) {
      setupInteropState();
    } else if (!beaconConfig.powchainConfig().isEnabled()) {
      throw new InvalidConfigurationException(
          "ETH1 is disabled but initial state is unknown. Enable ETH1 or specify an initial state.");
    }
  }

  private void setupInteropState() {
    final InteropConfig config = beaconConfig.interopConfig();
    STATUS_LOG.generatingMockStartGenesis(
        config.getInteropGenesisTime(), config.getInteropNumberOfValidators());
    final BeaconState genesisState =
        InteropStartupUtil.createMockedStartInitialBeaconState(
            config.getInteropGenesisTime(), config.getInteropNumberOfValidators());

    recentChainData.initializeFromGenesis(genesisState, timeProvider.getTimeInSeconds());

    EVENT_LOG.genesisEvent(
        genesisState.hashTreeRoot(),
        recentChainData.getBestBlockRoot().orElseThrow(),
        genesisState.getGenesis_time());
  }

  private void onStoreInitialized() {
    UInt64 genesisTime = recentChainData.getGenesisTime();
    UInt64 currentTime = timeProvider.getTimeInSeconds();
    final UInt64 currentSlot = getCurrentSlot(genesisTime, currentTime);
    if (currentTime.compareTo(genesisTime) >= 0) {
      // Validate that we're running within the weak subjectivity period
      validateChain(currentSlot);
    } else {
      UInt64 timeUntilGenesis = genesisTime.minus(currentTime);
      genesisTimeTracker = currentTime;
      STATUS_LOG.timeUntilGenesis(timeUntilGenesis.longValue(), p2pNetwork.getPeerCount());
    }
    slotProcessor.setCurrentSlot(currentSlot);
    performanceTracker.start(currentSlot);
  }

  private UInt64 getCurrentSlot(final UInt64 genesisTime) {
    return getCurrentSlot(genesisTime, timeProvider.getTimeInSeconds());
  }

  private UInt64 getCurrentSlot(final UInt64 genesisTime, final UInt64 currentTime) {
    final UInt64 currentSlot;
    if (currentTime.compareTo(genesisTime) >= 0) {
      UInt64 deltaTime = currentTime.minus(genesisTime);
      currentSlot = deltaTime.dividedBy(SECONDS_PER_SLOT);
    } else {
      currentSlot = ZERO;
    }
    return currentSlot;
  }

  private void validateChain(final UInt64 currentSlot) {
    weakSubjectivityValidator
        .validateChainIsConsistentWithWSCheckpoint(combinedChainDataClient)
        .thenCompose(
            __ ->
                SafeFuture.of(
                    () -> recentChainData.getStore().retrieveFinalizedCheckpointAndState()))
        .thenAccept(
            finalizedCheckpointState -> {
              final UInt64 slot = currentSlot.max(recentChainData.getCurrentSlot().orElse(ZERO));
              weakSubjectivityValidator.validateLatestFinalizedCheckpoint(
                  finalizedCheckpointState, slot);
            })
        .finish(
            err -> {
              weakSubjectivityValidator.handleValidationFailure(
                  "Encountered an error while trying to validate latest finalized checkpoint", err);
              throw new RuntimeException(err);
            });
  }

  @Override
  public void onTick() {
    if (recentChainData.isPreGenesis()) {
      return;
    }
    final UInt64 currentTime = timeProvider.getTimeInSeconds();
    final StoreTransaction transaction = recentChainData.startStoreTransaction();
    on_tick(transaction, currentTime);
    transaction.commit().join();

    final UInt64 genesisTime = recentChainData.getGenesisTime();
    if (genesisTime.isGreaterThan(currentTime)) {
      // notify every 10 minutes
      if (genesisTimeTracker.plus(600L).isLessThanOrEqualTo(currentTime)) {
        genesisTimeTracker = currentTime;
        STATUS_LOG.timeUntilGenesis(
            genesisTime.minus(currentTime).longValue(), p2pNetwork.getPeerCount());
      }
    }

    slotProcessor.onTick(currentTime);
  }
}<|MERGE_RESOLUTION|>--- conflicted
+++ resolved
@@ -490,12 +490,7 @@
       throw new IllegalStateException("ETH1 is disabled, but no initial state is set.");
     }
     STATUS_LOG.loadingGenesisFromEth1Chain();
-    eventChannels.subscribe(
-<<<<<<< HEAD
-        Eth1EventsChannel.class, new GenesisHandler(recentChainData, specProvider));
-=======
-        Eth1EventsChannel.class, new GenesisHandler(recentChainData, timeProvider));
->>>>>>> 60b71cdd
+    eventChannels.subscribe(Eth1EventsChannel.class, new GenesisHandler(recentChainData, timeProvider, specProvider));
   }
 
   private void initAttestationManager() {
