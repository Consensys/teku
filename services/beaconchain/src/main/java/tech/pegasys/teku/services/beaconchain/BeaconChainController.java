/*
 * Copyright Consensys Software Inc., 2025
 *
 * Licensed under the Apache License, Version 2.0 (the "License"); you may not use this file except in compliance with
 * the License. You may obtain a copy of the License at
 *
 * http://www.apache.org/licenses/LICENSE-2.0
 *
 * Unless required by applicable law or agreed to in writing, software distributed under the License is distributed on
 * an "AS IS" BASIS, WITHOUT WARRANTIES OR CONDITIONS OF ANY KIND, either express or implied. See the License for the
 * specific language governing permissions and limitations under the License.
 */

package tech.pegasys.teku.services.beaconchain;

import static tech.pegasys.teku.infrastructure.exceptions.ExitConstants.FATAL_EXIT_CODE;
import static tech.pegasys.teku.infrastructure.logging.EventLogger.EVENT_LOG;
import static tech.pegasys.teku.infrastructure.logging.StatusLogger.STATUS_LOG;
import static tech.pegasys.teku.infrastructure.metrics.TekuMetricCategory.BEACON;
import static tech.pegasys.teku.infrastructure.time.TimeUtilities.millisToSeconds;
import static tech.pegasys.teku.infrastructure.time.TimeUtilities.secondsToMillis;
import static tech.pegasys.teku.infrastructure.unsigned.UInt64.ZERO;
import static tech.pegasys.teku.networks.Eth2NetworkConfiguration.DEFAULT_KZG_PRECOMPUTE;
import static tech.pegasys.teku.networks.Eth2NetworkConfiguration.DEFAULT_KZG_PRECOMPUTE_SUPERNODE;
import static tech.pegasys.teku.spec.config.SpecConfig.GENESIS_SLOT;
import static tech.pegasys.teku.statetransition.attestation.AggregatingAttestationPool.DEFAULT_MAXIMUM_ATTESTATION_COUNT;

import com.fasterxml.jackson.databind.ObjectMapper;
import com.google.common.base.Throwables;
import java.io.IOException;
import java.net.BindException;
import java.nio.file.Path;
import java.time.Duration;
import java.util.Comparator;
import java.util.Map;
import java.util.Optional;
import java.util.concurrent.atomic.AtomicReference;
import java.util.function.Function;
import java.util.function.IntSupplier;
import java.util.stream.Collectors;
import org.apache.logging.log4j.LogManager;
import org.apache.logging.log4j.Logger;
import org.apache.tuweni.bytes.Bytes;
import org.apache.tuweni.bytes.Bytes32;
import org.apache.tuweni.units.bigints.UInt256;
import org.hyperledger.besu.plugin.services.MetricsSystem;
import tech.pegasys.teku.api.DataProvider;
import tech.pegasys.teku.api.ExecutionClientDataProvider;
import tech.pegasys.teku.api.RewardCalculator;
import tech.pegasys.teku.beacon.sync.DefaultSyncServiceFactory;
import tech.pegasys.teku.beacon.sync.SyncService;
import tech.pegasys.teku.beacon.sync.SyncServiceFactory;
import tech.pegasys.teku.beacon.sync.events.CoalescingChainHeadChannel;
import tech.pegasys.teku.beacon.sync.events.SyncPreImportBlockChannel;
import tech.pegasys.teku.beacon.sync.gossip.blobs.RecentBlobSidecarsFetcher;
import tech.pegasys.teku.beacon.sync.gossip.blocks.RecentBlocksFetcher;
import tech.pegasys.teku.beaconrestapi.BeaconRestApi;
import tech.pegasys.teku.beaconrestapi.JsonTypeDefinitionBeaconRestApi;
import tech.pegasys.teku.ethereum.events.ExecutionClientEventsChannel;
import tech.pegasys.teku.ethereum.events.SlotEventsChannel;
import tech.pegasys.teku.ethereum.execution.types.Eth1Address;
import tech.pegasys.teku.ethereum.executionclient.ExecutionClientVersionChannel;
import tech.pegasys.teku.ethereum.executionclient.ExecutionClientVersionProvider;
import tech.pegasys.teku.ethereum.performance.trackers.BlockProductionAndPublishingPerformanceFactory;
import tech.pegasys.teku.ethereum.performance.trackers.BlockProductionMetrics;
import tech.pegasys.teku.ethereum.pow.api.Eth1EventsChannel;
import tech.pegasys.teku.infrastructure.async.AsyncRunner;
import tech.pegasys.teku.infrastructure.async.AsyncRunnerFactory;
import tech.pegasys.teku.infrastructure.async.SafeFuture;
import tech.pegasys.teku.infrastructure.async.eventthread.AsyncRunnerEventThread;
import tech.pegasys.teku.infrastructure.collections.LimitedMap;
import tech.pegasys.teku.infrastructure.events.EventChannels;
import tech.pegasys.teku.infrastructure.exceptions.InvalidConfigurationException;
import tech.pegasys.teku.infrastructure.io.PortAvailability;
import tech.pegasys.teku.infrastructure.metrics.SettableGauge;
import tech.pegasys.teku.infrastructure.metrics.SettableLabelledGauge;
import tech.pegasys.teku.infrastructure.metrics.TekuMetricCategory;
import tech.pegasys.teku.infrastructure.time.TimeProvider;
import tech.pegasys.teku.infrastructure.unsigned.UInt64;
import tech.pegasys.teku.kzg.KZG;
import tech.pegasys.teku.networking.eth2.Eth2P2PNetwork;
import tech.pegasys.teku.networking.eth2.Eth2P2PNetworkBuilder;
import tech.pegasys.teku.networking.eth2.P2PConfig;
import tech.pegasys.teku.networking.eth2.gossip.BlobSidecarGossipChannel;
import tech.pegasys.teku.networking.eth2.gossip.BlockGossipChannel;
import tech.pegasys.teku.networking.eth2.gossip.DataColumnSidecarGossipChannel;
import tech.pegasys.teku.networking.eth2.gossip.subnets.AllSubnetsSubscriber;
import tech.pegasys.teku.networking.eth2.gossip.subnets.AllSyncCommitteeSubscriptions;
import tech.pegasys.teku.networking.eth2.gossip.subnets.AttestationTopicSubscriber;
import tech.pegasys.teku.networking.eth2.gossip.subnets.DataColumnSidecarSubnetBackboneSubscriber;
import tech.pegasys.teku.networking.eth2.gossip.subnets.NodeBasedStableSubnetSubscriber;
import tech.pegasys.teku.networking.eth2.gossip.subnets.StableSubnetSubscriber;
import tech.pegasys.teku.networking.eth2.gossip.subnets.SyncCommitteeSubscriptionManager;
import tech.pegasys.teku.networking.eth2.gossip.topics.OperationProcessor;
import tech.pegasys.teku.networking.eth2.mock.NoOpEth2P2PNetwork;
import tech.pegasys.teku.networking.eth2.peers.DataColumnPeerManagerImpl;
import tech.pegasys.teku.networking.eth2.peers.MetadataDasPeerCustodyTracker;
import tech.pegasys.teku.networking.eth2.rpc.beaconchain.methods.MetadataMessagesFactory;
import tech.pegasys.teku.networking.p2p.discovery.DiscoveryConfig;
import tech.pegasys.teku.networks.Eth2NetworkConfiguration;
import tech.pegasys.teku.networks.StateBoostrapConfig;
import tech.pegasys.teku.service.serviceutils.Service;
import tech.pegasys.teku.service.serviceutils.ServiceConfig;
import tech.pegasys.teku.service.serviceutils.layout.DataDirLayout;
import tech.pegasys.teku.services.executionlayer.ExecutionLayerBlockManagerFactory;
import tech.pegasys.teku.services.timer.TimerService;
import tech.pegasys.teku.services.zkchain.ZkChainConfiguration;
import tech.pegasys.teku.spec.Spec;
import tech.pegasys.teku.spec.SpecMilestone;
import tech.pegasys.teku.spec.SpecVersion;
import tech.pegasys.teku.spec.config.SpecConfigFulu;
import tech.pegasys.teku.spec.datastructures.attestation.ValidatableAttestation;
import tech.pegasys.teku.spec.datastructures.blobs.versions.deneb.BlobSidecar;
import tech.pegasys.teku.spec.datastructures.blocks.SignedBeaconBlock;
import tech.pegasys.teku.spec.datastructures.blocks.blockbody.BeaconBlockBodySchema;
import tech.pegasys.teku.spec.datastructures.blocks.blockbody.versions.capella.BeaconBlockBodySchemaCapella;
import tech.pegasys.teku.spec.datastructures.execution.ExecutionPayloadHeader;
import tech.pegasys.teku.spec.datastructures.interop.GenesisStateBuilder;
import tech.pegasys.teku.spec.datastructures.networking.libp2p.rpc.BlobIdentifier;
import tech.pegasys.teku.spec.datastructures.operations.AttesterSlashing;
import tech.pegasys.teku.spec.datastructures.operations.ProposerSlashing;
import tech.pegasys.teku.spec.datastructures.operations.SignedBlsToExecutionChange;
import tech.pegasys.teku.spec.datastructures.operations.SignedVoluntaryExit;
import tech.pegasys.teku.spec.datastructures.state.AnchorPoint;
import tech.pegasys.teku.spec.datastructures.state.beaconstate.BeaconState;
import tech.pegasys.teku.spec.executionlayer.ExecutionLayerBlockProductionManager;
import tech.pegasys.teku.spec.executionlayer.ExecutionLayerChannel;
import tech.pegasys.teku.spec.logic.common.statetransition.availability.AvailabilityCheckerFactory;
import tech.pegasys.teku.spec.logic.common.statetransition.results.BlockImportResult;
import tech.pegasys.teku.spec.logic.common.util.BlockRewardCalculatorUtil;
import tech.pegasys.teku.spec.logic.versions.deneb.helpers.MiscHelpersDeneb;
import tech.pegasys.teku.spec.logic.versions.fulu.helpers.MiscHelpersFulu;
import tech.pegasys.teku.spec.networks.Eth2Network;
import tech.pegasys.teku.spec.schemas.SchemaDefinitionsFulu;
import tech.pegasys.teku.statetransition.CustodyGroupCountChannel;
import tech.pegasys.teku.statetransition.EpochCachePrimer;
import tech.pegasys.teku.statetransition.LocalOperationAcceptedFilter;
import tech.pegasys.teku.statetransition.MappedOperationPool;
import tech.pegasys.teku.statetransition.OperationPool;
import tech.pegasys.teku.statetransition.OperationsReOrgManager;
import tech.pegasys.teku.statetransition.SimpleOperationPool;
import tech.pegasys.teku.statetransition.attestation.AggregatingAttestationPool;
import tech.pegasys.teku.statetransition.attestation.AggregatingAttestationPoolV1;
import tech.pegasys.teku.statetransition.attestation.AggregatingAttestationPoolV2;
import tech.pegasys.teku.statetransition.attestation.AttestationManager;
import tech.pegasys.teku.statetransition.attestation.utils.AggregatingAttestationPoolProfiler;
import tech.pegasys.teku.statetransition.attestation.utils.AggregatingAttestationPoolProfilerCSV;
import tech.pegasys.teku.statetransition.blobs.BlobSidecarManager;
import tech.pegasys.teku.statetransition.blobs.BlobSidecarManagerImpl;
import tech.pegasys.teku.statetransition.blobs.BlockBlobSidecarsTrackersPool;
import tech.pegasys.teku.statetransition.blobs.RemoteOrigin;
import tech.pegasys.teku.statetransition.block.BlockImportChannel;
import tech.pegasys.teku.statetransition.block.BlockImportChannel.BlockImportAndBroadcastValidationResults;
import tech.pegasys.teku.statetransition.block.BlockImportMetrics;
import tech.pegasys.teku.statetransition.block.BlockImporter;
import tech.pegasys.teku.statetransition.block.BlockManager;
import tech.pegasys.teku.statetransition.block.FailedExecutionPool;
import tech.pegasys.teku.statetransition.block.ReceivedBlockEventsChannel;
import tech.pegasys.teku.statetransition.datacolumns.CanonicalBlockResolver;
import tech.pegasys.teku.statetransition.datacolumns.CurrentSlotProvider;
import tech.pegasys.teku.statetransition.datacolumns.CustodyGroupCountManager;
import tech.pegasys.teku.statetransition.datacolumns.CustodyGroupCountManagerImpl;
import tech.pegasys.teku.statetransition.datacolumns.DasCustodySync;
import tech.pegasys.teku.statetransition.datacolumns.DasLongPollCustody;
import tech.pegasys.teku.statetransition.datacolumns.DasPreSampler;
import tech.pegasys.teku.statetransition.datacolumns.DasSamplerBasic;
import tech.pegasys.teku.statetransition.datacolumns.DasSamplerManager;
import tech.pegasys.teku.statetransition.datacolumns.DataAvailabilitySampler;
import tech.pegasys.teku.statetransition.datacolumns.DataColumnSidecarByRootCustody;
import tech.pegasys.teku.statetransition.datacolumns.DataColumnSidecarByRootCustodyImpl;
import tech.pegasys.teku.statetransition.datacolumns.DataColumnSidecarCustodyImpl;
import tech.pegasys.teku.statetransition.datacolumns.DataColumnSidecarELRecoveryManager;
import tech.pegasys.teku.statetransition.datacolumns.DataColumnSidecarManager;
import tech.pegasys.teku.statetransition.datacolumns.DataColumnSidecarManagerImpl;
import tech.pegasys.teku.statetransition.datacolumns.DataColumnSidecarRecoveringCustody;
import tech.pegasys.teku.statetransition.datacolumns.DataColumnSidecarRecoveringCustodyImpl;
import tech.pegasys.teku.statetransition.datacolumns.MinCustodyPeriodSlotCalculator;
import tech.pegasys.teku.statetransition.datacolumns.db.DataColumnSidecarDB;
import tech.pegasys.teku.statetransition.datacolumns.db.DataColumnSidecarDbAccessor;
import tech.pegasys.teku.statetransition.datacolumns.log.gossip.DasGossipBatchLogger;
import tech.pegasys.teku.statetransition.datacolumns.log.gossip.DasGossipLogger;
import tech.pegasys.teku.statetransition.datacolumns.log.rpc.DasReqRespLogger;
import tech.pegasys.teku.statetransition.datacolumns.log.rpc.LoggingBatchDataColumnsByRangeReqResp;
import tech.pegasys.teku.statetransition.datacolumns.log.rpc.LoggingBatchDataColumnsByRootReqResp;
import tech.pegasys.teku.statetransition.datacolumns.retriever.BatchDataColumnsByRangeReqResp;
import tech.pegasys.teku.statetransition.datacolumns.retriever.BatchDataColumnsByRootReqResp;
import tech.pegasys.teku.statetransition.datacolumns.retriever.DasPeerCustodyCountSupplier;
import tech.pegasys.teku.statetransition.datacolumns.retriever.DataColumnReqResp;
import tech.pegasys.teku.statetransition.datacolumns.retriever.DataColumnReqRespBatchingImpl;
import tech.pegasys.teku.statetransition.datacolumns.retriever.DataColumnSidecarRetriever;
import tech.pegasys.teku.statetransition.datacolumns.retriever.RecoveringSidecarRetriever;
import tech.pegasys.teku.statetransition.datacolumns.retriever.SimpleSidecarRetriever;
import tech.pegasys.teku.statetransition.datacolumns.retriever.recovering.SidecarRetriever;
import tech.pegasys.teku.statetransition.execution.DefaultExecutionPayloadBidManager;
import tech.pegasys.teku.statetransition.execution.ExecutionPayloadBidManager;
import tech.pegasys.teku.statetransition.execution.ExecutionPayloadBidManager.RemoteBidOrigin;
import tech.pegasys.teku.statetransition.executionproofs.ExecutionProofManager;
import tech.pegasys.teku.statetransition.executionproofs.ExecutionProofManagerImpl;
import tech.pegasys.teku.statetransition.forkchoice.ForkChoice;
import tech.pegasys.teku.statetransition.forkchoice.ForkChoiceNotifier;
import tech.pegasys.teku.statetransition.forkchoice.ForkChoiceNotifierImpl;
import tech.pegasys.teku.statetransition.forkchoice.ForkChoiceStateProvider;
import tech.pegasys.teku.statetransition.forkchoice.ForkChoiceTrigger;
import tech.pegasys.teku.statetransition.forkchoice.MergeTransitionBlockValidator;
import tech.pegasys.teku.statetransition.forkchoice.ProposersDataManager;
import tech.pegasys.teku.statetransition.forkchoice.TerminalPowBlockMonitor;
import tech.pegasys.teku.statetransition.forkchoice.TickProcessingPerformance;
import tech.pegasys.teku.statetransition.forkchoice.TickProcessor;
import tech.pegasys.teku.statetransition.genesis.GenesisHandler;
import tech.pegasys.teku.statetransition.synccommittee.SignedContributionAndProofValidator;
import tech.pegasys.teku.statetransition.synccommittee.SyncCommitteeContributionPool;
import tech.pegasys.teku.statetransition.synccommittee.SyncCommitteeMessagePool;
import tech.pegasys.teku.statetransition.synccommittee.SyncCommitteeMessageValidator;
import tech.pegasys.teku.statetransition.synccommittee.SyncCommitteeStateUtils;
import tech.pegasys.teku.statetransition.util.BlockBlobSidecarsTrackersPoolImpl;
import tech.pegasys.teku.statetransition.util.DebugDataDumper;
import tech.pegasys.teku.statetransition.util.DebugDataFileDumper;
import tech.pegasys.teku.statetransition.util.FutureItems;
import tech.pegasys.teku.statetransition.util.PendingPool;
import tech.pegasys.teku.statetransition.util.PoolFactory;
import tech.pegasys.teku.statetransition.validation.AggregateAttestationValidator;
import tech.pegasys.teku.statetransition.validation.AttestationValidator;
import tech.pegasys.teku.statetransition.validation.AttesterSlashingValidator;
import tech.pegasys.teku.statetransition.validation.BlobSidecarGossipValidator;
import tech.pegasys.teku.statetransition.validation.BlockGossipValidator;
import tech.pegasys.teku.statetransition.validation.BlockValidator;
import tech.pegasys.teku.statetransition.validation.DataColumnSidecarGossipValidator;
import tech.pegasys.teku.statetransition.validation.ExecutionProofGossipValidator;
import tech.pegasys.teku.statetransition.validation.GossipValidationHelper;
import tech.pegasys.teku.statetransition.validation.InternalValidationResult;
import tech.pegasys.teku.statetransition.validation.ProposerSlashingValidator;
import tech.pegasys.teku.statetransition.validation.SignedBlsToExecutionChangeValidator;
import tech.pegasys.teku.statetransition.validation.VoluntaryExitValidator;
import tech.pegasys.teku.statetransition.validation.signatures.AggregatingSignatureVerificationService;
import tech.pegasys.teku.statetransition.validation.signatures.SignatureVerificationService;
import tech.pegasys.teku.statetransition.validatorcache.ActiveValidatorCache;
import tech.pegasys.teku.statetransition.validatorcache.ActiveValidatorChannel;
import tech.pegasys.teku.storage.api.ChainHeadChannel;
import tech.pegasys.teku.storage.api.CombinedStorageChannel;
import tech.pegasys.teku.storage.api.Eth1DepositStorageChannel;
import tech.pegasys.teku.storage.api.FinalizedCheckpointChannel;
import tech.pegasys.teku.storage.api.LateBlockReorgPreparationHandler;
import tech.pegasys.teku.storage.api.SidecarUpdateChannel;
import tech.pegasys.teku.storage.api.StorageQueryChannel;
import tech.pegasys.teku.storage.api.StorageUpdateChannel;
import tech.pegasys.teku.storage.api.ThrottlingStorageQueryChannel;
import tech.pegasys.teku.storage.api.VoteUpdateChannel;
import tech.pegasys.teku.storage.client.BlobReconstructionProvider;
import tech.pegasys.teku.storage.client.BlobSidecarReconstructionProvider;
import tech.pegasys.teku.storage.client.CombinedChainDataClient;
import tech.pegasys.teku.storage.client.RecentChainData;
import tech.pegasys.teku.storage.client.StorageBackedRecentChainData;
import tech.pegasys.teku.storage.client.ValidatorIsConnectedProvider;
import tech.pegasys.teku.storage.store.FileKeyValueStore;
import tech.pegasys.teku.storage.store.KeyValueStore;
import tech.pegasys.teku.storage.store.StoreConfig;
import tech.pegasys.teku.validator.api.InteropConfig;
import tech.pegasys.teku.validator.api.ValidatorApiChannel;
import tech.pegasys.teku.validator.api.ValidatorPerformanceTrackingMode;
import tech.pegasys.teku.validator.api.ValidatorTimingChannel;
import tech.pegasys.teku.validator.coordinator.ActiveValidatorTracker;
import tech.pegasys.teku.validator.coordinator.BlockFactory;
import tech.pegasys.teku.validator.coordinator.BlockOperationSelectorFactory;
import tech.pegasys.teku.validator.coordinator.DepositProvider;
import tech.pegasys.teku.validator.coordinator.DutyMetrics;
import tech.pegasys.teku.validator.coordinator.Eth1DataCache;
import tech.pegasys.teku.validator.coordinator.Eth1DataProvider;
import tech.pegasys.teku.validator.coordinator.Eth1VotingPeriod;
import tech.pegasys.teku.validator.coordinator.ExecutionPayloadFactory;
import tech.pegasys.teku.validator.coordinator.ExecutionPayloadFactoryGloas;
import tech.pegasys.teku.validator.coordinator.FutureBlockProductionPreparationTrigger;
import tech.pegasys.teku.validator.coordinator.GraffitiBuilder;
import tech.pegasys.teku.validator.coordinator.MilestoneBasedBlockFactory;
import tech.pegasys.teku.validator.coordinator.StoredLatestCanonicalBlockUpdater;
import tech.pegasys.teku.validator.coordinator.ValidatorApiHandler;
import tech.pegasys.teku.validator.coordinator.ValidatorIndexCacheTracker;
import tech.pegasys.teku.validator.coordinator.performance.DefaultPerformanceTracker;
import tech.pegasys.teku.validator.coordinator.performance.NoOpPerformanceTracker;
import tech.pegasys.teku.validator.coordinator.performance.PerformanceTracker;
import tech.pegasys.teku.validator.coordinator.performance.SyncCommitteePerformanceTracker;
import tech.pegasys.teku.validator.coordinator.performance.ValidatorPerformanceMetrics;
import tech.pegasys.teku.validator.coordinator.publisher.BlockPublisher;
import tech.pegasys.teku.validator.coordinator.publisher.ExecutionPayloadPublisher;
import tech.pegasys.teku.validator.coordinator.publisher.ExecutionPayloadPublisherGloas;
import tech.pegasys.teku.validator.coordinator.publisher.MilestoneBasedBlockPublisher;
import tech.pegasys.teku.weaksubjectivity.WeakSubjectivityCalculator;
import tech.pegasys.teku.weaksubjectivity.WeakSubjectivityValidator;

/**
 * The central class which assembles together and initializes Beacon Chain components
 *
 * <p>CAUTION: This class can be overridden by custom implementation to tweak creation and
 * initialization behavior (see {@link BeaconChainControllerFactory}} however this class may change
 * in a backward incompatible manner and either break compilation or runtime behavior
 */
public class BeaconChainController extends Service implements BeaconChainControllerFacade {

  private static final Logger LOG = LogManager.getLogger();
  private final EphemerySlotValidationService ephemerySlotValidationService;

  protected static final String KEY_VALUE_STORE_SUBDIRECTORY = "kvstore";

  protected volatile BeaconChainConfiguration beaconConfig;
  protected volatile Spec spec;
  protected volatile Function<UInt64, BeaconBlockBodySchema<?>> beaconBlockSchemaSupplier;
  protected volatile EventChannels eventChannels;
  protected volatile MetricsSystem metricsSystem;
  protected volatile AsyncRunner beaconAsyncRunner;
  protected volatile TimeProvider timeProvider;
  protected volatile SlotEventsChannel slotEventsChannelPublisher;
  protected volatile ReceivedBlockEventsChannel receivedBlockEventsChannelPublisher;
  protected volatile AsyncRunner networkAsyncRunner;
  protected volatile AsyncRunnerFactory asyncRunnerFactory;
  protected volatile AsyncRunner eventAsyncRunner;
  protected volatile Path beaconDataDirectory;
  protected volatile WeakSubjectivityInitializer wsInitializer = new WeakSubjectivityInitializer();
  protected volatile AsyncRunnerEventThread forkChoiceExecutor;

  private final AsyncRunner operationPoolAsyncRunner;
  private final AsyncRunner dasAsyncRunner;
  protected final AtomicReference<CustodyGroupCountManager> custodyGroupCountManagerRef =
      new AtomicReference<>(CustodyGroupCountManager.NOOP);
  protected final AtomicReference<DataColumnSidecarRecoveringCustody> dataColumnSidecarCustodyRef =
      new AtomicReference<>(DataColumnSidecarRecoveringCustody.NOOP);

  protected volatile ForkChoice forkChoice;
  protected volatile ForkChoiceTrigger forkChoiceTrigger;
  protected volatile BlockImporter blockImporter;

  protected volatile DataProvider dataProvider;
  protected volatile RecentChainData recentChainData;
  protected volatile Eth2P2PNetwork p2pNetwork;
  protected volatile Optional<BeaconRestApi> beaconRestAPI = Optional.empty();
  protected volatile AggregatingAttestationPool attestationPool;
  protected volatile DepositProvider depositProvider;
  protected volatile SyncService syncService;
  protected volatile AttestationManager attestationManager;
  protected volatile SignatureVerificationService signatureVerificationService;
  protected volatile CombinedChainDataClient combinedChainDataClient;
  protected volatile OperationsReOrgManager operationsReOrgManager;
  protected volatile Eth1DataCache eth1DataCache;
  protected volatile SlotProcessor slotProcessor;
  protected volatile OperationPool<AttesterSlashing> attesterSlashingPool;
  protected volatile OperationPool<ProposerSlashing> proposerSlashingPool;
  protected volatile OperationPool<SignedVoluntaryExit> voluntaryExitPool;
  protected volatile MappedOperationPool<SignedBlsToExecutionChange> blsToExecutionChangePool;
  protected volatile SyncCommitteeContributionPool syncCommitteeContributionPool;
  protected volatile SyncCommitteeMessagePool syncCommitteeMessagePool;
  protected volatile WeakSubjectivityValidator weakSubjectivityValidator;
  protected volatile PerformanceTracker performanceTracker;
  protected volatile PendingPool<SignedBeaconBlock> pendingBlocks;
  protected volatile PendingPool<ValidatableAttestation> pendingAttestations;
  protected volatile BlockBlobSidecarsTrackersPool blockBlobSidecarsTrackersPool;
  protected volatile DataColumnSidecarELRecoveryManager dataColumnSidecarELRecoveryManager;
  protected volatile Map<Bytes32, BlockImportResult> invalidBlockRoots;
  protected volatile CoalescingChainHeadChannel coalescingChainHeadChannel;
  protected volatile ActiveValidatorTracker activeValidatorTracker;
  protected volatile AttestationTopicSubscriber attestationTopicSubscriber;
  protected volatile ForkChoiceNotifier forkChoiceNotifier;
  protected volatile ForkChoiceStateProvider forkChoiceStateProvider;
  protected volatile ExecutionLayerChannel executionLayer;
  protected volatile GossipValidationHelper gossipValidationHelper;
  protected volatile DasGossipLogger dasGossipLogger;
  protected volatile DasReqRespLogger dasReqRespLogger;
  protected volatile KZG kzg;
  protected volatile BlobSidecarManager blobSidecarManager;
  protected volatile BlobSidecarGossipValidator blobSidecarValidator;
  protected volatile DataColumnSidecarManager dataColumnSidecarManager;
  protected volatile ExecutionPayloadBidManager executionPayloadBidManager;
  protected volatile ExecutionProofManager executionProofManager;
  protected volatile Optional<DasCustodySync> dasCustodySync = Optional.empty();
  protected volatile Optional<DataColumnSidecarRetriever> recoveringSidecarRetriever =
      Optional.empty();
  protected volatile AvailabilityCheckerFactory<UInt64> dasSamplerManager;
  protected volatile DataAvailabilitySampler dataAvailabilitySampler;
  protected volatile Optional<TerminalPowBlockMonitor> terminalPowBlockMonitor = Optional.empty();
  protected volatile ProposersDataManager proposersDataManager;
  protected volatile KeyValueStore<String, Bytes> keyValueStore;
  protected volatile StorageQueryChannel storageQueryChannel;
  protected volatile StorageUpdateChannel storageUpdateChannel;
  protected volatile SyncPreImportBlockChannel syncPreImportBlockChannel;
  protected volatile StableSubnetSubscriber stableSubnetSubscriber;
  protected volatile ExecutionLayerBlockProductionManager executionLayerBlockProductionManager;
  protected volatile RewardCalculator rewardCalculator;
  protected UInt64 genesisTimeTracker = ZERO;
  protected BlockManager blockManager;
  protected TimerService timerService;
  protected PoolFactory poolFactory;
  protected SettableLabelledGauge futureItemsMetric;
  protected IntSupplier rejectedExecutionCountSupplier;
  protected DebugDataDumper debugDataDumper;
  protected Path debugDataDirectory;
  protected volatile UInt256 nodeId;
  protected volatile BlobSidecarReconstructionProvider blobSidecarReconstructionProvider;
  protected volatile BlobReconstructionProvider blobReconstructionProvider;
  protected volatile ValidatorApiHandler validatorApiHandler;

  public BeaconChainController(
      final ServiceConfig serviceConfig, final BeaconChainConfiguration beaconConfig) {
    final Eth2NetworkConfiguration eth2NetworkConfig = beaconConfig.eth2NetworkConfig();
    final DataDirLayout dataDirLayout = serviceConfig.getDataDirLayout();
    this.beaconConfig = beaconConfig;
    this.spec = beaconConfig.getSpec();
    this.beaconBlockSchemaSupplier =
        slot -> spec.atSlot(slot).getSchemaDefinitions().getBeaconBlockBodySchema();
    this.beaconDataDirectory = dataDirLayout.getBeaconDataDirectory();
    this.asyncRunnerFactory = serviceConfig.getAsyncRunnerFactory();
    this.beaconAsyncRunner =
        serviceConfig.createAsyncRunner(
            "beaconchain",
            eth2NetworkConfig.getAsyncBeaconChainMaxThreads(),
            eth2NetworkConfig.getAsyncBeaconChainMaxQueue());
    this.eventAsyncRunner = serviceConfig.createAsyncRunner("events", 10);
    this.networkAsyncRunner =
        serviceConfig.createAsyncRunner(
            "p2p",
            eth2NetworkConfig.getAsyncP2pMaxThreads(),
            eth2NetworkConfig.getAsyncP2pMaxQueue());
    this.operationPoolAsyncRunner = serviceConfig.createAsyncRunner("operationPoolUpdater", 1);
    // there are several operations that may be performed in the das runner, so it has more threads,
    // larger default size. das runner should be separate to the operation pool runner as it's a
    // bunch of tasks, not just operation pool activities
    this.dasAsyncRunner = serviceConfig.createAsyncRunner("das", 4, 20_000);
    this.timeProvider = serviceConfig.getTimeProvider();
    this.eventChannels = serviceConfig.getEventChannels();
    this.metricsSystem = serviceConfig.getMetricsSystem();
    this.poolFactory = new PoolFactory(this.metricsSystem);
    this.rejectedExecutionCountSupplier = serviceConfig.getRejectedExecutionsSupplier();
    this.slotEventsChannelPublisher = eventChannels.getPublisher(SlotEventsChannel.class);
    this.receivedBlockEventsChannelPublisher =
        eventChannels.getPublisher(ReceivedBlockEventsChannel.class);
    this.forkChoiceExecutor = new AsyncRunnerEventThread("forkchoice", asyncRunnerFactory);
    this.debugDataDumper =
        dataDirLayout.isDebugDataDumpingEnabled()
            ? new DebugDataFileDumper(dataDirLayout.getDebugDataDirectory())
            : DebugDataDumper.NOOP;
    this.futureItemsMetric =
        SettableLabelledGauge.create(
            metricsSystem,
            BEACON,
            "future_items_size",
            "Current number of items held for future slots, labelled by type",
            "type");
    this.dasGossipLogger = new DasGossipBatchLogger(dasAsyncRunner, timeProvider);
    this.dasReqRespLogger = DasReqRespLogger.create(timeProvider);
    this.ephemerySlotValidationService = new EphemerySlotValidationService();
    this.debugDataDirectory = serviceConfig.getDataDirLayout().getDebugDataDirectory();
  }

  @Override
  protected SafeFuture<?> doStart() {
    LOG.debug("Starting {}", this.getClass().getSimpleName());
    forkChoiceExecutor.start();
    return initialize()
        .thenCompose(
            (__) ->
                beaconRestAPI.map(BeaconRestApi::start).orElse(SafeFuture.completedFuture(null)));
  }

  protected void startServices() {
    final RecentBlocksFetcher recentBlocksFetcher = syncService.getRecentBlocksFetcher();
    recentBlocksFetcher.subscribeBlockFetched(
        (block) ->
            blockManager
                .importBlock(block, RemoteOrigin.RPC)
                .thenCompose(BlockImportAndBroadcastValidationResults::blockImportResult)
                .finish(err -> LOG.error("Failed to process recently fetched block.", err)));
    eventChannels.subscribe(ReceivedBlockEventsChannel.class, recentBlocksFetcher);
    final RecentBlobSidecarsFetcher recentBlobSidecarsFetcher =
        syncService.getRecentBlobSidecarsFetcher();
    recentBlobSidecarsFetcher.subscribeBlobSidecarFetched(
        (blobSidecar) -> blobSidecarManager.prepareForBlockImport(blobSidecar, RemoteOrigin.RPC));
    blobSidecarManager.subscribeToReceivedBlobSidecar(
        blobSidecar ->
            recentBlobSidecarsFetcher.cancelRecentBlobSidecarRequest(
                new BlobIdentifier(blobSidecar.getBlockRoot(), blobSidecar.getIndex())));
    executionProofManager.subscribeToValidExecutionProofs(
        (executionProof, remoteOrigin) ->
            // TODO add actual logic to handle valid execution proofs
            LOG.debug("Received valid execution proof: {}", executionProof));

    final Optional<Eth2Network> network = beaconConfig.eth2NetworkConfig().getEth2Network();
    if (network.isPresent() && network.get() == Eth2Network.EPHEMERY) {
      LOG.debug("BeaconChainController: subscribing to slot events");
      eventChannels.subscribe(SlotEventsChannel.class, ephemerySlotValidationService);
    }
    SafeFuture.allOfFailFast(
            attestationManager.start(),
            p2pNetwork.start(),
            blockManager.start(),
            syncService.start(),
            SafeFuture.fromRunnable(
                () -> {
                  terminalPowBlockMonitor.ifPresent(TerminalPowBlockMonitor::start);
                  dasCustodySync.ifPresent(DasCustodySync::start);
                  recoveringSidecarRetriever.ifPresent(DataColumnSidecarRetriever::start);
                }))
        .finish(
            error -> {
              Throwable rootCause = Throwables.getRootCause(error);
              if (rootCause instanceof BindException) {
                final String errorWhilePerformingDescription =
                    "starting P2P services on port(s) "
                        + p2pNetwork.getListenPorts().stream()
                            .map(Object::toString)
                            .collect(Collectors.joining(","))
                        + ".";
                STATUS_LOG.fatalError(errorWhilePerformingDescription, rootCause);
                System.exit(FATAL_EXIT_CODE);
              } else {
                Thread.currentThread()
                    .getUncaughtExceptionHandler()
                    .uncaughtException(Thread.currentThread(), error);
              }
            });
  }

  @Override
  protected SafeFuture<?> doStop() {
    LOG.debug("Stopping {}", this.getClass().getSimpleName());
    return SafeFuture.allOf(
            beaconRestAPI.map(BeaconRestApi::stop).orElse(SafeFuture.completedFuture(null)),
            syncService.stop(),
            blockManager.stop(),
            attestationManager.stop(),
            p2pNetwork.stop(),
            timerService.stop(),
            ephemerySlotValidationService.doStop(),
            SafeFuture.fromRunnable(
                () -> {
                  terminalPowBlockMonitor.ifPresent(TerminalPowBlockMonitor::stop);
                  dasCustodySync.ifPresent(DasCustodySync::stop);
                  recoveringSidecarRetriever.ifPresent(DataColumnSidecarRetriever::stop);
                }))
        .thenRun(forkChoiceExecutor::stop);
  }

  protected SafeFuture<?> initialize() {
    final StoreConfig storeConfig = beaconConfig.storeConfig();
    coalescingChainHeadChannel =
        new CoalescingChainHeadChannel(
            eventChannels.getPublisher(ChainHeadChannel.class), EVENT_LOG);
    timerService = new TimerService(this::onTick);

    final CombinedStorageChannel combinedStorageChannel =
        eventChannels.getPublisher(CombinedStorageChannel.class, beaconAsyncRunner);
    storageQueryChannel = combinedStorageChannel;
    storageUpdateChannel = combinedStorageChannel;
    final VoteUpdateChannel voteUpdateChannel = eventChannels.getPublisher(VoteUpdateChannel.class);

    final ValidatorIsConnectedProvider validatorIsConnectedProvider =
        new ValidatorIsConnectedProviderReference(() -> proposersDataManager);
    // Init other services
    return initWeakSubjectivity(storageQueryChannel, storageUpdateChannel)
        .thenCompose(
            __ ->
                StorageBackedRecentChainData.create(
                    metricsSystem,
                    storeConfig,
                    beaconAsyncRunner,
                    (blockRoot) -> blockBlobSidecarsTrackersPool.getBlock(blockRoot),
                    (blockRoot, index) ->
                        blockBlobSidecarsTrackersPool.getBlobSidecar(blockRoot, index),
                    storageQueryChannel,
                    storageUpdateChannel,
                    voteUpdateChannel,
                    eventChannels.getPublisher(FinalizedCheckpointChannel.class, beaconAsyncRunner),
                    coalescingChainHeadChannel,
                    validatorIsConnectedProvider,
                    spec))
        .thenCompose(
            client -> {
              if (isAllowSyncOutsideWeakSubjectivityPeriod()) {
                STATUS_LOG.warnIgnoringWeakSubjectivityPeriod();
              }

              // Setup chain storage
              this.recentChainData = client;
              if (recentChainData.isPreGenesis()) {
                setupInitialState(client);
              } else {
                if (isUsingCustomInitialState()) {
                  STATUS_LOG.warnInitialStateIgnored();
                }
                if (!isAllowSyncOutsideWeakSubjectivityPeriod()) {
                  validateWeakSubjectivityPeriod(client);
                }
              }
              return SafeFuture.completedFuture(client);
            })
        // Init other services
        .thenRun(this::initAll)
        .thenRun(
            () -> {
              // complete spec initialization
              spec.initialize(blobSidecarManager, dasSamplerManager, kzg);

              recentChainData.subscribeStoreInitialized(this::onStoreInitialized);
              recentChainData.subscribeBestBlockInitialized(this::startServices);
            })
        .thenCompose(__ -> timerService.start());
  }

  private boolean isUsingCustomInitialState() {
    return beaconConfig.eth2NetworkConfig().getNetworkBoostrapConfig().isUsingCustomInitialState();
  }

  private boolean isAllowSyncOutsideWeakSubjectivityPeriod() {
    return beaconConfig
        .eth2NetworkConfig()
        .getNetworkBoostrapConfig()
        .isAllowSyncOutsideWeakSubjectivityPeriod();
  }

  private void validateWeakSubjectivityPeriod(final RecentChainData client) {
    final AnchorPoint latestFinalizedAnchor = client.getStore().getLatestFinalized();
    final UInt64 currentSlot = getCurrentSlot(client.getGenesisTime());
    final WeakSubjectivityCalculator wsCalculator =
        WeakSubjectivityCalculator.create(beaconConfig.weakSubjectivity());
    wsInitializer.validateAnchorIsWithinWeakSubjectivityPeriod(
        latestFinalizedAnchor, currentSlot, spec, wsCalculator);
  }

  public void initAll() {
    initKeyValueStore();
    initExecutionLayer();
    initExecutionLayerBlockProductionManager();
    initRewardCalculator();
    initGossipValidationHelper();
    initBlockPoolsAndCaches();
    initKzg();
    initBlockBlobSidecarsTrackersPool();
    initBlobSidecarManager();
    initDasSamplerManager();
    initDataColumnSidecarManager();
    initZkChain();
    initForkChoiceStateProvider();
    initForkChoiceNotifier();
    initMergeMonitors();
    initForkChoice();
    initBlockImporter();
    initCombinedChainDataClient();
    initSignatureVerificationService();
    initAttestationPool();
    initAttesterSlashingPool();
    initProposerSlashingPool();
    initVoluntaryExitPool();
    initSignedBlsToExecutionChangePool();
    initEth1DataCache();
    initDepositProvider();
    initGenesisHandler();
    initAttestationManager();
    initBlockManager();
    initExecutionPayloadBidManager();
    initSyncCommitteePools();
    initP2PNetwork();
    initCustodyGroupCountManager();
    initDasCustody();
    initDataColumnSidecarELRecoveryManager();
    initDasSyncPreSampler();
    initSyncService();
    initSlotProcessor();
    initMetrics();
    initAttestationTopicSubscriber();
    initActiveValidatorTracker();
    initSubnetSubscriber();
    initDataColumnSidecarSubnetBackboneSubscriber();
    initSlashingEventsSubscriptions();
    initPerformanceTracker();
    initBlobSidecarReconstructionProvider();
    initBlobReconstructionProvider();
    initDataProvider();
    initValidatorApiHandler();
    initRestAPI();
    initOperationsReOrgManager();
    initValidatorIndexCacheTracker();
    initStoredLatestCanonicalBlockUpdater();
  }

  private void initKeyValueStore() {
    keyValueStore =
        new FileKeyValueStore(beaconDataDirectory.resolve(KEY_VALUE_STORE_SUBDIRECTORY));
  }

  protected void initExecutionLayer() {
    executionLayer = eventChannels.getPublisher(ExecutionLayerChannel.class, beaconAsyncRunner);
  }

  protected void initZkChain() {
    LOG.debug("BeaconChainController.initZkChain()");
    final ZkChainConfiguration zkConfig = beaconConfig.zkChainConfiguration();
    // TODO: We will eventually need the Gossip in the EP Manager for publishing the proofs we
    // produce?
    // comment for now this will be used in the future
    //      final ExecutionProofGossipChannel executionProofGossipChannel =
    //      eventChannels.getPublisher(ExecutionProofGossipChannel.class, networkAsyncRunner);
    if (zkConfig.isStatelessValidationEnabled()) {
      final ExecutionProofGossipValidator executionProofGossipValidator =
          ExecutionProofGossipValidator.create();

      executionProofManager = new ExecutionProofManagerImpl(executionProofGossipValidator);

    } else {
      executionProofManager = ExecutionProofManager.NOOP;
    }
  }

  protected void initKzg() {
    if (spec.isMilestoneSupported(SpecMilestone.DENEB)) {
      kzg = KZG.getInstance(beaconConfig.eth2NetworkConfig().isRustKzgEnabled());
      final String trustedSetupFile =
          beaconConfig
              .eth2NetworkConfig()
              .getTrustedSetup()
              .orElseThrow(
                  () ->
                      new InvalidConfigurationException(
                          "Trusted setup should be configured when Deneb is enabled"));

      final int kzgPrecompute =
          beaconConfig
              .eth2NetworkConfig()
              .getKzgPrecompute()
              .orElseGet(
                  () -> {
                    // Default to a different value if this is a supernode
                    if (spec.isMilestoneSupported(SpecMilestone.FULU)) {
                      final SpecVersion specVersionFulu = spec.forMilestone(SpecMilestone.FULU);
                      final int totalCustodyGroups =
                          beaconConfig.p2pConfig().getTotalCustodyGroupCount(specVersionFulu);
                      final int numberOfColumns =
                          SpecConfigFulu.required(specVersionFulu.getConfig()).getNumberOfColumns();
                      if (totalCustodyGroups == numberOfColumns) {
                        return DEFAULT_KZG_PRECOMPUTE_SUPERNODE;
                      }
                    }
                    return DEFAULT_KZG_PRECOMPUTE;
                  });

      kzg.loadTrustedSetup(trustedSetupFile, kzgPrecompute);
    } else {
      kzg = KZG.DISABLED;
    }
  }

  protected void initBlobSidecarManager() {
    if (spec.isMilestoneSupported(SpecMilestone.DENEB)) {
      final FutureItems<BlobSidecar> futureBlobSidecars =
          FutureItems.create(BlobSidecar::getSlot, futureItemsMetric, "blob_sidecars");

      final Map<Bytes32, InternalValidationResult> invalidBlobSidecarRoots =
          LimitedMap.createSynchronizedLRU(500);
      final MiscHelpersDeneb miscHelpers =
          MiscHelpersDeneb.required(spec.forMilestone(SpecMilestone.DENEB).miscHelpers());
      blobSidecarValidator =
          BlobSidecarGossipValidator.create(
              spec, invalidBlockRoots, gossipValidationHelper, miscHelpers);
      final BlobSidecarManagerImpl blobSidecarManagerImpl =
          new BlobSidecarManagerImpl(
              spec,
              recentChainData,
              blockBlobSidecarsTrackersPool,
              blobSidecarValidator,
              futureBlobSidecars,
              invalidBlobSidecarRoots);
      eventChannels.subscribe(SlotEventsChannel.class, blobSidecarManagerImpl);

      blobSidecarManager = blobSidecarManagerImpl;
    } else {
      blobSidecarManager = BlobSidecarManager.NOOP;
    }
  }

  private void initDasSamplerManager() {
    if (spec.isMilestoneSupported(SpecMilestone.FULU)) {
      LOG.info("Activated DAS Sampler Manager for Fulu");
      this.dasSamplerManager = new DasSamplerManager(() -> dataAvailabilitySampler, spec);
    } else {
      LOG.info("Using NOOP DAS Sampler Manager");
      this.dasSamplerManager = DasSamplerManager.NOOP;
    }
  }

  protected void initDataColumnSidecarManager() {
    if (spec.isMilestoneSupported(SpecMilestone.FULU)) {
      final DataColumnSidecarGossipValidator dataColumnSidecarGossipValidator =
          DataColumnSidecarGossipValidator.create(
              spec,
              invalidBlockRoots,
              gossipValidationHelper,
              MiscHelpersFulu.required(spec.forMilestone(SpecMilestone.FULU).miscHelpers()),
              metricsSystem,
              timeProvider);
      dataColumnSidecarManager =
          new DataColumnSidecarManagerImpl(
              dataColumnSidecarGossipValidator, dasGossipLogger, metricsSystem, timeProvider);
      eventChannels.subscribe(
          DataColumnSidecarGossipChannel.class,
          dataColumnSidecarManager::onDataColumnSidecarPublish);
    } else {
      dataColumnSidecarManager = DataColumnSidecarManager.NOOP;
    }
  }

  protected void initExecutionPayloadBidManager() {
    if (spec.isMilestoneSupported(SpecMilestone.GLOAS)) {
      executionPayloadBidManager = new DefaultExecutionPayloadBidManager(spec);
    } else {
      executionPayloadBidManager = ExecutionPayloadBidManager.NOOP;
    }
  }

  protected void initDasCustody() {
    if (!spec.isMilestoneSupported(SpecMilestone.FULU)) {
      return;
    }
    LOG.info("Activating DAS Custody for Fulu");
    final SpecVersion specVersionFulu = spec.forMilestone(SpecMilestone.FULU);
    final SpecConfigFulu specConfigFulu = SpecConfigFulu.required(specVersionFulu.getConfig());
    final MinCustodyPeriodSlotCalculator minCustodyPeriodSlotCalculator =
        MinCustodyPeriodSlotCalculator.createFromSpec(spec);
    final int slotsPerEpoch = spec.getGenesisSpec().getSlotsPerEpoch();

    final DataColumnSidecarDB sidecarDB =
        DataColumnSidecarDB.create(
            combinedChainDataClient,
            eventChannels.getPublisher(SidecarUpdateChannel.class, beaconAsyncRunner));
    final DataColumnSidecarDbAccessor dbAccessor =
        DataColumnSidecarDbAccessor.builder(sidecarDB).spec(spec).build();
    final CanonicalBlockResolver canonicalBlockResolver =
        slot ->
            combinedChainDataClient
                .getBlockAtSlotExact(slot)
                .thenApply(sbb -> sbb.flatMap(SignedBeaconBlock::getBeaconBlock));

    final MiscHelpersFulu miscHelpersFulu = MiscHelpersFulu.required(specVersionFulu.miscHelpers());

    final int minCustodyGroupRequirement = specConfigFulu.getCustodyRequirement();
    final int maxGroups = specConfigFulu.getNumberOfCustodyGroups();
    final int totalMyCustodyGroups =
        beaconConfig.p2pConfig().getTotalCustodyGroupCount(specVersionFulu);
    eventChannels
        .getPublisher(CustodyGroupCountChannel.class)
        .onGroupCountUpdate(
            totalMyCustodyGroups, miscHelpersFulu.getSamplingGroupCount(totalMyCustodyGroups));

    final DataColumnSidecarCustodyImpl dataColumnSidecarCustodyImpl =
        new DataColumnSidecarCustodyImpl(
            spec,
            canonicalBlockResolver,
            dbAccessor,
            minCustodyPeriodSlotCalculator,
            this::getCustodyGroupCountManager,
            totalMyCustodyGroups);
    eventChannels.subscribe(SlotEventsChannel.class, dataColumnSidecarCustodyImpl);
    eventChannels.subscribe(FinalizedCheckpointChannel.class, dataColumnSidecarCustodyImpl);

    final DasLongPollCustody.GossipWaitTimeoutCalculator gossipWaitTimeoutCalculator =
        slot -> {
          Duration slotDuration =
              Duration.ofSeconds(spec.atSlot(slot).getConfig().getSecondsPerSlot());
          return slotDuration.dividedBy(3);
        };

    final DasLongPollCustody dasLongPollCustody =
        new DasLongPollCustody(
            dataColumnSidecarCustodyImpl, dasAsyncRunner, gossipWaitTimeoutCalculator);
    eventChannels.subscribe(SlotEventsChannel.class, dasLongPollCustody);

    final DataColumnSidecarByRootCustody dataColumnSidecarByRootCustody =
        new DataColumnSidecarByRootCustodyImpl(
            dasLongPollCustody,
            combinedChainDataClient,
            UInt64.valueOf(slotsPerEpoch)
                .times(DataColumnSidecarByRootCustodyImpl.DEFAULT_MAX_CACHE_SIZE_EPOCHS));

    final DataColumnSidecarGossipChannel dataColumnSidecarGossipChannel =
        eventChannels.getPublisher(DataColumnSidecarGossipChannel.class);

    final DataColumnSidecarRecoveringCustody dataColumnSidecarRecoveringCustody =
        new DataColumnSidecarRecoveringCustodyImpl(
            dataColumnSidecarByRootCustody,
            dasAsyncRunner,
            spec,
            miscHelpersFulu,
            dataColumnSidecarGossipChannel::publishDataColumnSidecar,
            this::getCustodyGroupCountManager,
            specConfigFulu.getNumberOfColumns(),
            specConfigFulu.getNumberOfCustodyGroups(),
            slot -> {
              final long dataColumnSidecarRecoveryMaxDelayMillis =
                  beaconConfig
                      .eth2NetworkConfig()
                      .getDataColumnSidecarRecoveryMaxDelayMillis()
                      .orElse(spec.getAttestationDueMillis(slot));
              return Duration.ofMillis(dataColumnSidecarRecoveryMaxDelayMillis);
            },
            metricsSystem,
            timeProvider);
    this.dataColumnSidecarCustodyRef.set(dataColumnSidecarRecoveringCustody);
    eventChannels.subscribe(SlotEventsChannel.class, dataColumnSidecarRecoveringCustody);
    dataColumnSidecarManager.subscribeToValidDataColumnSidecars(
        (dataColumnSidecar, remoteOrigin) ->
            dataColumnSidecarRecoveringCustody
                .onNewValidatedDataColumnSidecar(dataColumnSidecar, remoteOrigin)
                .finishError(LOG));

    final DataColumnPeerManagerImpl dasPeerManager = new DataColumnPeerManagerImpl();
    p2pNetwork.subscribeConnect(dasPeerManager);

    final BatchDataColumnsByRangeReqResp loggingByRangeReqResp =
        new LoggingBatchDataColumnsByRangeReqResp(dasPeerManager, dasReqRespLogger);
    final BatchDataColumnsByRootReqResp loggingByRootReqResp =
        new LoggingBatchDataColumnsByRootReqResp(dasPeerManager, dasReqRespLogger);
    final SchemaDefinitionsFulu schemaDefinitionsFulu =
        SchemaDefinitionsFulu.required(specVersionFulu.getSchemaDefinitions());

    final DataColumnReqResp dasRpc =
        new DataColumnReqRespBatchingImpl(
            loggingByRangeReqResp,
            loggingByRootReqResp,
            () -> spec.computeStartSlotAtEpoch(recentChainData.getFinalizedEpoch().increment()),
            schemaDefinitionsFulu.getDataColumnsByRootIdentifierSchema());

    final MetadataDasPeerCustodyTracker peerCustodyTracker = new MetadataDasPeerCustodyTracker();
    p2pNetwork.subscribeConnect(peerCustodyTracker);
    final DasPeerCustodyCountSupplier custodyCountSupplier =
        DasPeerCustodyCountSupplier.capped(
            peerCustodyTracker, minCustodyGroupRequirement, maxGroups);

    final DataColumnSidecarRetriever sidecarRetriever =
        new SimpleSidecarRetriever(
            spec,
            dasPeerManager,
            custodyCountSupplier,
            dasRpc,
            dasAsyncRunner,
            Duration.ofSeconds(1));

    final DataColumnSidecarRetriever recoveringSidecarRetriever;
    if (beaconConfig.p2pConfig().isReworkedSidecarRecoveryEnabled()) {
      recoveringSidecarRetriever =
          new SidecarRetriever(
              sidecarRetriever,
              miscHelpersFulu,
              dbAccessor,
              dasAsyncRunner,
              Duration.ofMillis(beaconConfig.p2pConfig().getReworkedSidecarRecoveryTimeout()),
              Duration.ofMillis(beaconConfig.p2pConfig().getReworkedSidecarDownloadTimeout()),
              Duration.ofSeconds(15),
              timeProvider,
              specConfigFulu.getNumberOfColumns(),
              custodyGroupCountManagerRef,
              metricsSystem);
    } else {
      recoveringSidecarRetriever =
          new RecoveringSidecarRetriever(
              sidecarRetriever,
              miscHelpersFulu,
              canonicalBlockResolver,
              dbAccessor,
              dasAsyncRunner,
              Duration.ofMinutes(5),
              Duration.ofSeconds(30),
              timeProvider,
              specConfigFulu.getNumberOfColumns());
    }
    dataColumnSidecarManager.subscribeToValidDataColumnSidecars(
        (dataColumnSidecar, remoteOrigin) ->
            recoveringSidecarRetriever.onNewValidatedSidecar(dataColumnSidecar));
    final DasCustodySync svc =
        new DasCustodySync(
            dataColumnSidecarRecoveringCustody,
            recoveringSidecarRetriever,
            minCustodyPeriodSlotCalculator);
    dasCustodySync = Optional.of(svc);
    eventChannels.subscribe(SlotEventsChannel.class, svc);

    final CurrentSlotProvider currentSlotProvider =
        CurrentSlotProvider.create(spec, recentChainData.getStore());
    final DasSamplerBasic dasSampler =
        new DasSamplerBasic(
            spec,
            currentSlotProvider,
            dbAccessor,
            dataColumnSidecarRecoveringCustody,
            recoveringSidecarRetriever,
            this::getCustodyGroupCountManager);
    LOG.info("DAS Basic Sampler initialized with {} groups to sample", totalMyCustodyGroups);
    eventChannels.subscribe(FinalizedCheckpointChannel.class, dasSampler);
    this.dataAvailabilitySampler = dasSampler;
    this.recoveringSidecarRetriever = Optional.of(recoveringSidecarRetriever);
  }

  protected void initDasSyncPreSampler() {
    if (spec.isMilestoneSupported(SpecMilestone.FULU)) {
      final DasPreSampler dasPreSampler = new DasPreSampler(this.dataAvailabilitySampler);
      eventChannels.subscribe(SyncPreImportBlockChannel.class, dasPreSampler::onNewPreImportBlocks);
    }
  }

  protected void initCustodyGroupCountManager() {
    if (!spec.isMilestoneSupported(SpecMilestone.FULU)) {
      return;
    }
    final int totalMyCustodyGroups =
        beaconConfig.p2pConfig().getTotalCustodyGroupCount(spec.forMilestone(SpecMilestone.FULU));
    final CustodyGroupCountManagerImpl custodyGroupCountManager =
        new CustodyGroupCountManagerImpl(
            spec,
            proposersDataManager,
            eventChannels.getPublisher(CustodyGroupCountChannel.class),
            combinedChainDataClient,
            totalMyCustodyGroups,
            nodeId,
            metricsSystem);
    eventChannels.subscribe(SlotEventsChannel.class, custodyGroupCountManager);
    this.custodyGroupCountManagerRef.set(custodyGroupCountManager);
  }

  protected void initMergeMonitors() {
    if (spec.isMilestoneSupported(SpecMilestone.BELLATRIX)) {
      terminalPowBlockMonitor =
          Optional.of(
              new TerminalPowBlockMonitor(
                  executionLayer,
                  spec,
                  recentChainData,
                  forkChoiceNotifier,
                  beaconAsyncRunner,
                  EVENT_LOG));
    }
  }

  protected void initBlockPoolsAndCaches() {
    LOG.debug("BeaconChainController.initBlockPoolsAndCaches()");
    pendingBlocks = poolFactory.createPendingPoolForBlocks(spec);
    eventChannels.subscribe(FinalizedCheckpointChannel.class, pendingBlocks);
    invalidBlockRoots = LimitedMap.createSynchronizedLRU(500);
  }

  protected void initBlockBlobSidecarsTrackersPool() {
    LOG.debug("BeaconChainController.initBlockBlobSidecarsTrackersPool()");
    if (spec.isMilestoneSupported(SpecMilestone.DENEB)) {
      final BlockImportChannel blockImportChannel =
          eventChannels.getPublisher(BlockImportChannel.class, beaconAsyncRunner);
      final BlobSidecarGossipChannel blobSidecarGossipChannel =
          eventChannels.getPublisher(BlobSidecarGossipChannel.class, beaconAsyncRunner);

      final BlockBlobSidecarsTrackersPoolImpl pool =
          poolFactory.createPoolForBlockBlobSidecarsTrackers(
              blockImportChannel,
              spec,
              timeProvider,
              beaconAsyncRunner,
              recentChainData,
              executionLayer,
              () -> blobSidecarValidator,
              blobSidecarGossipChannel::publishBlobSidecar);
      eventChannels.subscribe(FinalizedCheckpointChannel.class, pool);
      blockBlobSidecarsTrackersPool = pool;
    } else {
      blockBlobSidecarsTrackersPool = BlockBlobSidecarsTrackersPool.NOOP;
    }
  }

  protected void initDataColumnSidecarELRecoveryManager() {
    LOG.debug("BeaconChainController.initDataColumnSidecarELRecoveryManager()");
    if (spec.isMilestoneSupported(SpecMilestone.FULU)) {

      final DataColumnSidecarGossipChannel dataColumnSidecarGossipChannel =
          eventChannels.getPublisher(DataColumnSidecarGossipChannel.class);

      final DataColumnSidecarELRecoveryManager recoveryManager =
          poolFactory.createDataColumnSidecarELRecoveryManager(
              spec,
              beaconAsyncRunner,
              recentChainData,
              executionLayer,
              dataColumnSidecarGossipChannel::publishDataColumnSidecars,
              this::getCustodyGroupCountManager,
              metricsSystem,
              timeProvider);
      eventChannels.subscribe(SlotEventsChannel.class, recoveryManager);
      dataColumnSidecarManager.subscribeToValidDataColumnSidecars(
          recoveryManager::onNewDataColumnSidecar);
      blockManager.subscribePreImportBlocks(recoveryManager::onNewBlock);
      dataColumnSidecarELRecoveryManager = recoveryManager;
    } else {
      dataColumnSidecarELRecoveryManager = DataColumnSidecarELRecoveryManager.NOOP;
    }
  }

  protected void initGossipValidationHelper() {
    LOG.debug("BeaconChainController.initGossipValidationHelper()");
    gossipValidationHelper = new GossipValidationHelper(spec, recentChainData);
  }

  protected void initPerformanceTracker() {
    LOG.debug("BeaconChainController.initPerformanceTracker()");
    ValidatorPerformanceTrackingMode mode =
        beaconConfig.validatorConfig().getValidatorPerformanceTrackingMode();
    if (mode.isEnabled()) {
      final SettableGauge performanceTrackerTimings =
          SettableGauge.create(
              metricsSystem,
              BEACON,
              "performance_tracker_timings",
              "Tracks how much time (in millis) performance tracker takes to perform calculations");
      performanceTracker =
          new DefaultPerformanceTracker(
              combinedChainDataClient,
              STATUS_LOG,
              new ValidatorPerformanceMetrics(metricsSystem),
              beaconConfig.validatorConfig().getValidatorPerformanceTrackingMode(),
              activeValidatorTracker,
              new SyncCommitteePerformanceTracker(spec, combinedChainDataClient),
              spec,
              performanceTrackerTimings);
      eventChannels.subscribe(SlotEventsChannel.class, performanceTracker);
    } else {
      performanceTracker = new NoOpPerformanceTracker();
    }
  }

  protected void initAttesterSlashingPool() {
    LOG.debug("BeaconChainController.initAttesterSlashingPool()");
    attesterSlashingPool =
        new SimpleOperationPool<>(
            "AttesterSlashingPool",
            metricsSystem,
            beaconBlockSchemaSupplier.andThen(BeaconBlockBodySchema::getAttesterSlashingsSchema),
            new AttesterSlashingValidator(recentChainData, spec),
            // Prioritise slashings that include more validators at a time
            Comparator.<AttesterSlashing>comparingInt(
                    slashing -> slashing.getIntersectingValidatorIndices().size())
                .reversed());
    blockImporter.subscribeToVerifiedBlockAttesterSlashings(attesterSlashingPool::removeAll);
    attesterSlashingPool.subscribeOperationAdded(forkChoice::onAttesterSlashing);
  }

  protected void initProposerSlashingPool() {
    LOG.debug("BeaconChainController.initProposerSlashingPool()");
    ProposerSlashingValidator validator = new ProposerSlashingValidator(spec, recentChainData);
    proposerSlashingPool =
        new SimpleOperationPool<>(
            "ProposerSlashingPool",
            metricsSystem,
            beaconBlockSchemaSupplier.andThen(BeaconBlockBodySchema::getProposerSlashingsSchema),
            validator);
    blockImporter.subscribeToVerifiedBlockProposerSlashings(proposerSlashingPool::removeAll);
  }

  protected void initSlashingEventsSubscriptions() {
    if (beaconConfig.validatorConfig().isShutdownWhenValidatorSlashedEnabled()) {
      final ValidatorTimingChannel validatorTimingChannel =
          eventChannels.getPublisher(ValidatorTimingChannel.class);
      attesterSlashingPool.subscribeOperationAdded(
          (operation, validationStatus, fromNetwork) ->
              validatorTimingChannel.onAttesterSlashing(operation));
      proposerSlashingPool.subscribeOperationAdded(
          (operation, validationStatus, fromNetwork) ->
              validatorTimingChannel.onProposerSlashing(operation));
    }
  }

  protected void initVoluntaryExitPool() {
    LOG.debug("BeaconChainController.initVoluntaryExitPool()");
    final VoluntaryExitValidator validator =
        new VoluntaryExitValidator(spec, recentChainData, timeProvider);
    voluntaryExitPool =
        new MappedOperationPool<>(
            "VoluntaryExitPool",
            metricsSystem,
            beaconBlockSchemaSupplier.andThen(BeaconBlockBodySchema::getVoluntaryExitsSchema),
            validator,
            operationPoolAsyncRunner,
            timeProvider);
    blockImporter.subscribeToVerifiedBlockVoluntaryExits(voluntaryExitPool::removeAll);
  }

  protected void initSignedBlsToExecutionChangePool() {
    LOG.debug("BeaconChainController.initSignedBlsToExecutionChangePool()");
    final SignedBlsToExecutionChangeValidator validator =
        new SignedBlsToExecutionChangeValidator(
            spec, timeProvider, recentChainData, signatureVerificationService);

    blsToExecutionChangePool =
        new MappedOperationPool<>(
            "SignedBlsToExecutionChangePool",
            metricsSystem,
            beaconBlockSchemaSupplier
                .andThen(BeaconBlockBodySchema::toVersionCapella)
                .andThen(Optional::orElseThrow)
                .andThen(BeaconBlockBodySchemaCapella::getBlsToExecutionChangesSchema),
            validator,
            operationPoolAsyncRunner,
            timeProvider);
    blockImporter.subscribeToVerifiedBlockBlsToExecutionChanges(
        blsToExecutionChangePool::removeAll);
  }

  protected void initBlobSidecarReconstructionProvider() {
    LOG.debug("BeaconChainController.initBlobSidecarReconstructionProvider()");
    this.blobSidecarReconstructionProvider =
        new BlobSidecarReconstructionProvider(combinedChainDataClient, spec);
  }

  protected void initBlobReconstructionProvider() {
    LOG.debug("BeaconChainController.initBlobReconstructionProvider()");
    this.blobReconstructionProvider = new BlobReconstructionProvider(combinedChainDataClient, spec);
  }

  protected void initDataProvider() {
    dataProvider =
        DataProvider.builder()
            .spec(spec)
            .recentChainData(recentChainData)
            .combinedChainDataClient(combinedChainDataClient)
            .rewardCalculator(rewardCalculator)
            .blobSidecarReconstructionProvider(blobSidecarReconstructionProvider)
            .blobReconstructionProvider(blobReconstructionProvider)
            .p2pNetwork(p2pNetwork)
            .syncService(syncService)
            .validatorApiChannel(
                eventChannels.getPublisher(ValidatorApiChannel.class, beaconAsyncRunner))
            .attestationPool(attestationPool)
            .blockBlobSidecarsTrackersPool(blockBlobSidecarsTrackersPool)
            .attestationManager(attestationManager)
            .isLivenessTrackingEnabled(getLivenessTrackingEnabled(beaconConfig))
            .activeValidatorChannel(
                eventChannels.getPublisher(ActiveValidatorChannel.class, beaconAsyncRunner))
            .attesterSlashingPool(attesterSlashingPool)
            .proposerSlashingPool(proposerSlashingPool)
            .voluntaryExitPool(voluntaryExitPool)
            .blsToExecutionChangePool(blsToExecutionChangePool)
            .syncCommitteeContributionPool(syncCommitteeContributionPool)
            .proposersDataManager(proposersDataManager)
            .forkChoiceNotifier(forkChoiceNotifier)
            .rejectedExecutionSupplier(rejectedExecutionCountSupplier)
            .dataColumnSidecarManager(dataColumnSidecarManager)
            .build();
  }

  private boolean getLivenessTrackingEnabled(final BeaconChainConfiguration beaconConfig) {
    return beaconConfig.beaconRestApiConfig().isBeaconLivenessTrackingEnabled()
        || beaconConfig.validatorConfig().isDoppelgangerDetectionEnabled();
  }

  protected void initCombinedChainDataClient() {
    LOG.debug("BeaconChainController.initCombinedChainDataClient()");
    combinedChainDataClient =
        new CombinedChainDataClient(
            recentChainData,
            storageQueryChannel,
            spec,
            (slot, blockRoot) ->
                beaconAsyncRunner.runAsync(
                    () -> operationsReOrgManager.onLateBlockReorgPreparation(slot, blockRoot)));
  }

  protected SafeFuture<Void> initWeakSubjectivity(
      final StorageQueryChannel queryChannel, final StorageUpdateChannel updateChannel) {
    return wsInitializer
        .finalizeAndStoreConfig(beaconConfig.weakSubjectivity(), queryChannel, updateChannel)
        .thenAccept(
            finalConfig ->
                this.weakSubjectivityValidator = WeakSubjectivityValidator.moderate(finalConfig));
  }

  protected void initForkChoice() {
    LOG.debug("BeaconChainController.initForkChoice()");
    forkChoice =
        new ForkChoice(
            spec,
            forkChoiceExecutor,
            recentChainData,
            forkChoiceNotifier,
            forkChoiceStateProvider,
            new TickProcessor(spec, recentChainData),
            new MergeTransitionBlockValidator(spec, recentChainData),
            beaconConfig.eth2NetworkConfig().isForkChoiceLateBlockReorgEnabled(),
            debugDataDumper,
            metricsSystem);
    forkChoiceTrigger =
        new ForkChoiceTrigger(
            forkChoice,
            beaconConfig.eth2NetworkConfig().getAttestationWaitLimitMillis(),
            timeProvider);
  }

  public void initMetrics() {
    LOG.debug("BeaconChainController.initMetrics()");
    final SyncCommitteeMetrics syncCommitteeMetrics =
        new SyncCommitteeMetrics(spec, recentChainData, metricsSystem);
    final BeaconChainMetrics beaconChainMetrics =
        new BeaconChainMetrics(
            spec,
            recentChainData,
            slotProcessor.getNodeSlot(),
            metricsSystem,
            p2pNetwork,
            eth1DataCache);
    eventChannels
        .subscribe(SlotEventsChannel.class, beaconChainMetrics)
        .subscribe(SlotEventsChannel.class, syncCommitteeMetrics)
        .subscribe(ChainHeadChannel.class, syncCommitteeMetrics);
  }

  protected void initEth1DataCache() {
    LOG.debug("BeaconChainController.initEth1DataCache");
    eth1DataCache = new Eth1DataCache(spec, metricsSystem, new Eth1VotingPeriod(spec));
  }

  public void initDepositProvider() {
    LOG.debug("BeaconChainController.initDepositProvider()");
    depositProvider =
        new DepositProvider(
            metricsSystem,
            recentChainData,
            eth1DataCache,
            storageUpdateChannel,
            eventChannels.getPublisher(Eth1DepositStorageChannel.class, beaconAsyncRunner),
            spec,
            EVENT_LOG,
            beaconConfig.powchainConfig().useMissingDepositEventLogging());
    eventChannels
        .subscribe(Eth1EventsChannel.class, depositProvider)
        .subscribe(FinalizedCheckpointChannel.class, depositProvider)
        .subscribe(SlotEventsChannel.class, depositProvider);
  }

  protected void initAttestationTopicSubscriber() {
    LOG.debug("BeaconChainController.initAttestationTopicSubscriber");
    final SettableLabelledGauge subnetSubscriptionsGauge =
        SettableLabelledGauge.create(
            metricsSystem,
            TekuMetricCategory.NETWORK,
            "subnet_subscriptions",
            "Tracks attestations subnet subscriptions",
            "type");
    this.attestationTopicSubscriber =
        new AttestationTopicSubscriber(spec, p2pNetwork, subnetSubscriptionsGauge);
  }

  protected void initActiveValidatorTracker() {
    LOG.debug("BeaconChainController.initActiveValidatorTracker");
    this.activeValidatorTracker = new ActiveValidatorTracker(spec);
  }

  protected void initSubnetSubscriber() {
    LOG.debug("BeaconChainController.initSubnetSubscriber");
    if (beaconConfig.p2pConfig().isSubscribeAllSubnetsEnabled()) {
      LOG.info("Subscribing to all attestation subnets");
      this.stableSubnetSubscriber =
          AllSubnetsSubscriber.create(attestationTopicSubscriber, spec.getNetworkingConfig());
    } else {
      if (p2pNetwork.getDiscoveryNodeId().isPresent()) {
        this.stableSubnetSubscriber =
            new NodeBasedStableSubnetSubscriber(
                attestationTopicSubscriber, spec, p2pNetwork.getDiscoveryNodeId().get());
      } else {
        LOG.warn("Discovery nodeId is not defined, disabling stable subnet subscriptions");
        this.stableSubnetSubscriber = StableSubnetSubscriber.NOOP;
      }
    }
    eventChannels.subscribe(SlotEventsChannel.class, stableSubnetSubscriber);
  }

  protected void initDataColumnSidecarSubnetBackboneSubscriber() {
    if (!spec.isMilestoneSupported(SpecMilestone.FULU)) {
      return;
    }
    LOG.debug("BeaconChainController.initDataColumnSidecarSubnetBackboneSubscriber");
    final SpecVersion specVersionFulu = spec.forMilestone(SpecMilestone.FULU);
    DataColumnSidecarSubnetBackboneSubscriber subnetBackboneSubscriber =
        new DataColumnSidecarSubnetBackboneSubscriber(
            spec,
            p2pNetwork,
            nodeId,
            MiscHelpersFulu.required(specVersionFulu.miscHelpers())
                .getSamplingGroupCount(
                    beaconConfig.p2pConfig().getTotalCustodyGroupCount(specVersionFulu)));

    eventChannels.subscribe(SlotEventsChannel.class, subnetBackboneSubscriber);
    eventChannels.subscribe(CustodyGroupCountChannel.class, subnetBackboneSubscriber);
  }

  public void initExecutionLayerBlockProductionManager() {
    LOG.debug("BeaconChainController.initExecutionLayerBlockProductionManager()");
    this.executionLayerBlockProductionManager =
        ExecutionLayerBlockManagerFactory.create(executionLayer, eventChannels);
  }

  public void initRewardCalculator() {
    LOG.debug("BeaconChainController.initRewardCalculator()");
    rewardCalculator = new RewardCalculator(spec, new BlockRewardCalculatorUtil(spec));
  }

  public void initValidatorApiHandler() {
    LOG.debug("BeaconChainController.initValidatorApiHandler()");
    final GraffitiBuilder graffitiBuilder =
        new GraffitiBuilder(beaconConfig.validatorConfig().getClientGraffitiAppendFormat());
    eventChannels.subscribe(ExecutionClientVersionChannel.class, graffitiBuilder);
    final ExecutionClientVersionProvider executionClientVersionProvider =
        new ExecutionClientVersionProvider(
            executionLayer,
            eventChannels.getPublisher(ExecutionClientVersionChannel.class),
            graffitiBuilder.getConsensusClientVersion());
    final BlockOperationSelectorFactory operationSelector =
        new BlockOperationSelectorFactory(
            spec,
            attestationPool,
            attesterSlashingPool,
            proposerSlashingPool,
            voluntaryExitPool,
            blsToExecutionChangePool,
            syncCommitteeContributionPool,
            depositProvider,
            eth1DataCache,
            graffitiBuilder,
            forkChoiceNotifier,
            executionLayerBlockProductionManager,
            executionPayloadBidManager,
            metricsSystem,
            timeProvider);
    final BlockFactory blockFactory = new MilestoneBasedBlockFactory(spec, operationSelector);
    SyncCommitteeSubscriptionManager syncCommitteeSubscriptionManager =
        beaconConfig.p2pConfig().isSubscribeAllSubnetsEnabled()
            ? new AllSyncCommitteeSubscriptions(p2pNetwork, spec)
            : new SyncCommitteeSubscriptionManager(p2pNetwork);
    final BlockImportChannel blockImportChannel =
        eventChannels.getPublisher(BlockImportChannel.class, beaconAsyncRunner);
    final BlockGossipChannel blockGossipChannel =
        eventChannels.getPublisher(BlockGossipChannel.class, beaconAsyncRunner);
    final BlobSidecarGossipChannel blobSidecarGossipChannel;
    if (spec.isMilestoneSupported(SpecMilestone.DENEB)) {
      blobSidecarGossipChannel =
          eventChannels.getPublisher(BlobSidecarGossipChannel.class, beaconAsyncRunner);
    } else {
      blobSidecarGossipChannel = BlobSidecarGossipChannel.NOOP;
    }
    final DataColumnSidecarGossipChannel dataColumnSidecarGossipChannel;
    if (spec.isMilestoneSupported(SpecMilestone.FULU)) {
      dataColumnSidecarGossipChannel =
          eventChannels.getPublisher(DataColumnSidecarGossipChannel.class, beaconAsyncRunner);
    } else {
      dataColumnSidecarGossipChannel = DataColumnSidecarGossipChannel.NOOP;
    }

    final Optional<BlockProductionMetrics> blockProductionMetrics =
        beaconConfig.getMetricsConfig().isBlockProductionPerformanceEnabled()
            ? Optional.of(BlockProductionMetrics.create(metricsSystem))
            : Optional.empty();

    final BlockProductionAndPublishingPerformanceFactory blockProductionPerformanceFactory =
        new BlockProductionAndPublishingPerformanceFactory(
            timeProvider,
            (slot) -> secondsToMillis(recentChainData.computeTimeAtSlot(slot)),
            beaconConfig.getMetricsConfig().isBlockProductionAndPublishingPerformanceEnabled(),
            beaconConfig.getMetricsConfig().getBlockProductionPerformanceWarningLocalThreshold(),
            beaconConfig.getMetricsConfig().getBlockProductionPerformanceWarningBuilderThreshold(),
            beaconConfig.getMetricsConfig().getBlockPublishingPerformanceWarningLocalThreshold(),
            beaconConfig.getMetricsConfig().getBlockPublishingPerformanceWarningBuilderThreshold(),
            blockProductionMetrics);

    final DutyMetrics dutyMetrics =
        DutyMetrics.create(metricsSystem, timeProvider, recentChainData, spec);

    final BlockPublisher blockPublisher =
        new MilestoneBasedBlockPublisher(
            beaconAsyncRunner,
            spec,
            blockFactory,
            blockImportChannel,
            blockGossipChannel,
            blockBlobSidecarsTrackersPool,
            blobSidecarGossipChannel,
            dataColumnSidecarGossipChannel,
            dutyMetrics,
            beaconConfig.p2pConfig().isGossipBlobsAfterBlockEnabled());

    final ExecutionPayloadFactory executionPayloadFactory;
    final ExecutionPayloadPublisher executionPayloadPublisher;

    if (spec.isMilestoneSupported(SpecMilestone.GLOAS)) {
      executionPayloadFactory = new ExecutionPayloadFactoryGloas();
      executionPayloadPublisher = new ExecutionPayloadPublisherGloas();
    } else {
      executionPayloadFactory = ExecutionPayloadFactory.NOOP;
      executionPayloadPublisher = ExecutionPayloadPublisher.NOOP;
    }

    this.validatorApiHandler =
        new ValidatorApiHandler(
<<<<<<< HEAD
            new ChainDataProvider(
                spec,
                recentChainData,
                combinedChainDataClient,
                rewardCalculator,
                blobSidecarReconstructionProvider,
                blobReconstructionProvider),
=======
            dataProvider.getChainDataProvider(),
>>>>>>> d1401e43
            dataProvider.getNodeDataProvider(),
            dataProvider.getNetworkDataProvider(),
            combinedChainDataClient,
            syncService,
            blockFactory,
            attestationPool,
            attestationManager,
            attestationTopicSubscriber,
            activeValidatorTracker,
            dutyMetrics,
            performanceTracker,
            spec,
            forkChoiceTrigger,
            proposersDataManager,
            syncCommitteeMessagePool,
            syncCommitteeContributionPool,
            syncCommitteeSubscriptionManager,
            blockProductionPerformanceFactory,
            blockPublisher,
            executionPayloadFactory,
            executionPayloadPublisher);
    eventChannels
        .subscribe(SlotEventsChannel.class, activeValidatorTracker)
        .subscribe(ExecutionClientEventsChannel.class, executionClientVersionProvider)
        .subscribe(SlotEventsChannel.class, validatorApiHandler)
        .subscribeMultithreaded(
            ValidatorApiChannel.class,
            validatorApiHandler,
            beaconConfig.beaconRestApiConfig().getValidatorThreads());

    // if subscribeAllSubnets is set, the slot events in these handlers are empty,
    // so don't subscribe.
    if (!beaconConfig.p2pConfig().isSubscribeAllSubnetsEnabled()) {
      eventChannels
          .subscribe(SlotEventsChannel.class, attestationTopicSubscriber)
          .subscribe(SlotEventsChannel.class, syncCommitteeSubscriptionManager);
    }
  }

  protected void initGenesisHandler() {
    if (!recentChainData.isPreGenesis()) {
      // We already have a genesis block - no need for a genesis handler
      return;
    } else if (!beaconConfig.powchainConfig().isEnabled()) {
      // We're pre-genesis but no eth1 endpoint is set
      throw new IllegalStateException("ETH1 is disabled, but no initial state is set.");
    }
    STATUS_LOG.loadingGenesisFromEth1Chain();
    eventChannels.subscribe(
        Eth1EventsChannel.class, new GenesisHandler(recentChainData, timeProvider, spec));
  }

  protected void initSignatureVerificationService() {
    final P2PConfig p2PConfig = beaconConfig.p2pConfig();
    signatureVerificationService =
        new AggregatingSignatureVerificationService(
            metricsSystem,
            asyncRunnerFactory,
            beaconAsyncRunner,
            p2PConfig.getBatchVerifyMaxThreads(),
            p2PConfig.getBatchVerifyQueueCapacity(),
            p2PConfig.getBatchVerifyMaxBatchSize(),
            p2PConfig.isBatchVerifyStrictThreadLimitEnabled());
  }

  protected void initAttestationManager() {
    pendingAttestations =
        poolFactory.createPendingPoolForAttestations(
            spec, beaconConfig.eth2NetworkConfig().getPendingAttestationsMaxQueue());
    final FutureItems<ValidatableAttestation> futureAttestations =
        FutureItems.create(
            ValidatableAttestation::getEarliestSlotForForkChoiceProcessing,
            UInt64.valueOf(3),
            futureItemsMetric,
            "attestations");
    AttestationValidator attestationValidator =
        new AttestationValidator(
            spec, recentChainData, signatureVerificationService, metricsSystem);
    AggregateAttestationValidator aggregateValidator =
        new AggregateAttestationValidator(spec, attestationValidator, signatureVerificationService);
    blockImporter.subscribeToVerifiedBlockAttestations(
        (slot, attestations) ->
            attestations.forEach(
                attestation ->
                    aggregateValidator.addSeenAggregate(
                        ValidatableAttestation.from(spec, attestation))));
    attestationManager =
        AttestationManager.create(
            pendingAttestations,
            futureAttestations,
            forkChoice,
            attestationPool,
            attestationValidator,
            aggregateValidator,
            signatureVerificationService,
            eventChannels.getPublisher(ActiveValidatorChannel.class, beaconAsyncRunner));

    eventChannels
        .subscribe(SlotEventsChannel.class, attestationManager)
        .subscribe(FinalizedCheckpointChannel.class, pendingAttestations)
        .subscribe(ReceivedBlockEventsChannel.class, attestationManager);
  }

  protected void initSyncCommitteePools() {
    final SyncCommitteeStateUtils syncCommitteeStateUtils =
        new SyncCommitteeStateUtils(spec, recentChainData);
    syncCommitteeContributionPool =
        new SyncCommitteeContributionPool(
            spec,
            new SignedContributionAndProofValidator(
                spec,
                recentChainData,
                syncCommitteeStateUtils,
                timeProvider,
                signatureVerificationService));

    syncCommitteeMessagePool =
        new SyncCommitteeMessagePool(
            spec,
            new SyncCommitteeMessageValidator(
                spec,
                recentChainData,
                syncCommitteeStateUtils,
                signatureVerificationService,
                timeProvider));
    eventChannels
        .subscribe(SlotEventsChannel.class, syncCommitteeContributionPool)
        .subscribe(SlotEventsChannel.class, syncCommitteeMessagePool);
  }

  protected void initP2PNetwork() {
    LOG.debug("BeaconChainController.initP2PNetwork()");
    if (!beaconConfig.p2pConfig().getNetworkConfig().isEnabled()) {
      this.p2pNetwork = new NoOpEth2P2PNetwork(spec);
      return;
    }

    DiscoveryConfig discoveryConfig = beaconConfig.p2pConfig().getDiscoveryConfig();
    final Optional<Integer> maybeUdpPort =
        discoveryConfig.isDiscoveryEnabled()
            ? Optional.of(discoveryConfig.getListenUdpPort())
            : Optional.empty();

    PortAvailability.checkPortsAvailable(
        beaconConfig.p2pConfig().getNetworkConfig().getListenPort(), maybeUdpPort);
    final MetadataMessagesFactory metadataMessagesFactory = new MetadataMessagesFactory();
    eventChannels.subscribe(CustodyGroupCountChannel.class, metadataMessagesFactory);

    // Using a throttled historical query retrieval when handling RPC requests to avoid
    // overwhelming the node in case of various DDOS attacks
    Optional<CombinedChainDataClient> throttlingCombinedChainDataClient = Optional.empty();
    if (beaconConfig.p2pConfig().getHistoricalDataMaxConcurrentQueries() > 0) {
      final ThrottlingStorageQueryChannel throttlingStorageQueryChannel =
          new ThrottlingStorageQueryChannel(
              storageQueryChannel,
              beaconConfig.p2pConfig().getHistoricalDataMaxConcurrentQueries(),
              beaconConfig.p2pConfig().getHistoricalDataMaxQueryQueueSize(),
              metricsSystem);
      throttlingCombinedChainDataClient =
          Optional.of(
              new CombinedChainDataClient(
                  recentChainData,
                  throttlingStorageQueryChannel,
                  spec,
                  LateBlockReorgPreparationHandler.NOOP));
    }

    this.p2pNetwork =
        createEth2P2PNetworkBuilder()
            .config(beaconConfig.p2pConfig())
            .eventChannels(eventChannels)
            .combinedChainDataClient(
                throttlingCombinedChainDataClient.orElse(combinedChainDataClient))
            .dataColumnSidecarCustody(this::getDataColumnSidecarCustody)
            .custodyGroupCountManagerSupplier(this::getCustodyGroupCountManager)
            .metadataMessagesFactory(metadataMessagesFactory)
            .gossipedBlockProcessor(blockManager::validateAndImportBlock)
            .gossipedBlobSidecarProcessor(blobSidecarManager::validateAndPrepareForBlockImport)
            .gossipedDataColumnSidecarOperationProcessor(
                dataColumnSidecarManager::onDataColumnSidecarGossip)
            .gossipedExecutionProofOperationProcessor(executionProofManager::onExecutionProofGossip)
            .gossipedAttestationProcessor(attestationManager::addAttestation)
            .gossipedAggregateProcessor(attestationManager::addAggregate)
            .gossipedAttesterSlashingProcessor(attesterSlashingPool::addRemote)
            .gossipedProposerSlashingProcessor(proposerSlashingPool::addRemote)
            .gossipedVoluntaryExitProcessor(voluntaryExitPool::addRemote)
            .gossipedSignedContributionAndProofProcessor(syncCommitteeContributionPool::addRemote)
            .gossipedSyncCommitteeMessageProcessor(syncCommitteeMessagePool::addRemote)
            .gossipedSignedBlsToExecutionChangeProcessor(blsToExecutionChangePool::addRemote)
            // TODO-GLOAS: https://github.com/Consensys/teku/issues/9960
            .gossipedExecutionPayloadProcessor(OperationProcessor.noop())
            .gossipedPayloadAttestationMessageProcessor(OperationProcessor.noop())
            .gossipedExecutionPayloadBidProcessor(
                (signedBid, arrivalTimestamp) ->
                    executionPayloadBidManager.validateAndAddBid(signedBid, RemoteBidOrigin.P2P))
            .gossipDasLogger(dasGossipLogger)
            .reqRespDasLogger(dasReqRespLogger)
            .processedAttestationSubscriptionProvider(
                attestationManager::subscribeToAttestationsToSend)
            .metricsSystem(metricsSystem)
            .timeProvider(timeProvider)
            .asyncRunner(networkAsyncRunner)
            .keyValueStore(keyValueStore)
            .requiredCheckpoint(weakSubjectivityValidator.getWSCheckpoint())
            .specProvider(spec)
            .recordMessageArrival(true)
            .p2pDebugDataDumper(debugDataDumper)
            .build();

    syncCommitteeMessagePool.subscribeOperationAdded(
        new LocalOperationAcceptedFilter<>(p2pNetwork::publishSyncCommitteeMessage));
    syncCommitteeContributionPool.subscribeOperationAdded(
        new LocalOperationAcceptedFilter<>(p2pNetwork::publishSyncCommitteeContribution));
    proposerSlashingPool.subscribeOperationAdded(
        new LocalOperationAcceptedFilter<>(p2pNetwork::publishProposerSlashing));
    attesterSlashingPool.subscribeOperationAdded(
        new LocalOperationAcceptedFilter<>(p2pNetwork::publishAttesterSlashing));
    voluntaryExitPool.subscribeOperationAdded(
        new LocalOperationAcceptedFilter<>(p2pNetwork::publishVoluntaryExit));
    blsToExecutionChangePool.subscribeOperationAdded(
        new LocalOperationAcceptedFilter<>(p2pNetwork::publishSignedBlsToExecutionChange));
    eventChannels.subscribe(
        CustodyGroupCountChannel.class,
        CustodyGroupCountChannel.createCustodyGroupCountSyncedSubscriber(
            cgcSynced ->
                p2pNetwork
                    .getDiscoveryNetwork()
                    .ifPresent(
                        discoveryNetwork ->
                            discoveryNetwork.setDASTotalCustodySubnetCount(cgcSynced))));

    this.nodeId =
        p2pNetwork
            .getDiscoveryNodeId()
            .orElseThrow(
                () ->
                    new InvalidConfigurationException(
                        "Failed to get NodeId from Discovery System"));
  }

  protected Eth2P2PNetworkBuilder createEth2P2PNetworkBuilder() {
    return Eth2P2PNetworkBuilder.create();
  }

  protected void initSlotProcessor() {
    final FutureBlockProductionPreparationTrigger futureBlockProductionPreparationTrigger;

    if (beaconConfig.eth2NetworkConfig().isPrepareBlockProductionEnabled()) {
      futureBlockProductionPreparationTrigger =
          new FutureBlockProductionPreparationTrigger(
              recentChainData,
              beaconAsyncRunner,
              slot -> validatorApiHandler.onBlockProductionPreparationDue(slot));

      syncService.subscribeToSyncStateChangesAndUpdate(
          event ->
              futureBlockProductionPreparationTrigger.onSyncingStatusChanged(event.isInSync()));
    } else {
      futureBlockProductionPreparationTrigger = FutureBlockProductionPreparationTrigger.NOOP;
    }

    slotProcessor =
        new SlotProcessor(
            spec,
            recentChainData,
            syncService,
            forkChoiceTrigger,
            futureBlockProductionPreparationTrigger,
            forkChoiceNotifier,
            p2pNetwork,
            slotEventsChannelPublisher,
            new EpochCachePrimer(spec, recentChainData, beaconAsyncRunner));
  }

  public void initAttestationPool() {
    LOG.debug("BeaconChainController.initAttestationPool()");
    final Eth2NetworkConfiguration eth2NetworkConfiguration = beaconConfig.eth2NetworkConfig();

    final AggregatingAttestationPoolProfiler profiler =
        eth2NetworkConfiguration.isAggregatingAttestationPoolProfilingEnabled()
            ? new AggregatingAttestationPoolProfilerCSV(debugDataDirectory)
            : AggregatingAttestationPoolProfiler.NOOP;

    attestationPool =
        eth2NetworkConfiguration.isAggregatingAttestationPoolV2Enabled()
            ? new AggregatingAttestationPoolV2(
                spec,
                recentChainData,
                metricsSystem,
                DEFAULT_MAXIMUM_ATTESTATION_COUNT,
                profiler,
                eth2NetworkConfiguration.getAggregatingAttestationPoolV2BlockAggregationTimeLimit(),
                eth2NetworkConfiguration
                    .getAggregatingAttestationPoolV2TotalBlockAggregationTimeLimit())
            : new AggregatingAttestationPoolV1(
                spec, recentChainData, metricsSystem, profiler, DEFAULT_MAXIMUM_ATTESTATION_COUNT);
    eventChannels.subscribe(SlotEventsChannel.class, attestationPool);
    blockImporter.subscribeToVerifiedBlockAttestations(
        attestationPool::onAttestationsIncludedInBlock);
  }

  public void initRestAPI() {
    LOG.debug("BeaconChainController.initRestAPI()");
    if (!beaconConfig.beaconRestApiConfig().isRestApiEnabled()) {
      LOG.info("rest-api-enabled is false, not starting rest api.");
      return;
    }
    final Eth1DataProvider eth1DataProvider = new Eth1DataProvider(eth1DataCache, depositProvider);

    final ExecutionClientDataProvider executionClientDataProvider =
        dataProvider.getExecutionClientDataProvider();

    eventChannels.subscribe(ExecutionClientEventsChannel.class, executionClientDataProvider);

    beaconRestAPI =
        Optional.of(
            new JsonTypeDefinitionBeaconRestApi(
                dataProvider,
                eth1DataProvider,
                beaconConfig.beaconRestApiConfig(),
                eventChannels,
                eventAsyncRunner,
                timeProvider,
                spec));

    if (getLivenessTrackingEnabled(beaconConfig)) {
      final int initialValidatorsCount =
          spec.getGenesisSpec().getConfig().getMinGenesisActiveValidatorCount();
      eventChannels.subscribe(
          ActiveValidatorChannel.class, new ActiveValidatorCache(spec, initialValidatorsCount));
    }
  }

  public void initBlockImporter() {
    LOG.debug("BeaconChainController.initBlockImporter()");
    blockImporter =
        new BlockImporter(
            beaconAsyncRunner,
            spec,
            receivedBlockEventsChannelPublisher,
            recentChainData,
            forkChoice,
            weakSubjectivityValidator,
            executionLayer);
  }

  public void initBlockManager() {
    LOG.debug("BeaconChainController.initBlockManager()");
    final FutureItems<SignedBeaconBlock> futureBlocks =
        FutureItems.create(SignedBeaconBlock::getSlot, futureItemsMetric, "blocks");
    final BlockGossipValidator blockGossipValidator =
        new BlockGossipValidator(spec, gossipValidationHelper, receivedBlockEventsChannelPublisher);
    final BlockValidator blockValidator = new BlockValidator(blockGossipValidator);
    final Optional<BlockImportMetrics> importMetrics =
        beaconConfig.getMetricsConfig().isBlockPerformanceEnabled()
            ? Optional.of(BlockImportMetrics.create(metricsSystem))
            : Optional.empty();

    blockManager =
        new BlockManager(
            recentChainData,
            blockImporter,
            blockBlobSidecarsTrackersPool,
            pendingBlocks,
            futureBlocks,
            invalidBlockRoots,
            blockValidator,
            timeProvider,
            EVENT_LOG,
            importMetrics);
    if (spec.isMilestoneSupported(SpecMilestone.BELLATRIX)) {
      final FailedExecutionPool failedExecutionPool =
          new FailedExecutionPool(blockManager, beaconAsyncRunner);
      blockManager.subscribeFailedPayloadExecution(failedExecutionPool::addFailedBlock);
    }
    eventChannels
        .subscribe(SlotEventsChannel.class, blockManager)
        .subscribe(BlockImportChannel.class, blockManager)
        .subscribe(ReceivedBlockEventsChannel.class, blockManager);
  }

  protected SyncServiceFactory createSyncServiceFactory() {
    syncPreImportBlockChannel = eventChannels.getPublisher(SyncPreImportBlockChannel.class);
    return new DefaultSyncServiceFactory(
        beaconConfig.syncConfig(),
        beaconConfig.eth2NetworkConfig().getNetworkBoostrapConfig().getGenesisState(),
        metricsSystem,
        asyncRunnerFactory,
        beaconAsyncRunner,
        timeProvider,
        recentChainData,
        combinedChainDataClient,
        storageUpdateChannel,
        syncPreImportBlockChannel,
        p2pNetwork,
        blockImporter,
        blobSidecarManager,
        pendingBlocks,
        pendingAttestations,
        blockBlobSidecarsTrackersPool,
        beaconConfig.eth2NetworkConfig().getStartupTargetPeerCount(),
        signatureVerificationService,
        Duration.ofSeconds(beaconConfig.eth2NetworkConfig().getStartupTimeoutSeconds()),
        spec);
  }

  public void initSyncService() {
    LOG.debug("BeaconChainController.initSyncService()");
    syncService = createSyncServiceFactory().create(eventChannels);

    // chainHeadChannel subscription
    syncService.getForwardSync().subscribeToSyncChanges(coalescingChainHeadChannel);

    // forkChoiceNotifier subscription
    syncService.subscribeToSyncStateChangesAndUpdate(
        syncState -> forkChoiceNotifier.onSyncingStatusChanged(syncState.isInSync()));

    // depositProvider subscription
    syncService.subscribeToSyncStateChangesAndUpdate(
        syncState -> depositProvider.onSyncingStatusChanged(syncState.isInSync()));

    // forkChoice subscription
    forkChoice.subscribeToOptimisticHeadChangesAndUpdate(syncService.getOptimisticSyncSubscriber());

    // terminalPowBlockMonitor subscription
    terminalPowBlockMonitor.ifPresent(
        monitor ->
            syncService.subscribeToSyncStateChangesAndUpdate(
                syncState -> monitor.onNodeSyncStateChanged(syncState.isInSync())));

    // p2pNetwork subscription so gossip can be enabled and disabled appropriately
    syncService.subscribeToSyncStateChangesAndUpdate(
        state ->
            p2pNetwork.onSyncStateChanged(recentChainData.isCloseToInSync(), state.isOptimistic()));
  }

  protected void initOperationsReOrgManager() {
    LOG.debug("BeaconChainController.initOperationsReOrgManager()");
    this.operationsReOrgManager =
        new OperationsReOrgManager(
            proposerSlashingPool,
            attesterSlashingPool,
            voluntaryExitPool,
            attestationPool,
            attestationManager,
            blsToExecutionChangePool,
            recentChainData);
    eventChannels.subscribe(ChainHeadChannel.class, operationsReOrgManager);
  }

  protected void initStoredLatestCanonicalBlockUpdater() {
    LOG.debug("BeaconChainController.initStoredLatestCanonicalBlockUpdater()");
    final StoredLatestCanonicalBlockUpdater storedLatestCanonicalBlockUpdater =
        new StoredLatestCanonicalBlockUpdater(recentChainData, spec);

    eventChannels.subscribe(SlotEventsChannel.class, storedLatestCanonicalBlockUpdater);
  }

  protected void initValidatorIndexCacheTracker() {
    LOG.debug("BeaconChainController.initValidatorIndexCacheTracker()");
    final ValidatorIndexCacheTracker validatorIndexCacheTracker =
        new ValidatorIndexCacheTracker(recentChainData);
    eventChannels.subscribe(FinalizedCheckpointChannel.class, validatorIndexCacheTracker);
  }

  protected void initForkChoiceStateProvider() {
    LOG.debug("BeaconChainController.initForkChoiceStateProvider()");
    forkChoiceStateProvider = new ForkChoiceStateProvider(forkChoiceExecutor, recentChainData);
  }

  protected void initForkChoiceNotifier() {
    LOG.debug("BeaconChainController.initForkChoiceNotifier()");
    final AsyncRunnerEventThread eventThread =
        new AsyncRunnerEventThread("forkChoiceNotifier", asyncRunnerFactory);
    eventThread.start();
    proposersDataManager =
        new ProposersDataManager(
            eventThread,
            spec,
            metricsSystem,
            executionLayer,
            recentChainData,
            getProposerDefaultFeeRecipient(),
            beaconConfig.eth2NetworkConfig().isForkChoiceUpdatedAlwaysSendPayloadAttributes());
    eventChannels.subscribe(SlotEventsChannel.class, proposersDataManager);
    forkChoiceNotifier =
        new ForkChoiceNotifierImpl(
            forkChoiceStateProvider,
            eventThread,
            timeProvider,
            spec,
            executionLayer,
            recentChainData,
            proposersDataManager,
            beaconConfig.eth2NetworkConfig().isForkChoiceLateBlockReorgEnabled());
  }

  private Optional<Eth1Address> getProposerDefaultFeeRecipient() {
    if (!spec.isMilestoneSupported(SpecMilestone.BELLATRIX)) {
      return Optional.of(Eth1Address.ZERO);
    }

    final Optional<Eth1Address> defaultFeeRecipient =
        beaconConfig.validatorConfig().getProposerDefaultFeeRecipient();

    if (defaultFeeRecipient.isEmpty() && beaconConfig.beaconRestApiConfig().isRestApiEnabled()) {
      STATUS_LOG.warnMissingProposerDefaultFeeRecipientWithRestAPIEnabled();
    }

    return defaultFeeRecipient;
  }

  private CustodyGroupCountManager getCustodyGroupCountManager() {
    return custodyGroupCountManagerRef.get();
  }

  private DataColumnSidecarRecoveringCustody getDataColumnSidecarCustody() {
    return dataColumnSidecarCustodyRef.get();
  }

  protected void setupInitialState(final RecentChainData client) {
    final Eth2NetworkConfiguration networkConfiguration = beaconConfig.eth2NetworkConfig();

    final Optional<AnchorPoint> initialAnchor =
        tryLoadingAnchorPointFromInitialState(networkConfiguration)
            .or(
                () ->
                    attemptToLoadAnchorPoint(
                        networkConfiguration.getNetworkBoostrapConfig().getGenesisState()));

    /*
     If flag to allow sync outside of weak subjectivity period has been set, we pass an instance of
     WeakSubjectivityPeriodCalculator to the WeakSubjectivityInitializer. Otherwise, we pass an Optional.empty().
    */
    final Optional<WeakSubjectivityCalculator> maybeWsCalculator;
    if (isAllowSyncOutsideWeakSubjectivityPeriod()) {
      maybeWsCalculator = Optional.empty();
    } else {
      maybeWsCalculator =
          Optional.of(WeakSubjectivityCalculator.create(beaconConfig.weakSubjectivity()));
    }

    // Validate
    initialAnchor.ifPresent(
        anchor -> {
          final UInt64 currentSlot = getCurrentSlot(anchor.getState().getGenesisTime());
          wsInitializer.validateInitialAnchor(anchor, currentSlot, spec, maybeWsCalculator);
        });

    if (initialAnchor.isPresent()) {
      final AnchorPoint anchor = initialAnchor.get();
      client.initializeFromAnchorPoint(anchor, timeProvider.getTimeInSeconds());
      if (anchor.isGenesis()) {
        EVENT_LOG.genesisEvent(
            anchor.getStateRoot(),
            recentChainData.getBestBlockRoot().orElseThrow(),
            anchor.getState().getGenesisTime());
      }
    } else if (beaconConfig.interopConfig().isInteropEnabled()) {
      setupInteropState();
    } else if (!beaconConfig.powchainConfig().isEnabled()) {
      throw new InvalidConfigurationException(
          "ETH1 is disabled but initial state is unknown. Enable ETH1 or specify an initial state"
              + ".");
    }
  }

  private Optional<AnchorPoint> tryLoadingAnchorPointFromInitialState(
      final Eth2NetworkConfiguration networkConfiguration) {
    Optional<AnchorPoint> initialAnchor = Optional.empty();

    try {
      initialAnchor =
          attemptToLoadAnchorPoint(
              networkConfiguration.getNetworkBoostrapConfig().getInitialState());
    } catch (final InvalidConfigurationException e) {
      final StateBoostrapConfig stateBoostrapConfig =
          networkConfiguration.getNetworkBoostrapConfig();
      if (stateBoostrapConfig.isUsingCustomInitialState()
          && !stateBoostrapConfig.isUsingCheckpointSync()) {
        throw e;
      }
      STATUS_LOG.warnFailedToLoadInitialState(e.getMessage());
    }

    return initialAnchor;
  }

  protected Optional<AnchorPoint> attemptToLoadAnchorPoint(final Optional<String> initialState) {
    return wsInitializer.loadInitialAnchorPoint(spec, initialState);
  }

  protected void setupInteropState() {
    final InteropConfig config = beaconConfig.interopConfig();
    STATUS_LOG.generatingMockStartGenesis(
        config.getInteropGenesisTime(), config.getInteropNumberOfValidators());

    Optional<ExecutionPayloadHeader> executionPayloadHeader = Optional.empty();
    if (config.getInteropGenesisPayloadHeader().isPresent()) {
      try {
        executionPayloadHeader =
            Optional.of(
                spec.deserializeJsonExecutionPayloadHeader(
                    new ObjectMapper(),
                    config.getInteropGenesisPayloadHeader().get().toFile(),
                    GENESIS_SLOT));
      } catch (IOException e) {
        throw new RuntimeException(
            "Unable to load payload header from " + config.getInteropGenesisPayloadHeader().get(),
            e);
      }
    }

    final BeaconState genesisState =
        new GenesisStateBuilder()
            .spec(spec)
            .genesisTime(config.getInteropGenesisTime())
            .addMockValidators(config.getInteropNumberOfValidators())
            .executionPayloadHeader(executionPayloadHeader)
            .build();

    recentChainData.initializeFromGenesis(genesisState, timeProvider.getTimeInSeconds());

    EVENT_LOG.genesisEvent(
        genesisState.hashTreeRoot(),
        recentChainData.getBestBlockRoot().orElseThrow(),
        genesisState.getGenesisTime());
  }

  protected void onStoreInitialized() {
    UInt64 genesisTime = recentChainData.getGenesisTime();
    UInt64 currentTime = timeProvider.getTimeInSeconds();
    final UInt64 currentSlot = getCurrentSlot(genesisTime, currentTime);
    if (currentTime.compareTo(genesisTime) >= 0) {
      // Validate that we're running within the weak subjectivity period
      validateChain(currentSlot);
    } else {
      UInt64 timeUntilGenesis = genesisTime.minus(currentTime);
      genesisTimeTracker = currentTime;
      STATUS_LOG.timeUntilGenesis(timeUntilGenesis.longValue(), p2pNetwork.getPeerCount());
    }
    slotProcessor.setCurrentSlot(currentSlot);
    performanceTracker.start(currentSlot);
  }

  protected UInt64 getCurrentSlot(final UInt64 genesisTime) {
    return getCurrentSlot(genesisTime, timeProvider.getTimeInSeconds());
  }

  protected UInt64 getCurrentSlot(final UInt64 genesisTime, final UInt64 currentTime) {
    return spec.getCurrentSlot(currentTime, genesisTime);
  }

  protected void validateChain(final UInt64 currentSlot) {
    weakSubjectivityValidator
        .validateChainIsConsistentWithWSCheckpoint(combinedChainDataClient)
        .thenCompose(
            __ ->
                SafeFuture.of(
                    () -> recentChainData.getStore().retrieveFinalizedCheckpointAndState()))
        .thenAccept(
            finalizedCheckpointState -> {
              final UInt64 slot = currentSlot.max(recentChainData.getCurrentSlot().orElse(ZERO));
              weakSubjectivityValidator.validateLatestFinalizedCheckpoint(
                  finalizedCheckpointState, slot);
            })
        .finish(
            err -> {
              weakSubjectivityValidator.handleValidationFailure(
                  "Encountered an error while trying to validate latest finalized checkpoint", err);
              throw new RuntimeException(err);
            });
  }

  private void onTick() {
    if (recentChainData.isPreGenesis()) {
      return;
    }

    final UInt64 currentTimeMillis = timeProvider.getTimeInMillis();
    final UInt64 currentTimeSeconds = millisToSeconds(currentTimeMillis);
    final Optional<TickProcessingPerformance> performanceRecord =
        beaconConfig.getMetricsConfig().isTickPerformanceEnabled()
            ? Optional.of(new TickProcessingPerformance(timeProvider, currentTimeMillis))
            : Optional.empty();

    forkChoice.onTick(currentTimeMillis, performanceRecord);

    final UInt64 genesisTime = recentChainData.getGenesisTime();
    if (genesisTime.isGreaterThan(currentTimeSeconds)) {
      // notify every 10 minutes
      if (genesisTimeTracker.plus(600L).isLessThanOrEqualTo(currentTimeSeconds)) {
        genesisTimeTracker = currentTimeSeconds;
        STATUS_LOG.timeUntilGenesis(
            genesisTime.minus(currentTimeSeconds).longValue(), p2pNetwork.getPeerCount());
      }
    }

    slotProcessor.onTick(currentTimeMillis, performanceRecord);
    performanceRecord.ifPresent(TickProcessingPerformance::complete);
  }

  @Override
  public Spec getSpec() {
    return spec;
  }

  @Override
  public TimeProvider getTimeProvider() {
    return timeProvider;
  }

  @Override
  public AsyncRunnerFactory getAsyncRunnerFactory() {
    return asyncRunnerFactory;
  }

  @Override
  public SignatureVerificationService getSignatureVerificationService() {
    return signatureVerificationService;
  }

  @Override
  public RecentChainData getRecentChainData() {
    return recentChainData;
  }

  @Override
  public CombinedChainDataClient getCombinedChainDataClient() {
    return combinedChainDataClient;
  }

  @Override
  public Eth2P2PNetwork getP2pNetwork() {
    return p2pNetwork;
  }

  @Override
  public Optional<BeaconRestApi> getBeaconRestAPI() {
    return beaconRestAPI;
  }

  @Override
  public SyncService getSyncService() {
    return syncService;
  }

  @Override
  public ForkChoice getForkChoice() {
    return forkChoice;
  }
}<|MERGE_RESOLUTION|>--- conflicted
+++ resolved
@@ -1493,17 +1493,7 @@
 
     this.validatorApiHandler =
         new ValidatorApiHandler(
-<<<<<<< HEAD
-            new ChainDataProvider(
-                spec,
-                recentChainData,
-                combinedChainDataClient,
-                rewardCalculator,
-                blobSidecarReconstructionProvider,
-                blobReconstructionProvider),
-=======
             dataProvider.getChainDataProvider(),
->>>>>>> d1401e43
             dataProvider.getNodeDataProvider(),
             dataProvider.getNetworkDataProvider(),
             combinedChainDataClient,
