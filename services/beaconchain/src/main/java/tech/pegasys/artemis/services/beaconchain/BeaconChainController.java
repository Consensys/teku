/*
 * Copyright 2019 ConsenSys AG.
 *
 * Licensed under the Apache License, Version 2.0 (the "License"); you may not use this file except in compliance with
 * the License. You may obtain a copy of the License at
 *
 * http://www.apache.org/licenses/LICENSE-2.0
 *
 * Unless required by applicable law or agreed to in writing, software distributed under the License is distributed on
 * an "AS IS" BASIS, WITHOUT WARRANTIES OR CONDITIONS OF ANY KIND, either express or implied. See the License for the
 * specific language governing permissions and limitations under the License.
 */

package tech.pegasys.artemis.services.beaconchain;

import static tech.pegasys.artemis.datastructures.util.BeaconStateUtil.compute_epoch_at_slot;
import static tech.pegasys.artemis.statetransition.util.ForkChoiceUtil.on_tick;
import static tech.pegasys.artemis.util.config.Constants.SECONDS_PER_SLOT;
import static tech.pegasys.artemis.util.config.Constants.SLOTS_PER_EPOCH;
import static tech.pegasys.teku.logging.EventLogger.EVENT_LOG;

import com.google.common.eventbus.EventBus;
import com.google.common.primitives.UnsignedLong;
import io.libp2p.core.crypto.KEY_TYPE;
import io.libp2p.core.crypto.KeyKt;
import io.libp2p.core.crypto.PrivKey;
import java.io.IOException;
import java.nio.file.Files;
import java.nio.file.Paths;
import java.util.Date;
import java.util.Optional;
import org.apache.logging.log4j.LogManager;
import org.apache.logging.log4j.Logger;
import org.apache.tuweni.bytes.Bytes;
import org.apache.tuweni.bytes.Bytes32;
import org.hyperledger.besu.plugin.services.MetricsSystem;
import tech.pegasys.artemis.api.DataProvider;
import tech.pegasys.artemis.beaconrestapi.BeaconRestApi;
import tech.pegasys.artemis.events.EventChannels;
import tech.pegasys.artemis.metrics.ArtemisMetricCategory;
import tech.pegasys.artemis.metrics.SettableGauge;
import tech.pegasys.artemis.networking.eth2.Eth2NetworkBuilder;
import tech.pegasys.artemis.networking.eth2.peers.Eth2Peer;
import tech.pegasys.artemis.networking.p2p.connection.TargetPeerRange;
import tech.pegasys.artemis.networking.p2p.mock.MockP2PNetwork;
import tech.pegasys.artemis.networking.p2p.network.NetworkConfig;
import tech.pegasys.artemis.networking.p2p.network.P2PNetwork;
import tech.pegasys.artemis.pow.api.Eth1EventsChannel;
import tech.pegasys.artemis.service.serviceutils.Service;
import tech.pegasys.artemis.statetransition.AttestationAggregator;
import tech.pegasys.artemis.statetransition.BlockAttestationsPool;
import tech.pegasys.artemis.statetransition.BlockProposalUtil;
import tech.pegasys.artemis.statetransition.StateProcessor;
import tech.pegasys.artemis.statetransition.StateTransition;
import tech.pegasys.artemis.statetransition.blockimport.BlockImporter;
import tech.pegasys.artemis.statetransition.events.attestation.BroadcastAggregatesEvent;
import tech.pegasys.artemis.statetransition.events.attestation.BroadcastAttestationEvent;
import tech.pegasys.artemis.statetransition.genesis.GenesisHandler;
import tech.pegasys.artemis.statetransition.util.StartupUtil;
import tech.pegasys.artemis.storage.ChainStorageClient;
import tech.pegasys.artemis.storage.CombinedChainDataClient;
import tech.pegasys.artemis.storage.HistoricalChainData;
import tech.pegasys.artemis.storage.Store;
import tech.pegasys.artemis.storage.api.FinalizedCheckpointEventChannel;
import tech.pegasys.artemis.sync.AttestationManager;
import tech.pegasys.artemis.sync.BlockPropagationManager;
<<<<<<< HEAD
import tech.pegasys.artemis.sync.DefaultSyncService;
=======
>>>>>>> 36904764
import tech.pegasys.artemis.sync.SyncManager;
import tech.pegasys.artemis.sync.SyncService;
import tech.pegasys.artemis.sync.util.NoopSyncService;
import tech.pegasys.artemis.util.async.SafeFuture;
import tech.pegasys.artemis.util.config.ArtemisConfiguration;
import tech.pegasys.artemis.util.time.TimeProvider;
import tech.pegasys.artemis.util.time.channels.SlotEventsChannel;
import tech.pegasys.artemis.util.time.channels.TimeTickChannel;
import tech.pegasys.artemis.validator.api.ValidatorApiChannel;
import tech.pegasys.artemis.validator.coordinator.BlockFactory;
import tech.pegasys.artemis.validator.coordinator.DepositProvider;
import tech.pegasys.artemis.validator.coordinator.Eth1DataCache;
import tech.pegasys.artemis.validator.coordinator.ValidatorApiHandler;
import tech.pegasys.artemis.validator.coordinator.ValidatorCoordinator;

public class BeaconChainController extends Service implements TimeTickChannel {
  private static final Logger LOG = LogManager.getLogger();

  private final EventChannels eventChannels;
  private final MetricsSystem metricsSystem;
  private final ArtemisConfiguration config;
  private final TimeProvider timeProvider;
  private final EventBus eventBus;
  private final boolean setupInitialState;
  private final SlotEventsChannel slotEventsChannelPublisher;

  private volatile ChainStorageClient chainStorageClient;
  private volatile P2PNetwork<Eth2Peer> p2pNetwork;
  private volatile SettableGauge currentSlotGauge;
  private volatile SettableGauge currentEpochGauge;
  private volatile StateProcessor stateProcessor;
  private volatile UnsignedLong nodeSlot = UnsignedLong.ZERO;
  private volatile BeaconRestApi beaconRestAPI;
  private volatile AttestationAggregator attestationAggregator;
  private volatile BlockAttestationsPool blockAttestationsPool;
  private volatile DepositProvider depositProvider;
  private volatile SyncService syncService;
  private volatile AttestationManager attestationManager;
  private volatile ValidatorCoordinator validatorCoordinator;
  private volatile CombinedChainDataClient combinedChainDataClient;
  private volatile Eth1DataCache eth1DataCache;

  public BeaconChainController(
      TimeProvider timeProvider,
      EventBus eventBus,
      EventChannels eventChannels,
      MetricsSystem metricsSystem,
      ArtemisConfiguration config) {
    this.timeProvider = timeProvider;
    this.eventBus = eventBus;
    this.eventChannels = eventChannels;
    this.config = config;
    this.metricsSystem = metricsSystem;
<<<<<<< HEAD
    this.setupInitialState =
        config.getDepositMode().equals(DEPOSIT_TEST) || config.getStartState() != null;
    this.slotEventsChannelPublisher = eventChannels.getPublisher(SlotEventsChannel.class);
=======
    this.slotEventsChannelPublisher = eventChannels.getPublisher(SlotEventsChannel.class);
    this.setupInitialState = config.isInteropEnabled() || config.getInteropStartState() != null;
>>>>>>> 36904764
  }

  @Override
  protected SafeFuture<?> doStart() {
    this.eventBus.register(this);
    LOG.debug("Starting {}", this.getClass().getSimpleName());
    return initialize()
        .thenCompose(
            __ ->
                SafeFuture.allOfFailFast(
                    validatorCoordinator.start(),
                    attestationManager.start(),
                    p2pNetwork.start(),
                    syncService.start(),
                    SafeFuture.fromRunnable(beaconRestAPI::start)));
  }

  @Override
  protected SafeFuture<?> doStop() {
    LOG.debug("Stopping {}", this.getClass().getSimpleName());
    return SafeFuture.allOf(
        SafeFuture.fromRunnable(() -> eventBus.unregister(this)),
        SafeFuture.fromRunnable(beaconRestAPI::stop),
        validatorCoordinator.stop(),
        syncService.stop(),
        attestationManager.stop(),
        SafeFuture.fromRunnable(p2pNetwork::stop));
  }

  private SafeFuture<?> initialize() {
    return ChainStorageClient.storageBackedClient(eventBus)
        .thenAccept(
            client -> {
              // Setup chain storage
              this.chainStorageClient = client;
              if (setupInitialState && chainStorageClient.getStore() == null) {
                setupInitialState();
              }
              chainStorageClient.subscribeStoreInitialized(this::onStoreInitialized);
              // Init other services
              this.initAll();
              eventChannels.subscribe(TimeTickChannel.class, this);
            });
  }

  public void initAll() {
    initCombinedChainDataClient();
    initMetrics();
    initAttestationAggregator();
    initBlockAttestationsPool();
    initDepositProvider();
    initEth1DataCache();
    initValidatorCoordinator();
    initPreGenesisDepositHandler();
    initStateProcessor();
    initAttestationPropagationManager();
    initP2PNetwork();
    initSyncManager();
    initValidatorApiHandler();
    initRestAPI();
  }

  private void initCombinedChainDataClient() {
    LOG.debug("BeaconChainController.initCombinedChainDataClient()");
    HistoricalChainData historicalChainData = new HistoricalChainData(eventBus);
    combinedChainDataClient = new CombinedChainDataClient(chainStorageClient, historicalChainData);
  }

  public void initMetrics() {
    LOG.debug("BeaconChainController.initMetrics()");
    currentSlotGauge =
        SettableGauge.create(
            metricsSystem,
            ArtemisMetricCategory.BEACONCHAIN,
            "current_slot",
            "Latest slot recorded by the beacon chain");
    currentEpochGauge =
        SettableGauge.create(
            metricsSystem,
            ArtemisMetricCategory.BEACONCHAIN,
            "current_epoch",
            "Latest epoch recorded by the beacon chain");
  }

  public void initDepositProvider() {
    LOG.debug("BeaconChainController.initDepositProvider()");
    depositProvider = new DepositProvider(chainStorageClient);
    eventChannels
        .subscribe(Eth1EventsChannel.class, depositProvider)
        .subscribe(FinalizedCheckpointEventChannel.class, depositProvider);
  }

  private void initEth1DataCache() {
    LOG.debug("BeaconChainController.initEth1DataCache");
    eth1DataCache = new Eth1DataCache(eventBus, timeProvider);
    eventChannels.subscribe(TimeTickChannel.class, eth1DataCache);
  }

  public void initValidatorCoordinator() {
    LOG.debug("BeaconChainController.initValidatorCoordinator()");
    this.validatorCoordinator =
        new ValidatorCoordinator(
            eventBus,
            eventChannels.getPublisher(ValidatorApiChannel.class),
            chainStorageClient,
            attestationAggregator,
            blockAttestationsPool,
            eth1DataCache,
            config);
    eventChannels.subscribe(SlotEventsChannel.class, validatorCoordinator);
  }

  public void initValidatorApiHandler() {
    LOG.debug("BeaconChainController.initValidatorApiHandler()");
    final StateTransition stateTransition = new StateTransition();
    final BlockFactory blockFactory =
        new BlockFactory(
            new BlockProposalUtil(stateTransition),
            stateTransition,
            blockAttestationsPool,
            depositProvider,
            eth1DataCache);
    eventChannels.subscribe(
        ValidatorApiChannel.class, new ValidatorApiHandler(combinedChainDataClient, blockFactory));
  }

  public void initStateProcessor() {
    LOG.debug("BeaconChainController.initStateProcessor()");
    this.stateProcessor = new StateProcessor(eventBus, chainStorageClient);
  }

  private void initPreGenesisDepositHandler() {
    if (setupInitialState) {
      return;
    }
    LOG.debug("BeaconChainController.initPreGenesisDepositHandler()");
    eventChannels.subscribe(Eth1EventsChannel.class, new GenesisHandler(chainStorageClient));
  }

  private void initAttestationPropagationManager() {
    attestationManager = AttestationManager.create(eventBus, chainStorageClient);
    eventChannels.subscribe(SlotEventsChannel.class, attestationManager);
  }

  public void initP2PNetwork() {
    LOG.debug("BeaconChainController.initP2PNetwork()");
    if (!config.isP2pEnabled()) {
      this.p2pNetwork = new MockP2PNetwork<>(eventBus);
    } else {
      final Optional<Bytes> bytes = getP2pPrivateKeyBytes();
      PrivKey pk =
          bytes.isEmpty()
              ? KeyKt.generateKeyPair(KEY_TYPE.SECP256K1).component1()
              : KeyKt.unmarshalPrivateKey(bytes.get().toArrayUnsafe());
      NetworkConfig p2pConfig =
          new NetworkConfig(
              pk,
              config.getP2pInterface(),
              config.getP2pAdvertisedIp(),
              config.getP2pPort(),
              config.getP2pAdvertisedPort(),
              config.getP2pStaticPeers(),
              config.isP2pDiscoveryEnabled(),
              config.getP2pDiscoveryBootnodes(),
              new TargetPeerRange(config.getP2pPeerLowerBound(), config.getP2pPeerUpperBound()),
              true,
              true,
              true);
      this.p2pNetwork =
          Eth2NetworkBuilder.create()
              .config(p2pConfig)
              .eventBus(eventBus)
              .chainStorageClient(chainStorageClient)
              .metricsSystem(metricsSystem)
              .timeProvider(timeProvider)
              .build();
    }
  }

  private Optional<Bytes> getP2pPrivateKeyBytes() {
    final Optional<Bytes> bytes;
    final String p2pPrivateKeyFile = config.getP2pPrivateKeyFile();
    if (p2pPrivateKeyFile != null) {
      try {
        bytes = Optional.of(Bytes.fromHexString(Files.readString(Paths.get(p2pPrivateKeyFile))));
      } catch (IOException e) {
        throw new RuntimeException("p2p private key file not found - " + p2pPrivateKeyFile);
      }
    } else {
      LOG.info("Private key file not supplied. A private key will be generated");
      bytes = Optional.empty();
    }
    return bytes;
  }

  public void initBlockAttestationsPool() {
    LOG.debug("BeaconChainController.initBlockAttestationsPool()");
    blockAttestationsPool = new BlockAttestationsPool();
  }

  public void initAttestationAggregator() {
    LOG.debug("BeaconChainController.initAttestationAggregator()");
    attestationAggregator = new AttestationAggregator();
  }

  public void initRestAPI() {
    LOG.debug("BeaconChainController.initRestAPI()");
    DataProvider dataProvider =
        new DataProvider(
            chainStorageClient,
            combinedChainDataClient,
            p2pNetwork,
            syncService,
            eventChannels.getPublisher(ValidatorApiChannel.class),
            validatorCoordinator);
    beaconRestAPI = new BeaconRestApi(dataProvider, config);
  }

  public void initSyncManager() {
    LOG.debug("BeaconChainController.initSyncManager()");
<<<<<<< HEAD
    if ("mock".equals(config.getNetworkMode())) {
      syncService = new NoopSyncService();
=======
    if (!config.isP2pEnabled()) {
      syncService = new NoopSyncService(null, null, null);
>>>>>>> 36904764
    } else {
      BlockImporter blockImporter = new BlockImporter(chainStorageClient, eventBus);
      BlockPropagationManager blockPropagationManager =
          BlockPropagationManager.create(eventBus, p2pNetwork, chainStorageClient, blockImporter);
      SyncManager syncManager = SyncManager.create(p2pNetwork, chainStorageClient, blockImporter);
<<<<<<< HEAD
      syncService =
          new DefaultSyncService(blockPropagationManager, syncManager, chainStorageClient);
=======
      syncService = new SyncService(blockPropagationManager, syncManager, chainStorageClient);
>>>>>>> 36904764
      eventChannels.subscribe(SlotEventsChannel.class, blockPropagationManager);
    }
  }

  private void setupInitialState() {
    StartupUtil.setupInitialState(
        chainStorageClient,
        config.getInteropGenesisTime(),
        config.getInteropStartState(),
        config.getInteropNumberOfValidators());
  }

  private void onStoreInitialized() {
    UnsignedLong genesisTime = chainStorageClient.getGenesisTime();
    UnsignedLong currentTime = UnsignedLong.valueOf(System.currentTimeMillis() / 1000);
    UnsignedLong currentSlot = UnsignedLong.ZERO;
    if (currentTime.compareTo(genesisTime) > 0) {
      UnsignedLong deltaTime = currentTime.minus(genesisTime);
      currentSlot = deltaTime.dividedBy(UnsignedLong.valueOf(SECONDS_PER_SLOT));
    } else {
      UnsignedLong timeUntilGenesis = genesisTime.minus(currentTime);
      LOG.info("{} seconds until genesis.", timeUntilGenesis);
    }
    nodeSlot = currentSlot;
  }

  @Override
  public void onTick(Date date) {
<<<<<<< HEAD
    if (chainStorageClient.isPreGenesis() || syncService.isSyncActive()) {
=======
    if (chainStorageClient.isPreGenesis() || syncService.getSyncStatus().isSyncing()) {
>>>>>>> 36904764
      return;
    }
    final UnsignedLong currentTime = UnsignedLong.valueOf(date.getTime() / 1000);
    final Store.Transaction transaction = chainStorageClient.startStoreTransaction();
    on_tick(transaction, currentTime);
    transaction.commit().join();
    final UnsignedLong nextSlotStartTime =
        chainStorageClient
            .getGenesisTime()
            .plus(nodeSlot.times(UnsignedLong.valueOf(SECONDS_PER_SLOT)));
    if (chainStorageClient.getStore().getTime().compareTo(nextSlotStartTime) >= 0) {
      processSlot();
    }
  }

  private void processSlot() {
    try {
      if (isFirstSlotOfNewEpoch(nodeSlot)) {
        EVENT_LOG.epochEvent();
      }

      slotEventsChannelPublisher.onSlot(nodeSlot);
      this.currentSlotGauge.set(nodeSlot.longValue());
      this.currentEpochGauge.set(compute_epoch_at_slot(nodeSlot).longValue());
      Thread.sleep(SECONDS_PER_SLOT * 1000 / 3);
      Bytes32 headBlockRoot = this.stateProcessor.processHead();
      EVENT_LOG.slotEvent(
          nodeSlot,
          chainStorageClient.getBestSlot(),
          chainStorageClient.getStore().getJustifiedCheckpoint().getEpoch(),
          chainStorageClient.getStore().getFinalizedCheckpoint().getEpoch());
      this.eventBus.post(new BroadcastAttestationEvent(headBlockRoot, nodeSlot));
      Thread.sleep(SECONDS_PER_SLOT * 1000 / 3);
      this.eventBus.post(new BroadcastAggregatesEvent());
      nodeSlot = nodeSlot.plus(UnsignedLong.ONE);
    } catch (InterruptedException e) {
      LOG.fatal("onTick: {}", e.toString(), e);
    }
  }

  private boolean isFirstSlotOfNewEpoch(final UnsignedLong slot) {
    return slot.plus(UnsignedLong.ONE)
        .mod(UnsignedLong.valueOf(SLOTS_PER_EPOCH))
        .equals(UnsignedLong.ZERO);
  }
}<|MERGE_RESOLUTION|>--- conflicted
+++ resolved
@@ -64,10 +64,7 @@
 import tech.pegasys.artemis.storage.api.FinalizedCheckpointEventChannel;
 import tech.pegasys.artemis.sync.AttestationManager;
 import tech.pegasys.artemis.sync.BlockPropagationManager;
-<<<<<<< HEAD
 import tech.pegasys.artemis.sync.DefaultSyncService;
-=======
->>>>>>> 36904764
 import tech.pegasys.artemis.sync.SyncManager;
 import tech.pegasys.artemis.sync.SyncService;
 import tech.pegasys.artemis.sync.util.NoopSyncService;
@@ -121,14 +118,8 @@
     this.eventChannels = eventChannels;
     this.config = config;
     this.metricsSystem = metricsSystem;
-<<<<<<< HEAD
-    this.setupInitialState =
-        config.getDepositMode().equals(DEPOSIT_TEST) || config.getStartState() != null;
-    this.slotEventsChannelPublisher = eventChannels.getPublisher(SlotEventsChannel.class);
-=======
     this.slotEventsChannelPublisher = eventChannels.getPublisher(SlotEventsChannel.class);
     this.setupInitialState = config.isInteropEnabled() || config.getInteropStartState() != null;
->>>>>>> 36904764
   }
 
   @Override
@@ -349,24 +340,15 @@
 
   public void initSyncManager() {
     LOG.debug("BeaconChainController.initSyncManager()");
-<<<<<<< HEAD
-    if ("mock".equals(config.getNetworkMode())) {
+    if (!config.isP2pEnabled()) {
       syncService = new NoopSyncService();
-=======
-    if (!config.isP2pEnabled()) {
-      syncService = new NoopSyncService(null, null, null);
->>>>>>> 36904764
     } else {
       BlockImporter blockImporter = new BlockImporter(chainStorageClient, eventBus);
       BlockPropagationManager blockPropagationManager =
           BlockPropagationManager.create(eventBus, p2pNetwork, chainStorageClient, blockImporter);
       SyncManager syncManager = SyncManager.create(p2pNetwork, chainStorageClient, blockImporter);
-<<<<<<< HEAD
       syncService =
           new DefaultSyncService(blockPropagationManager, syncManager, chainStorageClient);
-=======
-      syncService = new SyncService(blockPropagationManager, syncManager, chainStorageClient);
->>>>>>> 36904764
       eventChannels.subscribe(SlotEventsChannel.class, blockPropagationManager);
     }
   }
@@ -395,11 +377,7 @@
 
   @Override
   public void onTick(Date date) {
-<<<<<<< HEAD
     if (chainStorageClient.isPreGenesis() || syncService.isSyncActive()) {
-=======
-    if (chainStorageClient.isPreGenesis() || syncService.getSyncStatus().isSyncing()) {
->>>>>>> 36904764
       return;
     }
     final UnsignedLong currentTime = UnsignedLong.valueOf(date.getTime() / 1000);
