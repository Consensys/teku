--- conflicted
+++ resolved
@@ -28,15 +28,8 @@
 import io.libp2p.core.crypto.PrivKey;
 import java.util.Date;
 import java.util.Objects;
-<<<<<<< HEAD
-import org.apache.logging.log4j.Level;
-=======
-import java.util.concurrent.ExecutorService;
-import java.util.concurrent.Executors;
-import java.util.concurrent.TimeUnit;
 import org.apache.logging.log4j.LogManager;
 import org.apache.logging.log4j.Logger;
->>>>>>> fcc1142d
 import org.apache.tuweni.bytes.Bytes;
 import org.apache.tuweni.bytes.Bytes32;
 import org.hyperledger.besu.plugin.services.MetricsSystem;
@@ -77,13 +70,8 @@
 import tech.pegasys.artemis.validator.coordinator.ValidatorCoordinator;
 
 public class BeaconChainController {
-<<<<<<< HEAD
-=======
-
   private static final Logger LOG = LogManager.getLogger();
 
-  private final ExecutorService networkExecutor = Executors.newSingleThreadExecutor();
->>>>>>> fcc1142d
   private final EventChannels eventChannels;
   private final ArtemisConfiguration config;
   private final TimeProvider timeProvider;
@@ -116,20 +104,11 @@
     this.eventChannels = eventChannels;
     this.config = config;
     this.metricsSystem = metricsSystem;
-<<<<<<< HEAD
-    this.testMode = config.getDepositMode().equals(DEPOSIT_TEST);
+    this.setupInitialState = config.getDepositMode().equals(DEPOSIT_TEST);
   }
 
   public void initAll() {
     this.eventBus.register(this);
-    initTimer();
-=======
-    this.setupInitialState = config.getDepositMode().equals(DEPOSIT_TEST);
-    this.eventBus.register(this);
-  }
-
-  public void initAll() {
->>>>>>> fcc1142d
     initStorage();
     initTimer();
     initMetrics();
@@ -216,11 +195,7 @@
   public void initP2PNetwork() {
     LOG.debug("BeaconChainController.initP2PNetwork()");
     if ("mock".equals(config.getNetworkMode())) {
-<<<<<<< HEAD
-      this.p2pNetwork = new MockP2PNetwork(eventBus);
-=======
       this.p2pNetwork = new MockP2PNetwork<>(eventBus);
->>>>>>> fcc1142d
     } else if ("jvmlibp2p".equals(config.getNetworkMode())) {
       Bytes bytes = Bytes.fromHexString(config.getInteropPrivateKey());
       PrivKey pk =
@@ -296,17 +271,9 @@
     validatorCoordinator.start().reportExceptions();
     LOG.debug("BeaconChainController.start(): starting AttestationPropagationManager");
     attestationManager.start().reportExceptions();
-<<<<<<< HEAD
-    STDOUT.log(Level.DEBUG, "BeaconChainController.start(): starting p2pNetwork");
+    LOG.debug("BeaconChainController.start(): starting p2pNetwork");
     p2pNetwork.start().reportExceptions();
-    STDOUT.log(Level.DEBUG, "BeaconChainController.start(): starting timer");
-=======
-    LOG.debug("BeaconChainController.start(): starting p2pNetwork");
-    this.p2pNetwork.start().reportExceptions();
-    LOG.debug("BeaconChainController.start(): emit NodeStartEvent");
-    this.eventBus.post(new NodeStartEvent());
     LOG.debug("BeaconChainController.start(): starting timer");
->>>>>>> fcc1142d
     this.timer.start();
     LOG.debug("BeaconChainController.start(): starting BeaconRestAPI");
     this.beaconRestAPI.start();
