/*
 * Copyright 2019 ConsenSys AG.
 *
 * Licensed under the Apache License, Version 2.0 (the "License"); you may not use this file except in compliance with
 * the License. You may obtain a copy of the License at
 *
 * http://www.apache.org/licenses/LICENSE-2.0
 *
 * Unless required by applicable law or agreed to in writing, software distributed under the License is distributed on
 * an "AS IS" BASIS, WITHOUT WARRANTIES OR CONDITIONS OF ANY KIND, either express or implied. See the License for the
 * specific language governing permissions and limitations under the License.
 */

package tech.pegasys.artemis.services.beaconchain;

import static tech.pegasys.artemis.datastructures.util.BeaconStateUtil.compute_epoch_at_slot;
import static tech.pegasys.artemis.statetransition.util.ForkChoiceUtil.get_head;
import static tech.pegasys.artemis.statetransition.util.ForkChoiceUtil.on_tick;
import static tech.pegasys.artemis.util.alogger.ALogger.STDOUT;
import static tech.pegasys.artemis.util.config.Constants.DEPOSIT_TEST;
import static tech.pegasys.artemis.util.config.Constants.SECONDS_PER_SLOT;

import com.google.common.eventbus.EventBus;
import com.google.common.eventbus.Subscribe;
import com.google.common.primitives.UnsignedLong;
import io.libp2p.core.crypto.KEY_TYPE;
import io.libp2p.core.crypto.KeyKt;
import io.libp2p.core.crypto.PrivKey;
import java.util.Date;
import java.util.Objects;
import java.util.concurrent.ExecutorService;
import java.util.concurrent.Executors;
import java.util.concurrent.TimeUnit;
import org.apache.logging.log4j.Level;
import org.apache.tuweni.bytes.Bytes;
import org.apache.tuweni.bytes.Bytes32;
import org.hyperledger.besu.plugin.services.MetricsSystem;
import tech.pegasys.artemis.beaconrestapi.BeaconRestApi;
import tech.pegasys.artemis.events.EventChannels;
import tech.pegasys.artemis.metrics.ArtemisMetricCategory;
import tech.pegasys.artemis.metrics.SettableGauge;
import tech.pegasys.artemis.networking.eth2.Eth2Network;
import tech.pegasys.artemis.networking.eth2.Eth2NetworkBuilder;
import tech.pegasys.artemis.networking.p2p.mock.MockP2PNetwork;
import tech.pegasys.artemis.networking.p2p.network.NetworkConfig;
import tech.pegasys.artemis.networking.p2p.network.P2PNetwork;
import tech.pegasys.artemis.pow.api.DepositEventChannel;
import tech.pegasys.artemis.statetransition.AttestationAggregator;
import tech.pegasys.artemis.statetransition.BlockAttestationsPool;
import tech.pegasys.artemis.statetransition.StateProcessor;
import tech.pegasys.artemis.statetransition.blockimport.BlockImporter;
import tech.pegasys.artemis.statetransition.events.attestation.BroadcastAggregatesEvent;
import tech.pegasys.artemis.statetransition.events.attestation.BroadcastAttestationEvent;
import tech.pegasys.artemis.statetransition.genesis.PreGenesisDepositHandler;
import tech.pegasys.artemis.statetransition.util.StartupUtil;
import tech.pegasys.artemis.storage.ChainStorageClient;
import tech.pegasys.artemis.storage.CombinedChainDataClient;
import tech.pegasys.artemis.storage.HistoricalChainData;
import tech.pegasys.artemis.storage.Store;
import tech.pegasys.artemis.storage.api.FinalizedCheckpointEventChannel;
import tech.pegasys.artemis.storage.events.NodeStartEvent;
import tech.pegasys.artemis.storage.events.SlotEvent;
import tech.pegasys.artemis.storage.events.StoreInitializedEvent;
import tech.pegasys.artemis.sync.AttestationManager;
import tech.pegasys.artemis.sync.SyncService;
import tech.pegasys.artemis.sync.util.NoopSyncService;
import tech.pegasys.artemis.util.alogger.ALogger;
import tech.pegasys.artemis.util.config.ArtemisConfiguration;
import tech.pegasys.artemis.util.config.Constants;
import tech.pegasys.artemis.util.time.TimeProvider;
import tech.pegasys.artemis.util.time.Timer;
import tech.pegasys.artemis.validator.coordinator.DepositProvider;
import tech.pegasys.artemis.validator.coordinator.ValidatorCoordinator;

public class BeaconChainController {
  private final ExecutorService networkExecutor = Executors.newSingleThreadExecutor();
  private Runnable networkTask;
  private final EventChannels eventChannels;
  private final ArtemisConfiguration config;
  private final TimeProvider timeProvider;
  private EventBus eventBus;
  private Timer timer;
  private ChainStorageClient chainStorageClient;
  private P2PNetwork<?> p2pNetwork;
  private final MetricsSystem metricsSystem;
  private SettableGauge currentSlotGauge;
  private SettableGauge currentEpochGauge;
  private StateProcessor stateProcessor;
  private UnsignedLong nodeSlot = UnsignedLong.ZERO;
  private BeaconRestApi beaconRestAPI;
  private AttestationAggregator attestationAggregator;
  private BlockAttestationsPool blockAttestationsPool;
  private DepositProvider depositProvider;
  private SyncService syncService;
  private boolean testMode;
  private AttestationManager attestationManager;

  public BeaconChainController(
      TimeProvider timeProvider,
      EventBus eventBus,
      EventChannels eventChannels,
      MetricsSystem metricsSystem,
      ArtemisConfiguration config) {
    this.timeProvider = timeProvider;
    this.eventBus = eventBus;
    this.eventChannels = eventChannels;
    this.config = config;
    this.metricsSystem = metricsSystem;
    this.testMode = config.getDepositMode().equals(DEPOSIT_TEST);
    this.eventBus.register(this);
  }

  public void initAll() {
    initTimer();
    initStorage();
    initMetrics();
    initAttestationAggregator();
    initBlockAttestationsPool();
    initDepositProvider();
    initValidatorCoordinator();
    initPreGenesisDepositHandler();
    initStateProcessor();
    initAttestationPropagationManager();
    initP2PNetwork();
    initSyncManager();
    initRestAPI();
  }

  public void initTimer() {
    STDOUT.log(Level.DEBUG, "BeaconChainController.initTimer()");
    int timerPeriodInMilliseconds = (int) ((1.0 / Constants.TIME_TICKER_REFRESH_RATE) * 1000);
    try {
      this.timer = new Timer(eventBus, 0, timerPeriodInMilliseconds);
    } catch (IllegalArgumentException e) {
      System.exit(1);
    }
  }

  public void initStorage() {
    this.chainStorageClient = ChainStorageClient.storageBackedClient(eventBus);
  }

  public void initMetrics() {
    STDOUT.log(Level.DEBUG, "BeaconChainController.initMetrics()");
    currentSlotGauge =
        SettableGauge.create(
            metricsSystem,
            ArtemisMetricCategory.BEACONCHAIN,
            "current_slot",
            "Latest slot recorded by the beacon chain");
    currentEpochGauge =
        SettableGauge.create(
            metricsSystem,
            ArtemisMetricCategory.BEACONCHAIN,
            "current_epoch",
            "Latest epoch recorded by the beacon chain");
  }

  public void initDepositProvider() {
    STDOUT.log(Level.DEBUG, "BeaconChainController.initDepositProvider()");
    depositProvider = new DepositProvider(chainStorageClient);
    eventChannels
        .subscribe(DepositEventChannel.class, depositProvider)
        .subscribe(FinalizedCheckpointEventChannel.class, depositProvider);
  }

  public void initValidatorCoordinator() {
    STDOUT.log(Level.DEBUG, "BeaconChainController.initValidatorCoordinator()");
    new ValidatorCoordinator(
        timeProvider,
        eventBus,
        chainStorageClient,
        attestationAggregator,
        blockAttestationsPool,
        depositProvider,
        config);
  }

  public void initStateProcessor() {
    STDOUT.log(Level.DEBUG, "BeaconChainController.initStateProcessor()");
    this.stateProcessor = new StateProcessor(eventBus, chainStorageClient);
  }

  private void initPreGenesisDepositHandler() {
    STDOUT.log(Level.DEBUG, "BeaconChainController.initPreGenesisDepositHandler()");
    eventChannels.subscribe(
        DepositEventChannel.class, new PreGenesisDepositHandler(config, chainStorageClient));
  }

  private void initAttestationPropagationManager() {
    attestationManager = AttestationManager.create(eventBus, chainStorageClient);
  }

  public void initP2PNetwork() {
    STDOUT.log(Level.DEBUG, "BeaconChainController.initP2PNetwork()");
    if ("mock".equals(config.getNetworkMode())) {
      this.p2pNetwork = new MockP2PNetwork(eventBus);
      this.networkTask = () -> this.p2pNetwork.start().reportExceptions();
    } else if ("jvmlibp2p".equals(config.getNetworkMode())) {
      Bytes bytes = Bytes.fromHexString(config.getInteropPrivateKey());
      PrivKey pk =
          bytes.isEmpty()
              ? KeyKt.generateKeyPair(KEY_TYPE.SECP256K1).component1()
              : KeyKt.unmarshalPrivateKey(bytes.toArrayUnsafe());
      NetworkConfig p2pConfig =
          new NetworkConfig(
              pk,
              config.getNetworkInterface(),
              config.getPort(),
              config.getAdvertisedPort(),
              config.getStaticPeers(),
              true,
              true,
              true);
      this.p2pNetwork =
          Eth2NetworkBuilder.create()
              .config(p2pConfig)
              .eventBus(eventBus)
              .chainStorageClient(chainStorageClient)
              .metricsSystem(metricsSystem)
              .build();
      this.networkTask = () -> this.p2pNetwork.start().reportExceptions();
    } else {
      throw new IllegalArgumentException("Unsupported network mode " + config.getNetworkMode());
    }
  }

  public void initBlockAttestationsPool() {
    STDOUT.log(Level.DEBUG, "BeaconChainController.initBlockAttestationsPool()");
    blockAttestationsPool = new BlockAttestationsPool();
  }

  public void initAttestationAggregator() {
    STDOUT.log(Level.DEBUG, "BeaconChainController.initAttestationAggregator()");
    attestationAggregator = new AttestationAggregator();
  }

  public void initRestAPI() {
    STDOUT.log(Level.DEBUG, "BeaconChainController.initRestAPI()");
    HistoricalChainData historicalChainData = new HistoricalChainData(eventBus);
    CombinedChainDataClient combinedChainDataClient =
        new CombinedChainDataClient(chainStorageClient, historicalChainData);
    beaconRestAPI =
        new BeaconRestApi(
<<<<<<< HEAD
            chainStorageClient, p2pNetwork, historicalChainData, combinedChainDataClient, config);
=======
            chainStorageClient,
            p2pNetwork,
            historicalChainData,
            combinedChainDataClient,
            syncService,
            config.getBeaconRestAPIPortNumber());
>>>>>>> e0462db9
  }

  public void initSyncManager() {
    STDOUT.log(Level.DEBUG, "BeaconChainController.initSyncManager()");
    if ("mock".equals(config.getNetworkMode())) {
      syncService = new NoopSyncService(null, null, null, null);
    } else {
      syncService =
          new SyncService(
              eventBus,
              (Eth2Network) p2pNetwork,
              chainStorageClient,
              new BlockImporter(chainStorageClient, eventBus));
    }
  }

  public void start() {
    STDOUT.log(
        Level.DEBUG, "BeaconChainController.start(): starting AttestationPropagationManager");
    attestationManager.start().reportExceptions();
    STDOUT.log(Level.DEBUG, "BeaconChainController.start(): starting p2pNetwork");
    networkExecutor.execute(networkTask);
    STDOUT.log(Level.DEBUG, "BeaconChainController.start(): emit NodeStartEvent");
    this.eventBus.post(new NodeStartEvent());
    STDOUT.log(Level.DEBUG, "BeaconChainController.start(): starting timer");
    this.timer.start();
    STDOUT.log(Level.DEBUG, "BeaconChainController.start(): starting BeaconRestAPI");
    this.beaconRestAPI.start();

    if (testMode && !config.startFromDisk()) {
      generateTestModeGenesis();
    }

    syncService.start().reportExceptions();
  }

  private void generateTestModeGenesis() {
    StartupUtil.setupInitialState(
        chainStorageClient,
        config.getGenesisTime(),
        config.getStartState(),
        config.getNumValidators());
  }

  public void stop() {
    STDOUT.log(Level.DEBUG, "BeaconChainController.stop()");
    syncService.stop().reportExceptions();
    attestationManager.stop().reportExceptions();
    if (!Objects.isNull(p2pNetwork)) {
      this.p2pNetwork.stop();
    }
    networkExecutor.shutdown();
    try {
      if (!networkExecutor.awaitTermination(250, TimeUnit.MILLISECONDS)) {
        networkExecutor.shutdownNow();
      }
    } catch (InterruptedException e) {
      networkExecutor.shutdownNow();
    }
    this.timer.stop();
    this.beaconRestAPI.stop();
    this.eventBus.unregister(this);
  }

  @Subscribe
  @SuppressWarnings("unused")
  private void onStoreInitializedEvent(final StoreInitializedEvent event) {
    UnsignedLong genesisTime = chainStorageClient.getGenesisTime();
    UnsignedLong currentTime = UnsignedLong.valueOf(System.currentTimeMillis() / 1000);
    UnsignedLong currentSlot = UnsignedLong.ZERO;
    if (currentTime.compareTo(genesisTime) > 0) {
      UnsignedLong deltaTime = currentTime.minus(genesisTime);
      currentSlot = deltaTime.dividedBy(UnsignedLong.valueOf(SECONDS_PER_SLOT));
    } else {
      UnsignedLong timeUntilGenesis = genesisTime.minus(currentTime);
      STDOUT.log(Level.INFO, timeUntilGenesis + " seconds until genesis.", ALogger.Color.GREEN);
    }
    nodeSlot = currentSlot;
  }

  @Subscribe
  @SuppressWarnings("unused")
  private void onTick(Date date) {
    if (chainStorageClient.isPreGenesis()) {
      return;
    }
    final UnsignedLong currentTime = UnsignedLong.valueOf(date.getTime() / 1000);
    final Store.Transaction transaction = chainStorageClient.startStoreTransaction();
    on_tick(transaction, currentTime);
    transaction.commit().join();
    final UnsignedLong nextSlotStartTime =
        chainStorageClient
            .getGenesisTime()
            .plus(nodeSlot.times(UnsignedLong.valueOf(SECONDS_PER_SLOT)));
    if (chainStorageClient.getStore().getTime().compareTo(nextSlotStartTime) >= 0) {
      processSlot();
    }
  }

  private void processSlot() {
    try {
      this.eventBus.post(new SlotEvent(nodeSlot));
      this.currentSlotGauge.set(nodeSlot.longValue());
      this.currentEpochGauge.set(compute_epoch_at_slot(nodeSlot).longValue());
      STDOUT.log(Level.INFO, "******* Slot Event *******", ALogger.Color.WHITE);
      STDOUT.log(Level.INFO, "Node slot:                             " + nodeSlot);
      Thread.sleep(SECONDS_PER_SLOT * 1000 / 3);
      Bytes32 headBlockRoot = this.stateProcessor.processHead();
      // Logging
      STDOUT.log(
          Level.INFO,
          "Head block slot:" + "                       " + chainStorageClient.getBestSlot());
      STDOUT.log(
          Level.INFO,
          "Justified epoch:"
              + "                       "
              + chainStorageClient.getStore().getJustifiedCheckpoint().getEpoch());
      STDOUT.log(
          Level.INFO,
          "Finalized epoch:"
              + "                       "
              + chainStorageClient.getStore().getFinalizedCheckpoint().getEpoch());

      this.eventBus.post(new BroadcastAttestationEvent(headBlockRoot, nodeSlot));
      Thread.sleep(SECONDS_PER_SLOT * 1000 / 3);
      this.eventBus.post(new BroadcastAggregatesEvent());
      nodeSlot = nodeSlot.plus(UnsignedLong.ONE);
    } catch (InterruptedException e) {
      STDOUT.log(Level.FATAL, "onTick: " + e.toString());
    }
  }

  @Subscribe
  public void setNodeSlotAccordingToDBStore(Store store) {
    Bytes32 headBlockRoot = get_head(store);
    chainStorageClient.initializeFromStore(store, headBlockRoot);
    STDOUT.log(Level.INFO, "Node being started from database.", ALogger.Color.GREEN);
  }
}<|MERGE_RESOLUTION|>--- conflicted
+++ resolved
@@ -242,16 +242,12 @@
         new CombinedChainDataClient(chainStorageClient, historicalChainData);
     beaconRestAPI =
         new BeaconRestApi(
-<<<<<<< HEAD
-            chainStorageClient, p2pNetwork, historicalChainData, combinedChainDataClient, config);
-=======
             chainStorageClient,
             p2pNetwork,
             historicalChainData,
             combinedChainDataClient,
             syncService,
-            config.getBeaconRestAPIPortNumber());
->>>>>>> e0462db9
+            config);
   }
 
   public void initSyncManager() {
