/*
 * Copyright 2019 ConsenSys AG.
 *
 * Licensed under the Apache License, Version 2.0 (the "License"); you may not use this file except in compliance with
 * the License. You may obtain a copy of the License at
 *
 * http://www.apache.org/licenses/LICENSE-2.0
 *
 * Unless required by applicable law or agreed to in writing, software distributed under the License is distributed on
 * an "AS IS" BASIS, WITHOUT WARRANTIES OR CONDITIONS OF ANY KIND, either express or implied. See the License for the
 * specific language governing permissions and limitations under the License.
 */

package tech.pegasys.artemis.services.beaconchain;

import static tech.pegasys.artemis.datastructures.util.BeaconStateUtil.compute_epoch_at_slot;
import static tech.pegasys.artemis.datastructures.util.BeaconStateUtil.compute_start_slot_at_epoch;
import static tech.pegasys.artemis.statetransition.forkchoice.ForkChoiceUtil.on_tick;
import static tech.pegasys.artemis.util.config.Constants.SECONDS_PER_SLOT;
import static tech.pegasys.teku.logging.EventLogger.EVENT_LOG;

import com.google.common.eventbus.EventBus;
import com.google.common.primitives.UnsignedLong;
import io.libp2p.core.crypto.KEY_TYPE;
import io.libp2p.core.crypto.KeyKt;
import io.libp2p.core.crypto.PrivKey;
import java.io.IOException;
import java.nio.file.Files;
import java.nio.file.Paths;
import java.util.Date;
import java.util.Optional;
import org.apache.logging.log4j.LogManager;
import org.apache.logging.log4j.Logger;
import org.apache.tuweni.bytes.Bytes;
import org.apache.tuweni.bytes.Bytes32;
import org.hyperledger.besu.plugin.services.MetricsSystem;
import tech.pegasys.artemis.api.DataProvider;
import tech.pegasys.artemis.beaconrestapi.BeaconRestApi;
import tech.pegasys.artemis.core.BlockProposalUtil;
import tech.pegasys.artemis.core.StateTransition;
import tech.pegasys.artemis.datastructures.blocks.SignedBeaconBlock;
import tech.pegasys.artemis.events.EventChannels;
import tech.pegasys.artemis.metrics.ArtemisMetricCategory;
import tech.pegasys.artemis.metrics.SettableGauge;
import tech.pegasys.artemis.networking.eth2.Eth2Network;
import tech.pegasys.artemis.networking.eth2.Eth2NetworkBuilder;
import tech.pegasys.artemis.networking.eth2.gossip.AttestationTopicSubscriptions;
import tech.pegasys.artemis.networking.eth2.mock.NoOpEth2Network;
import tech.pegasys.artemis.networking.p2p.connection.TargetPeerRange;
import tech.pegasys.artemis.networking.p2p.network.NetworkConfig;
import tech.pegasys.artemis.pow.api.Eth1EventsChannel;
import tech.pegasys.artemis.service.serviceutils.Service;
import tech.pegasys.artemis.statetransition.AttestationAggregator;
<<<<<<< HEAD
import tech.pegasys.artemis.statetransition.BlockProposalUtil;
=======
import tech.pegasys.artemis.statetransition.StateProcessor;
>>>>>>> 4b410de7
import tech.pegasys.artemis.statetransition.attestation.AggregatingAttestationPool;
import tech.pegasys.artemis.statetransition.attestation.ForkChoiceAttestationProcessor;
import tech.pegasys.artemis.statetransition.blockimport.BlockImporter;
import tech.pegasys.artemis.statetransition.events.attestation.BroadcastAggregatesEvent;
import tech.pegasys.artemis.statetransition.events.attestation.BroadcastAttestationEvent;
import tech.pegasys.artemis.statetransition.forkchoice.ForkChoice;
import tech.pegasys.artemis.statetransition.genesis.GenesisHandler;
import tech.pegasys.artemis.statetransition.util.StartupUtil;
import tech.pegasys.artemis.storage.Store;
import tech.pegasys.artemis.storage.api.FinalizedCheckpointChannel;
import tech.pegasys.artemis.storage.api.StorageQueryChannel;
import tech.pegasys.artemis.storage.api.StorageUpdateChannel;
import tech.pegasys.artemis.storage.client.CombinedChainDataClient;
import tech.pegasys.artemis.storage.client.RecentChainData;
import tech.pegasys.artemis.storage.client.StorageBackedRecentChainData;
import tech.pegasys.artemis.sync.AttestationManager;
import tech.pegasys.artemis.sync.BlockPropagationManager;
import tech.pegasys.artemis.sync.DefaultSyncService;
import tech.pegasys.artemis.sync.DelayableAttestation;
import tech.pegasys.artemis.sync.FetchRecentBlocksService;
import tech.pegasys.artemis.sync.FutureItems;
import tech.pegasys.artemis.sync.PendingPool;
import tech.pegasys.artemis.sync.SyncManager;
import tech.pegasys.artemis.sync.SyncService;
import tech.pegasys.artemis.sync.util.NoopSyncService;
import tech.pegasys.artemis.util.async.DelayedExecutorAsyncRunner;
import tech.pegasys.artemis.util.async.SafeFuture;
import tech.pegasys.artemis.util.config.ArtemisConfiguration;
import tech.pegasys.artemis.util.time.TimeProvider;
import tech.pegasys.artemis.util.time.channels.SlotEventsChannel;
import tech.pegasys.artemis.util.time.channels.TimeTickChannel;
import tech.pegasys.artemis.validator.api.ValidatorApiChannel;
import tech.pegasys.artemis.validator.coordinator.BlockFactory;
import tech.pegasys.artemis.validator.coordinator.DepositProvider;
import tech.pegasys.artemis.validator.coordinator.Eth1DataCache;
import tech.pegasys.artemis.validator.coordinator.ValidatorApiHandler;
import tech.pegasys.artemis.validator.coordinator.ValidatorCoordinator;

public class BeaconChainController extends Service implements TimeTickChannel {
  private static final Logger LOG = LogManager.getLogger();

  private final EventChannels eventChannels;
  private final MetricsSystem metricsSystem;
  private final ArtemisConfiguration config;
  private final TimeProvider timeProvider;
  private final EventBus eventBus;
  private final boolean setupInitialState;
  private final SlotEventsChannel slotEventsChannelPublisher;

  private volatile ForkChoice forkChoice;
  private volatile StateTransition stateTransition;
  private volatile BlockImporter blockImporter;
  private volatile RecentChainData recentChainData;
  private volatile Eth2Network p2pNetwork;
  private volatile SettableGauge currentSlotGauge;
  private volatile SettableGauge currentEpochGauge;
  private volatile SettableGauge finalizedEpochGauge;
  private volatile SettableGauge justifiedEpochGauge;
  private volatile BeaconRestApi beaconRestAPI;
  private volatile AttestationAggregator attestationAggregator;
  private volatile AggregatingAttestationPool attestationPool;
  private volatile DepositProvider depositProvider;
  private volatile SyncService syncService;
  private volatile AttestationManager attestationManager;
  private volatile ValidatorCoordinator validatorCoordinator;
  private volatile CombinedChainDataClient combinedChainDataClient;
  private volatile Eth1DataCache eth1DataCache;

  // Only accessed from `onTick` handler which is single threaded.
  private UnsignedLong nodeSlot = UnsignedLong.ZERO;

  public BeaconChainController(
      TimeProvider timeProvider,
      EventBus eventBus,
      EventChannels eventChannels,
      MetricsSystem metricsSystem,
      ArtemisConfiguration config) {
    this.timeProvider = timeProvider;
    this.eventBus = eventBus;
    this.eventChannels = eventChannels;
    this.config = config;
    this.metricsSystem = metricsSystem;
    this.slotEventsChannelPublisher = eventChannels.getPublisher(SlotEventsChannel.class);
    this.setupInitialState = config.isInteropEnabled() || config.getInteropStartState() != null;
  }

  @Override
  protected SafeFuture<?> doStart() {
    this.eventBus.register(this);
    LOG.debug("Starting {}", this.getClass().getSimpleName());
    return initialize()
        .thenCompose(
            __ ->
                SafeFuture.allOfFailFast(
                    validatorCoordinator.start(),
                    attestationManager.start(),
                    p2pNetwork.start(),
                    syncService.start(),
                    SafeFuture.fromRunnable(beaconRestAPI::start)));
  }

  @Override
  protected SafeFuture<?> doStop() {
    LOG.debug("Stopping {}", this.getClass().getSimpleName());
    return SafeFuture.allOf(
        SafeFuture.fromRunnable(() -> eventBus.unregister(this)),
        SafeFuture.fromRunnable(beaconRestAPI::stop),
        validatorCoordinator.stop(),
        syncService.stop(),
        attestationManager.stop(),
        SafeFuture.fromRunnable(p2pNetwork::stop));
  }

  private SafeFuture<?> initialize() {
    return StorageBackedRecentChainData.create(
            DelayedExecutorAsyncRunner.create(),
            eventChannels.getPublisher(StorageUpdateChannel.class),
            eventChannels.getPublisher(FinalizedCheckpointChannel.class),
            eventBus)
        .thenAccept(
            client -> {
              // Setup chain storage
              this.recentChainData = client;
              if (setupInitialState && recentChainData.getStore() == null) {
                setupInitialState();
              }
              recentChainData.subscribeStoreInitialized(this::onStoreInitialized);

              // Init other services
              this.initAll();
              eventChannels.subscribe(TimeTickChannel.class, this);
            });
  }

  public void initAll() {
    initStateTransition();
    initForkChoice();
    initBlockImporter();
    initCombinedChainDataClient();
    initMetrics();
    initAttestationAggregator();
    initAttestationPool();
    initDepositProvider();
    initEth1DataCache();
    initValidatorCoordinator();
    initGenesisHandler();
    initAttestationPropagationManager();
    initP2PNetwork();
    initSyncManager();
    initValidatorApiHandler();
    initRestAPI();
  }

  private void initCombinedChainDataClient() {
    LOG.debug("BeaconChainController.initCombinedChainDataClient()");
    combinedChainDataClient =
        new CombinedChainDataClient(
            recentChainData, eventChannels.getPublisher(StorageQueryChannel.class));
  }

  private void initStateTransition() {
    LOG.debug("BeaconChainController.initForkChoice()");
    stateTransition = new StateTransition();
  }

  private void initForkChoice() {
    LOG.debug("BeaconChainController.initForkChoice()");
    forkChoice = new ForkChoice(recentChainData, stateTransition);
    eventChannels.subscribe(FinalizedCheckpointChannel.class, forkChoice);
  }

  public void initMetrics() {
    LOG.debug("BeaconChainController.initMetrics()");
    currentSlotGauge =
        SettableGauge.create(
            metricsSystem,
            ArtemisMetricCategory.BEACON,
            "slot",
            "Latest slot recorded by the beacon chain");
    currentEpochGauge =
        SettableGauge.create(
            metricsSystem,
            ArtemisMetricCategory.BEACON,
            "current_epoch",
            "Latest epoch recorded by the beacon chain");
    finalizedEpochGauge =
        SettableGauge.create(
            metricsSystem,
            ArtemisMetricCategory.BEACON,
            "finalized_epoch",
            "Current finalized epoch");
    justifiedEpochGauge =
        SettableGauge.create(
            metricsSystem,
            ArtemisMetricCategory.BEACON,
            "justified_epoch",
            "Current justified epoch");
  }

  public void initDepositProvider() {
    LOG.debug("BeaconChainController.initDepositProvider()");
    depositProvider = new DepositProvider(recentChainData);
    eventChannels
        .subscribe(Eth1EventsChannel.class, depositProvider)
        .subscribe(FinalizedCheckpointChannel.class, depositProvider);
  }

  private void initEth1DataCache() {
    LOG.debug("BeaconChainController.initEth1DataCache");
    eth1DataCache = new Eth1DataCache(eventBus, timeProvider);
    eventChannels.subscribe(TimeTickChannel.class, eth1DataCache);
  }

  public void initValidatorCoordinator() {
    LOG.debug("BeaconChainController.initValidatorCoordinator()");
    this.validatorCoordinator =
        new ValidatorCoordinator(
            eventBus,
            eventChannels.getPublisher(ValidatorApiChannel.class),
            recentChainData,
            attestationAggregator,
            attestationPool,
            eth1DataCache,
            config);
    eventChannels.subscribe(SlotEventsChannel.class, validatorCoordinator);
  }

  public void initValidatorApiHandler() {
    LOG.debug("BeaconChainController.initValidatorApiHandler()");
    final BlockFactory blockFactory =
        new BlockFactory(
            new BlockProposalUtil(stateTransition),
            stateTransition,
            attestationPool,
            depositProvider,
            eth1DataCache);
    final AttestationTopicSubscriptions attestationTopicSubscriptions =
        new AttestationTopicSubscriptions(p2pNetwork);
    final ValidatorApiHandler validatorApiHandler =
        new ValidatorApiHandler(
            combinedChainDataClient,
            stateTransition,
            blockFactory,
            attestationPool,
            attestationAggregator,
            attestationTopicSubscriptions,
            eventBus);
    eventChannels
        .subscribe(SlotEventsChannel.class, attestationTopicSubscriptions)
        .subscribe(ValidatorApiChannel.class, validatorApiHandler);
  }

  private void initGenesisHandler() {
    if (setupInitialState) {
      return;
    }
    LOG.debug("BeaconChainController.initPreGenesisDepositHandler()");
    eventChannels.subscribe(Eth1EventsChannel.class, new GenesisHandler(recentChainData));
  }

  private void initAttestationPropagationManager() {
    final PendingPool<DelayableAttestation> pendingAttestations =
        PendingPool.createForAttestations(eventBus);
    final FutureItems<DelayableAttestation> futureAttestations =
        new FutureItems<>(DelayableAttestation::getEarliestSlotForProcessing);
    final ForkChoiceAttestationProcessor forkChoiceAttestationProcessor =
        new ForkChoiceAttestationProcessor(recentChainData, forkChoice);
    attestationManager =
        AttestationManager.create(
            eventBus, pendingAttestations, futureAttestations, forkChoiceAttestationProcessor);
    eventChannels
        .subscribe(SlotEventsChannel.class, attestationManager)
        .subscribe(FinalizedCheckpointChannel.class, pendingAttestations);
  }

  public void initP2PNetwork() {
    LOG.debug("BeaconChainController.initP2PNetwork()");
    if (!config.isP2pEnabled()) {
      this.p2pNetwork = new NoOpEth2Network();
    } else {
      final Optional<Bytes> bytes = getP2pPrivateKeyBytes();
      PrivKey pk =
          bytes.isEmpty()
              ? KeyKt.generateKeyPair(KEY_TYPE.SECP256K1).component1()
              : KeyKt.unmarshalPrivateKey(bytes.get().toArrayUnsafe());
      NetworkConfig p2pConfig =
          new NetworkConfig(
              pk,
              config.getP2pInterface(),
              config.getP2pAdvertisedIp(),
              config.getP2pPort(),
              config.getP2pAdvertisedPort(),
              config.getP2pStaticPeers(),
              config.isP2pDiscoveryEnabled(),
              config.getP2pDiscoveryBootnodes(),
              new TargetPeerRange(config.getP2pPeerLowerBound(), config.getP2pPeerUpperBound()),
              true,
              true,
              true);
      this.p2pNetwork =
          Eth2NetworkBuilder.create()
              .config(p2pConfig)
              .eventBus(eventBus)
              .recentChainData(recentChainData)
              .historicalChainData(eventChannels.getPublisher(StorageQueryChannel.class))
              .metricsSystem(metricsSystem)
              .timeProvider(timeProvider)
              .build();
    }
  }

  private Optional<Bytes> getP2pPrivateKeyBytes() {
    final Optional<Bytes> bytes;
    final String p2pPrivateKeyFile = config.getP2pPrivateKeyFile();
    if (p2pPrivateKeyFile != null) {
      try {
        bytes = Optional.of(Bytes.fromHexString(Files.readString(Paths.get(p2pPrivateKeyFile))));
      } catch (IOException e) {
        throw new RuntimeException("p2p private key file not found - " + p2pPrivateKeyFile);
      }
    } else {
      LOG.info("Private key file not supplied. A private key will be generated");
      bytes = Optional.empty();
    }
    return bytes;
  }

  public void initAttestationPool() {
    LOG.debug("BeaconChainController.initAttestationPool()");
    attestationPool = new AggregatingAttestationPool();
  }

  public void initAttestationAggregator() {
    LOG.debug("BeaconChainController.initAttestationAggregator()");
    attestationAggregator = new AttestationAggregator();
  }

  public void initRestAPI() {
    LOG.debug("BeaconChainController.initRestAPI()");
    DataProvider dataProvider =
        new DataProvider(
            recentChainData,
            combinedChainDataClient,
            p2pNetwork,
            syncService,
            eventChannels.getPublisher(ValidatorApiChannel.class));
    beaconRestAPI = new BeaconRestApi(dataProvider, config);
  }

  public void initBlockImporter() {
    LOG.debug("BeaconChainController.initBlockImporter()");
    blockImporter = new BlockImporter(recentChainData, forkChoice, eventBus);
  }

  public void initSyncManager() {
    LOG.debug("BeaconChainController.initSyncManager()");
    if (!config.isP2pEnabled()) {
      syncService = new NoopSyncService();
    } else {
      final PendingPool<SignedBeaconBlock> pendingBlocks = PendingPool.createForBlocks(eventBus);
      final FutureItems<SignedBeaconBlock> futureBlocks =
          new FutureItems<>(SignedBeaconBlock::getSlot);
      final FetchRecentBlocksService recentBlockFetcher =
          FetchRecentBlocksService.create(p2pNetwork, pendingBlocks);
      BlockPropagationManager blockPropagationManager =
          BlockPropagationManager.create(
              eventBus,
              pendingBlocks,
              futureBlocks,
              recentBlockFetcher,
              recentChainData,
              blockImporter);
      SyncManager syncManager = SyncManager.create(p2pNetwork, recentChainData, blockImporter);
      syncService = new DefaultSyncService(blockPropagationManager, syncManager, recentChainData);
      eventChannels
          .subscribe(SlotEventsChannel.class, blockPropagationManager)
          .subscribe(FinalizedCheckpointChannel.class, pendingBlocks);
    }
  }

  private void setupInitialState() {
    StartupUtil.setupInitialState(
        recentChainData,
        config.getInteropGenesisTime(),
        config.getInteropStartState(),
        config.getInteropNumberOfValidators());
  }

  private void onStoreInitialized() {
    UnsignedLong genesisTime = recentChainData.getGenesisTime();
    UnsignedLong currentTime = UnsignedLong.valueOf(System.currentTimeMillis() / 1000);
    UnsignedLong currentSlot = UnsignedLong.ZERO;
    if (currentTime.compareTo(genesisTime) > 0) {
      UnsignedLong deltaTime = currentTime.minus(genesisTime);
      currentSlot = deltaTime.dividedBy(UnsignedLong.valueOf(SECONDS_PER_SLOT));
    } else {
      UnsignedLong timeUntilGenesis = genesisTime.minus(currentTime);
      LOG.info("{} seconds until genesis.", timeUntilGenesis);
    }
    nodeSlot = currentSlot;
  }

  @Override
  public void onTick(Date date) {
    if (recentChainData.isPreGenesis()) {
      return;
    }
    final UnsignedLong currentTime = UnsignedLong.valueOf(date.getTime() / 1000);
    final boolean nextSlotDue = isNextSlotDue(currentTime);

    final Store.Transaction transaction = recentChainData.startStoreTransaction();
    on_tick(transaction, currentTime);
    transaction.commit().join();

    if (syncService.isSyncActive()) {
      if (nextSlotDue) {
        processSlotWhileSyncing();
      }
      return;
    }
    if (nextSlotDue) {
      processSlot();
    }
  }

  public boolean isNextSlotDue(final UnsignedLong currentTime) {
    final UnsignedLong nextSlotStartTime =
        recentChainData
            .getGenesisTime()
            .plus(nodeSlot.times(UnsignedLong.valueOf(SECONDS_PER_SLOT)));
    return currentTime.compareTo(nextSlotStartTime) >= 0;
  }

  private void processSlot() {
    try {
      final UnsignedLong nodeEpoch = compute_epoch_at_slot(nodeSlot);
      if (nodeSlot.equals(compute_start_slot_at_epoch(nodeEpoch))) {
        EVENT_LOG.epochEvent(
            nodeEpoch,
            recentChainData.getStore().getJustifiedCheckpoint().getEpoch(),
            recentChainData.getStore().getFinalizedCheckpoint().getEpoch(),
            recentChainData.getFinalizedRoot());
      }

      slotEventsChannelPublisher.onSlot(nodeSlot);
      this.currentSlotGauge.set(nodeSlot.longValue());
      this.currentEpochGauge.set(nodeEpoch.longValue());
      this.finalizedEpochGauge.set(recentChainData.getFinalizedEpoch().longValue());
      this.justifiedEpochGauge.set(
          recentChainData.getStore().getBestJustifiedCheckpoint().getEpoch().longValue());
      Thread.sleep(SECONDS_PER_SLOT * 1000 / 3);
      Bytes32 headBlockRoot = this.forkChoice.processHead();
      EVENT_LOG.slotEvent(
          nodeSlot,
          recentChainData.getBestSlot(),
          recentChainData.getStore().getJustifiedCheckpoint().getEpoch(),
          recentChainData.getStore().getFinalizedCheckpoint().getEpoch(),
          recentChainData.getFinalizedRoot());
      this.eventBus.post(new BroadcastAttestationEvent(headBlockRoot, nodeSlot));
      Thread.sleep(SECONDS_PER_SLOT * 1000 / 3);
      this.eventBus.post(new BroadcastAggregatesEvent(nodeSlot));
      nodeSlot = nodeSlot.plus(UnsignedLong.ONE);
    } catch (InterruptedException e) {
      LOG.fatal("onTick: {}", e.toString(), e);
    }
  }

  private void processSlotWhileSyncing() {
    this.forkChoice.processHead();
    EVENT_LOG.syncEvent(nodeSlot, recentChainData.getBestSlot(), p2pNetwork.getPeerCount());
    nodeSlot = nodeSlot.plus(UnsignedLong.ONE);
  }
}<|MERGE_RESOLUTION|>--- conflicted
+++ resolved
@@ -51,11 +51,7 @@
 import tech.pegasys.artemis.pow.api.Eth1EventsChannel;
 import tech.pegasys.artemis.service.serviceutils.Service;
 import tech.pegasys.artemis.statetransition.AttestationAggregator;
-<<<<<<< HEAD
 import tech.pegasys.artemis.statetransition.BlockProposalUtil;
-=======
-import tech.pegasys.artemis.statetransition.StateProcessor;
->>>>>>> 4b410de7
 import tech.pegasys.artemis.statetransition.attestation.AggregatingAttestationPool;
 import tech.pegasys.artemis.statetransition.attestation.ForkChoiceAttestationProcessor;
 import tech.pegasys.artemis.statetransition.blockimport.BlockImporter;
@@ -183,7 +179,6 @@
                 setupInitialState();
               }
               recentChainData.subscribeStoreInitialized(this::onStoreInitialized);
-
               // Init other services
               this.initAll();
               eventChannels.subscribe(TimeTickChannel.class, this);
