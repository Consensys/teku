/*
 * Copyright 2019 ConsenSys AG.
 *
 * Licensed under the Apache License, Version 2.0 (the "License"); you may not use this file except in compliance with
 * the License. You may obtain a copy of the License at
 *
 * http://www.apache.org/licenses/LICENSE-2.0
 *
 * Unless required by applicable law or agreed to in writing, software distributed under the License is distributed on
 * an "AS IS" BASIS, WITHOUT WARRANTIES OR CONDITIONS OF ANY KIND, either express or implied. See the License for the
 * specific language governing permissions and limitations under the License.
 */

package tech.pegasys.artemis.services.beaconchain;

import static tech.pegasys.artemis.datastructures.util.BeaconStateUtil.compute_epoch_at_slot;
import static tech.pegasys.artemis.statetransition.util.ForkChoiceUtil.on_tick;
import static tech.pegasys.artemis.util.config.Constants.DEPOSIT_TEST;
import static tech.pegasys.artemis.util.config.Constants.SECONDS_PER_SLOT;
import static tech.pegasys.artemis.util.config.Constants.SLOTS_PER_EPOCH;
import static tech.pegasys.teku.logging.EventLogger.EVENT_LOG;

import com.google.common.eventbus.EventBus;
import com.google.common.eventbus.Subscribe;
import com.google.common.primitives.UnsignedLong;
import io.libp2p.core.crypto.KEY_TYPE;
import io.libp2p.core.crypto.KeyKt;
import io.libp2p.core.crypto.PrivKey;
import java.util.Date;
import java.util.Objects;
import java.util.concurrent.ExecutorService;
import java.util.concurrent.Executors;
import java.util.concurrent.TimeUnit;
import org.apache.logging.log4j.LogManager;
import org.apache.logging.log4j.Logger;
import org.apache.tuweni.bytes.Bytes;
import org.apache.tuweni.bytes.Bytes32;
import org.hyperledger.besu.plugin.services.MetricsSystem;
import tech.pegasys.artemis.api.DataProvider;
import tech.pegasys.artemis.beaconrestapi.BeaconRestApi;
import tech.pegasys.artemis.events.EventChannels;
import tech.pegasys.artemis.metrics.ArtemisMetricCategory;
import tech.pegasys.artemis.metrics.SettableGauge;
import tech.pegasys.artemis.networking.eth2.Eth2NetworkBuilder;
import tech.pegasys.artemis.networking.eth2.peers.Eth2Peer;
import tech.pegasys.artemis.networking.p2p.connection.TargetPeerRange;
import tech.pegasys.artemis.networking.p2p.mock.MockP2PNetwork;
import tech.pegasys.artemis.networking.p2p.network.NetworkConfig;
import tech.pegasys.artemis.networking.p2p.network.P2PNetwork;
import tech.pegasys.artemis.pow.api.Eth1EventsChannel;
import tech.pegasys.artemis.statetransition.AttestationAggregator;
import tech.pegasys.artemis.statetransition.BlockAttestationsPool;
import tech.pegasys.artemis.statetransition.StateProcessor;
import tech.pegasys.artemis.statetransition.blockimport.BlockImporter;
import tech.pegasys.artemis.statetransition.events.attestation.BroadcastAggregatesEvent;
import tech.pegasys.artemis.statetransition.events.attestation.BroadcastAttestationEvent;
import tech.pegasys.artemis.statetransition.events.block.ImportedBlockEvent;
import tech.pegasys.artemis.statetransition.genesis.GenesisHandler;
import tech.pegasys.artemis.statetransition.util.StartupUtil;
import tech.pegasys.artemis.storage.ChainStorageClient;
import tech.pegasys.artemis.storage.CombinedChainDataClient;
import tech.pegasys.artemis.storage.HistoricalChainData;
import tech.pegasys.artemis.storage.Store;
import tech.pegasys.artemis.storage.api.FinalizedCheckpointEventChannel;
import tech.pegasys.artemis.storage.events.NodeStartEvent;
import tech.pegasys.artemis.storage.events.SlotEvent;
import tech.pegasys.artemis.sync.AttestationManager;
import tech.pegasys.artemis.sync.SyncService;
import tech.pegasys.artemis.sync.util.NoopSyncService;
import tech.pegasys.artemis.util.config.ArtemisConfiguration;
import tech.pegasys.artemis.util.config.Constants;
import tech.pegasys.artemis.util.time.TimeProvider;
import tech.pegasys.artemis.util.time.Timer;
import tech.pegasys.artemis.validator.coordinator.DepositProvider;
import tech.pegasys.artemis.validator.coordinator.ValidatorCoordinator;

public class BeaconChainController {

  private static final Logger LOG = LogManager.getLogger();

  private final ExecutorService networkExecutor = Executors.newSingleThreadExecutor();
  private final EventChannels eventChannels;
  private final ArtemisConfiguration config;
  private final TimeProvider timeProvider;
  private EventBus eventBus;
  private Timer timer;
  private ChainStorageClient chainStorageClient;
  private P2PNetwork<Eth2Peer> p2pNetwork;
  private final MetricsSystem metricsSystem;
  private SettableGauge currentSlotGauge;
  private SettableGauge currentEpochGauge;
  private StateProcessor stateProcessor;
  private UnsignedLong nodeSlot = UnsignedLong.ZERO;
  private BeaconRestApi beaconRestAPI;
  private AttestationAggregator attestationAggregator;
  private BlockAttestationsPool blockAttestationsPool;
  private DepositProvider depositProvider;
  private SyncService syncService;
  private final boolean setupInitialState;
  private AttestationManager attestationManager;
  private ValidatorCoordinator validatorCoordinator;

  public BeaconChainController(
      TimeProvider timeProvider,
      EventBus eventBus,
      EventChannels eventChannels,
      MetricsSystem metricsSystem,
      ArtemisConfiguration config) {
    this.timeProvider = timeProvider;
    this.eventBus = eventBus;
    this.eventChannels = eventChannels;
    this.config = config;
    this.metricsSystem = metricsSystem;
    this.setupInitialState =
        config.getDepositMode().equals(DEPOSIT_TEST) || config.getStartState() != null;
    this.eventBus.register(this);
  }

  public void initAll() {
    initStorage();
    initTimer();
    initMetrics();
    initAttestationAggregator();
    initBlockAttestationsPool();
    initDepositProvider();
    initValidatorCoordinator();
    initPreGenesisDepositHandler();
    initStateProcessor();
    initAttestationPropagationManager();
    initP2PNetwork();
    initSyncManager();
    initRestAPI();
  }

  public void initTimer() {
    LOG.debug("BeaconChainController.initTimer()");
    int timerPeriodInMilliseconds = (int) ((1.0 / Constants.TIME_TICKER_REFRESH_RATE) * 1000);
    try {
      this.timer = new Timer(eventBus, 0, timerPeriodInMilliseconds);
    } catch (IllegalArgumentException e) {
      System.exit(1);
    }
  }

  public void initStorage() {
    this.chainStorageClient = ChainStorageClient.storageBackedClient(eventBus).join();
  }

  public void initMetrics() {
    LOG.debug("BeaconChainController.initMetrics()");
    currentSlotGauge =
        SettableGauge.create(
            metricsSystem,
            ArtemisMetricCategory.BEACONCHAIN,
            "current_slot",
            "Latest slot recorded by the beacon chain");
    currentEpochGauge =
        SettableGauge.create(
            metricsSystem,
            ArtemisMetricCategory.BEACONCHAIN,
            "current_epoch",
            "Latest epoch recorded by the beacon chain");
  }

  public void initDepositProvider() {
    LOG.debug("BeaconChainController.initDepositProvider()");
    depositProvider = new DepositProvider(chainStorageClient);
    eventChannels
        .subscribe(Eth1EventsChannel.class, depositProvider)
        .subscribe(FinalizedCheckpointEventChannel.class, depositProvider);
  }

  public void initValidatorCoordinator() {
    LOG.debug("BeaconChainController.initValidatorCoordinator()");
    this.validatorCoordinator =
        new ValidatorCoordinator(
            timeProvider,
            eventBus,
            chainStorageClient,
            attestationAggregator,
            blockAttestationsPool,
            depositProvider,
            config);
  }

  public void initStateProcessor() {
    LOG.debug("BeaconChainController.initStateProcessor()");
    this.stateProcessor = new StateProcessor(eventBus, chainStorageClient);
  }

  private void initPreGenesisDepositHandler() {
    if (setupInitialState) {
      return;
    }
    LOG.debug("BeaconChainController.initPreGenesisDepositHandler()");
    eventChannels.subscribe(Eth1EventsChannel.class, new GenesisHandler(chainStorageClient));
  }

  private void initAttestationPropagationManager() {
    attestationManager = AttestationManager.create(eventBus, chainStorageClient);
  }

  public void initP2PNetwork() {
    LOG.debug("BeaconChainController.initP2PNetwork()");
    if ("mock".equals(config.getNetworkMode())) {
      this.p2pNetwork = new MockP2PNetwork<>(eventBus);
    } else if ("jvmlibp2p".equals(config.getNetworkMode())) {
      Bytes bytes = Bytes.fromHexString(config.getInteropPrivateKey());
      PrivKey pk =
          bytes.isEmpty()
              ? KeyKt.generateKeyPair(KEY_TYPE.SECP256K1).component1()
              : KeyKt.unmarshalPrivateKey(bytes.toArrayUnsafe());
      NetworkConfig p2pConfig =
          new NetworkConfig(
              pk,
              config.getNetworkInterface(),
              config.getAdvertisedIp(),
              config.getPort(),
              config.getAdvertisedPort(),
              config.getStaticPeers(),
              config.getDiscovery(),
              config.getBootnodes(),
              new TargetPeerRange(
                  config.getTargetPeerCountRangeLowerBound(),
                  config.getTargetPeerCountRangeUpperBound()),
              true,
              true,
              true);
      this.p2pNetwork =
          Eth2NetworkBuilder.create()
              .config(p2pConfig)
              .eventBus(eventBus)
              .chainStorageClient(chainStorageClient)
              .metricsSystem(metricsSystem)
              .build();
    } else {
      throw new IllegalArgumentException("Unsupported network mode " + config.getNetworkMode());
    }
  }

  public void initBlockAttestationsPool() {
    LOG.debug("BeaconChainController.initBlockAttestationsPool()");
    blockAttestationsPool = new BlockAttestationsPool();
  }

  public void initAttestationAggregator() {
    LOG.debug("BeaconChainController.initAttestationAggregator()");
    attestationAggregator = new AttestationAggregator();
  }

  public void initRestAPI() {
    LOG.debug("BeaconChainController.initRestAPI()");
    HistoricalChainData historicalChainData = new HistoricalChainData(eventBus);
    CombinedChainDataClient combinedChainDataClient =
        new CombinedChainDataClient(chainStorageClient, historicalChainData);
    DataProvider dataProvider =
        new DataProvider(chainStorageClient, combinedChainDataClient, p2pNetwork, syncService);
    beaconRestAPI = new BeaconRestApi(dataProvider, config);
  }

  public void initSyncManager() {
    LOG.debug("BeaconChainController.initSyncManager()");
    if ("mock".equals(config.getNetworkMode())) {
      syncService = new NoopSyncService(null, null, null, null);
    } else {
      syncService =
          new SyncService(
              eventBus,
              p2pNetwork,
              chainStorageClient,
              new BlockImporter(chainStorageClient, eventBus));
    }
  }

  public void start() {
    chainStorageClient.subscribeStoreInitialized(this::onStoreInitialized);

    LOG.debug("BeaconChainController.start(): starting ValidatorCoordinator");
    validatorCoordinator.start().reportExceptions();
    LOG.debug("BeaconChainController.start(): starting AttestationPropagationManager");
    attestationManager.start().reportExceptions();
    LOG.debug("BeaconChainController.start(): starting p2pNetwork");
    this.p2pNetwork.start().reportExceptions();
    LOG.debug("BeaconChainController.start(): emit NodeStartEvent");
    this.eventBus.post(new NodeStartEvent());
    LOG.debug("BeaconChainController.start(): starting timer");
    this.timer.start();
    LOG.debug("BeaconChainController.start(): starting BeaconRestAPI");
    this.beaconRestAPI.start();

    if (setupInitialState && chainStorageClient.getStore() == null) {
      setupInitialState();
    }

    syncService.start().reportExceptions();
  }

  private void setupInitialState() {
    StartupUtil.setupInitialState(
        chainStorageClient,
        config.getGenesisTime(),
        config.getStartState(),
        config.getNumValidators());
  }

  public void stop() {
    LOG.debug("BeaconChainController.stop()");
    syncService.stop().reportExceptions();
    attestationManager.stop().reportExceptions();
    if (!Objects.isNull(p2pNetwork)) {
      this.p2pNetwork.stop();
    }
    networkExecutor.shutdown();
    try {
      if (!networkExecutor.awaitTermination(250, TimeUnit.MILLISECONDS)) {
        networkExecutor.shutdownNow();
      }
    } catch (InterruptedException e) {
      networkExecutor.shutdownNow();
    }
    this.timer.stop();
    this.beaconRestAPI.stop();
    this.eventBus.unregister(this);
  }

  private void onStoreInitialized() {
    UnsignedLong genesisTime = chainStorageClient.getGenesisTime();
    UnsignedLong currentTime = UnsignedLong.valueOf(System.currentTimeMillis() / 1000);
    UnsignedLong currentSlot = UnsignedLong.ZERO;
    if (currentTime.compareTo(genesisTime) > 0) {
      UnsignedLong deltaTime = currentTime.minus(genesisTime);
      currentSlot = deltaTime.dividedBy(UnsignedLong.valueOf(SECONDS_PER_SLOT));
    } else {
      UnsignedLong timeUntilGenesis = genesisTime.minus(currentTime);
      LOG.info("{} seconds until genesis.", timeUntilGenesis);
    }
    nodeSlot = currentSlot;
  }

  @Subscribe
  @SuppressWarnings("unused")
  private void onTick(Date date) {
    if (chainStorageClient.isPreGenesis()) {
      return;
    }
    final UnsignedLong currentTime = UnsignedLong.valueOf(date.getTime() / 1000);
    final Store.Transaction transaction = chainStorageClient.startStoreTransaction();
    on_tick(transaction, currentTime);
    transaction.commit().join();
    final UnsignedLong nextSlotStartTime =
        chainStorageClient
            .getGenesisTime()
            .plus(nodeSlot.times(UnsignedLong.valueOf(SECONDS_PER_SLOT)));
    if (chainStorageClient.getStore().getTime().compareTo(nextSlotStartTime) >= 0) {
      processSlot();
    }
  }

  private void processSlot() {
    try {
      if (isFirstSlotOfNewEpoch(nodeSlot)) {
        EVENT_LOG.epochEvent();
      }

      this.eventBus.post(new SlotEvent(nodeSlot));
      this.currentSlotGauge.set(nodeSlot.longValue());
      this.currentEpochGauge.set(compute_epoch_at_slot(nodeSlot).longValue());
      Thread.sleep(SECONDS_PER_SLOT * 1000 / 3);
      Bytes32 headBlockRoot = this.stateProcessor.processHead();
      EVENT_LOG.slotEvent(
          nodeSlot,
          chainStorageClient.getBestSlot(),
          chainStorageClient.getStore().getJustifiedCheckpoint().getEpoch(),
          chainStorageClient.getStore().getFinalizedCheckpoint().getEpoch());
      this.eventBus.post(new BroadcastAttestationEvent(headBlockRoot, nodeSlot));
      Thread.sleep(SECONDS_PER_SLOT * 1000 / 3);
      this.eventBus.post(new BroadcastAggregatesEvent());
      nodeSlot = nodeSlot.plus(UnsignedLong.ONE);
    } catch (InterruptedException e) {
      LOG.fatal("onTick: {}", e.toString(), e);
    }
  }

<<<<<<< HEAD
  @Subscribe
  public void setNodeSlotAccordingToDBStore(Store store) {
    Bytes32 headBlockRoot = get_head(store);
    chainStorageClient.initializeFromStore(store, headBlockRoot);
    LOG.info("Node being started from database.");
  }

  @Subscribe
  public void onImportedBlock(ImportedBlockEvent event) {
    if (event.getBlock().getSlot().equals(nodeSlot)) {
      Bytes32 headBlockRoot = this.stateProcessor.processHead();
      this.eventBus.post(new BroadcastAttestationEvent(headBlockRoot, nodeSlot));
    }
  }

=======
>>>>>>> 29e04cf2
  private boolean isFirstSlotOfNewEpoch(final UnsignedLong slot) {
    return slot.plus(UnsignedLong.ONE)
        .mod(UnsignedLong.valueOf(SLOTS_PER_EPOCH))
        .equals(UnsignedLong.ZERO);
  }
}<|MERGE_RESOLUTION|>--- conflicted
+++ resolved
@@ -381,7 +381,6 @@
     }
   }
 
-<<<<<<< HEAD
   @Subscribe
   public void setNodeSlotAccordingToDBStore(Store store) {
     Bytes32 headBlockRoot = get_head(store);
@@ -397,8 +396,6 @@
     }
   }
 
-=======
->>>>>>> 29e04cf2
   private boolean isFirstSlotOfNewEpoch(final UnsignedLong slot) {
     return slot.plus(UnsignedLong.ONE)
         .mod(UnsignedLong.valueOf(SLOTS_PER_EPOCH))
