/*
 * Copyright 2019 ConsenSys AG.
 *
 * Licensed under the Apache License, Version 2.0 (the "License"); you may not use this file except in compliance with
 * the License. You may obtain a copy of the License at
 *
 * http://www.apache.org/licenses/LICENSE-2.0
 *
 * Unless required by applicable law or agreed to in writing, software distributed under the License is distributed on
 * an "AS IS" BASIS, WITHOUT WARRANTIES OR CONDITIONS OF ANY KIND, either express or implied. See the License for the
 * specific language governing permissions and limitations under the License.
 */

package tech.pegasys.artemis.services.beaconchain;

import static tech.pegasys.artemis.datastructures.util.BeaconStateUtil.compute_epoch_at_slot;
import static tech.pegasys.artemis.datastructures.util.BeaconStateUtil.compute_start_slot_at_epoch;
import static tech.pegasys.artemis.statetransition.forkchoice.ForkChoiceUtil.on_tick;
import static tech.pegasys.artemis.util.config.Constants.SECONDS_PER_SLOT;
import static tech.pegasys.teku.logging.EventLogger.EVENT_LOG;

import com.google.common.eventbus.EventBus;
import com.google.common.primitives.UnsignedLong;
import io.libp2p.core.crypto.KEY_TYPE;
import io.libp2p.core.crypto.KeyKt;
import io.libp2p.core.crypto.PrivKey;
import java.io.IOException;
import java.nio.file.Files;
import java.nio.file.Paths;
import java.util.Date;
import java.util.Optional;
import org.apache.logging.log4j.LogManager;
import org.apache.logging.log4j.Logger;
import org.apache.tuweni.bytes.Bytes;
import org.apache.tuweni.bytes.Bytes32;
import org.hyperledger.besu.plugin.services.MetricsSystem;
import tech.pegasys.artemis.api.DataProvider;
import tech.pegasys.artemis.beaconrestapi.BeaconRestApi;
import tech.pegasys.artemis.core.BlockProposalUtil;
import tech.pegasys.artemis.core.StateTransition;
import tech.pegasys.artemis.datastructures.blocks.BeaconBlockAndState;
import tech.pegasys.artemis.datastructures.blocks.SignedBeaconBlock;
import tech.pegasys.artemis.datastructures.state.BeaconState;
import tech.pegasys.artemis.events.EventChannels;
import tech.pegasys.artemis.metrics.ArtemisMetricCategory;
import tech.pegasys.artemis.networking.eth2.Eth2Network;
import tech.pegasys.artemis.networking.eth2.Eth2NetworkBuilder;
import tech.pegasys.artemis.networking.eth2.gossip.AttestationTopicSubscriptions;
import tech.pegasys.artemis.networking.eth2.mock.NoOpEth2Network;
import tech.pegasys.artemis.networking.p2p.connection.TargetPeerRange;
import tech.pegasys.artemis.networking.p2p.network.NetworkConfig;
import tech.pegasys.artemis.pow.api.Eth1EventsChannel;
import tech.pegasys.artemis.service.serviceutils.Service;
import tech.pegasys.artemis.statetransition.attestation.AggregatingAttestationPool;
import tech.pegasys.artemis.statetransition.attestation.ForkChoiceAttestationProcessor;
import tech.pegasys.artemis.statetransition.blockimport.BlockImporter;
import tech.pegasys.artemis.statetransition.events.attestation.BroadcastAggregatesEvent;
import tech.pegasys.artemis.statetransition.events.attestation.BroadcastAttestationEvent;
import tech.pegasys.artemis.statetransition.forkchoice.ForkChoice;
import tech.pegasys.artemis.statetransition.genesis.GenesisHandler;
import tech.pegasys.artemis.statetransition.util.StartupUtil;
import tech.pegasys.artemis.storage.Store;
import tech.pegasys.artemis.storage.api.FinalizedCheckpointChannel;
import tech.pegasys.artemis.storage.api.StorageQueryChannel;
import tech.pegasys.artemis.storage.api.StorageUpdateChannel;
import tech.pegasys.artemis.storage.client.CombinedChainDataClient;
import tech.pegasys.artemis.storage.client.RecentChainData;
import tech.pegasys.artemis.storage.client.StorageBackedRecentChainData;
import tech.pegasys.artemis.sync.AttestationManager;
import tech.pegasys.artemis.sync.BlockPropagationManager;
import tech.pegasys.artemis.sync.DefaultSyncService;
import tech.pegasys.artemis.sync.DelayableAttestation;
import tech.pegasys.artemis.sync.FetchRecentBlocksService;
import tech.pegasys.artemis.sync.FutureItems;
import tech.pegasys.artemis.sync.PendingPool;
import tech.pegasys.artemis.sync.SyncManager;
import tech.pegasys.artemis.sync.SyncService;
import tech.pegasys.artemis.sync.util.NoopSyncService;
import tech.pegasys.artemis.util.async.DelayedExecutorAsyncRunner;
import tech.pegasys.artemis.util.async.SafeFuture;
import tech.pegasys.artemis.util.config.ArtemisConfiguration;
import tech.pegasys.artemis.util.time.TimeProvider;
import tech.pegasys.artemis.util.time.channels.SlotEventsChannel;
import tech.pegasys.artemis.util.time.channels.TimeTickChannel;
import tech.pegasys.artemis.validator.api.ValidatorApiChannel;
import tech.pegasys.artemis.validator.coordinator.BlockFactory;
import tech.pegasys.artemis.validator.coordinator.DepositProvider;
import tech.pegasys.artemis.validator.coordinator.Eth1DataCache;
import tech.pegasys.artemis.validator.coordinator.ValidatorApiHandler;

public class BeaconChainController extends Service implements TimeTickChannel {
  private static final Logger LOG = LogManager.getLogger();

  private final EventChannels eventChannels;
  private final MetricsSystem metricsSystem;
  private final ArtemisConfiguration config;
  private final TimeProvider timeProvider;
  private final EventBus eventBus;
  private final boolean setupInitialState;
  private final SlotEventsChannel slotEventsChannelPublisher;

  private volatile ForkChoice forkChoice;
  private volatile StateTransition stateTransition;
  private volatile BlockImporter blockImporter;
  private volatile RecentChainData recentChainData;
  private volatile Eth2Network p2pNetwork;
  private volatile BeaconRestApi beaconRestAPI;
  private volatile AggregatingAttestationPool attestationPool;
  private volatile DepositProvider depositProvider;
  private volatile SyncService syncService;
  private volatile AttestationManager attestationManager;
  private volatile CombinedChainDataClient combinedChainDataClient;
  private volatile Eth1DataCache eth1DataCache;

  // Only accessed from `onTick` handler which is single threaded.
  private UnsignedLong nodeSlot = UnsignedLong.ZERO;

  public BeaconChainController(
      TimeProvider timeProvider,
      EventBus eventBus,
      EventChannels eventChannels,
      MetricsSystem metricsSystem,
      ArtemisConfiguration config) {
    this.timeProvider = timeProvider;
    this.eventBus = eventBus;
    this.eventChannels = eventChannels;
    this.config = config;
    this.metricsSystem = metricsSystem;
    this.slotEventsChannelPublisher = eventChannels.getPublisher(SlotEventsChannel.class);
    this.setupInitialState = config.isInteropEnabled() || config.getInteropStartState() != null;
  }

  @Override
  protected SafeFuture<?> doStart() {
    this.eventBus.register(this);
    LOG.debug("Starting {}", this.getClass().getSimpleName());
    return initialize()
        .thenCompose(
            __ ->
                SafeFuture.allOfFailFast(
                    attestationManager.start(),
                    p2pNetwork.start(),
                    syncService.start(),
                    SafeFuture.fromRunnable(beaconRestAPI::start)));
  }

  @Override
  protected SafeFuture<?> doStop() {
    LOG.debug("Stopping {}", this.getClass().getSimpleName());
    return SafeFuture.allOf(
        SafeFuture.fromRunnable(() -> eventBus.unregister(this)),
        SafeFuture.fromRunnable(beaconRestAPI::stop),
        syncService.stop(),
        attestationManager.stop(),
        SafeFuture.fromRunnable(p2pNetwork::stop));
  }

  private SafeFuture<?> initialize() {
    return StorageBackedRecentChainData.create(
            DelayedExecutorAsyncRunner.create(),
            eventChannels.getPublisher(StorageUpdateChannel.class),
            eventChannels.getPublisher(FinalizedCheckpointChannel.class),
            eventBus)
        .thenAccept(
            client -> {
              // Setup chain storage
              this.recentChainData = client;
              if (setupInitialState && recentChainData.getStore() == null) {
                setupInitialState();
              }
              recentChainData.subscribeStoreInitialized(this::onStoreInitialized);
              // Init other services
              this.initAll();
              eventChannels.subscribe(TimeTickChannel.class, this);
            });
  }

  public void initAll() {
    initStateTransition();
    initForkChoice();
    initBlockImporter();
    initCombinedChainDataClient();
    initMetrics();
    initAttestationPool();
    initDepositProvider();
    initEth1DataCache();
    initGenesisHandler();
    initAttestationPropagationManager();
    initP2PNetwork();
    initSyncManager();
    initValidatorApiHandler();
    initRestAPI();
  }

  private void initCombinedChainDataClient() {
    LOG.debug("BeaconChainController.initCombinedChainDataClient()");
    combinedChainDataClient =
        new CombinedChainDataClient(
            recentChainData, eventChannels.getPublisher(StorageQueryChannel.class));
  }

  private void initStateTransition() {
    LOG.debug("BeaconChainController.initForkChoice()");
    stateTransition = new StateTransition();
  }

  private void initForkChoice() {
    LOG.debug("BeaconChainController.initForkChoice()");
    forkChoice = new ForkChoice(recentChainData, stateTransition);
    eventChannels.subscribe(FinalizedCheckpointChannel.class, forkChoice);
  }

  private long getCurrentSlotValue() {
    return nodeSlot.longValue();
  }

  private long getHeadSlotValue() {
    return recentChainData.getBestSlot().longValue();
  }

  private long getCurrentEpochValue() {
    return compute_epoch_at_slot(nodeSlot).longValue();
  }

  private long getFinalizedEpochValue() {
    return recentChainData.getFinalizedEpoch().longValue();
  }

  private long getJustifiedEpochValue() {
    return recentChainData.getStore().getBestJustifiedCheckpoint().getEpoch().longValue();
  }

  private long getPreviousJustifiedEpochValue() {
    Optional<BeaconBlockAndState> maybeBlockAndState = recentChainData.getBestBlockAndState();
    if (maybeBlockAndState.isPresent()) {
      return maybeBlockAndState
          .get()
          .getState()
          .getPrevious_justified_checkpoint()
          .getEpoch()
          .longValue();
    }
    return 0L;
  }

  public void initMetrics() {
    LOG.debug("BeaconChainController.initMetrics()");
    metricsSystem.createGauge(
        ArtemisMetricCategory.BEACON,
        "slot",
        "Latest slot recorded by the beacon chain",
        this::getCurrentSlotValue);
    metricsSystem.createGauge(
        ArtemisMetricCategory.BEACON,
        "current_epoch",
        "Latest epoch recorded by the beacon chain",
        this::getCurrentEpochValue);
    metricsSystem.createGauge(
        ArtemisMetricCategory.BEACON,
        "finalized_epoch",
        "Current finalized epoch",
        this::getFinalizedEpochValue);
    metricsSystem.createGauge(
        ArtemisMetricCategory.BEACON,
        "current_justified_epoch",
        "Current justified epoch",
        this::getJustifiedEpochValue);
    metricsSystem.createGauge(
        ArtemisMetricCategory.BEACON,
<<<<<<< HEAD
        "previous_justified_epoch",
        "Current previously justified epoch",
        this::getPreviousJustifiedEpochValue);
=======
        "head_slot",
        "Slot of the head block of the beacon chain",
        this::getHeadSlotValue);
>>>>>>> b18ff111
  }

  public void initDepositProvider() {
    LOG.debug("BeaconChainController.initDepositProvider()");
    depositProvider = new DepositProvider(recentChainData);
    eventChannels
        .subscribe(Eth1EventsChannel.class, depositProvider)
        .subscribe(FinalizedCheckpointChannel.class, depositProvider);
  }

  private void initEth1DataCache() {
    LOG.debug("BeaconChainController.initEth1DataCache");
    eth1DataCache = new Eth1DataCache(eventBus);
    recentChainData.subscribeBestBlockInitialized(
        () -> {
          final Bytes32 head = recentChainData.getBestBlockRoot().orElseThrow();
          final BeaconState headState = recentChainData.getStore().getBlockState(head);
          eth1DataCache.startBeaconChainMode(headState);
        });
  }

  public void initValidatorApiHandler() {
    LOG.debug("BeaconChainController.initValidatorApiHandler()");
    final BlockFactory blockFactory =
        new BlockFactory(
            new BlockProposalUtil(stateTransition),
            stateTransition,
            attestationPool,
            depositProvider,
            eth1DataCache);
    final AttestationTopicSubscriptions attestationTopicSubscriptions =
        new AttestationTopicSubscriptions(p2pNetwork);
    final ValidatorApiHandler validatorApiHandler =
        new ValidatorApiHandler(
            combinedChainDataClient,
            syncService,
            stateTransition,
            blockFactory,
            attestationPool,
            attestationTopicSubscriptions,
            eventBus);
    eventChannels
        .subscribe(SlotEventsChannel.class, attestationTopicSubscriptions)
        .subscribe(ValidatorApiChannel.class, validatorApiHandler);
  }

  private void initGenesisHandler() {
    if (setupInitialState) {
      return;
    }
    LOG.debug("BeaconChainController.initPreGenesisDepositHandler()");
    eventChannels.subscribe(Eth1EventsChannel.class, new GenesisHandler(recentChainData));
  }

  private void initAttestationPropagationManager() {
    final PendingPool<DelayableAttestation> pendingAttestations =
        PendingPool.createForAttestations(eventBus);
    final FutureItems<DelayableAttestation> futureAttestations =
        new FutureItems<>(DelayableAttestation::getEarliestSlotForForkChoiceProcessing);
    final ForkChoiceAttestationProcessor forkChoiceAttestationProcessor =
        new ForkChoiceAttestationProcessor(recentChainData, forkChoice);
    attestationManager =
        AttestationManager.create(
            eventBus, pendingAttestations, futureAttestations, forkChoiceAttestationProcessor);
    eventChannels
        .subscribe(SlotEventsChannel.class, attestationManager)
        .subscribe(FinalizedCheckpointChannel.class, pendingAttestations);
  }

  public void initP2PNetwork() {
    LOG.debug("BeaconChainController.initP2PNetwork()");
    if (!config.isP2pEnabled()) {
      this.p2pNetwork = new NoOpEth2Network();
    } else {
      final Optional<Bytes> bytes = getP2pPrivateKeyBytes();
      PrivKey pk =
          bytes.isEmpty()
              ? KeyKt.generateKeyPair(KEY_TYPE.SECP256K1).component1()
              : KeyKt.unmarshalPrivateKey(bytes.get().toArrayUnsafe());
      NetworkConfig p2pConfig =
          new NetworkConfig(
              pk,
              config.getP2pInterface(),
              config.getP2pAdvertisedIp(),
              config.getP2pPort(),
              config.getP2pAdvertisedPort(),
              config.getP2pStaticPeers(),
              config.isP2pDiscoveryEnabled(),
              config.getP2pDiscoveryBootnodes(),
              new TargetPeerRange(config.getP2pPeerLowerBound(), config.getP2pPeerUpperBound()),
              true,
              true,
              true);
      this.p2pNetwork =
          Eth2NetworkBuilder.create()
              .config(p2pConfig)
              .eventBus(eventBus)
              .recentChainData(recentChainData)
              .historicalChainData(eventChannels.getPublisher(StorageQueryChannel.class))
              .metricsSystem(metricsSystem)
              .timeProvider(timeProvider)
              .build();
    }
  }

  private Optional<Bytes> getP2pPrivateKeyBytes() {
    final Optional<Bytes> bytes;
    final String p2pPrivateKeyFile = config.getP2pPrivateKeyFile();
    if (p2pPrivateKeyFile != null) {
      try {
        bytes = Optional.of(Bytes.fromHexString(Files.readString(Paths.get(p2pPrivateKeyFile))));
      } catch (IOException e) {
        throw new RuntimeException("p2p private key file not found - " + p2pPrivateKeyFile);
      }
    } else {
      LOG.info("Private key file not supplied. A private key will be generated");
      bytes = Optional.empty();
    }
    return bytes;
  }

  public void initAttestationPool() {
    LOG.debug("BeaconChainController.initAttestationPool()");
    attestationPool = new AggregatingAttestationPool();
  }

  public void initRestAPI() {
    LOG.debug("BeaconChainController.initRestAPI()");
    DataProvider dataProvider =
        new DataProvider(
            recentChainData,
            combinedChainDataClient,
            p2pNetwork,
            syncService,
            eventChannels.getPublisher(ValidatorApiChannel.class));
    beaconRestAPI = new BeaconRestApi(dataProvider, config);
  }

  public void initBlockImporter() {
    LOG.debug("BeaconChainController.initBlockImporter()");
    blockImporter = new BlockImporter(recentChainData, forkChoice, eventBus);
  }

  public void initSyncManager() {
    LOG.debug("BeaconChainController.initSyncManager()");
    if (!config.isP2pEnabled()) {
      syncService = new NoopSyncService();
    } else {
      final PendingPool<SignedBeaconBlock> pendingBlocks = PendingPool.createForBlocks(eventBus);
      final FutureItems<SignedBeaconBlock> futureBlocks =
          new FutureItems<>(SignedBeaconBlock::getSlot);
      final FetchRecentBlocksService recentBlockFetcher =
          FetchRecentBlocksService.create(p2pNetwork, pendingBlocks);
      BlockPropagationManager blockPropagationManager =
          BlockPropagationManager.create(
              eventBus,
              pendingBlocks,
              futureBlocks,
              recentBlockFetcher,
              recentChainData,
              blockImporter);
      SyncManager syncManager = SyncManager.create(p2pNetwork, recentChainData, blockImporter);
      syncService = new DefaultSyncService(blockPropagationManager, syncManager, recentChainData);
      eventChannels
          .subscribe(SlotEventsChannel.class, blockPropagationManager)
          .subscribe(FinalizedCheckpointChannel.class, pendingBlocks);
    }
  }

  private void setupInitialState() {
    StartupUtil.setupInitialState(
        recentChainData,
        config.getInteropGenesisTime(),
        config.getInteropStartState(),
        config.getInteropNumberOfValidators());
  }

  private void onStoreInitialized() {
    UnsignedLong genesisTime = recentChainData.getGenesisTime();
    UnsignedLong currentTime = UnsignedLong.valueOf(System.currentTimeMillis() / 1000);
    UnsignedLong currentSlot = UnsignedLong.ZERO;
    if (currentTime.compareTo(genesisTime) > 0) {
      UnsignedLong deltaTime = currentTime.minus(genesisTime);
      currentSlot = deltaTime.dividedBy(UnsignedLong.valueOf(SECONDS_PER_SLOT));
    } else {
      UnsignedLong timeUntilGenesis = genesisTime.minus(currentTime);
      LOG.info("{} seconds until genesis.", timeUntilGenesis);
    }
    nodeSlot = currentSlot;
  }

  @Override
  public void onTick(Date date) {
    if (recentChainData.isPreGenesis()) {
      return;
    }
    final UnsignedLong currentTime = UnsignedLong.valueOf(date.getTime() / 1000);
    final boolean nextSlotDue = isNextSlotDue(currentTime);

    final Store.Transaction transaction = recentChainData.startStoreTransaction();
    on_tick(transaction, currentTime);
    transaction.commit().join();

    if (syncService.isSyncActive()) {
      if (nextSlotDue) {
        processSlotWhileSyncing();
      }
      return;
    }
    if (nextSlotDue) {
      processSlot();
    }
  }

  public boolean isNextSlotDue(final UnsignedLong currentTime) {
    final UnsignedLong nextSlotStartTime =
        recentChainData
            .getGenesisTime()
            .plus(nodeSlot.times(UnsignedLong.valueOf(SECONDS_PER_SLOT)));
    return currentTime.compareTo(nextSlotStartTime) >= 0;
  }

  private void processSlot() {
    try {
      final UnsignedLong nodeEpoch = compute_epoch_at_slot(nodeSlot);
      if (nodeSlot.equals(compute_start_slot_at_epoch(nodeEpoch))) {
        EVENT_LOG.epochEvent(
            nodeEpoch,
            recentChainData.getStore().getJustifiedCheckpoint().getEpoch(),
            recentChainData.getStore().getFinalizedCheckpoint().getEpoch(),
            recentChainData.getFinalizedRoot());
      }

      slotEventsChannelPublisher.onSlot(nodeSlot);
      Thread.sleep(SECONDS_PER_SLOT * 1000 / 3);
      Bytes32 headBlockRoot = this.forkChoice.processHead();
      EVENT_LOG.slotEvent(
          nodeSlot,
          recentChainData.getBestSlot(),
          recentChainData.getStore().getJustifiedCheckpoint().getEpoch(),
          recentChainData.getStore().getFinalizedCheckpoint().getEpoch(),
          recentChainData.getFinalizedRoot());
      this.eventBus.post(new BroadcastAttestationEvent(headBlockRoot, nodeSlot));
      Thread.sleep(SECONDS_PER_SLOT * 1000 / 3);
      this.eventBus.post(new BroadcastAggregatesEvent(nodeSlot));
      nodeSlot = nodeSlot.plus(UnsignedLong.ONE);
    } catch (InterruptedException e) {
      LOG.fatal("onTick: {}", e.toString(), e);
    }
  }

  private void processSlotWhileSyncing() {
    this.forkChoice.processHead();
    EVENT_LOG.syncEvent(nodeSlot, recentChainData.getBestSlot(), p2pNetwork.getPeerCount());
    nodeSlot = nodeSlot.plus(UnsignedLong.ONE);
  }
}<|MERGE_RESOLUTION|>--- conflicted
+++ resolved
@@ -267,15 +267,14 @@
         this::getJustifiedEpochValue);
     metricsSystem.createGauge(
         ArtemisMetricCategory.BEACON,
-<<<<<<< HEAD
         "previous_justified_epoch",
         "Current previously justified epoch",
         this::getPreviousJustifiedEpochValue);
-=======
+    metricsSystem.createGauge(
+        ArtemisMetricCategory.BEACON,
         "head_slot",
         "Slot of the head block of the beacon chain",
         this::getHeadSlotValue);
->>>>>>> b18ff111
   }
 
   public void initDepositProvider() {
