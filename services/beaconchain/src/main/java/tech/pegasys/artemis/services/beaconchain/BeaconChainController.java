--- conflicted
+++ resolved
@@ -187,14 +187,10 @@
   }
 
   private void initPreGenesisDepositHandler() {
-<<<<<<< HEAD
     if (generateMockGenesis) {
       return;
     }
-    STATUS_LOG.log(Level.DEBUG, "BeaconChainController.initPreGenesisDepositHandler()");
-=======
     LOG.debug("BeaconChainController.initPreGenesisDepositHandler()");
->>>>>>> b5568658
     eventChannels.subscribe(Eth1EventsChannel.class, new GenesisHandler(chainStorageClient));
   }
 
@@ -380,20 +376,10 @@
       LOG.fatal("onTick: {}", e.toString(), e);
     }
   }
-<<<<<<< HEAD
-=======
-
-  @Subscribe
-  public void setNodeSlotAccordingToDBStore(Store store) {
-    Bytes32 headBlockRoot = get_head(store);
-    chainStorageClient.initializeFromStore(store, headBlockRoot);
-    LOG.info("Node being started from database.");
-  }
 
   private boolean isFirstSlotOfNewEpoch(final UnsignedLong slot) {
     return slot.plus(UnsignedLong.ONE)
         .mod(UnsignedLong.valueOf(SLOTS_PER_EPOCH))
         .equals(UnsignedLong.ZERO);
   }
->>>>>>> b5568658
 }