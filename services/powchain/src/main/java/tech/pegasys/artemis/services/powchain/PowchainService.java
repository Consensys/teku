/*
 * Copyright 2019 ConsenSys AG.
 *
 * Licensed under the Apache License, Version 2.0 (the "License"); you may not use this file except in compliance with
 * the License. You may obtain a copy of the License at
 *
 * http://www.apache.org/licenses/LICENSE-2.0
 *
 * Unless required by applicable law or agreed to in writing, software distributed under the License is distributed on
 * an "AS IS" BASIS, WITHOUT WARRANTIES OR CONDITIONS OF ANY KIND, either express or implied. See the License for the
 * specific language governing permissions and limitations under the License.
 */

package tech.pegasys.artemis.services.powchain;

import static tech.pegasys.artemis.util.config.Constants.MAXIMUM_CONCURRENT_ETH1_REQUESTS;

import org.apache.logging.log4j.LogManager;
import org.apache.logging.log4j.Logger;
import org.web3j.protocol.Web3j;
import org.web3j.protocol.http.HttpService;
import tech.pegasys.artemis.pow.DepositContractAccessor;
import tech.pegasys.artemis.pow.DepositObjectsFactory;
import tech.pegasys.artemis.pow.Eth1DataManager;
import tech.pegasys.artemis.pow.Eth1DepositManager;
import tech.pegasys.artemis.pow.Eth1Provider;
import tech.pegasys.artemis.pow.ThrottlingEth1Provider;
import tech.pegasys.artemis.pow.Web3jEth1Provider;
<<<<<<< HEAD
import tech.pegasys.artemis.pow.api.DepositEventChannel;
import tech.pegasys.artemis.pow.event.Deposit;
import tech.pegasys.artemis.service.serviceutils.Service;
import tech.pegasys.artemis.service.serviceutils.ServiceConfig;
import tech.pegasys.artemis.util.async.DelayedExecutorAsyncRunner;
import tech.pegasys.artemis.util.async.SafeFuture;
import tech.pegasys.artemis.util.bls.BLSKeyPair;
import tech.pegasys.artemis.util.config.Constants;
import tech.pegasys.artemis.util.time.TimeProvider;
=======
import tech.pegasys.artemis.pow.api.Eth1EventsChannel;
import tech.pegasys.artemis.service.serviceutils.ServiceConfig;
import tech.pegasys.artemis.service.serviceutils.ServiceInterface;
import tech.pegasys.artemis.util.async.AsyncRunner;
import tech.pegasys.artemis.util.async.DelayedExecutorAsyncRunner;
import tech.pegasys.artemis.util.config.ArtemisConfiguration;
>>>>>>> fcc1142d

public class PowchainService extends Service {

  private static final Logger LOG = LogManager.getLogger();
<<<<<<< HEAD
  public static final String EVENTS = "events";
  public static final String USER_DIR = "user.dir";

  private EventBus eventBus;
=======
>>>>>>> fcc1142d

  private Eth1DepositManager eth1DepositManager;
  private Eth1DataManager eth1DataManager;

<<<<<<< HEAD
  public PowchainService(final ServiceConfig config) {
    this.timeProvider = config.getTimeProvider();
    this.eventBus = config.getEventBus();
    this.depositEventChannel = config.getEventChannels().getPublisher(DepositEventChannel.class);
    this.depositMode = config.getConfig().getDepositMode();
    if (config.getConfig().getInputFile() != null)
      this.depositSimFile = System.getProperty(USER_DIR) + "/" + config.getConfig().getInputFile();
    contractAddress = config.getConfig().getContractAddr();
    provider = config.getConfig().getNodeUrl();
  }

  @Override
  protected SafeFuture<?> doStart() {
    if (depositMode.equals(DEPOSIT_SIM) && depositSimFile == null) {
      final GanacheController controller =
          new GanacheController(Constants.MIN_GENESIS_ACTIVE_VALIDATOR_COUNT, 6000);
      Web3j web3j = Web3j.build(new HttpService(controller.getProvider()));
      Eth1Provider eth1Provider = new Web3jEth1Provider(web3j);
      depositContractListener =
          DepositContractListenerFactory.simulationDeployDepositContract(
              eth1Provider, web3j, depositEventChannel, controller);
      depositContractListener.start();
      MockStartValidatorKeyPairFactory mockStartValidatorKeyPairFactory =
          new MockStartValidatorKeyPairFactory();
      List<BLSKeyPair> blsKeyPairList =
          mockStartValidatorKeyPairFactory.generateKeyPairs(0, controller.getAccounts().size());
      int i = 0;
      for (SECP256K1.KeyPair keyPair : controller.getAccounts()) {
        final DepositTransactionSender transactionSender =
            new DepositTransactionSender(
                web3j,
                depositContractListener.getContract().getContractAddress(),
                keyPair.secretKey().bytes().toHexString());

        BLSKeyPair blsKeyPair = blsKeyPairList.get(i);

        try {
          transactionSender
              .sendDepositTransaction(
                  blsKeyPair,
                  blsKeyPair.getPublicKey(),
                  UnsignedLong.valueOf(MAX_EFFECTIVE_BALANCE))
              .get();
        } catch (Exception e) {
          LOG.warn(
              "Failed to register Validator with SECP256k1 public key: " + keyPair.publicKey(), e);
        }
        i++;
      }
      Eth1DataManager eth1DataManager =
          new Eth1DataManager(
              new Web3jEth1Provider(web3j),
              eventBus,
              depositContractListener,
              DelayedExecutorAsyncRunner.create(),
              timeProvider);
      eth1DataManager.start();
    } else if (depositMode.equals(DEPOSIT_SIM)) {
      try {
        Reader reader = Files.newBufferedReader(Paths.get(depositSimFile), UTF_8);
        JsonArray validatorsJSON = ((JsonArray) JsonParser.parseReader(reader));
        validatorsJSON.forEach(
            object -> {
              if (object.getAsJsonObject().get(EVENTS) != null) {
                JsonArray events = object.getAsJsonObject().get(EVENTS).getAsJsonArray();
                events.forEach(
                    event -> {
                      Deposit deposit = DepositUtil.convertJsonDataToEventDeposit(event);
                      eventBus.post(deposit);
                    });
              }
            });
      } catch (IOException e) {
        LOG.error("Failed to process deposit events", e);
      }
    } else if (depositMode.equals(DEPOSIT_NORMAL)) {
      Web3j web3j = Web3j.build(new HttpService(provider));
      final Eth1Provider eth1Provider =
          new ThrottlingEth1Provider(
              new Web3jEth1Provider(web3j), MAXIMUM_CONCURRENT_ETH1_REQUESTS);
      depositContractListener =
          DepositContractListenerFactory.eth1DepositContract(
              eth1Provider, web3j, depositEventChannel, contractAddress);
      depositContractListener.start();
      Eth1DataManager eth1DataManager =
          new Eth1DataManager(
              new Web3jEth1Provider(web3j),
              eventBus,
              depositContractListener,
              DelayedExecutorAsyncRunner.create(),
              timeProvider);
      eth1DataManager.start();
    }

    return SafeFuture.COMPLETE;
  }

  @Override
  protected SafeFuture<?> doStop() {
    STDOUT.log(Level.DEBUG, "PowChainService.stop()");
    this.eventBus.unregister(this);
    if (depositContractListener != null) {
      depositContractListener.stop();
    }
    return SafeFuture.COMPLETE;
=======
  @Override
  public void init(ServiceConfig config) {
    ArtemisConfiguration artemisConfig = config.getConfig();

    AsyncRunner asyncRunner = DelayedExecutorAsyncRunner.create();

    Web3j web3j = Web3j.build(new HttpService(artemisConfig.getNodeUrl()));

    final Eth1Provider eth1Provider =
        new ThrottlingEth1Provider(
            new Web3jEth1Provider(web3j, asyncRunner), MAXIMUM_CONCURRENT_ETH1_REQUESTS);

    DepositContractAccessor depositContractAccessor =
        DepositContractAccessor.create(eth1Provider, web3j, config.getConfig().getContractAddr());

    DepositObjectsFactory depositsObjectFactory =
        new DepositObjectsFactory(
            eth1Provider,
            config.getEventChannels().getPublisher(Eth1EventsChannel.class),
            depositContractAccessor.getContract(),
            asyncRunner);

    eth1DepositManager = depositsObjectFactory.createEth1DepositsManager();
    eth1DataManager =
        new Eth1DataManager(
            eth1Provider,
            config.getEventBus(),
            depositContractAccessor,
            asyncRunner,
            config.getTimeProvider());
  }

  @Override
  public void run() {
    eth1DepositManager.start();
    eth1DataManager.start();
  }

  @Override
  public void stop() {
    LOG.debug("PowChainService.stop()");
    eth1DepositManager.stop();
>>>>>>> fcc1142d
  }
}<|MERGE_RESOLUTION|>--- conflicted
+++ resolved
@@ -26,148 +26,22 @@
 import tech.pegasys.artemis.pow.Eth1Provider;
 import tech.pegasys.artemis.pow.ThrottlingEth1Provider;
 import tech.pegasys.artemis.pow.Web3jEth1Provider;
-<<<<<<< HEAD
-import tech.pegasys.artemis.pow.api.DepositEventChannel;
-import tech.pegasys.artemis.pow.event.Deposit;
+import tech.pegasys.artemis.pow.api.Eth1EventsChannel;
 import tech.pegasys.artemis.service.serviceutils.Service;
 import tech.pegasys.artemis.service.serviceutils.ServiceConfig;
+import tech.pegasys.artemis.util.async.AsyncRunner;
 import tech.pegasys.artemis.util.async.DelayedExecutorAsyncRunner;
 import tech.pegasys.artemis.util.async.SafeFuture;
-import tech.pegasys.artemis.util.bls.BLSKeyPair;
-import tech.pegasys.artemis.util.config.Constants;
-import tech.pegasys.artemis.util.time.TimeProvider;
-=======
-import tech.pegasys.artemis.pow.api.Eth1EventsChannel;
-import tech.pegasys.artemis.service.serviceutils.ServiceConfig;
-import tech.pegasys.artemis.service.serviceutils.ServiceInterface;
-import tech.pegasys.artemis.util.async.AsyncRunner;
-import tech.pegasys.artemis.util.async.DelayedExecutorAsyncRunner;
 import tech.pegasys.artemis.util.config.ArtemisConfiguration;
->>>>>>> fcc1142d
 
 public class PowchainService extends Service {
 
   private static final Logger LOG = LogManager.getLogger();
-<<<<<<< HEAD
-  public static final String EVENTS = "events";
-  public static final String USER_DIR = "user.dir";
 
-  private EventBus eventBus;
-=======
->>>>>>> fcc1142d
+  private final Eth1DepositManager eth1DepositManager;
+  private final Eth1DataManager eth1DataManager;
 
-  private Eth1DepositManager eth1DepositManager;
-  private Eth1DataManager eth1DataManager;
-
-<<<<<<< HEAD
   public PowchainService(final ServiceConfig config) {
-    this.timeProvider = config.getTimeProvider();
-    this.eventBus = config.getEventBus();
-    this.depositEventChannel = config.getEventChannels().getPublisher(DepositEventChannel.class);
-    this.depositMode = config.getConfig().getDepositMode();
-    if (config.getConfig().getInputFile() != null)
-      this.depositSimFile = System.getProperty(USER_DIR) + "/" + config.getConfig().getInputFile();
-    contractAddress = config.getConfig().getContractAddr();
-    provider = config.getConfig().getNodeUrl();
-  }
-
-  @Override
-  protected SafeFuture<?> doStart() {
-    if (depositMode.equals(DEPOSIT_SIM) && depositSimFile == null) {
-      final GanacheController controller =
-          new GanacheController(Constants.MIN_GENESIS_ACTIVE_VALIDATOR_COUNT, 6000);
-      Web3j web3j = Web3j.build(new HttpService(controller.getProvider()));
-      Eth1Provider eth1Provider = new Web3jEth1Provider(web3j);
-      depositContractListener =
-          DepositContractListenerFactory.simulationDeployDepositContract(
-              eth1Provider, web3j, depositEventChannel, controller);
-      depositContractListener.start();
-      MockStartValidatorKeyPairFactory mockStartValidatorKeyPairFactory =
-          new MockStartValidatorKeyPairFactory();
-      List<BLSKeyPair> blsKeyPairList =
-          mockStartValidatorKeyPairFactory.generateKeyPairs(0, controller.getAccounts().size());
-      int i = 0;
-      for (SECP256K1.KeyPair keyPair : controller.getAccounts()) {
-        final DepositTransactionSender transactionSender =
-            new DepositTransactionSender(
-                web3j,
-                depositContractListener.getContract().getContractAddress(),
-                keyPair.secretKey().bytes().toHexString());
-
-        BLSKeyPair blsKeyPair = blsKeyPairList.get(i);
-
-        try {
-          transactionSender
-              .sendDepositTransaction(
-                  blsKeyPair,
-                  blsKeyPair.getPublicKey(),
-                  UnsignedLong.valueOf(MAX_EFFECTIVE_BALANCE))
-              .get();
-        } catch (Exception e) {
-          LOG.warn(
-              "Failed to register Validator with SECP256k1 public key: " + keyPair.publicKey(), e);
-        }
-        i++;
-      }
-      Eth1DataManager eth1DataManager =
-          new Eth1DataManager(
-              new Web3jEth1Provider(web3j),
-              eventBus,
-              depositContractListener,
-              DelayedExecutorAsyncRunner.create(),
-              timeProvider);
-      eth1DataManager.start();
-    } else if (depositMode.equals(DEPOSIT_SIM)) {
-      try {
-        Reader reader = Files.newBufferedReader(Paths.get(depositSimFile), UTF_8);
-        JsonArray validatorsJSON = ((JsonArray) JsonParser.parseReader(reader));
-        validatorsJSON.forEach(
-            object -> {
-              if (object.getAsJsonObject().get(EVENTS) != null) {
-                JsonArray events = object.getAsJsonObject().get(EVENTS).getAsJsonArray();
-                events.forEach(
-                    event -> {
-                      Deposit deposit = DepositUtil.convertJsonDataToEventDeposit(event);
-                      eventBus.post(deposit);
-                    });
-              }
-            });
-      } catch (IOException e) {
-        LOG.error("Failed to process deposit events", e);
-      }
-    } else if (depositMode.equals(DEPOSIT_NORMAL)) {
-      Web3j web3j = Web3j.build(new HttpService(provider));
-      final Eth1Provider eth1Provider =
-          new ThrottlingEth1Provider(
-              new Web3jEth1Provider(web3j), MAXIMUM_CONCURRENT_ETH1_REQUESTS);
-      depositContractListener =
-          DepositContractListenerFactory.eth1DepositContract(
-              eth1Provider, web3j, depositEventChannel, contractAddress);
-      depositContractListener.start();
-      Eth1DataManager eth1DataManager =
-          new Eth1DataManager(
-              new Web3jEth1Provider(web3j),
-              eventBus,
-              depositContractListener,
-              DelayedExecutorAsyncRunner.create(),
-              timeProvider);
-      eth1DataManager.start();
-    }
-
-    return SafeFuture.COMPLETE;
-  }
-
-  @Override
-  protected SafeFuture<?> doStop() {
-    STDOUT.log(Level.DEBUG, "PowChainService.stop()");
-    this.eventBus.unregister(this);
-    if (depositContractListener != null) {
-      depositContractListener.stop();
-    }
-    return SafeFuture.COMPLETE;
-=======
-  @Override
-  public void init(ServiceConfig config) {
     ArtemisConfiguration artemisConfig = config.getConfig();
 
     AsyncRunner asyncRunner = DelayedExecutorAsyncRunner.create();
@@ -199,15 +73,16 @@
   }
 
   @Override
-  public void run() {
+  protected SafeFuture<?> doStart() {
     eth1DepositManager.start();
     eth1DataManager.start();
+    return SafeFuture.COMPLETE;
   }
 
   @Override
-  public void stop() {
+  protected SafeFuture<?> doStop() {
     LOG.debug("PowChainService.stop()");
     eth1DepositManager.stop();
->>>>>>> fcc1142d
+    return SafeFuture.COMPLETE;
   }
 }