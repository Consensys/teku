--- conflicted
+++ resolved
@@ -74,19 +74,12 @@
                     new Web3jEth1Provider(web3j, asyncRunner),
                     asyncRunner,
                     config.getTimeProvider()),
-                MAXIMUM_CONCURRENT_ETH1_REQUESTS));
+                MAXIMUM_CONCURRENT_ETH1_REQUESTS,
+                config.getMetricsSystem()));
     final Eth1Provider eth1Provider =
-<<<<<<< HEAD
         eth1Providers.size() == 1
             ? eth1Providers.get(0)
             : new FallbackAwareEth1Provider(new PriorityEth1ProviderSelector(eth1Providers));
-=======
-        new ThrottlingEth1Provider(
-            new ErrorTrackingEth1Provider(
-                new Web3jEth1Provider(web3j, asyncRunner), asyncRunner, config.getTimeProvider()),
-            MAXIMUM_CONCURRENT_ETH1_REQUESTS,
-            config.getMetricsSystem());
->>>>>>> 7846fccb
 
     DepositContractAccessor depositContractAccessor =
         DepositContractAccessor.create(
