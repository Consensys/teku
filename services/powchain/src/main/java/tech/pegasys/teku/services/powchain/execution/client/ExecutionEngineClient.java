/*
 * Copyright 2020 ConsenSys AG.
 *
 * Licensed under the Apache License, Version 2.0 (the "License"); you may not use this file except in compliance with
 * the License. You may obtain a copy of the License at
 *
 * http://www.apache.org/licenses/LICENSE-2.0
 *
 * Unless required by applicable law or agreed to in writing, software distributed under the License is distributed on
 * an "AS IS" BASIS, WITHOUT WARRANTIES OR CONDITIONS OF ANY KIND, either express or implied. See the License for the
 * specific language governing permissions and limitations under the License.
 */

package tech.pegasys.teku.services.powchain.execution.client;

import java.util.Arrays;
import java.util.Optional;
import org.apache.tuweni.bytes.Bytes;
import org.apache.tuweni.bytes.Bytes32;
import org.web3j.protocol.core.methods.response.EthBlock;
import tech.pegasys.teku.infrastructure.async.SafeFuture;
import tech.pegasys.teku.infrastructure.unsigned.UInt64;
import tech.pegasys.teku.services.powchain.execution.client.schema.ExecutionPayload;
import tech.pegasys.teku.services.powchain.execution.client.schema.GenericResponse;
import tech.pegasys.teku.services.powchain.execution.client.schema.NewBlockResponse;
import tech.pegasys.teku.services.powchain.execution.client.schema.PreparePayloadRequest;
import tech.pegasys.teku.services.powchain.execution.client.schema.PreparePayloadResponse;
import tech.pegasys.teku.services.powchain.execution.client.schema.Response;
import tech.pegasys.teku.ssz.type.Bytes20;

public interface ExecutionEngineClient {

  SafeFuture<Response<PreparePayloadResponse>> preparePayload(PreparePayloadRequest request);

  SafeFuture<Response<ExecutionPayload>> getPayload(UInt64 payloadId);

<<<<<<< HEAD
  SafeFuture<Response<GenericResponse>> forkChoiceUpdated(
      Bytes32 headBlockHash, Bytes32 finalizedBlockHash);

  SafeFuture<Response<GenericResponse>> consensusValidated(
      Bytes32 blockHash, String validationResult);
=======
  SafeFuture<Response<NewBlockResponse>> consensusNewBlock(ExecutionPayload request);

  SafeFuture<Response<GenericResponse>> forkChoiceUpdated(
      Bytes32 headBlockHash, Bytes32 finalizedBlockHash);
>>>>>>> c1968375

  SafeFuture<Optional<EthBlock.Block>> getPowBlock(Bytes32 blockHash);

  SafeFuture<EthBlock.Block> getPowChainHead();

  ExecutionEngineClient Stub =
      new ExecutionEngineClient() {
        private final Bytes ZERO_LOGS_BLOOM = Bytes.wrap(new byte[256]);
        private UInt64 number = UInt64.ZERO;
        private UInt64 payloadId = UInt64.ZERO;
        private Optional<PreparePayloadRequest> lastPreparePayloadRequest = Optional.empty();

        @Override
        public SafeFuture<Response<PreparePayloadResponse>> preparePayload(
            PreparePayloadRequest request) {
          lastPreparePayloadRequest = Optional.of(request);
          payloadId = payloadId.increment();
          return SafeFuture.completedFuture(new Response<>(new PreparePayloadResponse(payloadId)));
        }

        @Override
        public SafeFuture<Response<ExecutionPayload>> getPayload(UInt64 payloadId) {
          PreparePayloadRequest preparePayloadRequest =
              lastPreparePayloadRequest.orElseThrow(
                  () -> new IllegalStateException("preparePayload was not called."));
          number = number.increment();
          return SafeFuture.completedFuture(
              new Response<>(
                  new ExecutionPayload(
                      preparePayloadRequest.parentHash,
                      Bytes20.ZERO,
                      Bytes32.ZERO,
                      Bytes32.ZERO,
                      ZERO_LOGS_BLOOM,
                      Bytes32.ZERO,
                      number,
                      UInt64.ZERO,
                      UInt64.ZERO,
                      preparePayloadRequest.timestamp,
                      Bytes32.ZERO,
                      Bytes32.random(),
                      Arrays.asList(Bytes.random(128), Bytes.random(256), Bytes.random(512)))));
        }

        @Override
        public SafeFuture<Response<NewBlockResponse>> consensusNewBlock(ExecutionPayload request) {
          return SafeFuture.completedFuture(new Response<>(new NewBlockResponse(true)));
        }

        @Override
        public SafeFuture<Response<GenericResponse>> forkChoiceUpdated(
            Bytes32 headBlockHash, Bytes32 finalizedBlockHash) {
<<<<<<< HEAD
          return SafeFuture.completedFuture(new Response<>(new GenericResponse(true)));
        }

        @Override
        public SafeFuture<Response<GenericResponse>> consensusValidated(
            Bytes32 blockHash, String validationResult) {
=======
>>>>>>> c1968375
          return SafeFuture.completedFuture(new Response<>(new GenericResponse(true)));
        }

        @Override
        public SafeFuture<Optional<EthBlock.Block>> getPowBlock(Bytes32 blockHash) {
          return SafeFuture.completedFuture(Optional.empty());
        }

        @Override
        public SafeFuture<EthBlock.Block> getPowChainHead() {
          return SafeFuture.completedFuture(new EthBlock.Block());
        }
      };
}<|MERGE_RESOLUTION|>--- conflicted
+++ resolved
@@ -34,18 +34,13 @@
 
   SafeFuture<Response<ExecutionPayload>> getPayload(UInt64 payloadId);
 
-<<<<<<< HEAD
+  SafeFuture<Response<NewBlockResponse>> consensusNewBlock(ExecutionPayload request);
+
   SafeFuture<Response<GenericResponse>> forkChoiceUpdated(
       Bytes32 headBlockHash, Bytes32 finalizedBlockHash);
 
   SafeFuture<Response<GenericResponse>> consensusValidated(
       Bytes32 blockHash, String validationResult);
-=======
-  SafeFuture<Response<NewBlockResponse>> consensusNewBlock(ExecutionPayload request);
-
-  SafeFuture<Response<GenericResponse>> forkChoiceUpdated(
-      Bytes32 headBlockHash, Bytes32 finalizedBlockHash);
->>>>>>> c1968375
 
   SafeFuture<Optional<EthBlock.Block>> getPowBlock(Bytes32 blockHash);
 
@@ -98,15 +93,12 @@
         @Override
         public SafeFuture<Response<GenericResponse>> forkChoiceUpdated(
             Bytes32 headBlockHash, Bytes32 finalizedBlockHash) {
-<<<<<<< HEAD
           return SafeFuture.completedFuture(new Response<>(new GenericResponse(true)));
         }
 
         @Override
         public SafeFuture<Response<GenericResponse>> consensusValidated(
             Bytes32 blockHash, String validationResult) {
-=======
->>>>>>> c1968375
           return SafeFuture.completedFuture(new Response<>(new GenericResponse(true)));
         }
 
