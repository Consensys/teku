--- conflicted
+++ resolved
@@ -66,41 +66,35 @@
   }
 
   @Override
-<<<<<<< HEAD
+  public SafeFuture<Response<NewBlockResponse>> consensusNewBlock(ExecutionPayload request) {
+    Request<?, NewBlockWeb3jResponse> web3jRequest =
+        new Request<>(
+            "consensus_newBlock",
+            Collections.singletonList(request),
+            web3jService,
+            NewBlockWeb3jResponse.class);
+    return doRequest(web3jRequest);
+  }
+
+  @Override
   public SafeFuture<Response<GenericResponse>> forkChoiceUpdated(
       Bytes32 headBlockHash, Bytes32 finalizedBlockHash) {
     Request<?, GenericWeb3jResponse> web3jRequest =
         new Request<>(
             "engine_forkChoiceUpdated",
             List.of(headBlockHash.toHexString(), finalizedBlockHash.toHexString()),
-=======
-  public SafeFuture<Response<NewBlockResponse>> consensusNewBlock(ExecutionPayload request) {
-    Request<?, NewBlockWeb3jResponse> web3jRequest =
-        new Request<>(
-            "consensus_newBlock",
-            Collections.singletonList(request),
->>>>>>> c1968375
             web3jService,
-            NewBlockWeb3jResponse.class);
+            GenericWeb3jResponse.class);
     return doRequest(web3jRequest);
   }
 
   @Override
-<<<<<<< HEAD
   public SafeFuture<Response<GenericResponse>> consensusValidated(
       Bytes32 blockHash, String validationResult) {
     Request<?, GenericWeb3jResponse> web3jRequest =
         new Request<>(
             "engine_consensusValidated",
             List.of(blockHash.toHexString(), validationResult),
-=======
-  public SafeFuture<Response<GenericResponse>> forkChoiceUpdated(
-      Bytes32 headBlockHash, Bytes32 finalizedBlockHash) {
-    Request<?, GenericWeb3jResponse> web3jRequest =
-        new Request<>(
-            "engine_forkChoiceUpdated",
-            List.of(headBlockHash.toHexString(), finalizedBlockHash.toHexString()),
->>>>>>> c1968375
             web3jService,
             GenericWeb3jResponse.class);
     return doRequest(web3jRequest);
