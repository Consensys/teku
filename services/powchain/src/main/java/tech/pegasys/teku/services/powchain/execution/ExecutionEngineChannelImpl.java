/*
 * Copyright 2020 ConsenSys AG.
 *
 * Licensed under the Apache License, Version 2.0 (the "License"); you may not use this file except in compliance with
 * the License. You may obtain a copy of the License at
 *
 * http://www.apache.org/licenses/LICENSE-2.0
 *
 * Unless required by applicable law or agreed to in writing, software distributed under the License is distributed on
 * an "AS IS" BASIS, WITHOUT WARRANTIES OR CONDITIONS OF ANY KIND, either express or implied. See the License for the
 * specific language governing permissions and limitations under the License.
 */

package tech.pegasys.teku.services.powchain.execution;

import static com.google.common.base.Preconditions.checkArgument;
import static com.google.common.base.Preconditions.checkNotNull;

import com.google.errorprone.annotations.FormatMethod;
import java.util.Optional;
import org.apache.logging.log4j.LogManager;
import org.apache.logging.log4j.Logger;
import org.apache.tuweni.bytes.Bytes32;
import org.web3j.protocol.core.methods.response.EthBlock.Block;
import tech.pegasys.teku.infrastructure.async.SafeFuture;
import tech.pegasys.teku.infrastructure.logging.ColorConsolePrinter;
import tech.pegasys.teku.infrastructure.logging.ColorConsolePrinter.Color;
import tech.pegasys.teku.infrastructure.logging.LogFormatter;
import tech.pegasys.teku.infrastructure.unsigned.UInt64;
import tech.pegasys.teku.services.powchain.execution.client.ExecutionEngineClient;
import tech.pegasys.teku.services.powchain.execution.client.Web3JExecutionEngineClient;
import tech.pegasys.teku.services.powchain.execution.client.schema.ExecutionPayload;
import tech.pegasys.teku.services.powchain.execution.client.schema.NewBlockResponse;
import tech.pegasys.teku.services.powchain.execution.client.schema.PreparePayloadRequest;
import tech.pegasys.teku.services.powchain.execution.client.schema.PreparePayloadResponse;
import tech.pegasys.teku.services.powchain.execution.client.schema.Response;
import tech.pegasys.teku.spec.executionengine.ExecutionEngineChannel;
import tech.pegasys.teku.ssz.type.Bytes20;

public class ExecutionEngineChannelImpl implements ExecutionEngineChannel {

  private static final Logger LOG = LogManager.getLogger();

  private final ExecutionEngineClient executionEngineClient;

  public static ExecutionEngineChannelImpl create(String eth1EngineEndpoint) {
    checkNotNull(eth1EngineEndpoint);
    return new ExecutionEngineChannelImpl(new Web3JExecutionEngineClient(eth1EngineEndpoint));
  }

  public static ExecutionEngineChannelImpl createStub() {
    return new ExecutionEngineChannelImpl(ExecutionEngineClient.Stub);
  }

  public ExecutionEngineChannelImpl(ExecutionEngineClient executionEngineClient) {
    this.executionEngineClient = executionEngineClient;
  }

  private static <K> K unwrapResponseOrThrow(Response<K> response) {
    checkArgument(
        response.getPayload() != null, "Invalid remote response: %s", response.getReason());
    return response.getPayload();
  }

  @FormatMethod
  private static void printConsole(String formatString, Object... args) {
    LOG.info(ColorConsolePrinter.print(String.format(formatString, args), Color.CYAN));
  }

  @Override
  public SafeFuture<UInt64> preparePayload(
      Bytes32 parentHash, UInt64 timestamp, Bytes32 random, Bytes20 feeRecipient) {
    return executionEngineClient
        .preparePayload(new PreparePayloadRequest(parentHash, timestamp, random, feeRecipient))
        .thenApply(ExecutionEngineChannelImpl::unwrapResponseOrThrow)
        .thenApply(PreparePayloadResponse::getPayloadId)
        .thenPeek(
            getPayloadId ->
                printConsole(
                    "engine_preparePayload(parentHash=%s, timestamp=%s, random=%s, feeRecipient=%s) ~> %s",
                    LogFormatter.formatHashRoot(parentHash),
                    timestamp.toString(),
                    LogFormatter.formatHashRoot(random),
                    feeRecipient.toHexString(),
                    getPayloadId));
  }

  @Override
  public SafeFuture<tech.pegasys.teku.spec.datastructures.execution.ExecutionPayload> getPayload(
      UInt64 payloadId) {

    return executionEngineClient
        .getPayload(payloadId)
        .thenApply(ExecutionEngineChannelImpl::unwrapResponseOrThrow)
        .thenApply(ExecutionPayload::asInternalExecutionPayload)
        .thenPeek(
            executionPayload ->
                printConsole("engine_getPayload(payloadId=%s) ~> %s", payloadId, executionPayload));
  }

  @Override
  public SafeFuture<Boolean> newBlock(
      tech.pegasys.teku.spec.datastructures.execution.ExecutionPayload executionPayload) {
    return executionEngineClient
        .consensusNewBlock(new ExecutionPayload(executionPayload))
        .thenApply(ExecutionEngineChannelImpl::unwrapResponseOrThrow)
        .thenApply(NewBlockResponse::getValid)
        .thenPeek(
            res ->
                printConsole(
                    "Failed consensus_newBlock(execution_payload=%s), reason: %s",
                    executionPayload, res));
  }

  @Override
  public SafeFuture<Void> forkChoiceUpdated(Bytes32 bestBlockHash, Bytes32 finalizedBlockHash) {
<<<<<<< HEAD
    return executionEngineClient
        .forkChoiceUpdated(bestBlockHash, finalizedBlockHash)
        .thenApply(ExecutionEngineChannelImpl::unwrapResponseOrThrow)
        .thenPeek(
            __ ->
                printConsole(
                    "engine_forkchoiceUpdated(bestBlockHash=%s, finalizedBlockHash=%s)",
                    LogFormatter.formatHashRoot(bestBlockHash),
                    LogFormatter.formatHashRoot(finalizedBlockHash)))
        .thenApply(__ -> null);
  }

  @Override
  public SafeFuture<Void> consensusValidated(Bytes32 blockHash, ConsensusValidationResult result) {
    return executionEngineClient
        .consensusValidated(blockHash, result.toString())
=======
    return executionEngineClient
        .forkChoiceUpdated(bestBlockHash, finalizedBlockHash)
>>>>>>> c1968375
        .thenApply(ExecutionEngineChannelImpl::unwrapResponseOrThrow)
        .thenPeek(
            __ ->
                printConsole(
<<<<<<< HEAD
                    "engine_consensusValidated(blockHash=%s, result=%s)",
                    LogFormatter.formatHashRoot(blockHash), result.toString()))
=======
                    "engine_forkchoiceUpdated(bestBlockHash=%s, finalizedBlockHash=%s)",
                    LogFormatter.formatHashRoot(bestBlockHash),
                    LogFormatter.formatHashRoot(finalizedBlockHash)))
>>>>>>> c1968375
        .thenApply(__ -> null);
  }

  @Override
  public SafeFuture<Optional<Block>> getPowBlock(Bytes32 blockHash) {
    return executionEngineClient
        .getPowBlock(blockHash)
        .thenPeek(
            res ->
                res.ifPresentOrElse(
                    block ->
                        printConsole(
                            "eth_getBlock(blockHash=%s) ~> EthBlock(number=%s, totalDifficulty=%s, difficulty=%s)",
                            LogFormatter.formatHashRoot(blockHash),
                            block.getNumber().toString(),
                            block.getTotalDifficulty().toString(),
                            block.getDifficulty().toString()),
                    () ->
                        printConsole(
                            "eth_getBlock(blockHash=%s) ~> null",
                            LogFormatter.formatHashRoot(blockHash))));
  }

  @Override
  public SafeFuture<Block> getPowChainHead() {
    return executionEngineClient
        .getPowChainHead()
        .thenPeek(
            block ->
                printConsole(
                    "eth_getLatestBlock() ~> EthBlock(blockHash=%s, number=%s, totalDifficulty=%s, difficulty=%s)",
                    LogFormatter.formatHashRoot(Bytes32.fromHexString(block.getHash())),
                    block.getNumber().toString(),
                    block.getTotalDifficulty().toString(),
                    block.getDifficulty().toString()));
  }
}<|MERGE_RESOLUTION|>--- conflicted
+++ resolved
@@ -114,7 +114,6 @@
 
   @Override
   public SafeFuture<Void> forkChoiceUpdated(Bytes32 bestBlockHash, Bytes32 finalizedBlockHash) {
-<<<<<<< HEAD
     return executionEngineClient
         .forkChoiceUpdated(bestBlockHash, finalizedBlockHash)
         .thenApply(ExecutionEngineChannelImpl::unwrapResponseOrThrow)
@@ -131,22 +130,12 @@
   public SafeFuture<Void> consensusValidated(Bytes32 blockHash, ConsensusValidationResult result) {
     return executionEngineClient
         .consensusValidated(blockHash, result.toString())
-=======
-    return executionEngineClient
-        .forkChoiceUpdated(bestBlockHash, finalizedBlockHash)
->>>>>>> c1968375
         .thenApply(ExecutionEngineChannelImpl::unwrapResponseOrThrow)
         .thenPeek(
             __ ->
                 printConsole(
-<<<<<<< HEAD
                     "engine_consensusValidated(blockHash=%s, result=%s)",
                     LogFormatter.formatHashRoot(blockHash), result.toString()))
-=======
-                    "engine_forkchoiceUpdated(bestBlockHash=%s, finalizedBlockHash=%s)",
-                    LogFormatter.formatHashRoot(bestBlockHash),
-                    LogFormatter.formatHashRoot(finalizedBlockHash)))
->>>>>>> c1968375
         .thenApply(__ -> null);
   }
 
