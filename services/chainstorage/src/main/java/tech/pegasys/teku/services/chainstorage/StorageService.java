/*
 * Copyright 2019 ConsenSys AG.
 *
 * Licensed under the Apache License, Version 2.0 (the "License"); you may not use this file except in compliance with
 * the License. You may obtain a copy of the License at
 *
 * http://www.apache.org/licenses/LICENSE-2.0
 *
 * Unless required by applicable law or agreed to in writing, software distributed under the License is distributed on
 * an "AS IS" BASIS, WITHOUT WARRANTIES OR CONDITIONS OF ANY KIND, either express or implied. See the License for the
 * specific language governing permissions and limitations under the License.
 */

package tech.pegasys.teku.services.chainstorage;

import static tech.pegasys.teku.util.config.Constants.STORAGE_QUERY_CHANNEL_PARALLELISM;

import tech.pegasys.teku.pow.api.Eth1EventsChannel;
import tech.pegasys.teku.service.serviceutils.Service;
import tech.pegasys.teku.service.serviceutils.ServiceConfig;
import tech.pegasys.teku.storage.api.Eth1DepositStorageChannel;
import tech.pegasys.teku.storage.api.StorageQueryChannel;
import tech.pegasys.teku.storage.api.StorageUpdateChannel;
import tech.pegasys.teku.storage.server.ChainStorage;
import tech.pegasys.teku.storage.server.Database;
import tech.pegasys.teku.storage.server.DepositStorage;
import tech.pegasys.teku.storage.server.VersionedDatabaseFactory;
import tech.pegasys.teku.util.async.SafeFuture;

public class StorageService extends Service {
  private volatile ChainStorage chainStorage;
  private volatile DepositStorage depositStorage;
  private final ServiceConfig serviceConfig;
  private volatile Database database;

  public StorageService(final ServiceConfig serviceConfig) {
    this.serviceConfig = serviceConfig;
  }

  @Override
  protected SafeFuture<?> doStart() {
    return SafeFuture.fromRunnable(
        () -> {
          final VersionedDatabaseFactory dbFactory =
              new VersionedDatabaseFactory(
<<<<<<< HEAD
                  serviceConfig.getMetricsSystem(), serviceConfig.getConfig());
=======
                  serviceConfig.getConfig().getDataPath(),
                  serviceConfig.getConfig().getDataStorageMode());
>>>>>>> 9e969f39
          database = dbFactory.createDatabase();

          chainStorage = ChainStorage.create(serviceConfig.getEventBus(), database);
          depositStorage =
              DepositStorage.create(
                  serviceConfig.getEventChannels().getPublisher(Eth1EventsChannel.class),
                  database,
                  serviceConfig.getConfig().isEth1DepositsFromStorageEnabled());

          serviceConfig
              .getEventChannels()
              .subscribe(Eth1DepositStorageChannel.class, depositStorage)
              .subscribe(Eth1EventsChannel.class, depositStorage)
              .subscribe(StorageUpdateChannel.class, chainStorage)
              .subscribeMultithreaded(
                  StorageQueryChannel.class, chainStorage, STORAGE_QUERY_CHANNEL_PARALLELISM);

          chainStorage.start();
          depositStorage.start();
        });
  }

  @Override
  protected SafeFuture<?> doStop() {
    return SafeFuture.fromRunnable(
        () -> {
          chainStorage.stop();
          depositStorage.stop();
          database.close();
        });
  }
}<|MERGE_RESOLUTION|>--- conflicted
+++ resolved
@@ -43,12 +43,9 @@
         () -> {
           final VersionedDatabaseFactory dbFactory =
               new VersionedDatabaseFactory(
-<<<<<<< HEAD
-                  serviceConfig.getMetricsSystem(), serviceConfig.getConfig());
-=======
+                  serviceConfig.getMetricsSystem(),
                   serviceConfig.getConfig().getDataPath(),
                   serviceConfig.getConfig().getDataStorageMode());
->>>>>>> 9e969f39
           database = dbFactory.createDatabase();
 
           chainStorage = ChainStorage.create(serviceConfig.getEventBus(), database);
