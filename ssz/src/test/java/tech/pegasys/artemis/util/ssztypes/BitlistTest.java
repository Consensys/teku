--- conflicted
+++ resolved
@@ -13,17 +13,11 @@
 
 package tech.pegasys.artemis.util.ssztypes;
 
-<<<<<<< HEAD
-import static org.junit.jupiter.api.Assertions.assertFalse;
-import static org.junit.jupiter.api.Assertions.assertTrue;
-
-=======
 import static org.assertj.core.api.Assertions.assertThat;
 import static org.junit.jupiter.api.Assertions.assertFalse;
 import static org.junit.jupiter.api.Assertions.assertTrue;
 
 import java.util.stream.IntStream;
->>>>>>> 4fc96c4d
 import org.apache.tuweni.bytes.Bytes;
 import org.junit.jupiter.api.Assertions;
 import org.junit.jupiter.api.Test;
@@ -34,11 +28,7 @@
 
   @Test
   void initTest() {
-<<<<<<< HEAD
-    Bitlist bitlist = new Bitlist(10, bitlistMaxSize);
-=======
     Bitlist bitlist = create();
->>>>>>> 4fc96c4d
     assertFalse(bitlist.getBit(0));
     assertFalse(bitlist.getBit(9));
   }
@@ -65,13 +55,6 @@
   void getAllSetBits_noSetBits() {
     Bitlist bitlist = create();
 
-<<<<<<< HEAD
-    assertFalse(bitlist.getBit(0));
-    assertTrue(bitlist.getBit(1));
-    assertTrue(bitlist.getBit(3));
-    assertFalse(bitlist.getBit(4));
-    assertTrue(bitlist.getBit(8));
-=======
     assertThat(bitlist.getAllSetBits()).isEmpty();
   }
 
@@ -94,7 +77,6 @@
   @Test
   void countSetBits() {
     assertThat(create(1, 2, 6, 7, 9).countSetBits()).isEqualTo(5);
->>>>>>> 4fc96c4d
   }
 
   @Test
