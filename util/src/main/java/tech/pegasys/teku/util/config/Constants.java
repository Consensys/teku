/*
 * Copyright 2019 ConsenSys AG.
 *
 * Licensed under the Apache License, Version 2.0 (the "License"); you may not use this file except in compliance with
 * the License. You may obtain a copy of the License at
 *
 * http://www.apache.org/licenses/LICENSE-2.0
 *
 * Unless required by applicable law or agreed to in writing, software distributed under the License is distributed on
 * an "AS IS" BASIS, WITHOUT WARRANTIES OR CONDITIONS OF ANY KIND, either express or implied. See the License for the
 * specific language governing permissions and limitations under the License.
 */

package tech.pegasys.teku.util.config;

import com.google.common.collect.ImmutableList;
import java.io.FileNotFoundException;
import java.io.IOException;
import java.io.InputStream;
import java.time.Duration;
import org.apache.tuweni.bytes.Bytes;
import org.apache.tuweni.bytes.Bytes32;
import tech.pegasys.teku.infrastructure.io.resource.ResourceLoader;
import tech.pegasys.teku.infrastructure.unsigned.UInt64;
import tech.pegasys.teku.ssz.SSZTypes.Bytes4;

public class Constants {

  public static final ImmutableList<String> NETWORK_DEFINITIONS =
<<<<<<< HEAD
      ImmutableList.of(
          "mainnet", "minimal", "swift", "medalla", "toledo", "pyrmont", "prater", "less-swift");
=======
      ImmutableList.of("mainnet", "minimal", "swift", "pyrmont", "less-swift");
>>>>>>> 3fd3c580

  @Deprecated public static String CONFIG_NAME;

  // Non-configurable constants
  @Deprecated public static final long GENESIS_SLOT = 0;
  @Deprecated public static final long GENESIS_EPOCH = 0;
  @Deprecated public static final UInt64 FAR_FUTURE_EPOCH = UInt64.MAX_VALUE;
  @Deprecated public static final UInt64 BASE_REWARDS_PER_EPOCH = UInt64.valueOf(4);
  @Deprecated public static final int DEPOSIT_CONTRACT_TREE_DEPTH = 32;
  @Deprecated public static final int JUSTIFICATION_BITS_LENGTH = 4;

  // Misc
  @Deprecated public static UInt64 ETH1_FOLLOW_DISTANCE = UInt64.valueOf(1024);
  @Deprecated public static int MAX_COMMITTEES_PER_SLOT;
  @Deprecated public static int TARGET_COMMITTEE_SIZE;
  @Deprecated public static int MAX_VALIDATORS_PER_COMMITTEE;
  @Deprecated public static int MIN_PER_EPOCH_CHURN_LIMIT;
  @Deprecated public static int CHURN_LIMIT_QUOTIENT;
  @Deprecated public static int SHUFFLE_ROUND_COUNT;
  @Deprecated public static int MIN_GENESIS_ACTIVE_VALIDATOR_COUNT;
  @Deprecated public static UInt64 MIN_GENESIS_TIME;
  @Deprecated public static UInt64 HYSTERESIS_QUOTIENT;
  @Deprecated public static UInt64 HYSTERESIS_DOWNWARD_MULTIPLIER;
  @Deprecated public static UInt64 HYSTERESIS_UPWARD_MULTIPLIER;
  @Deprecated public static int PROPORTIONAL_SLASHING_MULTIPLIER;

  // Gwei values
  @Deprecated public static UInt64 MIN_DEPOSIT_AMOUNT;
  @Deprecated public static UInt64 MAX_EFFECTIVE_BALANCE;
  @Deprecated public static UInt64 EJECTION_BALANCE;
  @Deprecated public static UInt64 EFFECTIVE_BALANCE_INCREMENT;

  // Initial values
  @Deprecated public static Bytes4 GENESIS_FORK_VERSION = Bytes4.fromHexString("0x00000000");
  @Deprecated public static Bytes BLS_WITHDRAWAL_PREFIX;

  // Time parameters
  @Deprecated public static UInt64 GENESIS_DELAY;
  @Deprecated public static int SECONDS_PER_SLOT = 12;
  @Deprecated public static int MIN_ATTESTATION_INCLUSION_DELAY;
  @Deprecated public static int SLOTS_PER_EPOCH;
  @Deprecated public static int MIN_SEED_LOOKAHEAD;
  @Deprecated public static int MAX_SEED_LOOKAHEAD;
  @Deprecated public static UInt64 MIN_EPOCHS_TO_INACTIVITY_PENALTY;
  @Deprecated public static int EPOCHS_PER_ETH1_VOTING_PERIOD;
  @Deprecated public static int SLOTS_PER_HISTORICAL_ROOT;
  @Deprecated public static int MIN_VALIDATOR_WITHDRAWABILITY_DELAY;
  @Deprecated public static UInt64 SHARD_COMMITTEE_PERIOD;

  // State list lengths
  @Deprecated public static int EPOCHS_PER_HISTORICAL_VECTOR;
  @Deprecated public static int EPOCHS_PER_SLASHINGS_VECTOR;
  @Deprecated public static int HISTORICAL_ROOTS_LIMIT;
  @Deprecated public static long VALIDATOR_REGISTRY_LIMIT;

  // Reward and penalty quotients
  @Deprecated public static int BASE_REWARD_FACTOR;
  @Deprecated public static int WHISTLEBLOWER_REWARD_QUOTIENT;
  @Deprecated public static UInt64 PROPOSER_REWARD_QUOTIENT;
  @Deprecated public static UInt64 INACTIVITY_PENALTY_QUOTIENT;
  @Deprecated public static int MIN_SLASHING_PENALTY_QUOTIENT;

  // Max transactions per block
  @Deprecated public static int MAX_PROPOSER_SLASHINGS;
  @Deprecated public static int MAX_ATTESTER_SLASHINGS;
  @Deprecated public static int MAX_ATTESTATIONS;
  @Deprecated public static int MAX_DEPOSITS;
  @Deprecated public static int MAX_VOLUNTARY_EXITS = 16;

  // Signature domains
  @Deprecated
  public static Bytes4 DOMAIN_BEACON_PROPOSER = new Bytes4(Bytes.fromHexString("0x00000000"));

  @Deprecated
  public static Bytes4 DOMAIN_BEACON_ATTESTER = new Bytes4(Bytes.fromHexString("0x01000000"));

  @Deprecated public static Bytes4 DOMAIN_RANDAO = new Bytes4(Bytes.fromHexString("0x02000000"));
  @Deprecated public static Bytes4 DOMAIN_DEPOSIT = new Bytes4(Bytes.fromHexString("0x03000000"));

  @Deprecated
  public static Bytes4 DOMAIN_VOLUNTARY_EXIT = new Bytes4(Bytes.fromHexString("0x04000000"));

  @Deprecated public static Bytes4 DOMAIN_SELECTION_PROOF;
  @Deprecated public static Bytes4 DOMAIN_AGGREGATE_AND_PROOF;

  // Validator
  @Deprecated public static int TARGET_AGGREGATORS_PER_COMMITTEE = 16;
  @Deprecated public static UInt64 SECONDS_PER_ETH1_BLOCK = UInt64.valueOf(14L);
  @Deprecated public static int RANDOM_SUBNETS_PER_VALIDATOR = 1;
  @Deprecated public static int EPOCHS_PER_RANDOM_SUBNET_SUBSCRIPTION = 256;

  // Fork Choice
  @Deprecated public static int SAFE_SLOTS_TO_UPDATE_JUSTIFIED = 8;

  // Deposit Contract
  @Deprecated public static int DEPOSIT_CHAIN_ID;
  @Deprecated public static int DEPOSIT_NETWORK_ID;

  @Deprecated
  public static Bytes DEPOSIT_CONTRACT_ADDRESS =
      Bytes.fromHexString("0x1234567890123456789012345678901234567890");

  // SSZ
  public static final UInt64 BYTES_PER_LENGTH_OFFSET = UInt64.valueOf(4L);

  // Networking
  public static final int GOSSIP_MAX_SIZE = 1048576; // bytes
  public static final int MAX_REQUEST_BLOCKS = 1024;
  public static final int MAX_CHUNK_SIZE = 1048576; // bytes
  public static final int ATTESTATION_SUBNET_COUNT = 64;
  public static final UInt64 ATTESTATION_PROPAGATION_SLOT_RANGE = UInt64.valueOf(32);
  public static final int MAXIMUM_GOSSIP_CLOCK_DISPARITY = 500; // in ms

  // Teku Networking Specific
  public static final int VALID_BLOCK_SET_SIZE = 1000;
  public static final int VALID_ATTESTATION_SET_SIZE = 1000;
  public static final int VALID_AGGREGATE_SET_SIZE = 1000;
  public static final int VALID_VALIDATOR_SET_SIZE = 10000;
  public static final int NETWORKING_FAILURE_REPEAT_INTERVAL = 3; // in sec

  // Teku specific
  public static final Bytes32 ZERO_HASH = Bytes32.ZERO;
  public static final double TIME_TICKER_REFRESH_RATE = 2; // per sec
  public static final Duration ETH1_INDIVIDUAL_BLOCK_RETRY_TIMEOUT = Duration.ofMillis(500);
  public static final Duration ETH1_DEPOSIT_REQUEST_RETRY_TIMEOUT = Duration.ofSeconds(2);
  public static final Duration ETH1_LOCAL_CHAIN_BEHIND_FOLLOW_DISTANCE_WAIT = Duration.ofSeconds(3);
  public static final int MAXIMUM_CONCURRENT_ETH1_REQUESTS = 5;
  public static final int REPUTATION_MANAGER_CAPACITY = 1024;
  public static final Duration STORAGE_REQUEST_TIMEOUT = Duration.ofSeconds(60);
  public static final int STORAGE_QUERY_CHANNEL_PARALLELISM = 10; // # threads
  public static final int PROTOARRAY_FORKCHOICE_PRUNE_THRESHOLD = 256;
  public static final int ATTESTATION_RETENTION_EPOCHS = 2;
  public static final int OPERATION_POOL_SIZE = 1000;

  // Teku Sync
  public static final UInt64 MAX_BLOCK_BY_RANGE_REQUEST_SIZE = UInt64.valueOf(200);
  public static final UInt64 SYNC_BATCH_SIZE = UInt64.valueOf(50);
  public static final int MAX_BLOCKS_PER_MINUTE = 500;

  // Teku Validator Client Specific
  public static final Duration FORK_RETRY_DELAY = Duration.ofSeconds(10);
  public static final Duration FORK_REFRESH_TIME = Duration.ofMinutes(5);
  public static final Duration GENESIS_DATA_RETRY_DELAY = Duration.ofSeconds(10);

  static {
    setConstants("minimal");
  }

  /**
   * @deprecated Use tech.pegasys.teku.spec.constants.SpecConstants
   * @param source The source from which to load constants
   */
  @Deprecated
  public static void setConstants(final String source) {
    try (final InputStream input = createInputStream(source)) {
      ConstantsReader.loadConstantsFrom(input);
    } catch (IOException e) {
      throw new InvalidConfigurationException("Failed to load constants from " + source, e);
    }
    SpecDependent.resetAll();
  }

  public static InputStream createInputStream(final String source) throws IOException {
    return ResourceLoader.classpathUrlOrFile(
            Constants.class, name -> name + ".yaml", NETWORK_DEFINITIONS.toArray(String[]::new))
        .load(source)
        .orElseThrow(() -> new FileNotFoundException("Could not load constants from " + source));
  }
}<|MERGE_RESOLUTION|>--- conflicted
+++ resolved
@@ -27,12 +27,7 @@
 public class Constants {
 
   public static final ImmutableList<String> NETWORK_DEFINITIONS =
-<<<<<<< HEAD
-      ImmutableList.of(
-          "mainnet", "minimal", "swift", "medalla", "toledo", "pyrmont", "prater", "less-swift");
-=======
       ImmutableList.of("mainnet", "minimal", "swift", "pyrmont", "less-swift");
->>>>>>> 3fd3c580
 
   @Deprecated public static String CONFIG_NAME;
 
