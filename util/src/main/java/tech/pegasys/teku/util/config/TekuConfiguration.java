--- conflicted
+++ resolved
@@ -32,7 +32,6 @@
 
 /** Configuration of an instance of Teku. */
 public class TekuConfiguration implements MetricsConfig {
-
   // Network
   private final String constants;
   private final String initialState;
@@ -200,13 +199,10 @@
       final int remoteValidatorApiMaxSubscribers,
       final boolean remoteValidatorApiEnabled,
       final Bytes32 graffiti,
-<<<<<<< HEAD
+      final Path validatorsSlashingProtectionPath,
       final boolean isValidatorClient,
       final String beaconNodeApiEndpoint,
       final String beaconNodeEventsWsEndpoint) {
-=======
-      final Path validatorsSlashingProtectionPath) {
->>>>>>> 6c155094
     this.constants = constants;
     this.startupTargetPeerCount = startupTargetPeerCount;
     this.startupTimeoutSeconds = startupTimeoutSeconds;
@@ -273,13 +269,10 @@
     this.remoteValidatorApiEnabled = remoteValidatorApiEnabled;
     this.remoteValidatorApiMaxSubscribers = remoteValidatorApiMaxSubscribers;
     this.graffiti = graffiti;
-<<<<<<< HEAD
+    this.validatorsSlashingProtectionPath = validatorsSlashingProtectionPath;
     this.isValidatorClient = isValidatorClient;
     this.beaconNodeApiEndpoint = beaconNodeApiEndpoint;
     this.beaconNodeEventsWsEndpoint = beaconNodeEventsWsEndpoint;
-=======
-    this.validatorsSlashingProtectionPath = validatorsSlashingProtectionPath;
->>>>>>> 6c155094
   }
 
   public String getConstants() {
