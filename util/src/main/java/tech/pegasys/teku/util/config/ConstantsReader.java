/*
 * Copyright 2020 ConsenSys AG.
 *
 * Licensed under the Apache License, Version 2.0 (the "License"); you may not use this file except in compliance with
 * the License. You may obtain a copy of the License at
 *
 * http://www.apache.org/licenses/LICENSE-2.0
 *
 * Unless required by applicable law or agreed to in writing, software distributed under the License is distributed on
 * an "AS IS" BASIS, WITHOUT WARRANTIES OR CONDITIONS OF ANY KIND, either express or implied. See the License for the
 * specific language governing permissions and limitations under the License.
 */

package tech.pegasys.teku.util.config;

import com.fasterxml.jackson.databind.ObjectMapper;
import com.fasterxml.jackson.dataformat.yaml.YAMLFactory;
import com.google.common.annotations.VisibleForTesting;
import com.google.common.collect.ImmutableList;
import com.google.common.collect.ImmutableMap;
import java.io.FileNotFoundException;
import java.io.IOException;
import java.io.InputStream;
import java.lang.reflect.Field;
import java.lang.reflect.Modifier;
import java.util.List;
import java.util.Map;
import java.util.Optional;
import java.util.function.Function;
import java.util.stream.Collectors;
import org.apache.tuweni.bytes.Bytes;
import tech.pegasys.teku.infrastructure.exceptions.InvalidConfigurationException;
import tech.pegasys.teku.infrastructure.io.resource.ResourceLoader;
import tech.pegasys.teku.infrastructure.unsigned.UInt64;
import tech.pegasys.teku.ssz.type.Bytes4;

class ConstantsReader {
  private static final ImmutableList<String> PRESETS = ImmutableList.of("mainnet", "minimal");
  private static final String PRESET_PATH = "presets/";
  private static final String CONFIG_PATH = "configs/";
  private static final String PRESET_FIELD = "PRESET_BASE";
  private static final ImmutableList<String> FIELDS_TO_IGNORE =
      ImmutableList.of(
          PRESET_FIELD,
          "CONFIG_NAME", // Legacy field
          // Altair fields
          "ALTAIR_FORK_VERSION",
          "ALTAIR_FORK_EPOCH",
          "INACTIVITY_SCORE_BIAS",
          "INACTIVITY_SCORE_RECOVERY_RATE",
          // Unsupported, upcoming fork-related keys
          "MERGE_FORK_VERSION",
          "MERGE_FORK_EPOCH",
          "SHARDING_FORK_VERSION",
          "SHARDING_FORK_EPOCH",
<<<<<<< HEAD
          "TARGET_SECONDS_TO_MERGE",
=======
          "TRANSITION_TOTAL_DIFFICULTY",
>>>>>>> 808d232d
          "MIN_ANCHOR_POW_BLOCK_DIFFICULTY",
          // Phase0 constants which may exist in legacy config files, but should now be ignored
          "BLS_WITHDRAWAL_PREFIX",
          "TARGET_AGGREGATORS_PER_COMMITTEE",
          "RANDOM_SUBNETS_PER_VALIDATOR",
          "EPOCHS_PER_RANDOM_SUBNET_SUBSCRIPTION",
          "DOMAIN_BEACON_PROPOSER",
          "DOMAIN_BEACON_ATTESTER",
          "DOMAIN_RANDAO",
          "DOMAIN_DEPOSIT",
          "DOMAIN_VOLUNTARY_EXIT",
          "DOMAIN_SELECTION_PROOF",
          "DOMAIN_AGGREGATE_AND_PROOF");

  private static final ImmutableMap<Class<?>, Function<Object, ?>> PARSERS =
      ImmutableMap.<Class<?>, Function<Object, ?>>builder()
          .put(Integer.TYPE, ConstantsReader::parseInt)
          .put(Long.TYPE, toString(Long::valueOf))
          .put(UInt64.class, toString(UInt64::valueOf))
          .put(String.class, Function.identity())
          .put(Bytes.class, toString(Bytes::fromHexString))
          .put(Bytes4.class, toString(Bytes4::fromHexString))
          .put(boolean.class, toString(Boolean::valueOf))
          .build();

  public static void loadConstantsFrom(final String source) {
    try (final InputStream input = createConfigInputStream(source)) {
      final Optional<String> maybePreset = loadConstants(input);
      if (maybePreset.isEmpty()) {
        // Legacy config files do not have a preset
        return;
      }
      try (final InputStream preset = createPresetInputStream(source, maybePreset.get())) {
        loadConstants(preset);
      }
    } catch (IOException | IllegalArgumentException e) {
      throw new InvalidConfigurationException("Failed to load constants from " + source, e);
    }
  }

  @VisibleForTesting
  @SuppressWarnings("unchecked")
  static Optional<String> loadConstants(final InputStream input) throws IOException {
    final ObjectMapper mapper = new ObjectMapper(new YAMLFactory());
    final Map<String, Object> values =
        (Map<String, Object>)
            mapper
                .readerFor(
                    mapper.getTypeFactory().constructMapType(Map.class, String.class, Object.class))
                .readValues(input)
                .next();
    values.forEach(ConstantsReader::setField);
    return Optional.ofNullable(values.get(PRESET_FIELD)).map(ConstantsReader::castPresetField);
  }

  private static String castPresetField(final Object value) {
    if (!(value instanceof String)) {
      throw new IllegalArgumentException(
          String.format(
              "Unable to parse %s field (value = '%s') as a string", PRESET_FIELD, value));
    }
    return (String) value;
  }

  private static InputStream createConfigInputStream(final String source) throws IOException {
    return ResourceLoader.classpathUrlOrFile(
            Constants.class,
            enumerateNetworkResources(),
            s -> s.endsWith(".yaml") || s.endsWith(".yml"))
        .load(CONFIG_PATH + source + ".yaml", source)
        .orElseThrow(() -> new FileNotFoundException("Could not load constants from " + source));
  }

  private static InputStream createPresetInputStream(final String source, final String preset)
      throws IOException {
    return ResourceLoader.classpathUrlOrFile(
            Constants.class,
            enumerateAvailablePresetResources(),
            s -> s.endsWith(".yaml") || s.endsWith(".yml"))
        .load(PRESET_PATH + preset + "/phase0.yaml", preset)
        .orElseThrow(
            () ->
                new FileNotFoundException(
                    String.format(
                        "Could not load preset '%s' for config source '%s'", preset, source)));
  }

  private static void setField(final String key, final Object value) {
    if (FIELDS_TO_IGNORE.contains(key)) {
      return;
    }

    try {
      final Field field = Constants.class.getField(key);
      if (!Modifier.isStatic(field.getModifiers())) {
        throw new IllegalArgumentException("Unknown constant: " + key);
      }
      field.set(null, parseValue(field, value));
    } catch (NoSuchFieldException | IllegalAccessException e) {
      throw new IllegalArgumentException("Unknown constant: " + key, e);
    } catch (Throwable t) {
      throw new IllegalArgumentException("Unable to set constant: " + key, t);
    }
  }

  private static Object parseValue(final Field field, final Object value) {
    final Function<Object, ?> parser = PARSERS.get(field.getType());
    if (parser == null) {
      throw new IllegalArgumentException("Unknown constant type: " + field.getType());
    }
    try {
      return parser.apply(value);
    } catch (final IllegalArgumentException e) {
      throw new IllegalArgumentException(
          "Failed to parse value '" + value + "' for constant '" + field.getName() + "'");
    }
  }

  private static Integer parseInt(final Object input) {
    if (input instanceof Integer) {
      return (Integer) input;
    }
    final String value = input.toString();
    if (value.startsWith("0x")) {
      if (value.length() != 10) {
        throw new IllegalArgumentException("Little-endian constant is not four bytes: " + value);
      }
      return Integer.reverseBytes(Integer.decode(value));
    } else {
      return Integer.valueOf(value);
    }
  }

  private static <T> Function<Object, T> toString(final Function<String, T> function) {
    return value -> function.apply(value.toString());
  }

  private static List<String> enumerateNetworkResources() {
    return Constants.NETWORK_DEFINITIONS.stream()
        .map(s -> CONFIG_PATH + s + ".yaml")
        .collect(Collectors.toList());
  }

  private static List<String> enumerateAvailablePresetResources() {
    return PRESETS.stream()
        .map(s -> List.of(PRESET_PATH + s + "/phase0.yaml", PRESET_PATH + s + "/altair.yaml"))
        .flatMap(List::stream)
        .collect(Collectors.toList());
  }
}<|MERGE_RESOLUTION|>--- conflicted
+++ resolved
@@ -53,11 +53,9 @@
           "MERGE_FORK_EPOCH",
           "SHARDING_FORK_VERSION",
           "SHARDING_FORK_EPOCH",
-<<<<<<< HEAD
+          "TRANSITION_TOTAL_DIFFICULTY",
+          "MIN_ANCHOR_POW_BLOCK_DIFFICULTY",
           "TARGET_SECONDS_TO_MERGE",
-=======
-          "TRANSITION_TOTAL_DIFFICULTY",
->>>>>>> 808d232d
           "MIN_ANCHOR_POW_BLOCK_DIFFICULTY",
           // Phase0 constants which may exist in legacy config files, but should now be ignored
           "BLS_WITHDRAWAL_PREFIX",
