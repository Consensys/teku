--- conflicted
+++ resolved
@@ -67,8 +67,6 @@
           "DOMAIN_VOLUNTARY_EXIT",
           "DOMAIN_SELECTION_PROOF",
           "DOMAIN_AGGREGATE_AND_PROOF",
-<<<<<<< HEAD
-=======
           // Removed from Constants (only available through SpecConfig)
           "GENESIS_FORK_VERSION",
           "BASE_REWARDS_PER_EPOCH",
@@ -87,7 +85,6 @@
           "MAX_VOLUNTARY_EXITS",
           "SAFE_SLOTS_TO_UPDATE_JUSTIFIED",
           "DEPOSIT_NETWORK_ID",
->>>>>>> 7b6b8244
           "DEPOSIT_CONTRACT_ADDRESS");
 
   private static final ImmutableMap<Class<?>, Function<Object, ?>> PARSERS =
@@ -96,12 +93,7 @@
           .put(Long.TYPE, toString(Long::valueOf))
           .put(UInt64.class, toString(UInt64::valueOf))
           .put(String.class, Function.identity())
-<<<<<<< HEAD
           .put(Bytes.class, ConstantsReader::bytesParser)
-          .put(Bytes4.class, ConstantsReader::bytes4Parser)
-=======
-          .put(Bytes.class, toString(Bytes::fromHexString))
->>>>>>> 7b6b8244
           .put(boolean.class, toString(Boolean::valueOf))
           .build();
 
@@ -116,13 +108,6 @@
       return Bytes.ofUnsignedInt((int) value);
     }
     throw new IllegalArgumentException("Could not determine type of " + value);
-  }
-
-  private static Bytes4 bytes4Parser(final Object value) {
-    if (value instanceof Long) {
-      return new Bytes4(Bytes.ofUnsignedLong((long) value));
-    }
-    return new Bytes4(Bytes.ofUnsignedInt((int) value));
   }
 
   public static void loadConstantsFrom(final String source) {
