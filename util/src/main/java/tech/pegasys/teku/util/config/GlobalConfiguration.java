--- conflicted
+++ resolved
@@ -66,11 +66,8 @@
   private final boolean interopEnabled;
 
   // Validator
-<<<<<<< HEAD
   private final boolean validatorPerformanceTrackingEnabled;
-=======
   private final boolean validatorKeystoreLockingEnabled;
->>>>>>> 90d58455
   private final String validatorsKeyFile;
   private final List<String> validatorKeystoreFiles;
   private final List<String> validatorKeystorePasswordFiles;
@@ -166,11 +163,8 @@
       final String initialState,
       final int interopNumberOfValidators,
       final boolean interopEnabled,
-<<<<<<< HEAD
       final boolean validatorPerformanceTrackingEnabled,
-=======
       final boolean validatorKeystoreLockingEnabled,
->>>>>>> 90d58455
       final String validatorsKeyFile,
       final List<String> validatorKeystoreFiles,
       final List<String> validatorKeystorePasswordFiles,
@@ -242,11 +236,8 @@
     this.initialState = initialState;
     this.interopNumberOfValidators = interopNumberOfValidators;
     this.interopEnabled = interopEnabled;
-<<<<<<< HEAD
+    this.validatorKeystoreLockingEnabled = validatorKeystoreLockingEnabled;
     this.validatorPerformanceTrackingEnabled = validatorPerformanceTrackingEnabled;
-=======
-    this.validatorKeystoreLockingEnabled = validatorKeystoreLockingEnabled;
->>>>>>> 90d58455
     this.validatorsKeyFile = validatorsKeyFile;
     this.validatorKeystoreFiles = validatorKeystoreFiles;
     this.validatorKeystorePasswordFiles = validatorKeystorePasswordFiles;
@@ -403,13 +394,12 @@
     return interopEnabled;
   }
 
-<<<<<<< HEAD
+  public boolean isValidatorKeystoreLockingEnabled() {
+    return validatorKeystoreLockingEnabled;
+  }
+
   public boolean isValidatorPerformanceTrackingEnabled() {
     return validatorPerformanceTrackingEnabled;
-=======
-  public boolean isValidatorKeystoreLockingEnabled() {
-    return validatorKeystoreLockingEnabled;
->>>>>>> 90d58455
   }
 
   public String getValidatorsKeyFile() {
