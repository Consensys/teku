/*
 * Copyright 2020 ConsenSys AG.
 *
 * Licensed under the Apache License, Version 2.0 (the "License"); you may not use this file except in compliance with
 * the License. You may obtain a copy of the License at
 *
 * http://www.apache.org/licenses/LICENSE-2.0
 *
 * Unless required by applicable law or agreed to in writing, software distributed under the License is distributed on
 * an "AS IS" BASIS, WITHOUT WARRANTIES OR CONDITIONS OF ANY KIND, either express or implied. See the License for the
 * specific language governing permissions and limitations under the License.
 */

package tech.pegasys.teku.util.config;

import java.nio.file.Path;
import java.util.ArrayList;
import java.util.List;
import java.util.Optional;
import java.util.OptionalInt;
import java.util.function.Supplier;
import org.apache.tuweni.bytes.Bytes32;
import tech.pegasys.teku.infrastructure.logging.LoggingDestination;

/**
 * @deprecated - Use TekuConfigurationBuilder where possible. Global application configuration
 *     builder.
 */
@Deprecated
public class GlobalConfigurationBuilder {

  private static final boolean DEFAULT_P2P_SNAPPY_ENABLED = true;
  private String constants;
  private Integer startupTargetPeerCount;
  private Integer startupTimeoutSeconds;
  private Integer peerRateLimit;
  private Integer peerRequestLimit;
  private boolean p2pEnabled;
  private String p2pInterface;
  private int p2pPort;
  private boolean p2pDiscoveryEnabled;
  private List<String> p2pDiscoveryBootnodes;
  private Optional<String> p2pAdvertisedIp = Optional.empty();
  private OptionalInt p2pAdvertisedPort = OptionalInt.empty();
  private String p2pPrivateKeyFile;
  private int p2pPeerLowerBound;
  private int p2pPeerUpperBound;
  private int targetSubnetSubscriberCount;
  private List<String> p2pStaticPeers;
  private Boolean p2pSnappyEnabled;
  private boolean multiPeerSyncEnabled = false;
  private Integer interopGenesisTime;
  private int interopOwnedValidatorStartIndex;
  private int interopOwnedValidatorCount;
  private String initialState;
  private int interopNumberOfValidators;
  private boolean interopEnabled;
<<<<<<< HEAD
  private boolean validatorPerformanceTrackingEnabled;
=======
  private boolean validatorKeystoreLockingEnabled;
>>>>>>> 90d58455
  private String validatorsKeyFile;
  private List<String> validatorKeystoreFiles = new ArrayList<>();
  private List<String> validatorKeystorePasswordFiles = new ArrayList<>();
  private List<String> validatorKeys = new ArrayList<>();
  private List<String> validatorExternalSignerPublicKeys;
  private String validatorExternalSignerUrl;
  private int validatorExternalSignerTimeout;
  private Eth1Address eth1DepositContractAddress;
  private String eth1Endpoint;
  private boolean eth1DepositsFromStorageEnabled;
  private boolean logColorEnabled;
  private boolean logIncludeEventsEnabled;
  private boolean logIncludeValidatorDutiesEnabled;
  private LoggingDestination logDestination;
  private String logFile;
  private String logFileNamePattern;
  private boolean logWireCipher;
  private boolean logWirePlain;
  private boolean logWireMuxFrames;
  private boolean logWireGossip;
  private String transitionRecordDirectory;
  private boolean metricsEnabled;
  private int metricsPort;
  private String metricsInterface;
  private List<String> metricsCategories;
  private List<String> metricsHostAllowlist;
  private String dataPath;
  private StateStorageMode dataStorageMode;
  private String dataStorageCreateDbVersion;
  private int hotStatePersistenceFrequencyInEpochs;
  private boolean isBlockProcessingAtStartupDisabled;
  private long dataStorageFrequency;
  private int restApiPort;
  private boolean restApiDocsEnabled;
  private boolean restApiEnabled;
  private String restApiInterface;
  private List<String> restApiHostAllowlist;
  private NetworkDefinition network;
  private String remoteValidatorApiInterface;
  private int remoteValidatorApiPort;
  private int remoteValidatorApiMaxSubscribers;
  private boolean remoteValidatorApiEnabled;
  private Bytes32 graffiti;
  private Path validatorsSlashingProtectionPath;
  private boolean isValidatorClient;
  private String beaconNodeApiEndpoint;
  private String beaconNodeEventsWsEndpoint;

  public GlobalConfigurationBuilder setConstants(final String constants) {
    this.constants = constants;
    return this;
  }

  public GlobalConfigurationBuilder setStartupTargetPeerCount(
      final Integer startupTargetPeerCount) {
    this.startupTargetPeerCount = startupTargetPeerCount;
    return this;
  }

  public GlobalConfigurationBuilder setStartupTimeoutSeconds(final Integer startupTimeoutSeconds) {
    this.startupTimeoutSeconds = startupTimeoutSeconds;
    return this;
  }

  public GlobalConfigurationBuilder setPeerRateLimit(final Integer peerRateLimit) {
    this.peerRateLimit = peerRateLimit;
    return this;
  }

  public GlobalConfigurationBuilder setPeerRequestLimit(final Integer peerRequestLimit) {
    this.peerRequestLimit = peerRequestLimit;
    return this;
  }

  public GlobalConfigurationBuilder setP2pEnabled(final boolean p2pEnabled) {
    this.p2pEnabled = p2pEnabled;
    return this;
  }

  public GlobalConfigurationBuilder setP2pInterface(final String p2pInterface) {
    this.p2pInterface = p2pInterface;
    return this;
  }

  public GlobalConfigurationBuilder setP2pPort(final int p2pPort) {
    this.p2pPort = p2pPort;
    return this;
  }

  public GlobalConfigurationBuilder setP2pDiscoveryEnabled(final boolean p2pDiscoveryEnabled) {
    this.p2pDiscoveryEnabled = p2pDiscoveryEnabled;
    return this;
  }

  public GlobalConfigurationBuilder setP2pDiscoveryBootnodes(
      final List<String> p2pDiscoveryBootnodes) {
    this.p2pDiscoveryBootnodes = p2pDiscoveryBootnodes;
    return this;
  }

  public GlobalConfigurationBuilder setP2pAdvertisedIp(final Optional<String> p2pAdvertisedIp) {
    this.p2pAdvertisedIp = p2pAdvertisedIp;
    return this;
  }

  public GlobalConfigurationBuilder setP2pAdvertisedPort(final OptionalInt p2pAdvertisedPort) {
    this.p2pAdvertisedPort = p2pAdvertisedPort;
    return this;
  }

  public GlobalConfigurationBuilder setP2pPrivateKeyFile(final String p2pPrivateKeyFile) {
    this.p2pPrivateKeyFile = p2pPrivateKeyFile;
    return this;
  }

  public GlobalConfigurationBuilder setP2pPeerLowerBound(final int p2pPeerLowerBound) {
    this.p2pPeerLowerBound = p2pPeerLowerBound;
    return this;
  }

  public GlobalConfigurationBuilder setP2pPeerUpperBound(final int p2pPeerUpperBound) {
    this.p2pPeerUpperBound = p2pPeerUpperBound;
    return this;
  }

  public GlobalConfigurationBuilder setTargetSubnetSubscriberCount(
      final int targetSubnetSubscriberCount) {
    this.targetSubnetSubscriberCount = targetSubnetSubscriberCount;
    return this;
  }

  public GlobalConfigurationBuilder setP2pStaticPeers(final List<String> p2pStaticPeers) {
    this.p2pStaticPeers = p2pStaticPeers;
    return this;
  }

  public GlobalConfigurationBuilder setP2pSnappyEnabled(final Boolean p2pSnappyEnabled) {
    this.p2pSnappyEnabled = p2pSnappyEnabled;
    return this;
  }

  public GlobalConfigurationBuilder setMultiPeerSyncEnabled(final boolean multiPeerSyncEnabled) {
    this.multiPeerSyncEnabled = multiPeerSyncEnabled;
    return this;
  }

  public GlobalConfigurationBuilder setInteropGenesisTime(final Integer interopGenesisTime) {
    this.interopGenesisTime = interopGenesisTime;
    return this;
  }

  public GlobalConfigurationBuilder setInteropOwnedValidatorStartIndex(
      final int interopOwnedValidatorStartIndex) {
    this.interopOwnedValidatorStartIndex = interopOwnedValidatorStartIndex;
    return this;
  }

  public GlobalConfigurationBuilder setInteropOwnedValidatorCount(
      final int interopOwnedValidatorCount) {
    this.interopOwnedValidatorCount = interopOwnedValidatorCount;
    return this;
  }

  public GlobalConfigurationBuilder setInitialState(final String initialState) {
    this.initialState = initialState;
    return this;
  }

  public GlobalConfigurationBuilder setInteropNumberOfValidators(
      final int interopNumberOfValidators) {
    this.interopNumberOfValidators = interopNumberOfValidators;
    return this;
  }

  public GlobalConfigurationBuilder setInteropEnabled(final boolean interopEnabled) {
    this.interopEnabled = interopEnabled;
    return this;
  }

<<<<<<< HEAD
  public GlobalConfigurationBuilder setValidatorPerformanceTrackingEnabled(
      final boolean trackingEnabled) {
    this.validatorPerformanceTrackingEnabled = trackingEnabled;
=======
  public GlobalConfigurationBuilder setValidatorKeystoreLockingEnabled(
      final boolean keystoreLockingEnabled) {
    this.validatorKeystoreLockingEnabled = keystoreLockingEnabled;
>>>>>>> 90d58455
    return this;
  }

  public GlobalConfigurationBuilder setValidatorKeyFile(final String validatorsKeyFile) {
    this.validatorsKeyFile = validatorsKeyFile;
    return this;
  }

  public GlobalConfigurationBuilder setValidatorKeystoreFiles(
      final List<String> validatorKeystoreFiles) {
    this.validatorKeystoreFiles = validatorKeystoreFiles;
    return this;
  }

  public GlobalConfigurationBuilder setValidatorKeystorePasswordFiles(
      final List<String> validatorKeystorePasswordFiles) {
    this.validatorKeystorePasswordFiles = validatorKeystorePasswordFiles;
    return this;
  }

  public GlobalConfigurationBuilder setValidatorKeys(final List<String> validatorKeys) {
    this.validatorKeys = validatorKeys;
    return this;
  }

  public GlobalConfigurationBuilder setValidatorExternalSignerPublicKeys(
      final List<String> validatorsExternalSignerPublicKeys) {
    this.validatorExternalSignerPublicKeys = validatorsExternalSignerPublicKeys;
    return this;
  }

  public GlobalConfigurationBuilder setValidatorExternalSignerUrl(
      final String validatorsExternalSignerUrl) {
    this.validatorExternalSignerUrl = validatorsExternalSignerUrl;
    return this;
  }

  public GlobalConfigurationBuilder setValidatorExternalSignerTimeout(
      final int validatorsExternalSignerTimeout) {
    this.validatorExternalSignerTimeout = validatorsExternalSignerTimeout;
    return this;
  }

  public GlobalConfigurationBuilder setEth1DepositContractAddress(
      final Eth1Address eth1DepositContractAddress) {
    this.eth1DepositContractAddress = eth1DepositContractAddress;
    return this;
  }

  public GlobalConfigurationBuilder setEth1Endpoint(final String eth1Endpoint) {
    this.eth1Endpoint = eth1Endpoint;
    return this;
  }

  public GlobalConfigurationBuilder setEth1DepositsFromStorageEnabled(
      final boolean eth1DepositsFromStorageEnabled) {
    this.eth1DepositsFromStorageEnabled = eth1DepositsFromStorageEnabled;
    return this;
  }

  public GlobalConfigurationBuilder setLogColorEnabled(final boolean logColorEnabled) {
    this.logColorEnabled = logColorEnabled;
    return this;
  }

  public GlobalConfigurationBuilder setLogIncludeEventsEnabled(
      final boolean logIncludeEventsEnabled) {
    this.logIncludeEventsEnabled = logIncludeEventsEnabled;
    return this;
  }

  public GlobalConfigurationBuilder setLogIncludeValidatorDutiesEnabled(
      final boolean logIncludeValidatorDutiesEnabled) {
    this.logIncludeValidatorDutiesEnabled = logIncludeValidatorDutiesEnabled;
    return this;
  }

  public GlobalConfigurationBuilder setLogDestination(final LoggingDestination logDestination) {
    this.logDestination = logDestination;
    return this;
  }

  public GlobalConfigurationBuilder setLogFile(final String logFile) {
    this.logFile = logFile;
    return this;
  }

  public GlobalConfigurationBuilder setLogFileNamePattern(final String logFileNamePattern) {
    this.logFileNamePattern = logFileNamePattern;
    return this;
  }

  public GlobalConfigurationBuilder setLogWireCipher(boolean logWireCipher) {
    this.logWireCipher = logWireCipher;
    return this;
  }

  public GlobalConfigurationBuilder setLogWirePlain(boolean logWirePlain) {
    this.logWirePlain = logWirePlain;
    return this;
  }

  public GlobalConfigurationBuilder setLogWireMuxFrames(boolean logWireMuxFrames) {
    this.logWireMuxFrames = logWireMuxFrames;
    return this;
  }

  public GlobalConfigurationBuilder setLogWireGossip(boolean logWireGossip) {
    this.logWireGossip = logWireGossip;
    return this;
  }

  public GlobalConfigurationBuilder setTransitionRecordDirectory(
      final String transitionRecordDirectory) {
    this.transitionRecordDirectory = transitionRecordDirectory;
    return this;
  }

  public GlobalConfigurationBuilder setMetricsEnabled(final boolean metricsEnabled) {
    this.metricsEnabled = metricsEnabled;
    return this;
  }

  public GlobalConfigurationBuilder setMetricsPort(final int metricsPort) {
    this.metricsPort = metricsPort;
    return this;
  }

  public GlobalConfigurationBuilder setMetricsInterface(final String metricsInterface) {
    this.metricsInterface = metricsInterface;
    return this;
  }

  public GlobalConfigurationBuilder setMetricsCategories(final List<String> metricsCategories) {
    this.metricsCategories = metricsCategories;
    return this;
  }

  public GlobalConfigurationBuilder setMetricsHostAllowlist(
      final List<String> metricsHostAllowlist) {
    this.metricsHostAllowlist = metricsHostAllowlist;
    return this;
  }

  public GlobalConfigurationBuilder setDataPath(final String dataPath) {
    this.dataPath = dataPath;
    this.setValidatorsSlashingProtectionPath(Path.of(dataPath, "validators", "slashprotection"));
    return this;
  }

  public GlobalConfigurationBuilder setDataStorageMode(final StateStorageMode dataStorageMode) {
    this.dataStorageMode = dataStorageMode;
    return this;
  }

  public GlobalConfigurationBuilder setDataStorageFrequency(final long dataStorageFrequency) {
    this.dataStorageFrequency = dataStorageFrequency;
    return this;
  }

  public GlobalConfigurationBuilder setDataStorageCreateDbVersion(
      final String dataStorageCreateDbVersion) {
    this.dataStorageCreateDbVersion = dataStorageCreateDbVersion;
    return this;
  }

  public GlobalConfigurationBuilder setHotStatePersistenceFrequencyInEpochs(
      final int hotStatePersistenceFrequencyInEpochs) {
    this.hotStatePersistenceFrequencyInEpochs = hotStatePersistenceFrequencyInEpochs;
    return this;
  }

  public GlobalConfigurationBuilder setIsBlockProcessingAtStartupDisabled(
      final boolean isDisabled) {
    this.isBlockProcessingAtStartupDisabled = isDisabled;
    return this;
  }

  public GlobalConfigurationBuilder setRestApiPort(final int restApiPort) {
    this.restApiPort = restApiPort;
    return this;
  }

  public GlobalConfigurationBuilder setRestApiDocsEnabled(final boolean restApiDocsEnabled) {
    this.restApiDocsEnabled = restApiDocsEnabled;
    return this;
  }

  public GlobalConfigurationBuilder setRestApiEnabled(final boolean restApiEnabled) {
    this.restApiEnabled = restApiEnabled;
    return this;
  }

  public GlobalConfigurationBuilder setRestApiInterface(final String restApiInterface) {
    this.restApiInterface = restApiInterface;
    return this;
  }

  public GlobalConfigurationBuilder setRestApiHostAllowlist(
      final List<String> restApiHostAllowlist) {
    this.restApiHostAllowlist = restApiHostAllowlist;
    return this;
  }

  public GlobalConfigurationBuilder setRemoteValidatorApiInterface(final String host) {
    this.remoteValidatorApiInterface = host;
    return this;
  }

  public GlobalConfigurationBuilder setRemoteValidatorApiPort(final int port) {
    this.remoteValidatorApiPort = port;
    return this;
  }

  public GlobalConfigurationBuilder setRemoteValidatorApiMaxSubscribers(final int maxSubscribers) {
    this.remoteValidatorApiMaxSubscribers = maxSubscribers;
    return this;
  }

  public GlobalConfigurationBuilder setRemoteValidatorApiEnabled(final boolean enabled) {
    this.remoteValidatorApiEnabled = enabled;
    return this;
  }

  public GlobalConfigurationBuilder setGraffiti(final Bytes32 graffiti) {
    this.graffiti = graffiti;
    return this;
  }

  public GlobalConfigurationBuilder setNetwork(final NetworkDefinition network) {
    this.network = network;
    return this;
  }

  public GlobalConfigurationBuilder setValidatorsSlashingProtectionPath(
      final Path validatorsSlashingProtectionPath) {
    this.validatorsSlashingProtectionPath = validatorsSlashingProtectionPath;
    return this;
  }

  public GlobalConfigurationBuilder setValidatorClient(final boolean isValidatorOnly) {
    this.isValidatorClient = isValidatorOnly;
    return this;
  }

  public GlobalConfigurationBuilder setBeaconNodeApiEndpoint(final String beaconNodeApiEndpoint) {
    this.beaconNodeApiEndpoint = beaconNodeApiEndpoint;
    return this;
  }

  public GlobalConfigurationBuilder setBeaconNodeEventsWsEndpoint(
      final String beaconNodeEventsWsEndpoint) {
    this.beaconNodeEventsWsEndpoint = beaconNodeEventsWsEndpoint;
    return this;
  }

  public GlobalConfiguration build() {
    if (network != null) {
      constants = getOrDefault(constants, network::getConstants);
      initialState = getOrOptionalDefault(initialState, network::getInitialState);
      startupTargetPeerCount =
          getOrDefault(startupTargetPeerCount, network::getStartupTargetPeerCount);
      startupTimeoutSeconds =
          getOrDefault(startupTimeoutSeconds, network::getStartupTimeoutSeconds);
      eth1DepositContractAddress =
          getOrOptionalDefault(eth1DepositContractAddress, network::getEth1DepositContractAddress);
      p2pDiscoveryBootnodes = getOrDefault(p2pDiscoveryBootnodes, network::getDiscoveryBootnodes);
      eth1Endpoint = getOrOptionalDefault(eth1Endpoint, network::getEth1Endpoint);
      p2pSnappyEnabled =
          getOrOptionalDefault(p2pSnappyEnabled, network::getSnappyCompressionEnabled);
    }

    if (eth1DepositContractAddress == null && eth1Endpoint != null) {
      throw new InvalidConfigurationException(
          "eth1-deposit-contract-address is required if eth1-endpoint is specified.");
    }

    p2pSnappyEnabled = Optional.ofNullable(p2pSnappyEnabled).orElse(DEFAULT_P2P_SNAPPY_ENABLED);
    return new GlobalConfiguration(
        constants,
        startupTargetPeerCount,
        startupTimeoutSeconds,
        peerRateLimit,
        peerRequestLimit,
        p2pEnabled,
        p2pInterface,
        p2pPort,
        p2pDiscoveryEnabled,
        p2pDiscoveryBootnodes,
        p2pAdvertisedIp,
        p2pAdvertisedPort,
        p2pPrivateKeyFile,
        p2pPeerLowerBound,
        p2pPeerUpperBound,
        targetSubnetSubscriberCount,
        p2pStaticPeers,
        p2pSnappyEnabled,
        multiPeerSyncEnabled,
        interopGenesisTime,
        interopOwnedValidatorStartIndex,
        interopOwnedValidatorCount,
        initialState,
        interopNumberOfValidators,
        interopEnabled,
<<<<<<< HEAD
        validatorPerformanceTrackingEnabled,
=======
        validatorKeystoreLockingEnabled,
>>>>>>> 90d58455
        validatorsKeyFile,
        validatorKeystoreFiles,
        validatorKeystorePasswordFiles,
        validatorKeys,
        validatorExternalSignerPublicKeys,
        validatorExternalSignerUrl,
        validatorExternalSignerTimeout,
        eth1DepositContractAddress,
        eth1Endpoint,
        eth1DepositsFromStorageEnabled,
        logColorEnabled,
        logIncludeEventsEnabled,
        logIncludeValidatorDutiesEnabled,
        logDestination,
        logFile,
        logFileNamePattern,
        logWireCipher,
        logWirePlain,
        logWireMuxFrames,
        logWireGossip,
        transitionRecordDirectory,
        metricsEnabled,
        metricsPort,
        metricsInterface,
        metricsCategories,
        metricsHostAllowlist,
        dataPath,
        dataStorageMode,
        dataStorageFrequency,
        dataStorageCreateDbVersion,
        hotStatePersistenceFrequencyInEpochs,
        isBlockProcessingAtStartupDisabled,
        restApiPort,
        restApiDocsEnabled,
        restApiEnabled,
        restApiInterface,
        restApiHostAllowlist,
        remoteValidatorApiInterface,
        remoteValidatorApiPort,
        remoteValidatorApiMaxSubscribers,
        remoteValidatorApiEnabled,
        graffiti,
        validatorsSlashingProtectionPath,
        isValidatorClient,
        beaconNodeApiEndpoint,
        beaconNodeEventsWsEndpoint);
  }

  private <T> T getOrDefault(final T explicitValue, final Supplier<T> predefinedNetworkValue) {
    return getOrOptionalDefault(explicitValue, () -> Optional.of(predefinedNetworkValue.get()));
  }

  private <T> T getOrOptionalDefault(
      final T explicitValue, final Supplier<Optional<T>> predefinedNetworkValue) {
    return explicitValue != null ? explicitValue : predefinedNetworkValue.get().orElse(null);
  }
}<|MERGE_RESOLUTION|>--- conflicted
+++ resolved
@@ -55,11 +55,8 @@
   private String initialState;
   private int interopNumberOfValidators;
   private boolean interopEnabled;
-<<<<<<< HEAD
   private boolean validatorPerformanceTrackingEnabled;
-=======
   private boolean validatorKeystoreLockingEnabled;
->>>>>>> 90d58455
   private String validatorsKeyFile;
   private List<String> validatorKeystoreFiles = new ArrayList<>();
   private List<String> validatorKeystorePasswordFiles = new ArrayList<>();
@@ -239,15 +236,15 @@
     return this;
   }
 
-<<<<<<< HEAD
+  public GlobalConfigurationBuilder setValidatorKeystoreLockingEnabled(
+      final boolean keystoreLockingEnabled) {
+    this.validatorKeystoreLockingEnabled = keystoreLockingEnabled;
+    return this;
+  }
+
   public GlobalConfigurationBuilder setValidatorPerformanceTrackingEnabled(
       final boolean trackingEnabled) {
     this.validatorPerformanceTrackingEnabled = trackingEnabled;
-=======
-  public GlobalConfigurationBuilder setValidatorKeystoreLockingEnabled(
-      final boolean keystoreLockingEnabled) {
-    this.validatorKeystoreLockingEnabled = keystoreLockingEnabled;
->>>>>>> 90d58455
     return this;
   }
 
@@ -552,11 +549,8 @@
         initialState,
         interopNumberOfValidators,
         interopEnabled,
-<<<<<<< HEAD
+        validatorKeystoreLockingEnabled,
         validatorPerformanceTrackingEnabled,
-=======
-        validatorKeystoreLockingEnabled,
->>>>>>> 90d58455
         validatorsKeyFile,
         validatorKeystoreFiles,
         validatorKeystorePasswordFiles,
