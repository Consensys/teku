--- conflicted
+++ resolved
@@ -91,13 +91,10 @@
   private int remoteValidatorApiMaxSubscribers;
   private boolean remoteValidatorApiEnabled;
   private Bytes32 graffiti;
-<<<<<<< HEAD
+  private Path validatorsSlashingProtectionPath;
   private boolean isValidatorClient;
   private String beaconNodeApiEndpoint;
   private String beaconNodeEventsWsEndpoint;
-=======
-  private Path validatorsSlashingProtectionPath;
->>>>>>> 6c155094
 
   public TekuConfigurationBuilder setConstants(final String constants) {
     this.constants = constants;
@@ -452,7 +449,12 @@
     return this;
   }
 
-<<<<<<< HEAD
+  public TekuConfigurationBuilder setValidatorsSlashingProtectionPath(
+      final Path validatorsSlashingProtectionPath) {
+    this.validatorsSlashingProtectionPath = validatorsSlashingProtectionPath;
+    return this;
+  }
+
   public TekuConfigurationBuilder setValidatorClient(final boolean isValidatorOnly) {
     this.isValidatorClient = isValidatorOnly;
     return this;
@@ -466,11 +468,6 @@
   public TekuConfigurationBuilder setBeaconNodeEventsWsEndpoint(
       final String beaconNodeEventsWsEndpoint) {
     this.beaconNodeEventsWsEndpoint = beaconNodeEventsWsEndpoint;
-=======
-  public TekuConfigurationBuilder setValidatorsSlashingProtectionPath(
-      final Path validatorsSlashingProtectionPath) {
-    this.validatorsSlashingProtectionPath = validatorsSlashingProtectionPath;
->>>>>>> 6c155094
     return this;
   }
 
@@ -494,8 +491,6 @@
       throw new InvalidConfigurationException(
           "eth1-deposit-contract-address is required if eth1-endpoint is specified.");
     }
-
-    // TODO validate config for validator node only
 
     p2pSnappyEnabled = Optional.ofNullable(p2pSnappyEnabled).orElse(DEFAULT_P2P_SNAPPY_ENABLED);
     return new TekuConfiguration(
@@ -565,13 +560,10 @@
         remoteValidatorApiMaxSubscribers,
         remoteValidatorApiEnabled,
         graffiti,
-<<<<<<< HEAD
+        validatorsSlashingProtectionPath,
         isValidatorClient,
         beaconNodeApiEndpoint,
         beaconNodeEventsWsEndpoint);
-=======
-        validatorsSlashingProtectionPath);
->>>>>>> 6c155094
   }
 
   private <T> T getOrDefault(final T explicitValue, final Supplier<T> predefinedNetworkValue) {
