--- conflicted
+++ resolved
@@ -39,10 +39,6 @@
   }
 
   @Override
-<<<<<<< HEAD
-  public String toString() {
-    return secretKey.toString();
-=======
   public boolean equals(final Object o) {
     if (this == o) return true;
     if (o == null || getClass() != o.getClass()) return false;
@@ -53,6 +49,5 @@
   @Override
   public int hashCode() {
     return Objects.hash(secretKey);
->>>>>>> 4137a325
   }
 }