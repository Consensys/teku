--- conflicted
+++ resolved
@@ -13,11 +13,8 @@
 
 package tech.pegasys.artemis.util.bls;
 
-<<<<<<< HEAD
 import com.google.common.base.MoreObjects;
-=======
 import java.util.Objects;
->>>>>>> 4137a325
 import tech.pegasys.artemis.util.mikuli.KeyPair;
 
 public final class BLSKeyPair {
@@ -85,13 +82,14 @@
   }
 
   @Override
-<<<<<<< HEAD
   public String toString() {
     return MoreObjects.toStringHelper(this)
         .add("publicKey", publicKey)
         .add("secretKey", secretKey)
         .toString();
-=======
+  }
+
+  @Override
   public boolean equals(final Object o) {
     if (this == o) return true;
     if (o == null || getClass() != o.getClass()) return false;
@@ -102,6 +100,5 @@
   @Override
   public int hashCode() {
     return Objects.hash(publicKey, secretKey);
->>>>>>> 4137a325
   }
 }