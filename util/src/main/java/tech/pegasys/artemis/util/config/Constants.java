/*
 * Copyright 2019 ConsenSys AG.
 *
 * Licensed under the Apache License, Version 2.0 (the "License"); you may not use this file except in compliance with
 * the License. You may obtain a copy of the License at
 *
 * http://www.apache.org/licenses/LICENSE-2.0
 *
 * Unless required by applicable law or agreed to in writing, software distributed under the License is distributed on
 * an "AS IS" BASIS, WITHOUT WARRANTIES OR CONDITIONS OF ANY KIND, either express or implied. See the License for the
 * specific language governing permissions and limitations under the License.
 */

package tech.pegasys.artemis.util.config;

import com.google.common.primitives.UnsignedLong;
import java.io.IOException;
import java.io.InputStream;
import java.net.URL;
import java.nio.file.Files;
import java.nio.file.Path;
import org.apache.tuweni.bytes.Bytes;
import org.apache.tuweni.bytes.Bytes32;
import tech.pegasys.artemis.util.SSZTypes.Bytes4;

public class Constants {

  // Non-configurable constants
  public static UnsignedLong FAR_FUTURE_EPOCH = UnsignedLong.MAX_VALUE;
  public static int BASE_REWARDS_PER_EPOCH = 4;
  public static int DEPOSIT_CONTRACT_TREE_DEPTH = 32;
  public static int JUSTIFICATION_BITS_LENGTH = 4;

  // Misc
  public static int MAX_COMMITTEES_PER_SLOT;
  public static int TARGET_COMMITTEE_SIZE;
  public static int MAX_VALIDATORS_PER_COMMITTEE;
  public static int MIN_PER_EPOCH_CHURN_LIMIT;
  public static int CHURN_LIMIT_QUOTIENT;
  public static int SHUFFLE_ROUND_COUNT;
  public static int MIN_GENESIS_ACTIVE_VALIDATOR_COUNT;
  public static UnsignedLong MIN_GENESIS_TIME;

  // Gwei values
  public static long MIN_DEPOSIT_AMOUNT;
  public static long MAX_EFFECTIVE_BALANCE;
  public static long EJECTION_BALANCE;
  public static long EFFECTIVE_BALANCE_INCREMENT;

  // Initial values
  public static Bytes4 GENESIS_FORK_VERSION = Bytes4.fromHexString("0x00000000");
  public static long GENESIS_SLOT;
  public static long GENESIS_EPOCH;
  public static Bytes BLS_WITHDRAWAL_PREFIX;

  // Time parameters
<<<<<<< HEAD
  public static int MIN_GENESIS_DELAY;
  public static int SECONDS_PER_SLOT;
=======
  public static int MIN_GENESIS_DELAY = 86400;
  public static int SECONDS_PER_SLOT = 12;
>>>>>>> 4137a325
  public static int MIN_ATTESTATION_INCLUSION_DELAY;
  public static int SLOTS_PER_EPOCH;
  public static int MIN_SEED_LOOKAHEAD;
  public static int MAX_SEED_LOOKAHEAD;
  public static int MIN_EPOCHS_TO_INACTIVITY_PENALTY;
  public static int SLOTS_PER_ETH1_VOTING_PERIOD;
  public static int SLOTS_PER_HISTORICAL_ROOT;
  public static int MIN_VALIDATOR_WITHDRAWABILITY_DELAY;
  public static int PERSISTENT_COMMITTEE_PERIOD;
  public static int MAX_EPOCHS_PER_CROSSLINK;
  public static int EPOCHS_PER_CUSTODY_PERIOD;
  public static int CUSTODY_PERIOD_TO_RANDAO_PADDING;

  // State list lengths
  public static int EPOCHS_PER_HISTORICAL_VECTOR;
  public static int EPOCHS_PER_SLASHINGS_VECTOR;
  public static int HISTORICAL_ROOTS_LIMIT;
  public static long VALIDATOR_REGISTRY_LIMIT;

  // Reward and penalty quotients
  public static int BASE_REWARD_FACTOR;
  public static int WHISTLEBLOWER_REWARD_QUOTIENT;
  public static int PROPOSER_REWARD_QUOTIENT;
  public static int INACTIVITY_PENALTY_QUOTIENT;
  public static int MIN_SLASHING_PENALTY_QUOTIENT;

  // Max transactions per block
  public static int MAX_PROPOSER_SLASHINGS;
  public static int MAX_ATTESTER_SLASHINGS;
  public static int MAX_ATTESTATIONS;
  public static int MAX_DEPOSITS;
  public static int MAX_VOLUNTARY_EXITS = 16;

  // Signature domains
  public static Bytes4 DOMAIN_BEACON_PROPOSER = new Bytes4(Bytes.fromHexString("0x00000000"));
  public static Bytes4 DOMAIN_BEACON_ATTESTER = new Bytes4(Bytes.fromHexString("0x01000000"));
  public static Bytes4 DOMAIN_RANDAO = new Bytes4(Bytes.fromHexString("0x02000000"));
  public static Bytes4 DOMAIN_DEPOSIT = new Bytes4(Bytes.fromHexString("0x03000000"));
  public static Bytes4 DOMAIN_VOLUNTARY_EXIT = new Bytes4(Bytes.fromHexString("0x04000000"));
  public static Bytes4 DOMAIN_CUSTODY_BIT_CHALLENGE = Bytes4.fromHexString("0x06000000");
  public static Bytes4 DOMAIN_SHARD_PROPOSER = Bytes4.fromHexString("0x80000000");
  public static Bytes4 DOMAIN_SHARD_ATTESTER = Bytes4.fromHexString("0x81000000");

  // Honest Validator
  public static UnsignedLong TARGET_AGGREGATORS_PER_COMMITTEE = UnsignedLong.valueOf(16);
  public static UnsignedLong SECONDS_PER_ETH1_BLOCK = UnsignedLong.valueOf(14L);

  // Deposit
  public static String DEPOSIT_NORMAL = "normal";
  public static String DEPOSIT_TEST = "test";

  // Fork Choice
  public static int SAFE_SLOTS_TO_UPDATE_JUSTIFIED = 8;

  // Validator
  public static int RANDOM_SUBNETS_PER_VALIDATOR = 1;
  public static int EPOCHS_PER_RANDOM_SUBNET_SUBSCRIPTION = 256;

  // Sync
  public static UnsignedLong MAX_BLOCK_BY_RANGE_REQUEST_SIZE = UnsignedLong.valueOf(200);

  public static Bytes DEPOSIT_CONTRACT_ADDRESS =
      Bytes.fromHexString("0x1234567890123456789012345678901234567890");

  public static int EARLY_DERIVED_SECRET_PENALTY_MAX_FUTURE_EPOCHS;

  public static UnsignedLong BYTES_PER_LENGTH_OFFSET = UnsignedLong.valueOf(4L);

  public static UnsignedLong ETH1_FOLLOW_DISTANCE = UnsignedLong.valueOf(1024);

  // Phase 1
  public static int SHARD_SLOTS_PER_BEACON_SLOT;
  public static int EPOCHS_PER_SHARD_PERIOD;
  public static int PHASE_1_FORK_EPOCH;
  public static int PHASE_1_FORK_SLOT;

  // Artemis specific
  public static Bytes32 ZERO_HASH = Bytes32.ZERO;
  public static double TIME_TICKER_REFRESH_RATE = 2; // per sec
  public static UnsignedLong GENESIS_START_DELAY = UnsignedLong.valueOf(5);
  public static int COMMITTEE_INDEX_SUBSCRIPTION_LENGTH = 2; // in epochs
  public static UnsignedLong ETH1_REQUEST_BUFFER = UnsignedLong.valueOf(10); // in sec
  public static long ETH1_CACHE_STARTUP_RETRY_TIMEOUT = 10; // in sec
  public static long ETH1_CACHE_STARTUP_RETRY_GIVEUP = 5; // in #
  public static long ETH1_INDIVIDUAL_BLOCK_RETRY_TIMEOUT = 500; // in milli sec
  public static long ETH1_DEPOSIT_REQUEST_RETRY_TIMEOUT = 2; // in sec
  public static long ETH1_SUBSCRIPTION_RETRY_TIMEOUT = 5; // in sec
  public static final int MAXIMUM_CONCURRENT_ETH1_REQUESTS = 5;

  static {
    setConstants("minimal");
  }

  public static void setConstants(final String source) {
    try (final InputStream input = createInputStream(source)) {
      ConstantsReader.loadConstantsFrom(input);
    } catch (IOException e) {
      throw new IllegalArgumentException("Failed to load constants from " + source, e);
    }
  }

  private static InputStream createInputStream(final String source) throws IOException {
    if (source.contains(":")) {
      return new URL(source).openStream();
    } else if ("mainnet".equals(source) || "minimal".equals(source)) {
      return Constants.class.getResourceAsStream(source + ".yaml");
    } else {
      // Treat it as a file
      return Files.newInputStream(Path.of(source));
    }
  }
}<|MERGE_RESOLUTION|>--- conflicted
+++ resolved
@@ -54,13 +54,8 @@
   public static Bytes BLS_WITHDRAWAL_PREFIX;
 
   // Time parameters
-<<<<<<< HEAD
-  public static int MIN_GENESIS_DELAY;
-  public static int SECONDS_PER_SLOT;
-=======
   public static int MIN_GENESIS_DELAY = 86400;
   public static int SECONDS_PER_SLOT = 12;
->>>>>>> 4137a325
   public static int MIN_ATTESTATION_INCLUSION_DELAY;
   public static int SLOTS_PER_EPOCH;
   public static int MIN_SEED_LOOKAHEAD;
