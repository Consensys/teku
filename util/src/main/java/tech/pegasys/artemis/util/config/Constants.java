--- conflicted
+++ resolved
@@ -149,11 +149,6 @@
   public static final long FORK_RETRY_DELAY_SECONDS = 10; // in sec
   public static final long FORK_REFRESH_TIME_SECONDS = TimeUnit.MINUTES.toSeconds(5); // in sec
 
-<<<<<<< HEAD
-  // Network
-  public static final int MAXIMUM_GOSSIP_CLOCK_DISPARITY = 500; // in ms
-  public static final int VALID_BLOCK_SET_SIZE = 1000;
-=======
   // Networking
   public static final int GOSSIP_MAX_SIZE = 1048576; // bytes
   public static final int MAX_CHUNK_SIZE = 1048576; // bytes
@@ -162,7 +157,9 @@
   public static final int RESP_TIMEOUT = 10; // in sec
   public static final int ATTESTATION_PROPAGATION_SLOT_RANGE = 32;
   public static final int MAXIMUM_GOSSIP_CLOCK_DISPARITY = 500; // in ms
->>>>>>> d290c6b7
+
+  // Teku Networking Specific
+  public static final int VALID_BLOCK_SET_SIZE = 1000;
 
   static {
     setConstants("minimal");
