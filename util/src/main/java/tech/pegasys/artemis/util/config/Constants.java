--- conflicted
+++ resolved
@@ -111,17 +111,18 @@
   // Fork Choice
   public static int SAFE_SLOTS_TO_UPDATE_JUSTIFIED = 8;
 
+  // Validator
+  public static int RANDOM_SUBNETS_PER_VALIDATOR = 1;
+  public static int EPOCHS_PER_RANDOM_SUBNET_SUBSCRIPTION = 256;
+
   // Sync
   public static UnsignedLong MAX_BLOCK_BY_RANGE_REQUEST_SIZE = UnsignedLong.valueOf(200);
 
-<<<<<<< HEAD
-=======
   public static Bytes DEPOSIT_CONTRACT_ADDRESS =
       Bytes.fromHexString("0x1234567890123456789012345678901234567890");
 
   public static int EARLY_DERIVED_SECRET_PENALTY_MAX_FUTURE_EPOCHS;
 
->>>>>>> 946ebf76
   public static UnsignedLong BYTES_PER_LENGTH_OFFSET = UnsignedLong.valueOf(4L);
 
   public static UnsignedLong ETH1_FOLLOW_DISTANCE = UnsignedLong.valueOf(1024);
@@ -140,65 +141,6 @@
     setConstants("minimal");
   }
 
-<<<<<<< HEAD
-  public static void setConstants(String Constants) {
-    if (Constants.equals("mainnet")) {
-
-      // Mainnet settings
-
-      // Misc
-      MAX_COMMITTEES_PER_SLOT = 64;
-      TARGET_COMMITTEE_SIZE = 128;
-      MAX_VALIDATORS_PER_COMMITTEE = 2048;
-      MIN_PER_EPOCH_CHURN_LIMIT = 4;
-      CHURN_LIMIT_QUOTIENT = 65536;
-      SHUFFLE_ROUND_COUNT = 90;
-      MIN_GENESIS_ACTIVE_VALIDATOR_COUNT = 16384;
-      MIN_GENESIS_TIME = UnsignedLong.valueOf(1578009600);
-
-      // Gwei values
-      MIN_DEPOSIT_AMOUNT = 1000000000L;
-      MAX_EFFECTIVE_BALANCE = 32000000000L;
-      EJECTION_BALANCE = 16000000000L;
-      EFFECTIVE_BALANCE_INCREMENT = 1000000000L;
-
-      // Initial values
-      GENESIS_SLOT = 0;
-      GENESIS_EPOCH = 0;
-      BLS_WITHDRAWAL_PREFIX = Bytes.wrap(new byte[1]);
-
-      // Time parameters
-      MIN_ATTESTATION_INCLUSION_DELAY = 1;
-      SLOTS_PER_EPOCH = 32;
-      MIN_SEED_LOOKAHEAD = 1;
-      MAX_SEED_LOOKAHEAD = 4;
-      SLOTS_PER_ETH1_VOTING_PERIOD = 1024;
-      SLOTS_PER_HISTORICAL_ROOT = 8192;
-      MIN_VALIDATOR_WITHDRAWABILITY_DELAY = 256;
-      PERSISTENT_COMMITTEE_PERIOD = 2048;
-      MIN_EPOCHS_TO_INACTIVITY_PENALTY = 4;
-
-      // State list lengths
-      EPOCHS_PER_HISTORICAL_VECTOR = 65536;
-      EPOCHS_PER_SLASHINGS_VECTOR = 8192;
-      HISTORICAL_ROOTS_LIMIT = 16777216;
-      VALIDATOR_REGISTRY_LIMIT = 1099511627776L;
-
-      // Reward and penalty quotients
-      BASE_REWARD_FACTOR = 64;
-      WHISTLEBLOWER_REWARD_QUOTIENT = 512;
-      PROPOSER_REWARD_QUOTIENT = 8;
-      INACTIVITY_PENALTY_QUOTIENT = 33554432;
-      MIN_SLASHING_PENALTY_QUOTIENT = 32;
-
-      // Max transactions per block
-      MAX_PROPOSER_SLASHINGS = 16;
-      MAX_ATTESTER_SLASHINGS = 1;
-      MAX_ATTESTATIONS = 128;
-      MAX_DEPOSITS = 16;
-      MAX_VOLUNTARY_EXITS = 16;
-=======
-  @SuppressWarnings("rawtypes")
   public static void setConstants(final String source) {
     try (final InputStream input = createInputStream(source)) {
       ConstantsReader.loadConstantsFrom(input);
@@ -206,7 +148,6 @@
       throw new IllegalArgumentException("Failed to load constants from " + source, e);
     }
   }
->>>>>>> 946ebf76
 
   private static InputStream createInputStream(final String source) throws IOException {
     if (source.contains(":")) {
@@ -214,65 +155,8 @@
     } else if ("mainnet".equals(source) || "minimal".equals(source)) {
       return Constants.class.getResourceAsStream(source + ".yaml");
     } else {
-<<<<<<< HEAD
-
-      // Minimal settings
-
-      // Misc
-      MAX_COMMITTEES_PER_SLOT = 4;
-      TARGET_COMMITTEE_SIZE = 4;
-      MAX_VALIDATORS_PER_COMMITTEE = 2048;
-      MIN_PER_EPOCH_CHURN_LIMIT = 4;
-      CHURN_LIMIT_QUOTIENT = 65536;
-      SHUFFLE_ROUND_COUNT = 10;
-      MIN_GENESIS_ACTIVE_VALIDATOR_COUNT = 64;
-      MIN_GENESIS_TIME = UnsignedLong.ONE;
-
-      // Gwei values
-      MIN_DEPOSIT_AMOUNT = 1000000000L;
-      MAX_EFFECTIVE_BALANCE = 32000000000L;
-      EJECTION_BALANCE = 16000000000L;
-      EFFECTIVE_BALANCE_INCREMENT = 1000000000L;
-
-      // Initial values
-      GENESIS_SLOT = 0;
-      GENESIS_EPOCH = 0;
-      BLS_WITHDRAWAL_PREFIX = Bytes.wrap(new byte[1]);
-
-      // Time parameters
-      MIN_ATTESTATION_INCLUSION_DELAY = 1;
-      SLOTS_PER_EPOCH = 8;
-      MIN_SEED_LOOKAHEAD = 1;
-      MAX_SEED_LOOKAHEAD = 4;
-      SLOTS_PER_ETH1_VOTING_PERIOD = 16;
-      SLOTS_PER_HISTORICAL_ROOT = 64;
-      MIN_VALIDATOR_WITHDRAWABILITY_DELAY = 256;
-      PERSISTENT_COMMITTEE_PERIOD = 2048;
-      MIN_EPOCHS_TO_INACTIVITY_PENALTY = 4;
-
-      // State list lengths
-      EPOCHS_PER_HISTORICAL_VECTOR = 64;
-      EPOCHS_PER_SLASHINGS_VECTOR = 64;
-      HISTORICAL_ROOTS_LIMIT = 16777216;
-      VALIDATOR_REGISTRY_LIMIT = 1099511627776L;
-
-      // Reward and penalty quotients
-      BASE_REWARD_FACTOR = 64;
-      WHISTLEBLOWER_REWARD_QUOTIENT = 512;
-      PROPOSER_REWARD_QUOTIENT = 8;
-      INACTIVITY_PENALTY_QUOTIENT = 33554432;
-      MIN_SLASHING_PENALTY_QUOTIENT = 32;
-
-      // Max transactions per block
-      MAX_PROPOSER_SLASHINGS = 16;
-      MAX_ATTESTER_SLASHINGS = 1;
-      MAX_ATTESTATIONS = 128;
-      MAX_DEPOSITS = 16;
-      MAX_VOLUNTARY_EXITS = 16;
-=======
       // Treat it as a file
       return Files.newInputStream(Path.of(source));
->>>>>>> 946ebf76
     }
   }
 }