/*
 * Copyright 2019 ConsenSys AG.
 *
 * Licensed under the Apache License, Version 2.0 (the "License"); you may not use this file except in compliance with
 * the License. You may obtain a copy of the License at
 *
 * http://www.apache.org/licenses/LICENSE-2.0
 *
 * Unless required by applicable law or agreed to in writing, software distributed under the License is distributed on
 * an "AS IS" BASIS, WITHOUT WARRANTIES OR CONDITIONS OF ANY KIND, either express or implied. See the License for the
 * specific language governing permissions and limitations under the License.
 */

package tech.pegasys.artemis.util.config;

import static java.util.Arrays.asList;

import com.google.common.base.Strings;
import java.io.IOException;
import java.io.UncheckedIOException;
import java.nio.file.Path;
import java.nio.file.Paths;
import java.util.Collections;
import java.util.List;
import java.util.stream.Collectors;
import org.apache.tuweni.config.Configuration;
import org.apache.tuweni.config.PropertyValidator;
import org.apache.tuweni.config.Schema;
import org.apache.tuweni.config.SchemaBuilder;

/** Configuration of an instance of Artemis. */
public class ArtemisConfiguration {

  private static final int NO_VALUE = -1;

  @SuppressWarnings({"DoubleBraceInitialization"})
  static final Schema createSchema() {
    SchemaBuilder builder =
        SchemaBuilder.create()
            .addString(
                "node.networkMode",
                "mock",
                "represents what network to use",
                PropertyValidator.anyOf("mock", "jvmlibp2p"));

    builder.addString("node.networkInterface", "0.0.0.0", "Peer to peer network interface", null);
    builder.addInteger("node.port", 9000, "Peer to peer port", PropertyValidator.inRange(0, 65535));
    builder.addInteger(
        "node.advertisedPort",
        NO_VALUE,
        "Peer to peer advertised port",
        PropertyValidator.inRange(0, 65535));
    builder.addString("node.discovery", "", "static or discv5", null);
    builder.addString("node.bootnodes", "", "ENR of the bootnode", null);
    builder.addString(
        "validator.validatorsKeyFile", "", "The file to load validator keys from", null);
    builder.addInteger(
        "deposit.numValidators",
        64,
        "represents the total number of validators in the network",
        PropertyValidator.inRange(1, 65535));
    builder.addInteger(
        "deposit.numNodes",
        1,
        "represents the total number of nodes on the network",
        PropertyValidator.inRange(1, 65535));
    builder.addString("deposit.mode", "normal", "PoW Deposit Mode", null);
    builder.addString("deposit.inputFile", "", "PoW simulation optional input file", null);
    builder.addString("deposit.nodeUrl", null, "URL for Eth 1.0 node", null);
    builder.addString(
        "deposit.contractAddr", null, "Contract address for the deposit contract", null);
    builder.addListOfString("node.peers", Collections.emptyList(), "Static peers", null);
    builder.addLong(
        "node.networkID", 1L, "The identifier of the network (mainnet, testnet, sidechain)", null);
    builder.addString(
        "node.constants",
        "minimal",
        "Determines whether to use minimal or mainnet constants",
        null);

    // Interop
    builder.addLong("interop.genesisTime", null, "Time of mocked genesis", null);
    builder.addInteger(
        "interop.ownedValidatorStartIndex", 0, "Index of first validator owned by this node", null);
    builder.addInteger(
        "interop.ownedValidatorCount", 0, "Number of validators owned by this node", null);
    builder.addString("interop.startState", "", "Initial BeaconState to load", null);
    builder.addString("interop.privateKey", "", "This node's private key", null);

    // Metrics
    builder.addBoolean("metrics.enabled", false, "Enables metrics collection via Prometheus", null);
    builder.addString(
        "metrics.metricsNetworkInterface",
        "0.0.0.0",
        "Metrics network interface to expose metrics for Prometheus",
        null);
    builder.addInteger(
        "metrics.metricsPort",
        8008,
        "Metrics port to expose metrics for Prometheus",
        PropertyValidator.inRange(0, 65535));
    builder.addListOfString(
        "metrics.metricsCategories",
        asList("JVM", "PROCESS", "BEACONCHAIN", "EVENTBUS", "NETWORK"),
        "Metric categories to enable",
        null);

    // Outputs
    builder.addString(
<<<<<<< HEAD
        "output.dataPath", ".", "Path to output data files", PropertyValidator.isPresent());
=======
        "output.logPath", ".", "Path to output the log file", PropertyValidator.isPresent());
    builder.addString(
        "output.logFile", "artemis.log", "Log file name", PropertyValidator.isPresent());
>>>>>>> 319b7f24
    builder.addString(
        "output.transitionRecordDir",
        "",
        "Directory to record transition pre and post states",
        null);

    // Database
    builder.addBoolean("database.startFromDisk", false, "Start from the disk if set to true", null);
    builder.addString(
        "database.dataPath", ".", "Path to output data files", PropertyValidator.isPresent());

    // Beacon Rest API
    builder.addInteger("beaconrestapi.portNumber", 5051, "Port number of Beacon Rest API", null);

    builder.validateConfiguration(
        config -> {
          return null;
        });

    return builder.toSchema();
  }

  private static final Schema schema = createSchema();

  /**
   * Reads configuration from file.
   *
   * @param path a toml file to read configuration from
   * @return the new ArtemisConfiguration
   * @throws UncheckedIOException if the file is missing
   */
  public static ArtemisConfiguration fromFile(String path) {
    Path configPath = Paths.get(path);
    try {
      return new ArtemisConfiguration(Configuration.fromToml(configPath, schema));
    } catch (IOException e) {
      throw new UncheckedIOException(e);
    }
  }

  /**
   * Reads configuration from a toml text.
   *
   * @param configText the toml text
   * @return the new ArtemisConfiguration
   */
  public static ArtemisConfiguration fromString(String configText) {
    return new ArtemisConfiguration(Configuration.fromToml(configText, schema));
  }

  private final Configuration config;

  private ArtemisConfiguration(Configuration config) {
    this.config = config;
    if (config.hasErrors()) {
      throw new IllegalArgumentException(
          config.errors().stream()
              .map(error -> error.position() + " " + error.toString())
              .collect(Collectors.joining("\n")));
    }
  }

  public String getTimer() {
    return config.getString("node.timer");
  }

  /** @return the port this node will listen to */
  public int getPort() {
    return config.getInteger("node.port");
  }

  public String getDiscovery() {
    return config.getString("node.discovery");
  }

  public String getBootnodes() {
    return config.getString("node.bootnodes");
  }

  /** @return the port this node will advertise as its own */
  public int getAdvertisedPort() {
    final int advertisedPort = config.getInteger("node.advertisedPort");
    return advertisedPort == NO_VALUE ? getPort() : advertisedPort;
  }

  /** @return the network interface this node will bind to */
  public String getNetworkInterface() {
    return config.getString("node.networkInterface");
  }

  public String getConstants() {
    return config.getString("node.constants");
  }

  /** @return the total number of validators in the network */
  public int getNumValidators() {
    return config.getInteger("deposit.numValidators");
  }

  public String getStartState() {
    final String startState = config.getString("interop.startState");
    return startState == null || startState.isEmpty() ? null : startState;
  }

  public long getGenesisTime() {
    long genesisTime = config.getLong("interop.genesisTime");
    if (genesisTime == 0) {
      return (System.currentTimeMillis() / 1000) + 5;
    } else {
      return genesisTime;
    }
  }

  public int getInteropOwnedValidatorStartIndex() {
    return config.getInteger("interop.ownedValidatorStartIndex");
  }

  public int getInteropOwnedValidatorCount() {
    return config.getInteger("interop.ownedValidatorCount");
  }

  public String getInteropPrivateKey() {
    return config.getString("interop.privateKey");
  }

  /** @return the total number of nodes on the network */
  public int getNumNodes() {
    return config.getInteger("deposit.numNodes");
  }

  public String getValidatorsKeyFile() {
    final String keyFile = config.getString("validator.validatorsKeyFile");
    return keyFile == null || keyFile.isEmpty() ? null : keyFile;
  }

  /** @return the Deposit simulation flag, w/ optional input file */
  public String getInputFile() {
    String inputFile = config.getString("deposit.inputFile");
    if (inputFile == null || inputFile.equals("")) return null;
    return inputFile;
  }

  public String getContractAddr() {
    return config.getString("deposit.contractAddr");
  }

  public String getNodeUrl() {
    return config.getString("deposit.nodeUrl");
  }

  /** @return if simulation is enabled or not */
  public String getDepositMode() {
    return config.getString("deposit.mode");
  }

  /** @return the Output provider types: CSV, JSON */
  public String getProviderType() {
    return config.getString("output.providerType");
  }

  /** @return if metrics is enabled or not */
  public Boolean isMetricsEnabled() {
    return config.getBoolean("metrics.enabled");
  }

  public String getMetricsNetworkInterface() {
    return config.getString("metrics.metricsNetworkInterface");
  }

  public int getMetricsPort() {
    return config.getInteger("metrics.metricsPort");
  }

  public List<String> getMetricCategories() {
    return config.getListOfString("metrics.metricsCategories");
  }

  public String getTransitionRecordDir() {
    return Strings.emptyToNull(config.getString("output.transitionRecordDir"));
  }

  /** @return Artemis specific constants */
  public List<String> getStaticPeers() {
    return config.getListOfString("node.peers");
  }

  /** @return the identifier of the network (mainnet, testnet, sidechain) */
  public long getNetworkID() {
    return config.getLong("node.networkID");
  }

  /** @return the mode of the network to use - mock or libp2p */
  public String getNetworkMode() {
    return config.getString("node.networkMode");
  }

  public String getDataPath() {
    return config.getString("database.dataPath");
  }

  public boolean startFromDisk() {
    return config.getBoolean("database.startFromDisk");
  }

  public void validateConfig() throws IllegalArgumentException {
    if (getNumValidators() < Constants.SLOTS_PER_EPOCH) {
      throw new IllegalArgumentException("Invalid config.toml");
    }
  }

  public int getBeaconRestAPIPortNumber() {
    return config.getInteger("beaconrestapi.portNumber");
  }

  public boolean getBeaconRestAPIEnableSwagger() {
    return config.getBoolean("beaconrestapi.enableSwagger");
  }
}<|MERGE_RESOLUTION|>--- conflicted
+++ resolved
@@ -104,16 +104,7 @@
         asList("JVM", "PROCESS", "BEACONCHAIN", "EVENTBUS", "NETWORK"),
         "Metric categories to enable",
         null);
-
     // Outputs
-    builder.addString(
-<<<<<<< HEAD
-        "output.dataPath", ".", "Path to output data files", PropertyValidator.isPresent());
-=======
-        "output.logPath", ".", "Path to output the log file", PropertyValidator.isPresent());
-    builder.addString(
-        "output.logFile", "artemis.log", "Log file name", PropertyValidator.isPresent());
->>>>>>> 319b7f24
     builder.addString(
         "output.transitionRecordDir",
         "",
