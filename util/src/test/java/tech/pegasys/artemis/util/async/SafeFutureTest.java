/*
 * Copyright 2019 ConsenSys AG.
 *
 * Licensed under the Apache License, Version 2.0 (the "License"); you may not use this file except in compliance with
 * the License. You may obtain a copy of the License at
 *
 * http://www.apache.org/licenses/LICENSE-2.0
 *
 * Unless required by applicable law or agreed to in writing, software distributed under the License is distributed on
 * an "AS IS" BASIS, WITHOUT WARRANTIES OR CONDITIONS OF ANY KIND, either express or implied. See the License for the
 * specific language governing permissions and limitations under the License.
 */

package tech.pegasys.artemis.util.async;

import static org.assertj.core.api.Assertions.assertThat;
import static org.assertj.core.api.Assertions.assertThatThrownBy;

import java.io.IOException;
import java.util.concurrent.CompletableFuture;
import java.util.concurrent.CompletionException;
import java.util.concurrent.CompletionStage;
import java.util.concurrent.atomic.AtomicBoolean;
import java.util.concurrent.atomic.AtomicReference;
import java.util.function.Supplier;
import org.apache.logging.log4j.Level;
import org.apache.logging.log4j.LogManager;
import org.apache.logging.log4j.core.LoggerContext;
import org.apache.logging.log4j.core.appender.CountingNoOpAppender;
import org.apache.logging.log4j.core.config.AppenderRef;
import org.apache.logging.log4j.core.config.Configuration;
import org.apache.logging.log4j.core.config.LoggerConfig;
import org.apache.logging.log4j.core.layout.PatternLayout;
import org.junit.jupiter.api.AfterEach;
import org.junit.jupiter.api.Test;

public class SafeFutureTest {

  @AfterEach
  public void tearDown() {
    // Reset logging to remove any additional appenders we added
    final LoggerContext ctx = (LoggerContext) LogManager.getContext(false);
    ctx.reconfigure();
  }

  @Test
  void of_successfullyCompletedFuture() {
    final CompletableFuture<String> completableFuture = new CompletableFuture<>();
    final SafeFuture<String> safeFuture = SafeFuture.of(completableFuture);

    assertThat(safeFuture).isNotDone();

    completableFuture.complete("Yay");
    assertThat(safeFuture).isCompletedWithValue("Yay");
  }

  @Test
  void of_exceptionallyCompletedFuture() {
    final CompletableFuture<String> completableFuture = new CompletableFuture<>();
    final SafeFuture<String> safeFuture = SafeFuture.of(completableFuture);

    assertThat(safeFuture).isNotDone();

    final RuntimeException exception = new RuntimeException("Oh no");
    completableFuture.completeExceptionally(exception);
    assertExceptionallyCompletedWith(safeFuture, exception);
  }

  @Test
  public void ofWithSupplier_propagatesSuccessfulResult() {
    final SafeFuture<Void> suppliedFuture = new SafeFuture<>();
    final AtomicBoolean supplierWasProcessed = new AtomicBoolean(false);
    final SafeFuture<Void> future =
        SafeFuture.of(
            () -> {
              supplierWasProcessed.set(true);
              return suppliedFuture;
            });

    assertThat(supplierWasProcessed).isTrue();
    assertThat(future).isNotDone();
    suppliedFuture.complete(null);
    assertThat(future).isCompleted();
  }

  @Test
  public void ofWithSupplier_propagatesExceptionalResult() {
    final SafeFuture<Void> suppliedFuture = new SafeFuture<>();
    final AtomicBoolean supplierWasProcessed = new AtomicBoolean(false);
    final SafeFuture<Void> future =
        SafeFuture.of(
            () -> {
              supplierWasProcessed.set(true);
              return suppliedFuture;
            });

    assertThat(supplierWasProcessed).isTrue();
    assertThat(future).isNotDone();

    final RuntimeException error = new RuntimeException("failed");
    suppliedFuture.completeExceptionally(error);
    assertThat(future).isCompletedExceptionally();
    assertThatThrownBy(future::get).hasRootCause(error);
  }

  @Test
  public void ofWithSupplier_propagatesExceptionFromSupplier() {
    final RuntimeException error = new RuntimeException("whoops");
    final Supplier<CompletionStage<Void>> futureSupplier =
        () -> {
          throw error;
        };

    final SafeFuture<Void> future = SafeFuture.of(futureSupplier);

    assertExceptionallyCompletedWith(future, error);
  }

  @Test
  public void ofWithExceptionThrowingSupplier_propagatesSuccessfulResult() {

    final ExceptionThrowingSupplier<String> supplier = () -> "Yay";

    final SafeFuture<String> future = SafeFuture.of(supplier);

    assertThat(future).isCompletedWithValue("Yay");
  }

  @Test
  public void ofWithExceptionThrowingSupplier_propagatesExceptionFromSupplier() {

    final IOException error = new IOException("whoops");
    final ExceptionThrowingSupplier<Void> supplier =
        () -> {
          throw error;
        };

    final SafeFuture<Void> future = SafeFuture.of(supplier);

    assertExceptionallyCompletedWith(future, error);
  }

  @Test
  public void ofComposedWithExceptionThrowingSupplier_propagatesSuccessfulResult() {
    final SafeFuture<Void> suppliedFuture = new SafeFuture<>();
    final AtomicBoolean supplierWasProcessed = new AtomicBoolean(false);
    final SafeFuture<Void> future =
        SafeFuture.ofComposed(
            () -> {
              supplierWasProcessed.set(true);
              return suppliedFuture;
            });

    assertThat(supplierWasProcessed).isTrue();
    assertThat(future).isNotDone();
    suppliedFuture.complete(null);
    assertThat(future).isCompleted();
  }

  @Test
  public void ofComposedWithExceptionThrowingSupplier_propagatesExceptionFromSupplier() {
    final AtomicBoolean supplierWasProcessed = new AtomicBoolean(false);
    final Throwable error = new IOException("failed");
    final SafeFuture<Void> future =
        SafeFuture.ofComposed(
            () -> {
              supplierWasProcessed.set(true);
              throw error;
            });

    assertThat(supplierWasProcessed).isTrue();
    assertExceptionallyCompletedWith(future, error);
  }

  @Test
  void completedFuture_isCompletedWithValue() {
    assertThat(SafeFuture.completedFuture("Yay")).isCompletedWithValue("Yay");
  }

  @Test
  void failedFuture_isExceptionallyCompleted() {
    final RuntimeException exception = new RuntimeException("Oh no");
    final SafeFuture<String> safeFuture = SafeFuture.failedFuture(exception);

    assertExceptionallyCompletedWith(safeFuture, exception);
  }

  @Test
  public void finish_executeRunnableOnSuccess() {
    final AtomicBoolean called = new AtomicBoolean(false);
    final SafeFuture<String> future = new SafeFuture<>();
    future.finish(() -> called.set(true));

    assertThat(called).isFalse();
    future.complete("Yay");
    assertThat(called).isTrue();
  }

  @Test
  public void finish_doNotExecuteRunnableOnException() {
    final AtomicBoolean called = new AtomicBoolean(false);
    final SafeFuture<String> future = new SafeFuture<>();
    future.finish(() -> called.set(true));

    assertThat(called).isFalse();
    future.completeExceptionally(new RuntimeException("Nope"));
    assertThat(called).isFalse();
  }

  @Test
  public void finish_executeConsumerOnSuccess() {
    final AtomicReference<String> called = new AtomicReference<>();
    final SafeFuture<String> future = new SafeFuture<>();
    future.finish(called::set);

    assertThat(called).hasValue(null);
    future.complete("Yay");
    assertThat(called).hasValue("Yay");
  }

  @Test
  public void finish_doNotExecuteConsumerOnException() {
    final AtomicReference<String> called = new AtomicReference<>();
    final SafeFuture<String> future = new SafeFuture<>();
    future.finish(called::set);

    assertThat(called).hasValue(null);
    future.completeExceptionally(new RuntimeException("Oh no"));
    assertThat(called).hasValue(null);
  }

  @Test
  public void finish_runnableAndErrorHandler_executeRunnableOnSuccess() {
    final AtomicBoolean called = new AtomicBoolean(false);
    final AtomicReference<Throwable> errorCallback = new AtomicReference<>();
    final SafeFuture<String> future = new SafeFuture<>();
    future.finish(() -> called.set(true), errorCallback::set);

    assertThat(called).isFalse();
    assertThat(errorCallback).hasValue(null);
    future.complete("Yay");
    assertThat(called).isTrue();
    assertThat(errorCallback).hasValue(null);
  }

  @Test
  public void finish_runnableAndErrorHandler_executeErrorHandlerOnException() {
    final AtomicBoolean called = new AtomicBoolean(false);
    final AtomicReference<Throwable> errorCallback = new AtomicReference<>();
    final SafeFuture<String> future = new SafeFuture<>();
    future.finish(() -> called.set(true), errorCallback::set);

    assertThat(called).isFalse();
    assertThat(errorCallback).hasValue(null);
    final RuntimeException exception = new RuntimeException("Oh no");
    future.completeExceptionally(exception);
    assertThat(called).isFalse();
    assertThat(errorCallback).hasValue(exception);
  }

  @Test
  public void finish_callableAndErrorHandler_executeCallableOnSuccess() {
    final AtomicReference<String> resultCallback = new AtomicReference<>();
    final AtomicReference<Throwable> errorCallback = new AtomicReference<>();
    final SafeFuture<String> future = new SafeFuture<>();
    future.finish(resultCallback::set, errorCallback::set);

    assertThat(resultCallback).hasValue(null);
    assertThat(errorCallback).hasValue(null);
    future.complete("Yay");
    assertThat(resultCallback).hasValue("Yay");
    assertThat(errorCallback).hasValue(null);
  }

  @Test
  public void finish_callableAndErrorHandler_executeErrorHandlerOnException() {
    final AtomicReference<String> resultCallback = new AtomicReference<>();
    final AtomicReference<Throwable> errorCallback = new AtomicReference<>();
    final SafeFuture<String> future = new SafeFuture<>();
    future.finish(resultCallback::set, errorCallback::set);

    assertThat(resultCallback).hasValue(null);
    assertThat(errorCallback).hasValue(null);
    final RuntimeException exception = new RuntimeException("Oh no");
    future.completeExceptionally(exception);
    assertThat(resultCallback).hasValue(null);
    assertThat(errorCallback).hasValue(exception);
  }

  @Test
  public void newIncompleteFuture_returnSafeFuture() {
    // The compiler makes this look like a tautology but it's really checking ClassCastException
    // isn't thrown during execution
    final SafeFuture<String> future1 = new SafeFuture<>();
    final SafeFuture<Object> future2 = future1.newIncompleteFuture();
    assertThat(future2).isInstanceOf(SafeFuture.class);

    final SafeFuture<Void> chainedFuture = future1.thenAccept(foo -> {});
    assertThat(chainedFuture).isInstanceOf(SafeFuture.class);
  }

  @Test
  public void finish_shouldNotLogHandledExceptions() {
    final CountingNoOpAppender logCounter = startCountingReportedUnhandledExceptions();

    final SafeFuture<Object> safeFuture = new SafeFuture<>();
    safeFuture.finish(() -> {}, onError -> {});
    safeFuture.completeExceptionally(new RuntimeException("Oh no!"));

    assertThat(logCounter.getCount()).isZero();
  }

  @Test
  public void finish_shouldReportExceptionsThrowBySuccessHandler() {
    final CountingNoOpAppender logCounter = startCountingReportedUnhandledExceptions();

    final SafeFuture<Object> safeFuture = new SafeFuture<>();
    safeFuture.finish(
        () -> {
          throw new RuntimeException("Oh no!");
        },
        onError -> {});
    safeFuture.complete(null);

    assertThat(logCounter.getCount()).isEqualTo(1);
  }

  @Test
  public void finish_shouldReportExceptionsThrowByErrorHandler() {
    final CountingNoOpAppender logCounter = startCountingReportedUnhandledExceptions();

    final SafeFuture<Object> safeFuture = new SafeFuture<>();
    safeFuture.finish(
        () -> {},
        onError -> {
          throw new RuntimeException("Oh no!");
        });
    safeFuture.completeExceptionally(new Exception("Original exception"));

    assertThat(logCounter.getCount()).isEqualTo(1);
  }

  @Test
  public void finish_shouldReportExceptionsWhenNoErrorHandlerProvided() {
    final CountingNoOpAppender logCounter = startCountingReportedUnhandledExceptions();

    final SafeFuture<Object> safeFuture = new SafeFuture<>();
    safeFuture.finish(() -> {});
    safeFuture.completeExceptionally(new RuntimeException("Not handled"));

    assertThat(logCounter.getCount()).isEqualTo(1);
  }

  @Test
  public void reportExceptions_shouldLogUnhandledExceptions() {
    final CountingNoOpAppender logCounter = startCountingReportedUnhandledExceptions();

    final SafeFuture<Object> safeFuture = new SafeFuture<>();
    safeFuture.reportExceptions();
    safeFuture.completeExceptionally(new RuntimeException("Oh no!"));

    assertThat(logCounter.getCount()).isEqualTo(1);
  }

  @Test
  public void exceptionallyCompose_shouldComposeInErrorCase() {
    final AtomicReference<Throwable> receivedError = new AtomicReference<>();
    final SafeFuture<String> safeFuture = new SafeFuture<>();
    final SafeFuture<String> composedFuture = new SafeFuture<>();
    final SafeFuture<String> result =
        safeFuture.exceptionallyCompose(
            error -> {
              receivedError.set(error);
              return composedFuture;
            });
    final RuntimeException exception = new RuntimeException("Nope");

    safeFuture.completeExceptionally(exception);
    assertThat(result).isNotDone();
    assertThat(receivedError).hasValue(exception);

    composedFuture.complete("Success");
    assertThat(result).isCompletedWithValue("Success");
  }

  @Test
  public void exceptionallyCompose_shouldCompleteExceptionallyWhenHandlerThrowsException() {
    final RuntimeException exception1 = new RuntimeException("Error1");
    final RuntimeException exception2 = new RuntimeException("Error2");
    final SafeFuture<String> safeFuture = new SafeFuture<>();
    final SafeFuture<String> result =
        safeFuture.exceptionallyCompose(
            error -> {
              throw exception2;
            });

    safeFuture.completeExceptionally(exception1);
    assertExceptionallyCompletedWith(result, exception2);
  }

  @Test
  public void exceptionallyCompose_shouldNotDoAnythingWhenCompletedSuccessfully() {
    final AtomicReference<Throwable> receivedError = new AtomicReference<>();
    final SafeFuture<String> safeFuture = new SafeFuture<>();
    final SafeFuture<String> composedFuture = new SafeFuture<>();
    final SafeFuture<String> result =
        safeFuture.exceptionallyCompose(
            error -> {
              receivedError.set(error);
              return composedFuture;
            });

    safeFuture.complete("Success");
    assertThat(result).isCompletedWithValue("Success");
    assertThat(receivedError).hasValue(null);

    composedFuture.complete("Composed");
    assertThat(result).isCompletedWithValue("Success");
  }

  @Test
  public void catchAndRethrow_shouldNotExecuteHandlerWhenCompletedSuccessfully() {
    final AtomicReference<Throwable> receivedError = new AtomicReference<>();
    final SafeFuture<String> safeFuture = new SafeFuture<>();

    final SafeFuture<String> result = safeFuture.catchAndRethrow(receivedError::set);

    safeFuture.complete("Yay");
    assertThat(result).isCompletedWithValue("Yay");
    assertThat(receivedError).hasValue(null);
  }

  @Test
  public void
      catchAndRethrow_shouldExecuteHandlerWhenCompletedSuccessfullyAndCompleteExceptionally() {
    final AtomicReference<Throwable> receivedError = new AtomicReference<>();
    final SafeFuture<String> safeFuture = new SafeFuture<>();

    final SafeFuture<String> result = safeFuture.catchAndRethrow(receivedError::set);

    final RuntimeException exception = new RuntimeException("Nope");
    safeFuture.completeExceptionally(exception);
    assertExceptionallyCompletedWith(result, exception);
    assertThat(receivedError).hasValue(exception);
  }

  @Test
  public void propagateTo_propagatesSuccessfulResult() {
    final SafeFuture<String> target = new SafeFuture<>();
    final SafeFuture<String> source = new SafeFuture<>();
    source.propagateTo(target);
    source.complete("Yay");
    assertThat(target).isCompletedWithValue("Yay");
  }

  @Test
  public void propagateTo_propagatesExceptionalResult() {
    final SafeFuture<String> target = new SafeFuture<>();
    final SafeFuture<String> source = new SafeFuture<>();
    source.propagateTo(target);
    final RuntimeException exception = new RuntimeException("Oh no!");
    source.completeExceptionally(exception);
    assertExceptionallyCompletedWith(target, exception);
  }

  @Test
  public void fromRunnable_propagatesSuccessfulResult() {
    final AtomicBoolean runnableWasProcessed = new AtomicBoolean(false);
    final SafeFuture<Void> future = SafeFuture.fromRunnable(() -> runnableWasProcessed.set(true));

    assertThat(runnableWasProcessed).isTrue();
    assertThat(future.isDone()).isTrue();
  }

  @Test
  public void fromRunnable_propagatesExceptionalResult() {
    final RuntimeException error = new RuntimeException("whoops");
    final SafeFuture<Void> future =
        SafeFuture.fromRunnable(
            () -> {
              throw error;
            });

    assertThat(future).isCompletedExceptionally();
    assertExceptionallyCompletedWith(future, error);
  }

  @Test
  public void allOf_shouldAddAllSuppressedExceptions() {
    final Throwable error1 = new RuntimeException("Nope");
    final Throwable error2 = new RuntimeException("Oh dear");
    final SafeFuture<Void> future1 = new SafeFuture<>();
    final SafeFuture<Void> future2 = new SafeFuture<>();
    final SafeFuture<Void> future3 = new SafeFuture<>();

    final SafeFuture<Void> result = SafeFuture.allOf(future1, future2, future3);
    assertThat(result).isNotDone();

    future2.completeExceptionally(error2);
    assertThat(result).isNotDone();

    future3.complete(null);
    assertThat(result).isNotDone();

    future1.completeExceptionally(error1);

    assertThat(result).isCompletedExceptionally();
    assertThatThrownBy(result::join).hasSuppressedException(error2);
    assertThatThrownBy(result::join).hasRootCause(error1);
  }

  @Test
<<<<<<< HEAD
=======
  public void allof_shouldCompleteWhenAllFuturesComplete() {
    final SafeFuture<Void> future1 = new SafeFuture<>();
    final SafeFuture<Void> future2 = new SafeFuture<>();

    final SafeFuture<Void> result = SafeFuture.allOf(future1, future2);
    assertThat(result).isNotDone();

    future1.complete(null);
    assertThat(result).isNotDone();

    future2.complete(null);
    assertThat(result).isCompletedWithValue(null);
  }

  @Test
>>>>>>> 85cc4091
  public void allOfFailFast_failImmediatelyWhenAnyFutureFails() {
    final SafeFuture<Void> future1 = new SafeFuture<>();
    final SafeFuture<Void> future2 = new SafeFuture<>();
    final SafeFuture<Void> result = SafeFuture.allOfFailFast(future1, future2);
    assertThat(result).isNotDone();

    final RuntimeException error = new RuntimeException("Nope");
    future1.completeExceptionally(error);
    assertExceptionallyCompletedWith(result, error);
  }

  @Test
  public void allOfFailFast_failImmediatelyWhenSomeFuturesCompleteAndOneFails() {
    final SafeFuture<Void> future1 = new SafeFuture<>();
    final SafeFuture<Void> future2 = new SafeFuture<>();
    final SafeFuture<Void> future3 = new SafeFuture<>();
    final SafeFuture<Void> result = SafeFuture.allOfFailFast(future1, future2, future3);
    assertThat(result).isNotDone();

    future2.complete(null);
    assertThat(result).isNotDone();

    final RuntimeException error = new RuntimeException("Nope");
    future3.completeExceptionally(error);
    assertExceptionallyCompletedWith(result, error);
  }

  @Test
  public void allOfFailFast_completesWhenAllFuturesComplete() {
    final SafeFuture<Void> future1 = new SafeFuture<>();
    final SafeFuture<Void> future2 = new SafeFuture<>();
    final SafeFuture<Void> result = SafeFuture.allOfFailFast(future1, future2);
    assertThat(result).isNotDone();

    future1.complete(null);
    assertThat(result).isNotDone();

    future2.complete(null);
    assertThat(result).isCompleted();
  }

  private CountingNoOpAppender startCountingReportedUnhandledExceptions() {
    final LoggerContext ctx = (LoggerContext) LogManager.getContext(false);
    final Configuration config = ctx.getConfiguration();
    final CountingNoOpAppender appender =
        new CountingNoOpAppender("Mock", PatternLayout.newBuilder().build());
    appender.start();
    config.addAppender(appender);
    AppenderRef ref = AppenderRef.createAppenderRef("Mock", null, null);
    AppenderRef[] refs = new AppenderRef[] {ref};
    LoggerConfig loggerConfig =
        LoggerConfig.createLogger(false, Level.ERROR, "Mock", null, refs, null, config, null);
    loggerConfig.addAppender(appender, null, null);
    config.addLogger(SafeFuture.class.getName(), loggerConfig);
    ctx.updateLoggers();
    return appender;
  }

  static void assertExceptionallyCompletedWith(
      final SafeFuture<?> safeFuture, final Throwable exception) {
    assertThat(safeFuture).isCompletedExceptionally();
    assertThatThrownBy(safeFuture::join)
        .isInstanceOf(CompletionException.class)
        .extracting(Throwable::getCause)
        .isSameAs(exception);
  }
}<|MERGE_RESOLUTION|>--- conflicted
+++ resolved
@@ -510,8 +510,6 @@
   }
 
   @Test
-<<<<<<< HEAD
-=======
   public void allof_shouldCompleteWhenAllFuturesComplete() {
     final SafeFuture<Void> future1 = new SafeFuture<>();
     final SafeFuture<Void> future2 = new SafeFuture<>();
@@ -527,7 +525,6 @@
   }
 
   @Test
->>>>>>> 85cc4091
   public void allOfFailFast_failImmediatelyWhenAnyFutureFails() {
     final SafeFuture<Void> future1 = new SafeFuture<>();
     final SafeFuture<Void> future2 = new SafeFuture<>();
