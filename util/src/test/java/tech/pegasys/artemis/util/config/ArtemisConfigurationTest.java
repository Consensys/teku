/*
 * Copyright 2019 ConsenSys AG.
 *
 * Licensed under the Apache License, Version 2.0 (the "License"); you may not use this file except in compliance with
 * the License. You may obtain a copy of the License at
 *
 * http://www.apache.org/licenses/LICENSE-2.0
 *
 * Unless required by applicable law or agreed to in writing, software distributed under the License is distributed on
 * an "AS IS" BASIS, WITHOUT WARRANTIES OR CONDITIONS OF ANY KIND, either express or implied. See the License for the
 * specific language governing permissions and limitations under the License.
 */

package tech.pegasys.artemis.util.config;

import static org.apache.logging.log4j.util.Strings.EMPTY;
import static org.assertj.core.api.Assertions.assertThat;
import static org.assertj.core.api.Assertions.assertThatExceptionOfType;
import static org.junit.jupiter.api.Assertions.assertEquals;
import static org.junit.jupiter.api.Assertions.assertThrows;

import java.net.MalformedURLException;
import java.net.URL;
import java.nio.file.Path;
import org.apache.commons.lang3.tuple.Pair;
import org.apache.tuweni.bytes.Bytes;
import org.junit.jupiter.api.AfterEach;
import org.junit.jupiter.api.Test;
import tech.pegasys.artemis.util.bls.BLSPublicKey;

final class ArtemisConfigurationTest {

  @AfterEach
  public void tearDown() {
    Constants.setConstants("minimal");
  }

  @Test
  void validMinimum() {
    ArtemisConfiguration.fromString("");
  }

  @Test
  void wrongPort() {
    assertThrows(
        IllegalArgumentException.class,
        () -> ArtemisConfiguration.fromString("node.identity=\"2345\"\nnode.port=100000"));
  }

  @Test
  void invalidAdvertisedPort() {
    assertThrows(
        IllegalArgumentException.class,
        () ->
            ArtemisConfiguration.fromString("node.identity=\"2345\"\nnode.advertisedPort=100000"));
  }

  @Test
  void advertisedPortDefaultsToPort() {
    final ArtemisConfiguration config = ArtemisConfiguration.fromString("node.port=1234");
    assertThat(config.getAdvertisedPort()).isEqualTo(1234);
  }

  @Test
  void invalidNetworkMode() {
    assertThrows(
        IllegalArgumentException.class,
        () ->
            ArtemisConfiguration.fromString(
                "node.identity=\"2345\"\nnode.networkMode=\"tcpblah\""));
  }

  @Test
  void invalidMinimalArtemisConfig() {
    Constants.setConstants("minimal");
    ArtemisConfiguration config = ArtemisConfiguration.fromString("deposit.numValidators=7");
    assertThrows(IllegalArgumentException.class, () -> config.validateConfig());
  }

  @Test
  void invalidMainnetArtemisConfig() {
    Constants.setConstants("mainnet");
    ArtemisConfiguration config = ArtemisConfiguration.fromString("deposit.numValidators=31");
    assertThrows(IllegalArgumentException.class, () -> config.validateConfig());
  }

  @Test
  void shouldReadRestApiSettings() {
    ArtemisConfiguration config =
        ArtemisConfiguration.fromString(
            "beaconrestapi.portNumber=1\nbeaconrestapi.enableSwagger=false");
    assertEquals(config.getBeaconRestAPIPortNumber(), 1);
    assertEquals(config.getBeaconRestAPIEnableSwagger(), false);
  }

  @Test
  void shouldDefaultRestApiSettings() {

    ArtemisConfiguration config = ArtemisConfiguration.fromString(EMPTY);

    assertEquals(false, config.getBeaconRestAPIEnableSwagger());
    assertEquals(5051, config.getBeaconRestAPIPortNumber());
  }

  @Test
  void dataPathCanBeSet() {
    final ArtemisConfiguration config = ArtemisConfiguration.fromString("output.dataPath=\".\"");
    assertThat(config.getDataPath()).isEqualTo(".");
  }

  @Test
  void validatorKeyStoreAndPasswordFileCanBeSet() {
    final ArtemisConfiguration config =
        ArtemisConfiguration.fromString(
            "validator.keystoreFiles=["
                + "\"/path/to/Keystore1.json\",\"/path/to/Keystore2.json\""
                + "]\n"
                + "validator.keystorePasswordFiles=["
                + "\"/path/to/Keystore1password.txt\", \"/path/to/Keystore2password.txt\""
                + "]");
    assertThat(config.getValidatorKeystorePasswordFilePairs()).size().isEqualTo(2);
    assertThat(config.getValidatorKeystorePasswordFilePairs())
        .containsExactlyInAnyOrder(
            Pair.of(Path.of("/path/to/Keystore1.json"), Path.of("/path/to/Keystore1password.txt")),
            Pair.of(Path.of("/path/to/Keystore2.json"), Path.of("/path/to/Keystore2password.txt")));
  }

  @Test
  void invalidKeystoreAndPasswordParametersThrowsException() {
    final ArtemisConfiguration config =
        ArtemisConfiguration.fromString(
            "validator.keystoreFiles=["
                + "\"/path/to/Keystore1.json\",\"/path/to/Keystore2.json\""
                + "]\n"
                + "validator.keystorePasswordFiles=["
                + "\"/path/to/Keystore1password.txt\""
                + "]");

    final String errorMessage =
        "Invalid configuration. The size of validator.validatorsKeystoreFiles [2] and validator.validatorsKeystorePasswordFiles [1] must match";
    assertThatExceptionOfType(IllegalArgumentException.class)
        .isThrownBy(() -> config.validateConfig())
        .withMessage(errorMessage);
  }

  @Test
<<<<<<< HEAD
  void validatorExternalSignerPublicKeysCanBeSet() {
    final String publicKey1 =
        "0xa99a76ed7796f7be22d5b7e85deeb7c5677e88e511e0b337618f8c4eb61349b4bf2d153f649f7b53359fe8b94a38e44c";
    final String publicKey2 =
        "0xb89bebc699769726a318c8e9971bd3171297c61aea4a6578a7a4f94b547dcba5bac16a89108b6b6a1fe3695d1a874a0b";
    final ArtemisConfiguration config =
        ArtemisConfiguration.fromString(
            "validator.externalSignerPublicKeys=[\"" + publicKey1 + "\",\"" + publicKey2 + "\"]");
    assertThat(config.getValidatorExternalSigningPublicKeys()).size().isEqualTo(2);
    assertThat(config.getValidatorExternalSigningPublicKeys())
        .containsExactlyInAnyOrder(
            BLSPublicKey.fromBytes(Bytes.fromHexString(publicKey1)),
            BLSPublicKey.fromBytes(Bytes.fromHexString(publicKey2)));
  }

  @Test
  void invalidValidatorExternalSignerPublicKeysThrowsException() {
    final String publicKey1 = "invalidPublicKey";
    final ArtemisConfiguration config =
        ArtemisConfiguration.fromString(
            "validator.externalSignerPublicKeys=[" + "\"" + publicKey1 + "\"]");
    assertThatExceptionOfType(IllegalArgumentException.class)
        .isThrownBy(config::getValidatorExternalSigningPublicKeys)
        .withMessage("Invalid configuration. Signer public key is invalid");
  }

  @Test
  void validatorExternalSignerUrlCanBeSet() throws MalformedURLException {
    final ArtemisConfiguration config =
        ArtemisConfiguration.fromString("validator.externalSignerUrl=\"http://localhost:9000\"");
    assertThat(config.getValidatorExternalSigningUrl()).isEqualTo(new URL("http://localhost:9000"));
  }

  @Test
  void invalidValidatorExternalSignerUrlThrowsException() {
    final ArtemisConfiguration config =
        ArtemisConfiguration.fromString("validator.externalSignerUrl=\"invalid_url\"");
    assertThatExceptionOfType(IllegalArgumentException.class)
        .isThrownBy(config::getValidatorExternalSigningUrl)
        .withMessage("Invalid configuration. Signer URL has invalid syntax");
  }

  @Test
  void validatorExternalSignerTimeoutCanBeSet() {
    final ArtemisConfiguration config =
        ArtemisConfiguration.fromString("validator.externalSignerTimeout=5000");
    assertThat(config.getValidatorExternalSigningTimeout()).isEqualTo(5000);
  }

  @Test
  void validatorExternalSignerTimeoutCanReturnsDefault() {
    final ArtemisConfiguration config = ArtemisConfiguration.fromString(EMPTY);
    assertThat(config.getValidatorExternalSigningTimeout()).isEqualTo(1000);
=======
  void loggingColorEnabledShouldExceptionWhenIsNotBoolean() {
    final Exception exception =
        assertThrows(
            IllegalArgumentException.class,
            () -> ArtemisConfiguration.fromString("logging.colorEnabled = \"2345\""));

    assertThat(exception.getMessage()).contains("logging.colorEnabled' requires a boolean");
  }

  @Test
  void loggingColorEnableShouldDefaultToTrue() {
    final ArtemisConfiguration config = ArtemisConfiguration.fromString("");
    assertThat(config.isLoggingColorEnabled()).isTrue();
  }

  @Test
  void loggingColorEnableShouldSet() {
    final ArtemisConfiguration config =
        ArtemisConfiguration.fromString("logging.colorEnabled = false");
    assertThat(config.isLoggingColorEnabled()).isFalse();
  }

  @Test
  void loggingIncludeEventsEnabledShouldExceptionWhenIsNotBoolean() {
    final Exception exception =
        assertThrows(
            IllegalArgumentException.class,
            () -> ArtemisConfiguration.fromString("logging.includeEventsEnabled = \"2345\""));

    assertThat(exception.getMessage()).contains("logging.includeEventsEnabled' requires a boolean");
  }

  @Test
  void loggingIncludeEventsEnableShouldDefaultToTrue() {
    final ArtemisConfiguration config = ArtemisConfiguration.fromString("");
    assertThat(config.isLoggingIncludeEventsEnabled()).isTrue();
  }

  @Test
  void loggingIncludeEventsEnableShouldSet() {
    final ArtemisConfiguration config =
        ArtemisConfiguration.fromString("logging.includeEventsEnabled = false");
    assertThat(config.isLoggingIncludeEventsEnabled()).isFalse();
  }

  @Test
  void loggingDestinationShouldExceptionWhenIsNotString() {
    final Exception exception =
        assertThrows(
            IllegalArgumentException.class,
            () -> ArtemisConfiguration.fromString("logging.destination = false"));

    assertThat(exception.getMessage()).contains("logging.destination' requires a string");
  }

  @Test
  void loggingDestinationShouldExceptionWhenIsNotAcceptableString() {
    final Exception exception =
        assertThrows(
            IllegalArgumentException.class,
            () -> ArtemisConfiguration.fromString("logging.destination = \"Not acceptable\""));

    assertThat(exception.getMessage())
        .contains("logging.destination' should be \"consoleOnly\", \"fileOnly\", or \"both\"");
  }

  @Test
  void loggingDestinationShouldDefaultToBoth() {
    final ArtemisConfiguration config = ArtemisConfiguration.fromString("");
    assertThat(config.getLoggingDestination()).isEqualTo("both");
  }

  @Test
  void loggingDestinationShouldSet() {
    final ArtemisConfiguration configBoth =
        ArtemisConfiguration.fromString("logging.destination = \"both\"");
    assertThat(configBoth.getLoggingDestination()).isEqualTo("both");

    final ArtemisConfiguration configCondole =
        ArtemisConfiguration.fromString("logging.destination = \"consoleOnly\"");
    assertThat(configCondole.getLoggingDestination()).isEqualTo("consoleOnly");

    final ArtemisConfiguration configFile =
        ArtemisConfiguration.fromString("logging.destination = \"fileOnly\"");
    assertThat(configFile.getLoggingDestination()).isEqualTo("fileOnly");
  }

  @Test
  void loggingFileShouldExceptionWhenIsNotString() {
    final Exception exception =
        assertThrows(
            IllegalArgumentException.class,
            () -> ArtemisConfiguration.fromString("logging.file = false"));

    assertThat(exception.getMessage()).contains("logging.file' requires a string");
  }

  @Test
  void loggingFileShouldDefaultToTekuLog() {
    final ArtemisConfiguration config = ArtemisConfiguration.fromString("");
    assertThat(config.getLoggingFile()).isEqualTo("teku.log");
  }

  @Test
  void loggingFileNamePatternShouldExceptionWhenIsNotString() {
    final Exception exception =
        assertThrows(
            IllegalArgumentException.class,
            () -> ArtemisConfiguration.fromString("logging.fileNamePattern = false"));

    assertThat(exception.getMessage()).contains("logging.fileNamePattern' requires a string");
  }

  @Test
  void loggingFileNamePatternShouldDefault() {
    final ArtemisConfiguration config = ArtemisConfiguration.fromString("");
    assertThat(config.getLoggingFileNamePattern()).isEqualTo("teku_%d{yyyy-MM-dd}.log");
>>>>>>> f0f4a051
  }
}<|MERGE_RESOLUTION|>--- conflicted
+++ resolved
@@ -144,7 +144,126 @@
   }
 
   @Test
-<<<<<<< HEAD
+  void loggingColorEnabledShouldExceptionWhenIsNotBoolean() {
+    final Exception exception =
+        assertThrows(
+            IllegalArgumentException.class,
+            () -> ArtemisConfiguration.fromString("logging.colorEnabled = \"2345\""));
+
+    assertThat(exception.getMessage()).contains("logging.colorEnabled' requires a boolean");
+  }
+
+  @Test
+  void loggingColorEnableShouldDefaultToTrue() {
+    final ArtemisConfiguration config = ArtemisConfiguration.fromString("");
+    assertThat(config.isLoggingColorEnabled()).isTrue();
+  }
+
+  @Test
+  void loggingColorEnableShouldSet() {
+    final ArtemisConfiguration config =
+        ArtemisConfiguration.fromString("logging.colorEnabled = false");
+    assertThat(config.isLoggingColorEnabled()).isFalse();
+  }
+
+  @Test
+  void loggingIncludeEventsEnabledShouldExceptionWhenIsNotBoolean() {
+    final Exception exception =
+        assertThrows(
+            IllegalArgumentException.class,
+            () -> ArtemisConfiguration.fromString("logging.includeEventsEnabled = \"2345\""));
+
+    assertThat(exception.getMessage()).contains("logging.includeEventsEnabled' requires a boolean");
+  }
+
+  @Test
+  void loggingIncludeEventsEnableShouldDefaultToTrue() {
+    final ArtemisConfiguration config = ArtemisConfiguration.fromString("");
+    assertThat(config.isLoggingIncludeEventsEnabled()).isTrue();
+  }
+
+  @Test
+  void loggingIncludeEventsEnableShouldSet() {
+    final ArtemisConfiguration config =
+        ArtemisConfiguration.fromString("logging.includeEventsEnabled = false");
+    assertThat(config.isLoggingIncludeEventsEnabled()).isFalse();
+  }
+
+  @Test
+  void loggingDestinationShouldExceptionWhenIsNotString() {
+    final Exception exception =
+        assertThrows(
+            IllegalArgumentException.class,
+            () -> ArtemisConfiguration.fromString("logging.destination = false"));
+
+    assertThat(exception.getMessage()).contains("logging.destination' requires a string");
+  }
+
+  @Test
+  void loggingDestinationShouldExceptionWhenIsNotAcceptableString() {
+    final Exception exception =
+        assertThrows(
+            IllegalArgumentException.class,
+            () -> ArtemisConfiguration.fromString("logging.destination = \"Not acceptable\""));
+
+    assertThat(exception.getMessage())
+        .contains("logging.destination' should be \"consoleOnly\", \"fileOnly\", or \"both\"");
+  }
+
+  @Test
+  void loggingDestinationShouldDefaultToBoth() {
+    final ArtemisConfiguration config = ArtemisConfiguration.fromString("");
+    assertThat(config.getLoggingDestination()).isEqualTo("both");
+  }
+
+  @Test
+  void loggingDestinationShouldSet() {
+    final ArtemisConfiguration configBoth =
+        ArtemisConfiguration.fromString("logging.destination = \"both\"");
+    assertThat(configBoth.getLoggingDestination()).isEqualTo("both");
+
+    final ArtemisConfiguration configCondole =
+        ArtemisConfiguration.fromString("logging.destination = \"consoleOnly\"");
+    assertThat(configCondole.getLoggingDestination()).isEqualTo("consoleOnly");
+
+    final ArtemisConfiguration configFile =
+        ArtemisConfiguration.fromString("logging.destination = \"fileOnly\"");
+    assertThat(configFile.getLoggingDestination()).isEqualTo("fileOnly");
+  }
+
+  @Test
+  void loggingFileShouldExceptionWhenIsNotString() {
+    final Exception exception =
+        assertThrows(
+            IllegalArgumentException.class,
+            () -> ArtemisConfiguration.fromString("logging.file = false"));
+
+    assertThat(exception.getMessage()).contains("logging.file' requires a string");
+  }
+
+  @Test
+  void loggingFileShouldDefaultToTekuLog() {
+    final ArtemisConfiguration config = ArtemisConfiguration.fromString("");
+    assertThat(config.getLoggingFile()).isEqualTo("teku.log");
+  }
+
+  @Test
+  void loggingFileNamePatternShouldExceptionWhenIsNotString() {
+    final Exception exception =
+        assertThrows(
+            IllegalArgumentException.class,
+            () -> ArtemisConfiguration.fromString("logging.fileNamePattern = false"));
+
+    assertThat(exception.getMessage()).contains("logging.fileNamePattern' requires a string");
+  }
+
+  @Test
+  void loggingFileNamePatternShouldDefault() {
+    final ArtemisConfiguration config = ArtemisConfiguration.fromString("");
+    assertThat(config.getLoggingFileNamePattern()).isEqualTo("teku_%d{yyyy-MM-dd}.log");
+  }
+
+  @Test
   void validatorExternalSignerPublicKeysCanBeSet() {
     final String publicKey1 =
         "0xa99a76ed7796f7be22d5b7e85deeb7c5677e88e511e0b337618f8c4eb61349b4bf2d153f649f7b53359fe8b94a38e44c";
@@ -198,124 +317,5 @@
   void validatorExternalSignerTimeoutCanReturnsDefault() {
     final ArtemisConfiguration config = ArtemisConfiguration.fromString(EMPTY);
     assertThat(config.getValidatorExternalSigningTimeout()).isEqualTo(1000);
-=======
-  void loggingColorEnabledShouldExceptionWhenIsNotBoolean() {
-    final Exception exception =
-        assertThrows(
-            IllegalArgumentException.class,
-            () -> ArtemisConfiguration.fromString("logging.colorEnabled = \"2345\""));
-
-    assertThat(exception.getMessage()).contains("logging.colorEnabled' requires a boolean");
-  }
-
-  @Test
-  void loggingColorEnableShouldDefaultToTrue() {
-    final ArtemisConfiguration config = ArtemisConfiguration.fromString("");
-    assertThat(config.isLoggingColorEnabled()).isTrue();
-  }
-
-  @Test
-  void loggingColorEnableShouldSet() {
-    final ArtemisConfiguration config =
-        ArtemisConfiguration.fromString("logging.colorEnabled = false");
-    assertThat(config.isLoggingColorEnabled()).isFalse();
-  }
-
-  @Test
-  void loggingIncludeEventsEnabledShouldExceptionWhenIsNotBoolean() {
-    final Exception exception =
-        assertThrows(
-            IllegalArgumentException.class,
-            () -> ArtemisConfiguration.fromString("logging.includeEventsEnabled = \"2345\""));
-
-    assertThat(exception.getMessage()).contains("logging.includeEventsEnabled' requires a boolean");
-  }
-
-  @Test
-  void loggingIncludeEventsEnableShouldDefaultToTrue() {
-    final ArtemisConfiguration config = ArtemisConfiguration.fromString("");
-    assertThat(config.isLoggingIncludeEventsEnabled()).isTrue();
-  }
-
-  @Test
-  void loggingIncludeEventsEnableShouldSet() {
-    final ArtemisConfiguration config =
-        ArtemisConfiguration.fromString("logging.includeEventsEnabled = false");
-    assertThat(config.isLoggingIncludeEventsEnabled()).isFalse();
-  }
-
-  @Test
-  void loggingDestinationShouldExceptionWhenIsNotString() {
-    final Exception exception =
-        assertThrows(
-            IllegalArgumentException.class,
-            () -> ArtemisConfiguration.fromString("logging.destination = false"));
-
-    assertThat(exception.getMessage()).contains("logging.destination' requires a string");
-  }
-
-  @Test
-  void loggingDestinationShouldExceptionWhenIsNotAcceptableString() {
-    final Exception exception =
-        assertThrows(
-            IllegalArgumentException.class,
-            () -> ArtemisConfiguration.fromString("logging.destination = \"Not acceptable\""));
-
-    assertThat(exception.getMessage())
-        .contains("logging.destination' should be \"consoleOnly\", \"fileOnly\", or \"both\"");
-  }
-
-  @Test
-  void loggingDestinationShouldDefaultToBoth() {
-    final ArtemisConfiguration config = ArtemisConfiguration.fromString("");
-    assertThat(config.getLoggingDestination()).isEqualTo("both");
-  }
-
-  @Test
-  void loggingDestinationShouldSet() {
-    final ArtemisConfiguration configBoth =
-        ArtemisConfiguration.fromString("logging.destination = \"both\"");
-    assertThat(configBoth.getLoggingDestination()).isEqualTo("both");
-
-    final ArtemisConfiguration configCondole =
-        ArtemisConfiguration.fromString("logging.destination = \"consoleOnly\"");
-    assertThat(configCondole.getLoggingDestination()).isEqualTo("consoleOnly");
-
-    final ArtemisConfiguration configFile =
-        ArtemisConfiguration.fromString("logging.destination = \"fileOnly\"");
-    assertThat(configFile.getLoggingDestination()).isEqualTo("fileOnly");
-  }
-
-  @Test
-  void loggingFileShouldExceptionWhenIsNotString() {
-    final Exception exception =
-        assertThrows(
-            IllegalArgumentException.class,
-            () -> ArtemisConfiguration.fromString("logging.file = false"));
-
-    assertThat(exception.getMessage()).contains("logging.file' requires a string");
-  }
-
-  @Test
-  void loggingFileShouldDefaultToTekuLog() {
-    final ArtemisConfiguration config = ArtemisConfiguration.fromString("");
-    assertThat(config.getLoggingFile()).isEqualTo("teku.log");
-  }
-
-  @Test
-  void loggingFileNamePatternShouldExceptionWhenIsNotString() {
-    final Exception exception =
-        assertThrows(
-            IllegalArgumentException.class,
-            () -> ArtemisConfiguration.fromString("logging.fileNamePattern = false"));
-
-    assertThat(exception.getMessage()).contains("logging.fileNamePattern' requires a string");
-  }
-
-  @Test
-  void loggingFileNamePatternShouldDefault() {
-    final ArtemisConfiguration config = ArtemisConfiguration.fromString("");
-    assertThat(config.getLoggingFileNamePattern()).isEqualTo("teku_%d{yyyy-MM-dd}.log");
->>>>>>> f0f4a051
   }
 }