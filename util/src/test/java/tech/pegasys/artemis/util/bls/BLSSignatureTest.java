--- conflicted
+++ resolved
@@ -43,11 +43,7 @@
   void succeedsWhenCallingCheckSignatureOnEmptySignatureThrowsRuntimeException() {
     BLSSignature signature = BLSSignature.empty();
     assertThrows(
-<<<<<<< HEAD
-        RuntimeException.class,
-=======
         BLSException.class,
->>>>>>> ef33c16b
         () -> signature.checkSignature(Bytes48.random(), Bytes.wrap("Test".getBytes(UTF_8)), 0));
   }
 
