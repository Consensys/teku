--- conflicted
+++ resolved
@@ -228,10 +228,7 @@
 
   @ParameterizedTest
   @MethodSource("bitvectorArgs")
-<<<<<<< HEAD
-  void get_shouldThrowIndexOutOfBounds(final SszBitvector vector) {
-=======
-  void testGetLastSetBitIndex(SszBitvector bitvector) {
+  void testGetLastSetBitIndex(final SszBitvector bitvector) {
     int result = bitvector.getLastSetBitIndex();
     int expected = bitvector.streamAllSetBits().reduce((first, second) -> second).orElse(-1);
     assertThat(result).isEqualTo(expected);
@@ -239,8 +236,7 @@
 
   @ParameterizedTest
   @MethodSource("bitvectorArgs")
-  void get_shouldThrowIndexOutOfBounds(SszBitvector vector) {
->>>>>>> cb8ece38
+  void get_shouldThrowIndexOutOfBounds(final SszBitvector vector) {
     assertThatThrownBy(() -> vector.get(-1)).isInstanceOf(IndexOutOfBoundsException.class);
   }
 }