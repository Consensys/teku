/*
 * Copyright 2021 ConsenSys AG.
 *
 * Licensed under the Apache License, Version 2.0 (the "License"); you may not use this file except in compliance with
 * the License. You may obtain a copy of the License at
 *
 * http://www.apache.org/licenses/LICENSE-2.0
 *
 * Unless required by applicable law or agreed to in writing, software distributed under the License is distributed on
 * an "AS IS" BASIS, WITHOUT WARRANTIES OR CONDITIONS OF ANY KIND, either express or implied. See the License for the
 * specific language governing permissions and limitations under the License.
 */

package tech.pegasys.teku.infrastructure.ssz.schema;

import static com.google.common.base.Preconditions.checkArgument;
import static tech.pegasys.teku.infrastructure.ssz.schema.json.SszPrimitiveTypeDefinitions.SSZ_BIT_TYPE_DEFINITION;
import static tech.pegasys.teku.infrastructure.ssz.schema.json.SszPrimitiveTypeDefinitions.SSZ_BYTES32_TYPE_DEFINITION;
import static tech.pegasys.teku.infrastructure.ssz.schema.json.SszPrimitiveTypeDefinitions.SSZ_BYTES4_TYPE_DEFINITION;
import static tech.pegasys.teku.infrastructure.ssz.schema.json.SszPrimitiveTypeDefinitions.SSZ_NONE_TYPE_DEFINITION;
import static tech.pegasys.teku.infrastructure.ssz.schema.json.SszPrimitiveTypeDefinitions.SSZ_UINT256_TYPE_DEFINITION;
import static tech.pegasys.teku.infrastructure.ssz.schema.json.SszPrimitiveTypeDefinitions.SSZ_UINT64_TYPE_DEFINITION;

import java.nio.ByteOrder;
import java.util.Arrays;
import java.util.List;
import org.apache.tuweni.bytes.Bytes;
import org.apache.tuweni.bytes.Bytes32;
import org.apache.tuweni.bytes.MutableBytes;
import org.apache.tuweni.units.bigints.UInt256;
import tech.pegasys.teku.infrastructure.bytes.Bytes4;
import tech.pegasys.teku.infrastructure.json.types.DeserializableTypeDefinition;
import tech.pegasys.teku.infrastructure.ssz.SszData;
import tech.pegasys.teku.infrastructure.ssz.primitive.SszBit;
import tech.pegasys.teku.infrastructure.ssz.primitive.SszByte;
import tech.pegasys.teku.infrastructure.ssz.primitive.SszBytes32;
import tech.pegasys.teku.infrastructure.ssz.primitive.SszBytes4;
import tech.pegasys.teku.infrastructure.ssz.primitive.SszNone;
import tech.pegasys.teku.infrastructure.ssz.primitive.SszUInt256;
import tech.pegasys.teku.infrastructure.ssz.primitive.SszUInt64;
import tech.pegasys.teku.infrastructure.ssz.schema.impl.AbstractSszPrimitiveSchema;
import tech.pegasys.teku.infrastructure.ssz.schema.json.SszPrimitiveTypeDefinitions;
import tech.pegasys.teku.infrastructure.ssz.sos.SszDeserializeException;
import tech.pegasys.teku.infrastructure.ssz.tree.LeafDataNode;
import tech.pegasys.teku.infrastructure.ssz.tree.LeafNode;
import tech.pegasys.teku.infrastructure.ssz.tree.TreeNode;
import tech.pegasys.teku.infrastructure.unsigned.UInt64;

/** The collection of commonly used basic types */
public interface SszPrimitiveSchemas {

  AbstractSszPrimitiveSchema<Void, SszNone> NONE_SCHEMA =
      new AbstractSszPrimitiveSchema<>(0) {
        @Override
        public Void createFromLeafBackingNode(LeafDataNode node, int internalIndex) {
          return null;
        }

        @Override
        protected TreeNode updateBackingNode(
            TreeNode srcNode, int internalIndex, SszData newValue) {
          return srcNode;
        }

        @Override
        public SszNone boxed(Void rawValue) {
          return SszNone.INSTANCE;
        }

        @Override
        public TreeNode getDefaultTree() {
          return LeafNode.EMPTY_LEAF;
        }

        @Override
        public DeserializableTypeDefinition<SszNone> getJsonTypeDefinition() {
          return SSZ_NONE_TYPE_DEFINITION;
        }

        @Override
        public String toString() {
          return "None";
        }
      };

  AbstractSszPrimitiveSchema<Boolean, SszBit> BIT_SCHEMA =
      new AbstractSszPrimitiveSchema<>(1) {
        @Override
        public Boolean createFromLeafBackingNode(LeafDataNode node, int idx) {
          return (node.getData().get(idx / 8) & (1 << (idx % 8))) != 0;
        }

        @Override
        public TreeNode updateBackingNode(TreeNode srcNode, int idx, SszData newValue) {
          int byteIndex = idx / 8;
          int bitIndex = idx % 8;
          Bytes originalBytes = ((LeafNode) srcNode).getData();
          byte b = byteIndex < originalBytes.size() ? originalBytes.get(byteIndex) : 0;
          boolean bit = ((SszBit) newValue).get();
          if (bit) {
            b = (byte) (b | (1 << bitIndex));
          } else {
            b = (byte) (b & ~(1 << bitIndex));
          }
          Bytes newBytes = updateExtending(originalBytes, byteIndex, Bytes.of(b));
          return LeafNode.create(newBytes);
        }

        @Override
        public SszBit boxed(Boolean rawValue) {
          return SszBit.of(rawValue);
        }

        @Override
        public TreeNode getDefaultTree() {
          return LeafNode.ZERO_LEAVES[1];
        }

        @Override
        public DeserializableTypeDefinition<SszBit> getJsonTypeDefinition() {
          return SSZ_BIT_TYPE_DEFINITION;
        }

        @Override
        protected LeafNode createNodeFromSszBytes(final Bytes bytes) {
          final byte data = bytes.get(0);
          if (data != 0 && data != 1) {
            throw new SszDeserializeException("Invalid bit value: " + bytes);
          }
          return super.createNodeFromSszBytes(bytes);
        }

        @Override
        public String toString() {
          return "Bit";
        }
      };

  AbstractSszPrimitiveSchema<Byte, SszByte> BYTE_SCHEMA =
      new SszByteSchema() {
        @Override
<<<<<<< HEAD
        public DeserializableTypeDefinition<SszByte> getJsonTypeDefinition() {
          return SszPrimitiveTypeDefinitions.SSZ_BYTE_TYPE_DEFINITION;
=======
        public Byte createFromLeafBackingNode(LeafDataNode node, int internalIndex) {
          return node.getData().get(internalIndex);
        }

        @Override
        public TreeNode updateBackingNode(TreeNode srcNode, int index, SszData newValue) {
          byte aByte = ((SszByte) newValue).get();
          Bytes curVal = ((LeafNode) srcNode).getData();
          Bytes newBytes = updateExtending(curVal, index, Bytes.of(aByte));
          return LeafNode.create(newBytes);
        }

        @Override
        public SszByte boxed(Byte rawValue) {
          return SszByte.of(rawValue);
>>>>>>> b44f754c
        }

        @Override
        public String toString() {
          return "Bytes";
        }
      };

  AbstractSszPrimitiveSchema<Byte, SszByte> UINT8_SCHEMA =
      new SszByteSchema() {
        @Override
        public DeserializableTypeDefinition<SszByte> getJsonTypeDefinition() {
          return SszPrimitiveTypeDefinitions.SSZ_UINT8_TYPE_DEFINITION;
        }

        @Override
        public String toString() {
          return "UInt8";
        }
      };

  AbstractSszPrimitiveSchema<UInt64, SszUInt64> UINT64_SCHEMA =
      new AbstractSszPrimitiveSchema<>(64) {
        @Override
        public UInt64 createFromLeafBackingNode(LeafDataNode node, int internalIndex) {
          Bytes leafNodeBytes = node.getData();
          try {
            Bytes elementBytes = leafNodeBytes.slice(internalIndex * 8, 8);
            return UInt64.fromLongBits(elementBytes.toLong(ByteOrder.LITTLE_ENDIAN));
          } catch (Exception e) {
            // additional info to track down the bug https://github.com/PegaSysEng/teku/issues/2579
            String info =
                "Refer to https://github.com/PegaSysEng/teku/issues/2579 if see this exception. ";
            info += "internalIndex = " + internalIndex;
            info += ", leafNodeBytes: " + leafNodeBytes.getClass().getSimpleName();
            try {
              info += ", leafNodeBytes = " + leafNodeBytes.copy();
            } catch (Exception ex) {
              info += "(" + ex + ")";
            }
            try {
              info += ", leafNodeBytes[] = " + Arrays.toString(leafNodeBytes.toArray());
            } catch (Exception ex) {
              info += "(" + ex + ")";
            }
            throw new RuntimeException(info, e);
          }
        }

        @Override
        public TreeNode updateBackingNode(TreeNode srcNode, int index, SszData newValue) {
          Bytes uintBytes =
              Bytes.ofUnsignedLong(((SszUInt64) newValue).longValue(), ByteOrder.LITTLE_ENDIAN);
          Bytes curVal = ((LeafNode) srcNode).getData();
          Bytes newBytes = updateExtending(curVal, index * 8, uintBytes);
          return LeafNode.create(newBytes);
        }

        @Override
        public TreeNode updatePackedNode(
            TreeNode srcNode, List<PackedNodeUpdate<UInt64, SszUInt64>> updates) {
          if (updates.size() == 4) {
            byte[] data = new byte[32];
            for (int i = 0; i < 4; i++) {
              long longValue = updates.get(i).getNewValue().longValue();
              int off = i * 8;
              data[off + 0] = (byte) longValue;
              data[off + 1] = (byte) (longValue >> 8);
              data[off + 2] = (byte) (longValue >> 16);
              data[off + 3] = (byte) (longValue >> 24);
              data[off + 4] = (byte) (longValue >> 32);
              data[off + 5] = (byte) (longValue >> 40);
              data[off + 6] = (byte) (longValue >> 48);
              data[off + 7] = (byte) (longValue >> 56);
            }
            return LeafNode.create(Bytes.wrap(data));
          } else {
            return super.updatePackedNode(srcNode, updates);
          }
        }

        @Override
        public SszUInt64 boxed(UInt64 rawValue) {
          return SszUInt64.of(rawValue);
        }

        @Override
        public TreeNode getDefaultTree() {
          return LeafNode.ZERO_LEAVES[8];
        }

        @Override
        public DeserializableTypeDefinition<SszUInt64> getJsonTypeDefinition() {
          return SSZ_UINT64_TYPE_DEFINITION;
        }

        @Override
        public String toString() {
          return "UInt64";
        }
      };

  AbstractSszPrimitiveSchema<UInt256, SszUInt256> UINT256_SCHEMA =
      new AbstractSszPrimitiveSchema<>(256) {
        @Override
        public UInt256 createFromLeafBackingNode(LeafDataNode node, int internalIndex) {
          // reverse() is due to LE -> BE conversion
          return UInt256.fromBytes(node.getData().reverse());
        }

        @Override
        public TreeNode updateBackingNode(TreeNode srcNode, int internalIndex, SszData newValue) {
          // reverse() is due to BE -> LE conversion
          return LeafNode.create(((SszUInt256) newValue).get().toBytes().reverse());
        }

        @Override
        public SszUInt256 boxed(UInt256 rawValue) {
          return SszUInt256.of(rawValue);
        }

        @Override
        public TreeNode getDefaultTree() {
          return LeafNode.ZERO_LEAVES[32];
        }

        @Override
        public DeserializableTypeDefinition<SszUInt256> getJsonTypeDefinition() {
          return SSZ_UINT256_TYPE_DEFINITION;
        }

        @Override
        public String toString() {
          return "UInt256";
        }
      };

  AbstractSszPrimitiveSchema<Bytes4, SszBytes4> BYTES4_SCHEMA =
      new AbstractSszPrimitiveSchema<>(32) {
        @Override
        public Bytes4 createFromLeafBackingNode(LeafDataNode node, int internalIndex) {
          return new Bytes4(node.getData().slice(internalIndex * 4, 4));
        }

        @Override
        public TreeNode updateBackingNode(TreeNode srcNode, int internalIndex, SszData newValue) {
          checkArgument(
              internalIndex >= 0 && internalIndex < 8, "Invalid internal index: %s", internalIndex);
          Bytes bytes = ((SszBytes4) newValue).get().getWrappedBytes();
          Bytes curVal = ((LeafNode) srcNode).getData();
          Bytes newBytes = updateExtending(curVal, internalIndex * 4, bytes);
          return LeafNode.create(newBytes);
        }

        @Override
        public SszBytes4 boxed(Bytes4 rawValue) {
          return SszBytes4.of(rawValue);
        }

        @Override
        public TreeNode getDefaultTree() {
          return LeafNode.ZERO_LEAVES[4];
        }

        @Override
        public DeserializableTypeDefinition<SszBytes4> getJsonTypeDefinition() {
          return SSZ_BYTES4_TYPE_DEFINITION;
        }

        @Override
        public String toString() {
          return "Bytes4";
        }
      };

  AbstractSszPrimitiveSchema<Bytes32, SszBytes32> BYTES32_SCHEMA =
      new AbstractSszPrimitiveSchema<>(256) {
        @Override
        public Bytes32 createFromLeafBackingNode(LeafDataNode node, int internalIndex) {
          return node.hashTreeRoot();
        }

        @Override
        public TreeNode updateBackingNode(TreeNode srcNode, int internalIndex, SszData newValue) {
          return LeafNode.create(((SszBytes32) newValue).get());
        }

        @Override
        public SszBytes32 boxed(Bytes32 rawValue) {
          return SszBytes32.of(rawValue);
        }

        @Override
        public TreeNode getDefaultTree() {
          return LeafNode.ZERO_LEAVES[32];
        }

        @Override
        public DeserializableTypeDefinition<SszBytes32> getJsonTypeDefinition() {
          return SSZ_BYTES32_TYPE_DEFINITION;
        }

        @Override
        public String toString() {
          return "Bytes32";
        }
      };

  private static Bytes updateExtending(Bytes origBytes, int origOff, Bytes newBytes) {
    if (origOff == origBytes.size()) {
      return Bytes.wrap(origBytes, newBytes);
    } else {
      final MutableBytes dest;
      if (origOff + newBytes.size() > origBytes.size()) {
        dest = MutableBytes.create(origOff + newBytes.size());
        origBytes.copyTo(dest, 0);
      } else {
        dest = origBytes.mutableCopy();
      }
      newBytes.copyTo(dest, origOff);
      return dest;
    }
  }

  abstract class SszByteSchema extends AbstractSszPrimitiveSchema<Byte, SszByte> {

    private SszByteSchema() {
      super(8);
    }

    @Override
    public SszByte createFromLeafBackingNode(LeafDataNode node, int internalIndex) {
      return SszByte.of(node.getData().get(internalIndex));
    }

    @Override
    public TreeNode updateBackingNode(TreeNode srcNode, int index, SszData newValue) {
      byte aByte = ((SszByte) newValue).get();
      Bytes curVal = ((LeafNode) srcNode).getData();
      Bytes newBytes = updateExtending(curVal, index, Bytes.of(aByte));
      return LeafNode.create(newBytes);
    }

    @Override
    public SszByte boxed(Byte rawValue) {
      return SszByte.of(rawValue);
    }

    @Override
    public TreeNode getDefaultTree() {
      return LeafNode.ZERO_LEAVES[1];
    }
  }
}<|MERGE_RESOLUTION|>--- conflicted
+++ resolved
@@ -139,26 +139,8 @@
   AbstractSszPrimitiveSchema<Byte, SszByte> BYTE_SCHEMA =
       new SszByteSchema() {
         @Override
-<<<<<<< HEAD
         public DeserializableTypeDefinition<SszByte> getJsonTypeDefinition() {
           return SszPrimitiveTypeDefinitions.SSZ_BYTE_TYPE_DEFINITION;
-=======
-        public Byte createFromLeafBackingNode(LeafDataNode node, int internalIndex) {
-          return node.getData().get(internalIndex);
-        }
-
-        @Override
-        public TreeNode updateBackingNode(TreeNode srcNode, int index, SszData newValue) {
-          byte aByte = ((SszByte) newValue).get();
-          Bytes curVal = ((LeafNode) srcNode).getData();
-          Bytes newBytes = updateExtending(curVal, index, Bytes.of(aByte));
-          return LeafNode.create(newBytes);
-        }
-
-        @Override
-        public SszByte boxed(Byte rawValue) {
-          return SszByte.of(rawValue);
->>>>>>> b44f754c
         }
 
         @Override
@@ -390,8 +372,8 @@
     }
 
     @Override
-    public SszByte createFromLeafBackingNode(LeafDataNode node, int internalIndex) {
-      return SszByte.of(node.getData().get(internalIndex));
+    public Byte createFromLeafBackingNode(LeafDataNode node, int internalIndex) {
+      return node.getData().get(internalIndex);
     }
 
     @Override
