--- conflicted
+++ resolved
@@ -92,11 +92,7 @@
   }
 
   public static synchronized void update(final LoggingConfig configuration) {
-<<<<<<< HEAD
-    setAllLevels(configuration.getLogLevel());
-=======
     configuration.getLogLevel().ifPresent(LoggingConfigurator::setAllLevels);
->>>>>>> 02fdbebe
     COLOR.set(configuration.isColorEnabled());
     DESTINATION = configuration.getDestination();
     INCLUDE_EVENTS = configuration.isIncludeEventsEnabled();
