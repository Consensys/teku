/*
 * Copyright 2019 ConsenSys AG.
 *
 * Licensed under the Apache License, Version 2.0 (the "License"); you may not use this file except in compliance with
 * the License. You may obtain a copy of the License at
 *
 * http://www.apache.org/licenses/LICENSE-2.0
 *
 * Unless required by applicable law or agreed to in writing, software distributed under the License is distributed on
 * an "AS IS" BASIS, WITHOUT WARRANTIES OR CONDITIONS OF ANY KIND, either express or implied. See the License for the
 * specific language governing permissions and limitations under the License.
 */

package tech.pegasys.teku.infrastructure.logging;

import static java.util.stream.Collectors.joining;

import java.nio.file.Path;
import java.util.List;
import org.apache.commons.lang3.time.DateFormatUtils;
import org.apache.commons.lang3.time.DurationFormatUtils;
import org.apache.logging.log4j.LogManager;
import org.apache.logging.log4j.Logger;

public class StatusLogger {

  public static final StatusLogger STATUS_LOG =
      new StatusLogger(LoggingConfigurator.STATUS_LOGGER_NAME);

  final Logger log;

  private StatusLogger(final String name) {
    this.log = LogManager.getLogger(name);
  }

  public void onStartup(final String version) {
    log.info("Teku version: {}", version);
  }

  public void fatalError(final String description, final Throwable cause) {
    log.fatal("Exiting due to fatal error in {}", description, cause);
  }

  public void specificationFailure(final String description, final Throwable cause) {
    log.warn("Spec failed for {}: {}", description, cause, cause);
  }

  public void eth1DepositEventsFailure(final Throwable cause) {
    log.fatal(
        "PLEASE CHECK YOUR ETH1 NODE | Encountered a problem retrieving deposit events from eth1 endpoint.",
        cause);
  }

  public void unexpectedFailure(final String description, final Throwable cause) {
    log.error("PLEASE FIX OR REPORT | Unexpected exception thrown for {}", description, cause);
  }

  public void listeningForLibP2P(final String address) {
    log.info("Listening for connections on: {}", address);
  }

  public void listeningForDiscv5PreGenesis(final String enr) {
    log.info("PreGenesis Local ENR: {}", enr);
  }

  public void listeningForDiscv5(final String enr) {
    log.info("Local ENR: {}", enr);
  }

  public void blockCreationFailure(final Exception cause) {
    log.error("Error during block creation", cause);
  }

  public void attestationFailure(final Throwable cause) {
    log.error("Error during attestation creation", cause);
  }

  public void validatorDepositYamlKeyWriterFailure(final Path file) {
    log.error("Error writing keys to {}", file.toString());
  }

  public void validatorDepositEncryptedKeystoreWriterFailure(
      final String message, final Path file, final String cause) {
    log.error(message, file.toString(), cause);
  }

  public void loadingValidators(final int validatorCount) {
    log.info("Loading {} validator keys...", validatorCount);
  }

  public void atLoadedValidatorNumber(
      final int loadedValidatorCount, final int totalValidatorCount) {
    log.info("Loaded validator key {} of {}.", loadedValidatorCount, totalValidatorCount);
  }

  public void validatorsInitialised(final List<String> validators) {
    if (validators.size() > 100) {
      log.info("Loaded {} validators", validators.size());
      log.debug("validators: {}", () -> validators.stream().collect(joining(", ")));
    } else {
      log.info(
          "Loaded {} Validators: {}",
          validators::size,
          () -> validators.stream().collect(joining(", ")));
    }
  }

  public void beginInitializingChainData() {
    log.info("Initializing storage");
  }

  public void fatalErrorInitialisingStorage(Throwable err) {
    log.debug("Failed to intiailize storage", err);
    log.fatal(
        "Failed to initialize storage. "
            + "Check the existing database matches the current network configuration. "
            + "Set log level to debug for more information.");
  }

  public void finishInitializingChainData() {
    log.info("Storage initialization complete");
  }

  public void generatingMockStartGenesis(final long genesisTime, final int size) {
    log.info(
        "Starting with mocked start interoperability mode with genesis time {} and {} validators",
        () -> DateFormatUtils.format(genesisTime * 1000, "yyyy-MM-dd hh:mm:ss"),
        () -> size);
  }

  public void timeUntilGenesis(final long timeToGenesis, final int peerCount) {
    log.info(
        "{} until genesis time is reached. Peers: {}",
        () -> DurationFormatUtils.formatDurationWords(timeToGenesis * 1000, true, true),
        () -> peerCount);
  }

  public void loadingGenesisFile(final String genesisFile) {
    log.info("Loading genesis from {}", genesisFile);
  }

  public void loadingGenesisFromEth1Chain() {
    log.info("No genesis state available. Loading deposits from ETH1 chain");
  }

  public void genesisValidatorsActivated(int activeValidatorCount, int requiredValidatorCount) {
    log.info(
        "Activated {} of {} validators required for genesis ({}%)",
        activeValidatorCount,
        requiredValidatorCount,
        activeValidatorCount * 100 / requiredValidatorCount);
  }

  public void minGenesisTimeReached() {
    log.info("ETH1 block satisfying minimum genesis time found");
  }

  public void migratingDataDirectory(final Path dataPath) {
    log.info(
        "Migrating data directory layout under {} to separate beacon node and validator data",
        dataPath.toAbsolutePath());
  }

  public void beaconDataPathSet(final Path dataPath) {
    log.info("Storing beacon chain data in: {}", dataPath.toAbsolutePath());
  }

  public void validatorDataPathSet(final Path dataPath) {
    log.info("Storing validator data in: {}", dataPath.toAbsolutePath());
  }

  public void eth1ServiceDown(final long interval) {
    log.warn("Eth1 service down for {}s, retrying", interval);
  }

  public void eth1AtHead() {
    log.info("Eth1 tracker successfully caught up to chain head");
  }

  public void usingGeneratedP2pPrivateKey(final String key, final boolean justGenerated) {
    if (justGenerated) {
      log.info("Generated new p2p private key and storing in: " + key);
    } else {
      log.info("Loading generated p2p private key from: " + key);
    }
  }

  public void adjustingP2pLowerBoundToUpperBound(final int p2pUpperBound) {
    log.info(
        "Adjusting target number of peers lower bound to equal upper bound, which is {}",
        p2pUpperBound);
  }

  public void adjustingP2pUpperBoundToLowerBound(final int p2pLowerBound) {
    log.info(
        "Adjusting target number of peers upper bound to equal lower bound, which is {}",
        p2pLowerBound);
  }

  public void performance(final String performance) {
    log.info(performance);
  }
<<<<<<< HEAD
=======

  public void warnWeakSubjectivityChecksSuppressed(final UInt64 untilEpoch) {
    final String msg = "Suppressing weak subjectivity errors until epoch " + untilEpoch;
    logWithColorIfLevelGreaterThanInfo(Level.WARN, msg, ColorConsolePrinter.Color.YELLOW);
  }

  public void warnWeakSubjectivityFinalizedCheckpointValidationDeferred(
      final UInt64 finalizedEpoch, final UInt64 wsCheckpointEpoch) {
    final String msg =
        String.format(
            "Deferring weak subjectivity checks for finalized checkpoint at epoch %s.  Checks will resume once weak subjectivity checkpoint at epoch %s is reached.",
            finalizedEpoch, wsCheckpointEpoch);
    logWithColorIfLevelGreaterThanInfo(Level.WARN, msg, ColorConsolePrinter.Color.YELLOW);
  }

  public void finalizedCheckpointOutsideOfWeakSubjectivityPeriod(
      Level level, final UInt64 latestFinalizedCheckpointEpoch) {
    final String msg =
        String.format(
            "The latest finalized checkpoint at epoch %s is outside of the weak subjectivity period.  Please supply a recent weak subjectivity checkpoint using --ws-checkpoint=<BLOCK_ROOT>:<EPOCH>.",
            latestFinalizedCheckpointEpoch);
    logWithColorIfLevelGreaterThanInfo(level, msg, ColorConsolePrinter.Color.RED);
  }

  public void chainInconsistentWithWeakSubjectivityCheckpoint(
      final Level level,
      final Bytes32 blockRoot,
      final UInt64 blockSlot,
      final Bytes32 wsCheckpointRoot,
      final UInt64 wsCheckpointEpoch) {
    final String msg =
        String.format(
            "Block %s at slot %s is inconsistent with weak subjectivity checkpoint (root=%s, epoch=%s)",
            blockRoot, blockSlot, wsCheckpointRoot, wsCheckpointEpoch);
    logWithColorIfLevelGreaterThanInfo(level, msg, ColorConsolePrinter.Color.RED);
  }

  public void failedToPerformWeakSubjectivityValidation(
      final Level level, final String message, final Throwable error) {
    log.log(level, "Failed to perform weak subjectivity validation: " + message, error);
  }

  private void logWithColorIfLevelGreaterThanInfo(
      final Level level, final String msg, final ColorConsolePrinter.Color color) {
    final boolean useColor = level.isMoreSpecificThan(Level.INFO);
    log.log(level, useColor ? print(msg, color) : msg);
  }

  public void eth1DepositChainIdMismatch(int expectedChainId, int eth1ChainId) {
    log.log(
        Level.ERROR,
        "PLEASE CHECK YOUR ETH1 NODE | Wrong Eth1 chain id (expected={}, actual={})",
        expectedChainId,
        eth1ChainId);
  }
>>>>>>> ac0d0596
}<|MERGE_RESOLUTION|>--- conflicted
+++ resolved
@@ -19,6 +19,7 @@
 import java.util.List;
 import org.apache.commons.lang3.time.DateFormatUtils;
 import org.apache.commons.lang3.time.DurationFormatUtils;
+import org.apache.logging.log4j.Level;
 import org.apache.logging.log4j.LogManager;
 import org.apache.logging.log4j.Logger;
 
@@ -200,55 +201,6 @@
   public void performance(final String performance) {
     log.info(performance);
   }
-<<<<<<< HEAD
-=======
-
-  public void warnWeakSubjectivityChecksSuppressed(final UInt64 untilEpoch) {
-    final String msg = "Suppressing weak subjectivity errors until epoch " + untilEpoch;
-    logWithColorIfLevelGreaterThanInfo(Level.WARN, msg, ColorConsolePrinter.Color.YELLOW);
-  }
-
-  public void warnWeakSubjectivityFinalizedCheckpointValidationDeferred(
-      final UInt64 finalizedEpoch, final UInt64 wsCheckpointEpoch) {
-    final String msg =
-        String.format(
-            "Deferring weak subjectivity checks for finalized checkpoint at epoch %s.  Checks will resume once weak subjectivity checkpoint at epoch %s is reached.",
-            finalizedEpoch, wsCheckpointEpoch);
-    logWithColorIfLevelGreaterThanInfo(Level.WARN, msg, ColorConsolePrinter.Color.YELLOW);
-  }
-
-  public void finalizedCheckpointOutsideOfWeakSubjectivityPeriod(
-      Level level, final UInt64 latestFinalizedCheckpointEpoch) {
-    final String msg =
-        String.format(
-            "The latest finalized checkpoint at epoch %s is outside of the weak subjectivity period.  Please supply a recent weak subjectivity checkpoint using --ws-checkpoint=<BLOCK_ROOT>:<EPOCH>.",
-            latestFinalizedCheckpointEpoch);
-    logWithColorIfLevelGreaterThanInfo(level, msg, ColorConsolePrinter.Color.RED);
-  }
-
-  public void chainInconsistentWithWeakSubjectivityCheckpoint(
-      final Level level,
-      final Bytes32 blockRoot,
-      final UInt64 blockSlot,
-      final Bytes32 wsCheckpointRoot,
-      final UInt64 wsCheckpointEpoch) {
-    final String msg =
-        String.format(
-            "Block %s at slot %s is inconsistent with weak subjectivity checkpoint (root=%s, epoch=%s)",
-            blockRoot, blockSlot, wsCheckpointRoot, wsCheckpointEpoch);
-    logWithColorIfLevelGreaterThanInfo(level, msg, ColorConsolePrinter.Color.RED);
-  }
-
-  public void failedToPerformWeakSubjectivityValidation(
-      final Level level, final String message, final Throwable error) {
-    log.log(level, "Failed to perform weak subjectivity validation: " + message, error);
-  }
-
-  private void logWithColorIfLevelGreaterThanInfo(
-      final Level level, final String msg, final ColorConsolePrinter.Color color) {
-    final boolean useColor = level.isMoreSpecificThan(Level.INFO);
-    log.log(level, useColor ? print(msg, color) : msg);
-  }
 
   public void eth1DepositChainIdMismatch(int expectedChainId, int eth1ChainId) {
     log.log(
@@ -257,5 +209,4 @@
         expectedChainId,
         eth1ChainId);
   }
->>>>>>> ac0d0596
 }