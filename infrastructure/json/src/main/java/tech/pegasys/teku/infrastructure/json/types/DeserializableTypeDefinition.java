--- conflicted
+++ resolved
@@ -40,12 +40,7 @@
     return new DeserializableListTypeDefinition<>(itemType);
   }
 
-<<<<<<< HEAD
-  static <TObject, C extends Collection<TObject>> DeserializableTypeDefinition<C> collectionOf(
-      final DeserializableTypeDefinition<TObject> itemType,
-      final Function<List<TObject>, C> createFromList) {
-    return new DeserializableArrayTypeDefinition<>(itemType, createFromList);
-=======
+
   static DeserializableTypeDefinition<Map<String, String>> mapOfStrings() {
     return mapOf(CoreTypes.STRING_TYPE, CoreTypes.STRING_TYPE, TreeMap::new);
   }
@@ -55,7 +50,6 @@
       final DeserializableTypeDefinition<TValue> valueType,
       final Supplier<Map<TKey, TValue>> mapConstructor) {
     return new DeserializableMapTypeDefinition<>(keyType, valueType, mapConstructor);
->>>>>>> 1a9875b7
   }
 
   static <TObject extends Enum<TObject>> DeserializableTypeDefinition<TObject> enumOf(
