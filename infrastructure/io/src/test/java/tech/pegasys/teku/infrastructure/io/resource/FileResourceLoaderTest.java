--- conflicted
+++ resolved
@@ -46,8 +46,6 @@
 
   @Test
   public void shouldThrowWhenPathIsADirectory(@TempDir Path tempDir) throws Exception {
-<<<<<<< HEAD
-=======
 
     // should throw either on opening InputStream from directory or reading from created InputStream
     assertThatThrownBy(
@@ -66,7 +64,6 @@
             })
         .isInstanceOf(IOException.class);
 
->>>>>>> b792cddc
     assertThatThrownBy(() -> loader.loadBytes(tempDir.toAbsolutePath().toString()))
         .isInstanceOf(IOException.class);
   }
