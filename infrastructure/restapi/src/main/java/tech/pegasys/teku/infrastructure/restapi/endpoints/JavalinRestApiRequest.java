/*
 * Copyright 2021 ConsenSys AG.
 *
 * Licensed under the Apache License, Version 2.0 (the "License"); you may not use this file except in compliance with
 * the License. You may obtain a copy of the License at
 *
 * http://www.apache.org/licenses/LICENSE-2.0
 *
 * Unless required by applicable law or agreed to in writing, software distributed under the License is distributed on
 * an "AS IS" BASIS, WITHOUT WARRANTIES OR CONDITIONS OF ANY KIND, either express or implied. See the License for the
 * specific language governing permissions and limitations under the License.
 */

package tech.pegasys.teku.infrastructure.restapi.endpoints;

import static tech.pegasys.teku.infrastructure.http.HttpStatusCodes.SC_INTERNAL_SERVER_ERROR;
import static tech.pegasys.teku.infrastructure.http.HttpStatusCodes.SC_OK;
import static tech.pegasys.teku.infrastructure.http.RestApiConstants.HEADER_ACCEPT;

import com.fasterxml.jackson.core.JsonProcessingException;
import io.javalin.core.util.Header;
import io.javalin.http.Context;
import java.io.ByteArrayInputStream;
import java.util.List;
import java.util.Map;
import java.util.Optional;
import java.util.stream.Collectors;
import org.apache.logging.log4j.LogManager;
import org.apache.logging.log4j.Logger;
import org.apache.tuweni.bytes.Bytes;
import tech.pegasys.teku.infrastructure.async.SafeFuture;
import tech.pegasys.teku.infrastructure.http.HttpErrorResponse;

public class JavalinRestApiRequest implements RestApiRequest {
  private static final Logger LOG = LogManager.getLogger();
  private final Context context;
  private final EndpointMetadata metadata;
  private final Map<String, String> pathParamMap;
  private final Map<String, List<String>> queryParamMap;

  @Override
  @SuppressWarnings({"TypeParameterUnusedInFormals"})
  public <T> T getRequestBody() throws JsonProcessingException {
    return metadata.getRequestBody(
        context.bodyAsInputStream(), Optional.ofNullable(context.header("Content-Type")));
  }

  public JavalinRestApiRequest(final Context context, final EndpointMetadata metadata) {
    this.context = context;
    this.metadata = metadata;
    this.pathParamMap = context.pathParamMap();
    this.queryParamMap = context.queryParamMap();
  }

  @Override
  public void respondOk(final Object response) throws JsonProcessingException {
    respond(SC_OK, response);
  }

  @Override
  public void respondAsync(final SafeFuture<AsyncApiResponse> futureResponse) {
    context.future(
        futureResponse
            .thenApply(
                result -> {
                  try {
                    return respond(result.getResponseCode(), result.getResponseBody());
                  } catch (JsonProcessingException e) {
                    LOG.trace("Failed to generate API response", e);
                    context.status(SC_INTERNAL_SERVER_ERROR);
                    return Bytes.EMPTY.toArrayUnsafe();
                  }
                })
            .thenApply(ByteArrayInputStream::new));
  }

  @Override
  public void respondOk(final Object response, final CacheLength cacheLength)
      throws JsonProcessingException {
    context.header(Header.CACHE_CONTROL, cacheLength.getHttpHeaderValue());
    respond(SC_OK, response);
  }

  @Override
  public void respondError(final int statusCode, final String message)
      throws JsonProcessingException {
    respond(statusCode, new HttpErrorResponse(statusCode, message));
  }

  private byte[] respond(final int statusCode, final Optional<Object> response)
      throws JsonProcessingException {
    context.status(statusCode);
    if (response.isPresent()) {
      return respondImpl(statusCode, response.get());
    }
    return Bytes.EMPTY.toArrayUnsafe();
  }

  private void respond(final int statusCode, final Object response) throws JsonProcessingException {
    context.status(statusCode);
    final byte[] responseData = respondImpl(statusCode, response);
    context.result(responseData);
  }

  private byte[] respondImpl(final int statusCode, final Object response)
      throws JsonProcessingException {
    final ResponseMetadata responseMetadata =
        metadata.createResponseMetadata(
            statusCode, Optional.ofNullable(context.header(HEADER_ACCEPT)), response);
    context.contentType(responseMetadata.getContentType());
    responseMetadata.getAdditionalHeaders().forEach(context::header);
    return metadata.serialize(statusCode, responseMetadata.getContentType(), response);
  }

  /** This is only used when intending to return status code without a response body */
  @Override
  public void respondWithCode(final int statusCode) {
    context.status(statusCode);
  }

  @Override
  public <T> T getPathParameter(final ParameterMetadata<T> parameterMetadata) {
    return parameterMetadata
        .getType()
        .deserializeFromString(pathParamMap.get(parameterMetadata.getName()));
  }

  @Override
  public <T> Optional<T> getOptionalQueryParameter(final ParameterMetadata<T> parameterMetadata) {
    if (!queryParamMap.containsKey(parameterMetadata.getName())) {
      return Optional.empty();
    }
    return Optional.of(
        parameterMetadata
            .getType()
            .deserializeFromString(
                SingleQueryParameterUtils.validateQueryParameter(
                    queryParamMap, parameterMetadata.getName())));
  }

  @Override
  public <T> T getQueryParameter(final ParameterMetadata<T> parameterMetadata) {
    return parameterMetadata
        .getType()
        .deserializeFromString(
            SingleQueryParameterUtils.validateQueryParameter(
                queryParamMap, parameterMetadata.getName()));
  }
<<<<<<< HEAD
=======

  public <T> List<T> getQueryParameterList(final ParameterMetadata<T> parameterMetadata) {
    if (!queryParamMap.containsKey(parameterMetadata.getName())) {
      return List.of();
    }

    final List<String> paramList =
        ListQueryParameterUtils.getParameterAsStringList(
            queryParamMap, parameterMetadata.getName());
    return paramList.stream()
        .map(item -> parameterMetadata.getType().deserializeFromString(item))
        .collect(Collectors.toList());
  }

  @FunctionalInterface
  public interface ResultProcessor<T> {
    // Process result, returning an optional serialized response
    Optional<String> process(Context context, T result) throws Exception;
  }
>>>>>>> e663b476
}<|MERGE_RESOLUTION|>--- conflicted
+++ resolved
@@ -146,8 +146,6 @@
             SingleQueryParameterUtils.validateQueryParameter(
                 queryParamMap, parameterMetadata.getName()));
   }
-<<<<<<< HEAD
-=======
 
   public <T> List<T> getQueryParameterList(final ParameterMetadata<T> parameterMetadata) {
     if (!queryParamMap.containsKey(parameterMetadata.getName())) {
@@ -161,11 +159,4 @@
         .map(item -> parameterMetadata.getType().deserializeFromString(item))
         .collect(Collectors.toList());
   }
-
-  @FunctionalInterface
-  public interface ResultProcessor<T> {
-    // Process result, returning an optional serialized response
-    Optional<String> process(Context context, T result) throws Exception;
-  }
->>>>>>> e663b476
 }