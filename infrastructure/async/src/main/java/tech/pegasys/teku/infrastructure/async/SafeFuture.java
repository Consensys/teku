--- conflicted
+++ resolved
@@ -278,14 +278,11 @@
   }
 
   public void finishAsync(
-<<<<<<< HEAD
-=======
       final Runnable onSuccess, final Consumer<Throwable> onError, final Executor executor) {
     finishAsync(__ -> onSuccess.run(), onError, executor);
   }
 
   public void finishAsync(
->>>>>>> 2305830b
       final Consumer<T> onSuccess, final Consumer<Throwable> onError, final Executor executor) {
     handleAsync(
             (result, error) -> {
@@ -436,8 +433,6 @@
     return (SafeFuture<U>) super.handleAsync(fn, executor);
   }
 
-<<<<<<< HEAD
-=======
   /**
    * Returns a new CompletionStage that, when this stage completes either normally or exceptionally,
    * is executed with this stage's result and exception as arguments to the supplied function.
@@ -466,7 +461,6 @@
     return result;
   }
 
->>>>>>> 2305830b
   @Override
   public SafeFuture<T> whenComplete(final BiConsumer<? super T, ? super Throwable> action) {
     return (SafeFuture<T>) super.whenComplete(action);
