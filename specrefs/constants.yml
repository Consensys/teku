- name: BASE_REWARDS_PER_EPOCH
  sources:
    - file: ethereum/spec/src/main/java/tech/pegasys/teku/spec/config/SpecConfigPhase0.java
      search: BASE_REWARDS_PER_EPOCH =
  spec: |
    <spec constant_var="BASE_REWARDS_PER_EPOCH" fork="phase0" hash="395f7528">
    BASE_REWARDS_PER_EPOCH: uint64 = 4
    </spec>

- name: BLS_MODULUS
  sources:
    - file: ethereum/spec/src/main/java/tech/pegasys/teku/spec/config/SpecConfigDeneb.java
      search: BLS_MODULUS =
  spec: |
    <spec constant_var="BLS_MODULUS" fork="deneb" hash="dfa6ff32">
    BLS_MODULUS = 52435875175126190479447740508185965837690552500527637822603658699938581184513
    </spec>

- name: BLS_WITHDRAWAL_PREFIX
  sources:
    - file: ethereum/spec/src/main/java/tech/pegasys/teku/spec/constants/WithdrawalPrefixes.java
      search: BLS_WITHDRAWAL_PREFIX =
  spec: |
    <spec constant_var="BLS_WITHDRAWAL_PREFIX" fork="phase0" hash="4153ae92">
    BLS_WITHDRAWAL_PREFIX: Bytes1 = '0x00'
    </spec>

- name: BUILDER_PENDING_WITHDRAWALS_LIMIT
  sources:
    - file: ethereum/spec/src/main/resources/tech/pegasys/teku/spec/config/presets/mainnet/gloas.yaml
      search: "BUILDER_PENDING_WITHDRAWALS_LIMIT:"
  spec: |
    <spec constant_var="BUILDER_PENDING_WITHDRAWALS_LIMIT" fork="gloas" hash="a71d297e">
    BUILDER_PENDING_WITHDRAWALS_LIMIT: uint64 = 2**20
    </spec>

- name: BYTES_PER_FIELD_ELEMENT
  sources:
    - file: ethereum/spec/src/main/java/tech/pegasys/teku/spec/config/SpecConfigDeneb.java
      search: BYTES_PER_FIELD_ELEMENT =
  spec: |
    <spec constant_var="BYTES_PER_FIELD_ELEMENT" fork="deneb" hash="4563f0ce">
    BYTES_PER_FIELD_ELEMENT: uint64 = 32
    </spec>

- name: COMPOUNDING_WITHDRAWAL_PREFIX
  sources:
    - file: ethereum/spec/src/main/java/tech/pegasys/teku/spec/constants/WithdrawalPrefixes.java
      search: COMPOUNDING_WITHDRAWAL_PREFIX =
  spec: |
    <spec constant_var="COMPOUNDING_WITHDRAWAL_PREFIX" fork="electra" hash="e52fdfea">
    COMPOUNDING_WITHDRAWAL_PREFIX: Bytes1 = '0x02'
    </spec>

- name: CONSOLIDATION_REQUEST_TYPE
  sources:
    - file: ethereum/spec/src/main/java/tech/pegasys/teku/spec/datastructures/execution/versions/electra/ConsolidationRequest.java
      search: REQUEST_TYPE =
  spec: |
    <spec constant_var="CONSOLIDATION_REQUEST_TYPE" fork="electra" hash="4d01eb44">
    CONSOLIDATION_REQUEST_TYPE: Bytes1 = '0x02'
    </spec>

- name: DEPOSIT_CONTRACT_TREE_DEPTH
  sources:
    - file: ethereum/spec/src/main/java/tech/pegasys/teku/spec/config/SpecConfigPhase0.java
      search: DEPOSIT_CONTRACT_TREE_DEPTH =
    - file: ethereum/pow/api/src/main/java/tech/pegasys/teku/ethereum/pow/api/DepositConstants.java
      search: DEPOSIT_CONTRACT_TREE_DEPTH =
  spec: |
    <spec constant_var="DEPOSIT_CONTRACT_TREE_DEPTH" fork="phase0" hash="5763e551">
    DEPOSIT_CONTRACT_TREE_DEPTH: uint64 = 2**5
    </spec>

- name: DEPOSIT_REQUEST_TYPE
  sources:
    - file: ethereum/spec/src/main/java/tech/pegasys/teku/spec/datastructures/execution/versions/electra/DepositRequest.java
      search: REQUEST_TYPE =
  spec: |
    <spec constant_var="DEPOSIT_REQUEST_TYPE" fork="electra" hash="54ca462e">
    DEPOSIT_REQUEST_TYPE: Bytes1 = '0x00'
    </spec>

- name: DOMAIN_AGGREGATE_AND_PROOF
  sources:
    - file: ethereum/spec/src/main/java/tech/pegasys/teku/spec/constants/Domain.java
      search: AGGREGATE_AND_PROOF =
  spec: |
    <spec constant_var="DOMAIN_AGGREGATE_AND_PROOF" fork="phase0" hash="9f7a43fb">
    DOMAIN_AGGREGATE_AND_PROOF: DomainType = '0x06000000'
    </spec>

- name: DOMAIN_BEACON_ATTESTER
  sources:
    - file: ethereum/spec/src/main/java/tech/pegasys/teku/spec/constants/Domain.java
      search: BEACON_ATTESTER =
  spec: |
    <spec constant_var="DOMAIN_BEACON_ATTESTER" fork="phase0" hash="511529c3">
    DOMAIN_BEACON_ATTESTER: DomainType = '0x01000000'
    </spec>

- name: DOMAIN_BEACON_PROPOSER
  sources:
    - file: ethereum/spec/src/main/java/tech/pegasys/teku/spec/constants/Domain.java
      search: BEACON_PROPOSER =
  spec: |
    <spec constant_var="DOMAIN_BEACON_PROPOSER" fork="phase0" hash="c6ec551e">
    DOMAIN_BEACON_PROPOSER: DomainType = '0x00000000'
    </spec>

- name: DOMAIN_BLS_TO_EXECUTION_CHANGE
  sources:
    - file: ethereum/spec/src/main/java/tech/pegasys/teku/spec/constants/Domain.java
      search: BLS_TO_EXECUTION_CHANGE =
  spec: |
    <spec constant_var="DOMAIN_BLS_TO_EXECUTION_CHANGE" fork="capella" hash="08a623ec">
    DOMAIN_BLS_TO_EXECUTION_CHANGE: DomainType = '0x0A000000'
    </spec>

- name: DOMAIN_CONTRIBUTION_AND_PROOF
  sources:
    - file: ethereum/spec/src/main/java/tech/pegasys/teku/spec/constants/Domain.java
      search: CONTRIBUTION_AND_PROOF =
  spec: |
    <spec constant_var="DOMAIN_CONTRIBUTION_AND_PROOF" fork="altair" hash="67dcb5cb">
    DOMAIN_CONTRIBUTION_AND_PROOF: DomainType = '0x09000000'
    </spec>

- name: DOMAIN_DEPOSIT
  sources:
    - file: ethereum/spec/src/main/java/tech/pegasys/teku/spec/constants/Domain.java
      search: DEPOSIT =
  spec: |
    <spec constant_var="DOMAIN_DEPOSIT" fork="phase0" hash="eab99f9f">
    DOMAIN_DEPOSIT: DomainType = '0x03000000'
    </spec>

- name: DOMAIN_RANDAO
  sources:
    - file: ethereum/spec/src/main/java/tech/pegasys/teku/spec/constants/Domain.java
      search: RANDAO =
  spec: |
    <spec constant_var="DOMAIN_RANDAO" fork="phase0" hash="1bf33286">
    DOMAIN_RANDAO: DomainType = '0x02000000'
    </spec>

- name: DOMAIN_SELECTION_PROOF
  sources:
    - file: ethereum/spec/src/main/java/tech/pegasys/teku/spec/constants/Domain.java
      search: Bytes4 SELECTION_PROOF =
  spec: |
    <spec constant_var="DOMAIN_SELECTION_PROOF" fork="phase0" hash="5443c8b0">
    DOMAIN_SELECTION_PROOF: DomainType = '0x05000000'
    </spec>

- name: DOMAIN_SYNC_COMMITTEE
  sources:
    - file: ethereum/spec/src/main/java/tech/pegasys/teku/spec/constants/Domain.java
      search: SYNC_COMMITTEE =
  spec: |
    <spec constant_var="DOMAIN_SYNC_COMMITTEE" fork="altair" hash="26073f5d">
    DOMAIN_SYNC_COMMITTEE: DomainType = '0x07000000'
    </spec>

- name: DOMAIN_SYNC_COMMITTEE_SELECTION_PROOF
  sources:
    - file: ethereum/spec/src/main/java/tech/pegasys/teku/spec/constants/Domain.java
      search: SYNC_COMMITTEE_SELECTION_PROOF =
  spec: |
    <spec constant_var="DOMAIN_SYNC_COMMITTEE_SELECTION_PROOF" fork="altair" hash="f7e4d78c">
    DOMAIN_SYNC_COMMITTEE_SELECTION_PROOF: DomainType = '0x08000000'
    </spec>

- name: DOMAIN_VOLUNTARY_EXIT
  sources:
    - file: ethereum/spec/src/main/java/tech/pegasys/teku/spec/constants/Domain.java
      search: VOLUNTARY_EXIT =
  spec: |
    <spec constant_var="DOMAIN_VOLUNTARY_EXIT" fork="phase0" hash="6abf51b5">
    DOMAIN_VOLUNTARY_EXIT: DomainType = '0x04000000'
    </spec>

- name: ETH1_ADDRESS_WITHDRAWAL_PREFIX
  sources:
    - file: ethereum/spec/src/main/java/tech/pegasys/teku/spec/constants/WithdrawalPrefixes.java
      search: ETH1_ADDRESS_WITHDRAWAL_PREFIX =
  spec: |
    <spec constant_var="ETH1_ADDRESS_WITHDRAWAL_PREFIX" fork="phase0" hash="faffaf83">
    ETH1_ADDRESS_WITHDRAWAL_PREFIX: Bytes1 = '0x01'
    </spec>

- name: ETH_TO_GWEI
  sources:
    - file: ethereum/spec/src/main/java/tech/pegasys/teku/spec/constants/EthConstants.java
      search: ETH_TO_GWEI =
  spec: |
    <spec constant_var="ETH_TO_GWEI" fork="phase0" hash="37392e73">
    ETH_TO_GWEI: uint64 = 10**9
    </spec>

- name: FAR_FUTURE_EPOCH
  sources:
    - file: ethereum/spec/src/main/java/tech/pegasys/teku/spec/config/SpecConfig.java
      search: FAR_FUTURE_EPOCH =
  spec: |
    <spec constant_var="FAR_FUTURE_EPOCH" fork="phase0" hash="b11f052e">
    FAR_FUTURE_EPOCH: Epoch = 2**64 - 1
    </spec>

- name: FULL_EXIT_REQUEST_AMOUNT
  sources:
    - file: ethereum/spec/src/main/java/tech/pegasys/teku/spec/config/SpecConfigElectra.java
      search: FULL_EXIT_REQUEST_AMOUNT =
  spec: |
    <spec constant_var="FULL_EXIT_REQUEST_AMOUNT" fork="electra" hash="4f49380e">
    FULL_EXIT_REQUEST_AMOUNT: uint64 = 0
    </spec>

- name: GENESIS_EPOCH
  sources:
    - file: ethereum/spec/src/main/java/tech/pegasys/teku/spec/config/SpecConfig.java
      search: GENESIS_EPOCH =
  spec: |
    <spec constant_var="GENESIS_EPOCH" fork="phase0" hash="56876077">
    GENESIS_EPOCH: Epoch = 0
    </spec>

- name: GENESIS_SLOT
  sources:
    - file: ethereum/spec/src/main/java/tech/pegasys/teku/spec/config/SpecConfig.java
      search: GENESIS_SLOT =
  spec: |
    <spec constant_var="GENESIS_SLOT" fork="phase0" hash="2d6f8884">
    GENESIS_SLOT: Slot = 0
    </spec>

- name: JUSTIFICATION_BITS_LENGTH
  sources:
    - file: ethereum/spec/src/main/java/tech/pegasys/teku/spec/config/SpecConfigPhase0.java
      search: JUSTIFICATION_BITS_LENGTH =
  spec: |
    <spec constant_var="JUSTIFICATION_BITS_LENGTH" fork="phase0" hash="e7ec73ea">
    JUSTIFICATION_BITS_LENGTH: uint64 = 4
    </spec>

- name: MAX_CONCURRENT_REQUESTS
  sources:
    - file: ethereum/spec/src/main/java/tech/pegasys/teku/spec/constants/NetworkConstants.java
      search: MAX_CONCURRENT_REQUESTS =
  spec: |
    <spec constant_var="MAX_CONCURRENT_REQUESTS" fork="phase0" hash="f5ff241b">
    MAX_CONCURRENT_REQUESTS = 2
    </spec>

- name: NODE_ID_BITS
  sources:
    - file: ethereum/spec/src/main/java/tech/pegasys/teku/spec/constants/NetworkConstants.java
      search: NODE_ID_BITS =
  spec: |
    <spec constant_var="NODE_ID_BITS" fork="phase0" hash="57dab5f1">
    NODE_ID_BITS = 256
    </spec>

- name: PARTICIPATION_FLAG_WEIGHTS
  sources:
    - file: ethereum/spec/src/main/java/tech/pegasys/teku/spec/logic/versions/altair/helpers/MiscHelpersAltair.java
      search: PARTICIPATION_FLAG_WEIGHTS =
  spec: |
    <spec constant_var="PARTICIPATION_FLAG_WEIGHTS" fork="altair" hash="0068cac2">
    PARTICIPATION_FLAG_WEIGHTS = [TIMELY_SOURCE_WEIGHT, TIMELY_TARGET_WEIGHT, TIMELY_HEAD_WEIGHT]
    </spec>

- name: PROPOSER_WEIGHT
  sources:
    - file: ethereum/spec/src/main/java/tech/pegasys/teku/spec/constants/IncentivizationWeights.java
      search: PROPOSER_WEIGHT =
  spec: |
    <spec constant_var="PROPOSER_WEIGHT" fork="altair" hash="4dcb6f6c">
    PROPOSER_WEIGHT: uint64 = 8
    </spec>

- name: SAFETY_DECAY
  sources:
    - file: ethereum/weaksubjectivity/src/main/java/tech/pegasys/teku/weaksubjectivity/config/WeakSubjectivityConfig.java
      search: SAFETY_DECAY =
  spec: |
    <spec constant_var="SAFETY_DECAY" fork="phase0" hash="298e03fe">
    SAFETY_DECAY: uint64 = 10
    </spec>

- name: SAFE_SLOTS_TO_IMPORT_OPTIMISTICALLY
  sources:
    - file: ethereum/spec/src/main/java/tech/pegasys/teku/spec/constants/NetworkConstants.java
      search: SAFE_SLOTS_TO_IMPORT_OPTIMISTICALLY =
  spec: |
    <spec constant_var="SAFE_SLOTS_TO_IMPORT_OPTIMISTICALLY" fork="bellatrix" hash="87b7dd5b">
    SAFE_SLOTS_TO_IMPORT_OPTIMISTICALLY = 128
    </spec>

- name: SYNC_COMMITTEE_SUBNET_COUNT
  sources:
    - file: ethereum/spec/src/main/java/tech/pegasys/teku/spec/constants/NetworkConstants.java
      search: SYNC_COMMITTEE_SUBNET_COUNT =
  spec: |
    <spec constant_var="SYNC_COMMITTEE_SUBNET_COUNT" fork="altair" hash="58794943">
    SYNC_COMMITTEE_SUBNET_COUNT = 4
    </spec>

- name: SYNC_REWARD_WEIGHT
  sources:
    - file: ethereum/spec/src/main/java/tech/pegasys/teku/spec/constants/IncentivizationWeights.java
      search: SYNC_REWARD_WEIGHT =
  spec: |
    <spec constant_var="SYNC_REWARD_WEIGHT" fork="altair" hash="ea70c5e0">
    SYNC_REWARD_WEIGHT: uint64 = 2
    </spec>

- name: TARGET_AGGREGATORS_PER_COMMITTEE
  sources:
    - file: ethereum/spec/src/main/java/tech/pegasys/teku/spec/constants/ValidatorConstants.java
      search: TARGET_AGGREGATORS_PER_COMMITTEE =
  spec: |
    <spec constant_var="TARGET_AGGREGATORS_PER_COMMITTEE" fork="phase0" hash="3a65ef1c">
    TARGET_AGGREGATORS_PER_COMMITTEE = 2**4
    </spec>

- name: TARGET_AGGREGATORS_PER_SYNC_SUBCOMMITTEE
  sources:
    - file: ethereum/spec/src/main/java/tech/pegasys/teku/spec/constants/ValidatorConstants.java
      search: TARGET_AGGREGATORS_PER_SYNC_SUBCOMMITTEE =
  spec: |
    <spec constant_var="TARGET_AGGREGATORS_PER_SYNC_SUBCOMMITTEE" fork="altair" hash="af3f6c9e">
    TARGET_AGGREGATORS_PER_SYNC_SUBCOMMITTEE = 2**4
    </spec>

- name: TIMELY_HEAD_FLAG_INDEX
  sources:
    - file: ethereum/spec/src/main/java/tech/pegasys/teku/spec/constants/ParticipationFlags.java
      search: TIMELY_HEAD_FLAG_INDEX =
  spec: |
    <spec constant_var="TIMELY_HEAD_FLAG_INDEX" fork="altair" hash="a01306fb">
    TIMELY_HEAD_FLAG_INDEX = 2
    </spec>

- name: TIMELY_HEAD_WEIGHT
  sources:
    - file: ethereum/spec/src/main/java/tech/pegasys/teku/spec/constants/IncentivizationWeights.java
      search: TIMELY_HEAD_WEIGHT =
  spec: |
    <spec constant_var="TIMELY_HEAD_WEIGHT" fork="altair" hash="d6f53c91">
    TIMELY_HEAD_WEIGHT: uint64 = 14
    </spec>

- name: TIMELY_SOURCE_FLAG_INDEX
  sources:
    - file: ethereum/spec/src/main/java/tech/pegasys/teku/spec/constants/ParticipationFlags.java
      search: TIMELY_SOURCE_FLAG_INDEX =
  spec: |
    <spec constant_var="TIMELY_SOURCE_FLAG_INDEX" fork="altair" hash="57f25239">
    TIMELY_SOURCE_FLAG_INDEX = 0
    </spec>

- name: TIMELY_SOURCE_WEIGHT
  sources:
    - file: ethereum/spec/src/main/java/tech/pegasys/teku/spec/constants/IncentivizationWeights.java
      search: TIMELY_SOURCE_WEIGHT =
  spec: |
    <spec constant_var="TIMELY_SOURCE_WEIGHT" fork="altair" hash="9cf6e565">
    TIMELY_SOURCE_WEIGHT: uint64 = 14
    </spec>

- name: TIMELY_TARGET_FLAG_INDEX
  sources:
    - file: ethereum/spec/src/main/java/tech/pegasys/teku/spec/constants/ParticipationFlags.java
      search: TIMELY_TARGET_FLAG_INDEX =
  spec: |
    <spec constant_var="TIMELY_TARGET_FLAG_INDEX" fork="altair" hash="32530e5a">
    TIMELY_TARGET_FLAG_INDEX = 1
    </spec>

- name: TIMELY_TARGET_WEIGHT
  sources:
    - file: ethereum/spec/src/main/java/tech/pegasys/teku/spec/constants/IncentivizationWeights.java
      search: TIMELY_TARGET_WEIGHT =
  spec: |
    <spec constant_var="TIMELY_TARGET_WEIGHT" fork="altair" hash="5413dfe8">
    TIMELY_TARGET_WEIGHT: uint64 = 26
    </spec>

- name: UNSET_DEPOSIT_REQUESTS_START_INDEX
  sources:
    - file: ethereum/spec/src/main/java/tech/pegasys/teku/spec/config/SpecConfigElectra.java
      search: UNSET_DEPOSIT_REQUESTS_START_INDEX =
  spec: |
    <spec constant_var="UNSET_DEPOSIT_REQUESTS_START_INDEX" fork="electra" hash="5eb703dc">
    UNSET_DEPOSIT_REQUESTS_START_INDEX: uint64 = 2**64 - 1
    </spec>

- name: VERSIONED_HASH_VERSION_KZG
  sources:
    - file: ethereum/spec/src/main/java/tech/pegasys/teku/spec/config/SpecConfigDeneb.java
      search: VERSIONED_HASH_VERSION_KZG =
  spec: |
    <spec constant_var="VERSIONED_HASH_VERSION_KZG" fork="deneb" hash="fc402ca2">
    VERSIONED_HASH_VERSION_KZG: Bytes1 = '0x01'
    </spec>

- name: WEIGHT_DENOMINATOR
  sources:
    - file: ethereum/spec/src/main/java/tech/pegasys/teku/spec/constants/IncentivizationWeights.java
      search: WEIGHT_DENOMINATOR =
  spec: |
    <spec constant_var="WEIGHT_DENOMINATOR" fork="altair" hash="0d498a82">
    WEIGHT_DENOMINATOR: uint64 = 64
    </spec>

- name: WITHDRAWAL_REQUEST_TYPE
  sources:
    - file: ethereum/spec/src/main/java/tech/pegasys/teku/spec/datastructures/execution/versions/electra/WithdrawalRequest.java
      search: REQUEST_TYPE =
  spec: |
    <spec constant_var="WITHDRAWAL_REQUEST_TYPE" fork="electra" hash="e8e70397">
    WITHDRAWAL_REQUEST_TYPE: Bytes1 = '0x01'
<<<<<<< HEAD
    </spec>

- name: BUILDER_PENDING_WITHDRAWALS_LIMIT
  sources:
    - file: ethereum/spec/src/main/resources/tech/pegasys/teku/spec/config/presets/mainnet/gloas.yaml
      search: BUILDER_PENDING_WITHDRAWALS_LIMIT:
  spec: |
    <spec constant_var="BUILDER_PENDING_WITHDRAWALS_LIMIT" fork="gloas" hash="a71d297e">
    BUILDER_PENDING_WITHDRAWALS_LIMIT: uint64 = 2**20
    </spec>

- name: BUILDER_WITHDRAWAL_PREFIX
  sources:
    - file: ethereum/spec/src/main/java/tech/pegasys/teku/spec/constants/WithdrawalPrefixes.java
      search: BUILDER_WITHDRAWAL_PREFIX =
  spec: |
    <spec constant_var="BUILDER_WITHDRAWAL_PREFIX" fork="gloas" hash="1094ce21">
    BUILDER_WITHDRAWAL_PREFIX: Bytes1 = '0x03'
    </spec>

- name: DOMAIN_BEACON_BUILDER
  sources:
    - file: ethereum/spec/src/main/java/tech/pegasys/teku/spec/constants/Domain.java
      search: BEACON_BUILDER =
  spec: |
    <spec constant_var="DOMAIN_BEACON_BUILDER" fork="gloas" hash="31821111">
    DOMAIN_BEACON_BUILDER: DomainType = '0x1B000000'
    </spec>
    
=======
    </spec>
>>>>>>> 5beaed90
<|MERGE_RESOLUTION|>--- conflicted
+++ resolved
@@ -33,6 +33,15 @@
     <spec constant_var="BUILDER_PENDING_WITHDRAWALS_LIMIT" fork="gloas" hash="a71d297e">
     BUILDER_PENDING_WITHDRAWALS_LIMIT: uint64 = 2**20
     </spec>
+    
+- name: BUILDER_WITHDRAWAL_PREFIX
+  sources:
+    - file: ethereum/spec/src/main/java/tech/pegasys/teku/spec/constants/WithdrawalPrefixes.java
+      search: BUILDER_WITHDRAWAL_PREFIX =
+  spec: |
+    <spec constant_var="BUILDER_WITHDRAWAL_PREFIX" fork="gloas" hash="1094ce21">
+    BUILDER_WITHDRAWAL_PREFIX: Bytes1 = '0x03'
+    </spec> 
 
 - name: BYTES_PER_FIELD_ELEMENT
   sources:
@@ -99,6 +108,15 @@
     DOMAIN_BEACON_ATTESTER: DomainType = '0x01000000'
     </spec>
 
+- name: DOMAIN_BEACON_BUILDER
+  sources:
+    - file: ethereum/spec/src/main/java/tech/pegasys/teku/spec/constants/Domain.java
+      search: BEACON_BUILDER =
+  spec: |
+    <spec constant_var="DOMAIN_BEACON_BUILDER" fork="gloas" hash="31821111">
+    DOMAIN_BEACON_BUILDER: DomainType = '0x1B000000'
+    </spec>
+
 - name: DOMAIN_BEACON_PROPOSER
   sources:
     - file: ethereum/spec/src/main/java/tech/pegasys/teku/spec/constants/Domain.java
@@ -421,36 +439,4 @@
   spec: |
     <spec constant_var="WITHDRAWAL_REQUEST_TYPE" fork="electra" hash="e8e70397">
     WITHDRAWAL_REQUEST_TYPE: Bytes1 = '0x01'
-<<<<<<< HEAD
-    </spec>
-
-- name: BUILDER_PENDING_WITHDRAWALS_LIMIT
-  sources:
-    - file: ethereum/spec/src/main/resources/tech/pegasys/teku/spec/config/presets/mainnet/gloas.yaml
-      search: BUILDER_PENDING_WITHDRAWALS_LIMIT:
-  spec: |
-    <spec constant_var="BUILDER_PENDING_WITHDRAWALS_LIMIT" fork="gloas" hash="a71d297e">
-    BUILDER_PENDING_WITHDRAWALS_LIMIT: uint64 = 2**20
-    </spec>
-
-- name: BUILDER_WITHDRAWAL_PREFIX
-  sources:
-    - file: ethereum/spec/src/main/java/tech/pegasys/teku/spec/constants/WithdrawalPrefixes.java
-      search: BUILDER_WITHDRAWAL_PREFIX =
-  spec: |
-    <spec constant_var="BUILDER_WITHDRAWAL_PREFIX" fork="gloas" hash="1094ce21">
-    BUILDER_WITHDRAWAL_PREFIX: Bytes1 = '0x03'
-    </spec>
-
-- name: DOMAIN_BEACON_BUILDER
-  sources:
-    - file: ethereum/spec/src/main/java/tech/pegasys/teku/spec/constants/Domain.java
-      search: BEACON_BUILDER =
-  spec: |
-    <spec constant_var="DOMAIN_BEACON_BUILDER" fork="gloas" hash="31821111">
-    DOMAIN_BEACON_BUILDER: DomainType = '0x1B000000'
-    </spec>
-    
-=======
-    </spec>
->>>>>>> 5beaed90
+    </spec>