--- conflicted
+++ resolved
@@ -19,10 +19,9 @@
 import java.util.Arrays;
 import java.util.List;
 import java.util.stream.Collectors;
-<<<<<<< HEAD
+import org.apache.tuweni.ssz.SSZ;
+import java.util.stream.Collectors;
 import org.apache.tuweni.bytes.Bytes32;
-=======
->>>>>>> 39254d4b
 import org.apache.tuweni.ssz.SSZ;
 import org.junit.jupiter.api.Disabled;
 import org.junit.jupiter.api.Test;
@@ -85,12 +84,7 @@
         long s = System.currentTimeMillis();
         localChain.setSlot(block.getSlot());
         BlockImportResult result = blockImporter.importBlock(block);
-<<<<<<< HEAD
 //        compareHashes(result.getBlockProcessingRecord().getPostState());
-=======
-        compareHashes(result.getBlockProcessingRecord().getPostState());
-
->>>>>>> 39254d4b
         System.out.println(
             "Imported block at #"
                 + block.getSlot()
@@ -104,7 +98,6 @@
 
   @Test
   void compareHashes(BeaconState s1) {
-<<<<<<< HEAD
     for (int i = 0; i < s1.size(); i++) {
       Bytes32 hash = s1.get(i).hashTreeRoot();
       System.out.println(i + ": " + hash);
@@ -130,23 +123,6 @@
         SSZTypes.LIST_OF_COMPOSITE, Constants.SLOTS_PER_ETH1_VOTING_PERIOD, s1.getEth1_data_votes()));
 
     System.out.println("getBalances: " + s1.getBalances().hash_tree_root());
-=======
-    System.out.println("BS: " + s1.hash_tree_root());
-    System.out.println("getEth1_data: " + s1.getEth1_data().hash_tree_root());
-    System.out.println("getEth1_data: " + s1.getEth1_data().hash_tree_root());
-    System.out.println(
-        "getValidators: " + HashTreeUtil.hash_tree_root(HashTreeUtil.SSZTypes.LIST_OF_COMPOSITE,
-            Constants.VALIDATOR_REGISTRY_LIMIT, s1.getValidators()));
-    System.out.println("getBlock_roots: " + HashTreeUtil.hash_tree_root(
-        SSZTypes.VECTOR_OF_COMPOSITE, s1.getBlock_roots()));
-
-    System.out.println("getHistorical_roots: " + HashTreeUtil.hash_tree_root(
-        SSZTypes.LIST_OF_COMPOSITE, Constants.HISTORICAL_ROOTS_LIMIT, s1.getHistorical_roots()));
-
-    System.out.println("getEth1_data_votes: " + HashTreeUtil.hash_tree_root(
-        SSZTypes.LIST_OF_COMPOSITE, Constants.SLOTS_PER_ETH1_VOTING_PERIOD, s1.getEth1_data_votes()));
-
->>>>>>> 39254d4b
     System.out.println("getBalances: " + HashTreeUtil.hash_tree_root_list_ul(
         Constants.VALIDATOR_REGISTRY_LIMIT,
         s1.getBalances().stream()
@@ -155,22 +131,6 @@
 
 
     System.out.println("getJustification_bits: " + HashTreeUtil.hash_tree_root_bitvector(s1.getJustification_bits()));
-  }
-<<<<<<< HEAD
-
-  @Test
-  void bitlistHashTest() {
-    Bitlist bitlist = new Bitlist(Constants.MAX_VALIDATORS_PER_COMMITTEE,
-        Constants.MAX_VALIDATORS_PER_COMMITTEE);
-    for (int i = 0; i < 44; i++) {
-      bitlist.setBit(i);
-    }
-    Bytes32 hashOld = HashTreeUtil.hash_tree_root_bitlist(bitlist);
-
-    ListViewRead<BitView> bitlistView = ViewUtils.createBitlistView(bitlist);
-    Bytes32 hashNew = bitlistView.hashTreeRoot();
-
-    System.out.println("" + hashOld + ", " + hashNew);
   }
 
   public Bytes32 old_hash_tree_root(BeaconState s) {
@@ -228,6 +188,4 @@
             s.getCurrent_justified_checkpoint().hash_tree_root(),
             s.getFinalized_checkpoint().hash_tree_root()));
   }
-=======
->>>>>>> 39254d4b
 }