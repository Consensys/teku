--- conflicted
+++ resolved
@@ -51,7 +51,6 @@
   private boolean failoversSendSubnetSubscriptionsEnabled =
       ValidatorConfig.DEFAULT_FAILOVERS_SEND_SUBNET_SUBSCRIPTIONS_ENABLED;
 
-<<<<<<< HEAD
   @CommandLine.Option(
       names = {"--Xbeacon-nodes-syncing-query-period"},
       paramLabel = "<INTEGER>",
@@ -59,18 +58,6 @@
           "Period in seconds when the syncing status of the configured beacon nodes will be queried. "
               + "The result of the query would be used to determine if a validator client should send requests to a beacon node or failover immediately. "
               + "It would also be used to determine if the beacon node event stream should failover.",
-=======
-  @Option(
-      names = {"--Xbeacon-node-event-stream-syncing-status-query-period"},
-      paramLabel = "<INTEGER>",
-      description =
-          "How often (in milliseconds) will the syncing status of the Beacon Node used for event "
-              + "streaming be queried. If the node is not synced or the query fails, the "
-              + "Validator Client will try to connect to an event stream of one of the failover "
-              + "Beacon Nodes if such are configured. "
-              + "If the primary Beacon Node has synced successfully after a failover, a "
-              + "reconnection to the primary Beacon Node event stream will be attempted.",
->>>>>>> 8d8a16f8
       hidden = true,
       showDefaultValue = CommandLine.Help.Visibility.ALWAYS,
       arity = "1")
