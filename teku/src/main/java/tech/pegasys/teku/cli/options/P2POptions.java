--- conflicted
+++ resolved
@@ -612,13 +612,9 @@
                   .gossipBlobsAfterBlockEnabled(gossipBlobsAfterBlockEnabled)
                   .dasExtraCustodyGroupCount(dasExtraCustodyGroupCount)
                   .historicalDataMaxConcurrentQueries(historicalDataMaxConcurrentQueries)
-<<<<<<< HEAD
+                  .executionProofTopicEnabled(executionProofTopicEnabled)
                   .reworkedSidecarRecoveryEnabled(reworkedSidecarRecoveryEnabled)
                   .historicalDataMaxQueryQueueSize(historicalDataMaxQueryQueueSize);
-=======
-                  .historicalDataMaxQueryQueueSize(historicalDataMaxQueryQueueSize)
-                  .executionProofTopicEnabled(executionProofTopicEnabled);
->>>>>>> 63af7e23
               batchVerifyQueueCapacity.ifPresent(b::batchVerifyQueueCapacity);
             })
         .discovery(
