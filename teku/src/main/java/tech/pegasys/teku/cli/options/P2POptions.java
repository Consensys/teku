/*
 * Copyright Consensys Software Inc., 2025
 *
 * Licensed under the Apache License, Version 2.0 (the "License"); you may not use this file except in compliance with
 * the License. You may obtain a copy of the License at
 *
 * http://www.apache.org/licenses/LICENSE-2.0
 *
 * Unless required by applicable law or agreed to in writing, software distributed under the License is distributed on
 * an "AS IS" BASIS, WITHOUT WARRANTIES OR CONDITIONS OF ANY KIND, either express or implied. See the License for the
 * specific language governing permissions and limitations under the License.
 */

package tech.pegasys.teku.cli.options;

import static tech.pegasys.teku.infrastructure.async.AsyncRunnerFactory.DEFAULT_MAX_QUEUE_SIZE_ALL_SUBNETS;
import static tech.pegasys.teku.networking.eth2.P2PConfig.DEFAULT_DOWNLOAD_TIMEOUT_MS;
import static tech.pegasys.teku.networking.eth2.P2PConfig.DEFAULT_RECOVERY_TIMEOUT_MS;
import static tech.pegasys.teku.networking.p2p.discovery.DiscoveryConfig.DEFAULT_P2P_PEERS_LOWER_BOUND;
import static tech.pegasys.teku.networking.p2p.discovery.DiscoveryConfig.DEFAULT_P2P_PEERS_LOWER_BOUND_ALL_SUBNETS;
import static tech.pegasys.teku.networking.p2p.discovery.DiscoveryConfig.DEFAULT_P2P_PEERS_UPPER_BOUND;
import static tech.pegasys.teku.networking.p2p.discovery.DiscoveryConfig.DEFAULT_P2P_PEERS_UPPER_BOUND_ALL_SUBNETS;
import static tech.pegasys.teku.validator.api.ValidatorConfig.DEFAULT_EXECUTOR_MAX_QUEUE_SIZE_ALL_SUBNETS;

import java.util.ArrayList;
import java.util.List;
import java.util.Optional;
import java.util.OptionalInt;
import picocli.CommandLine.Help.Visibility;
import picocli.CommandLine.Mixin;
import picocli.CommandLine.Option;
import tech.pegasys.teku.beacon.sync.SyncConfig;
import tech.pegasys.teku.cli.converter.OptionalIntConverter;
import tech.pegasys.teku.config.TekuConfiguration;
import tech.pegasys.teku.infrastructure.exceptions.InvalidConfigurationException;
import tech.pegasys.teku.infrastructure.io.MultilineEntriesReader;
import tech.pegasys.teku.networking.eth2.P2PConfig;
import tech.pegasys.teku.networking.p2p.discovery.DiscoveryConfig;
import tech.pegasys.teku.networking.p2p.gossip.config.GossipConfig;
import tech.pegasys.teku.networking.p2p.libp2p.MultiaddrPeerAddress;
import tech.pegasys.teku.networking.p2p.network.config.NetworkConfig;

public class P2POptions {
  @Mixin private final NatOptions natOptions = new NatOptions();

  @Option(
      names = {"--p2p-enabled"},
      paramLabel = "<BOOLEAN>",
      showDefaultValue = Visibility.ALWAYS,
      description = "Enables P2P",
      fallbackValue = "true",
      arity = "0..1")
  private boolean p2pEnabled = true;

  @Option(
      names = {"--p2p-interface", "--p2p-interfaces"},
      paramLabel = "<NETWORK>",
      description =
          """
              The network interface(s) on which the node listens for P2P communication.
              You can define up to 2 interfaces, with one being IPv4 and the other IPv6. (Default: 0.0.0.0)""",
      split = ",",
      arity = "1..2")
  private List<String> p2pInterfaces = NetworkConfig.DEFAULT_P2P_INTERFACE;

  @Option(
      names = {"--p2p-port"},
      paramLabel = "<INTEGER>",
      description = "P2P port",
      arity = "1")
  private int p2pPort = NetworkConfig.DEFAULT_P2P_PORT;

  @Option(
      names = {"--p2p-port-ipv6"},
      paramLabel = "<INTEGER>",
      description = "P2P IPv6 port. This port is only used when listening over both IPv4 and IPv6.",
      arity = "1")
  private int p2pPortIpv6 = NetworkConfig.DEFAULT_P2P_PORT_IPV6;

  @Option(
      names = {"--p2p-udp-port"},
      paramLabel = "<INTEGER>",
      description = "UDP port used for discovery. The default is the port specified in --p2p-port",
      arity = "1")
  private Integer p2pUdpPort;

  @Option(
      names = {"--p2p-udp-port-ipv6"},
      paramLabel = "<INTEGER>",
      description =
          "IPv6 UDP port used for discovery. This port is only used when listening over both IPv4 and IPv6. The "
              + "default is the port specified in --p2p-port-ipv6",
      arity = "1")
  private Integer p2pUdpPortIpv6;

  @Option(
      names = {"--p2p-discovery-enabled"},
      paramLabel = "<BOOLEAN>",
      showDefaultValue = Visibility.ALWAYS,
      description = "Enables discv5 discovery",
      fallbackValue = "true",
      arity = "0..1")
  private boolean p2pDiscoveryEnabled = DiscoveryConfig.DEFAULT_P2P_DISCOVERY_ENABLED;

  @Option(
      names = {"--p2p-discovery-bootnodes"},
      paramLabel = "<enr:-...>",
      description = "List of ENRs of the bootnodes",
      split = ",",
      arity = "0..*")
  private List<String> p2pDiscoveryBootnodes = null;

  @Option(
      names = {"--p2p-discovery-bootnodes-url"},
      paramLabel = "<STRING>",
      description =
          "ENRs of bootnodes. This should be a file or URL pointing to a txt file with one ENR per line.",
      arity = "1")
  private String p2pDiscoveryBootnodesUrl;

  @Option(
      names = {"--p2p-advertised-ip", "--p2p-advertised-ips"},
      paramLabel = "<NETWORK>",
      description =
          "P2P advertised IP address(es). You can define up to 2 addresses, with one being IPv4 and the other IPv6. "
              + "(Default: 127.0.0.1)",
      split = ",",
      arity = "1..2")
  private List<String> p2pAdvertisedIps;

  @Option(
      names = {"--p2p-advertised-port"},
      paramLabel = "<INTEGER>",
      description = "P2P advertised port. The default is the port specified in --p2p-port",
      arity = "1")
  private Integer p2pAdvertisedPort;

  @Option(
      names = {"--p2p-advertised-port-ipv6"},
      paramLabel = "<INTEGER>",
      description =
          """
              P2P advertised IPv6 port. This port is only used when advertising both IPv4 and IPv6 addresses.
              The default is the port specified in --p2p-port-ipv6.""",
      arity = "1")
  private Integer p2pAdvertisedPortIpv6;

  @Option(
      names = {"--p2p-advertised-udp-port"},
      paramLabel = "<INTEGER>",
      description =
          "Advertised UDP port to external peers. The default is the port specified in --p2p-advertised-port",
      arity = "1")
  private Integer p2pAdvertisedUdpPort;

  @Option(
      names = {"--p2p-advertised-udp-port-ipv6"},
      paramLabel = "<INTEGER>",
      description =
          """
              Advertised IPv6 UDP port to external peers. This port is only used when advertising both IPv4 and IPv6 addresses.
              The default is the port specified in --p2p-advertised-port-ipv6.""",
      arity = "1")
  private Integer p2pAdvertisedUdpPortIpv6;

  @Option(
      names = {"--p2p-private-key-file"},
      paramLabel = "<FILENAME>",
      description =
          "This node's private key file in LibP2P format. If not specified, uses or generates a key which is stored "
              + "within the <beacon-data-dir>.",
      arity = "1")
  private String p2pPrivateKeyFile = null;

  @Option(
      names = {"--Xp2p-private-key-file-secp256k1"},
      paramLabel = "<FILENAME>",
      description =
          "This node's private key file of Secp256k1 type. Only single private key option should be specified.",
      hidden = true,
      arity = "1")
  private String p2pPrivateKeyFileSecp256k1 = null;

  @Option(
      names = {"--Xp2p-private-key-file-ecdsa"},
      paramLabel = "<FILENAME>",
      description =
          "This node's private key file of ECDSA type. Only single private key option should be specified.",
      hidden = true,
      arity = "1")
  private String p2pPrivateKeyFileEcdsa = null;

  @Option(
      names = {"--p2p-peer-lower-bound"},
      paramLabel = "<INTEGER>",
      description = "Lower bound on the target number of peers",
      converter = OptionalIntConverter.class,
      arity = "1")
  private OptionalInt p2pLowerBound = OptionalInt.empty();

  @Option(
      names = {"--p2p-peer-upper-bound"},
      paramLabel = "<INTEGER>",
      description = "Upper bound on the target number of peers",
      converter = OptionalIntConverter.class,
      arity = "1")
  private OptionalInt p2pUpperBound = OptionalInt.empty();

  @Option(
      names = {"--Xp2p-target-subnet-subscriber-count"},
      paramLabel = "<INTEGER>",
      description = "Target number of peers subscribed to each attestation subnet",
      arity = "1",
      hidden = true)
  private int p2pTargetSubnetSubscriberCount = P2PConfig.DEFAULT_P2P_TARGET_SUBNET_SUBSCRIBER_COUNT;

  @Option(
      names = {"--Xp2p-minimum-randomly-selected-peer-count"},
      paramLabel = "<INTEGER>",
      description =
          "Number of peers that should be selected randomly (default 20%% of lower-bound target)",
      arity = "1",
      hidden = true)
  private Integer minimumRandomlySelectedPeerCount;

  @Option(
      names = {"--p2p-static-peers-url"},
      paramLabel = "<URL>",
      description =
          "Specifies a URL or file containing a list of 'static' peers (one per line) with which to establish and "
              + "maintain connections. Accepts multiaddr format.",
      arity = "1")
  private String p2pStaticPeersUrl;

  @Option(
      names = {"--p2p-static-peers"},
      paramLabel = "<PEER_ADDRESSES>",
      description =
          "Specifies a comma-separated list of 'static' peers with which to establish and maintain connections. "
              + "Accepts multiaddr format.",
      split = ",",
      arity = "1")
  private final List<String> p2pStaticPeers = new ArrayList<>();

  @Option(
      names = {"--p2p-direct-peers"},
      paramLabel = "<PEER_ADDRESSES>",
      description =
          """
              Specifies a list of 'direct' peers with which to establish and maintain connections.
              Direct peers are static peers with which this node will always exchange full messages, regardless of peer scoring mechanisms.
              Such peers will also need to enable you as direct in order to work.""",
      split = ",",
      arity = "0..*")
  private List<String> p2pDirectPeers = new ArrayList<>();

  @Option(
      names = {"--Xp2p-multipeer-sync-enabled"},
      paramLabel = "<BOOLEAN>",
      showDefaultValue = Visibility.ALWAYS,
      description = "Enables multipeer sync",
      fallbackValue = "true",
      hidden = true,
      arity = "0..1")
  private boolean multiPeerSyncEnabled = SyncConfig.DEFAULT_MULTI_PEER_SYNC_ENABLED;

  @Option(
      names = {"--Xp2p-historical-sync-batch-size"},
      paramLabel = "<NUMBER>",
      showDefaultValue = Visibility.ALWAYS,
      description =
          "Number of blocks/blobs being requested in a single batch to a single peer, while syncing historical data.\n"
              + "NOTE: the actual size for blobs being requested in a single batch will be up to `maxBlobsPerBlock` "
              + "times the value of this parameter.",
      hidden = true,
      arity = "1")
  private Integer historicalSyncBatchSize = SyncConfig.DEFAULT_HISTORICAL_SYNC_BATCH_SIZE;

  @Option(
      names = {"--Xp2p-sync-batch-size"},
      paramLabel = "<NUMBER>",
      showDefaultValue = Visibility.ALWAYS,
      description =
          "Number of blocks/blobs being requested in a single batch to a single peer, while syncing.\n"
              + "NOTE: the actual size for blobs being requested in a single batch will be up to `maxBlobsPerBlock` "
              + "times the value of this parameter.",
      hidden = true,
      arity = "1")
  private Integer forwardSyncBatchSize = SyncConfig.DEFAULT_FORWARD_SYNC_BATCH_SIZE;

  @Option(
      names = {"--Xp2p-sync-max-pending-batches"},
      paramLabel = "<NUMBER>",
      showDefaultValue = Visibility.ALWAYS,
      description = "Maximum number of concurrent batches being requested to peers, while syncing.",
      hidden = true,
      arity = "1")
  private Integer forwardSyncMaxPendingBatches =
      SyncConfig.DEFAULT_FORWARD_SYNC_MAX_PENDING_BATCHES;

  @Option(
      names = {"--Xp2p-sync-blocks-rate-limit"},
      paramLabel = "<NUMBER>",
      showDefaultValue = Visibility.ALWAYS,
      description = "Number of blocks being requested per minute to a single peer, while syncing.",
      hidden = true,
      arity = "1")
  private Integer forwardSyncBlocksRateLimit =
      SyncConfig.DEFAULT_FORWARD_SYNC_MAX_BLOCKS_PER_MINUTE;

  @Option(
      names = {"--Xp2p-sync-max-distance-from-head"},
      paramLabel = "<NUMBER>",
      showDefaultValue = Visibility.ALWAYS,
      description =
          "Maximum number slots to jump back when trying to find a common ancestor with target chain.",
      hidden = true,
      arity = "1")
  private Integer forwardSyncMaxDistanceFromHead;

  @Option(
      names = {"--Xp2p-sync-blob-sidecars-rate-limit"},
      paramLabel = "<NUMBER>",
      showDefaultValue = Visibility.ALWAYS,
      description = "Number of blobs being requested per minute to a single peer, while syncing.",
      hidden = true,
      arity = "1")
  private Integer forwardSyncBlobSidecarsRateLimit =
      SyncConfig.DEFAULT_FORWARD_SYNC_MAX_BLOB_SIDECARS_PER_MINUTE;

  @Option(
      names = {"--Xp2p-reworked-sidecar-recovery-enabled"},
      paramLabel = "<BOOLEAN>",
      showDefaultValue = Visibility.ALWAYS,
      description = "",
      arity = "0..1",
      hidden = true,
      fallbackValue = "true")
  private boolean reworkedSidecarRecoveryEnabled = false;

  @Option(
      names = {"--Xp2p-reworked-sidecar-cancel-timeout-ms"},
      paramLabel = "<NUMBER>",
      showDefaultValue = Visibility.ALWAYS,
      description = "",
      arity = "1",
      hidden = true)
  private Integer sidecarCancelTimeoutMs = DEFAULT_RECOVERY_TIMEOUT_MS;

  @Option(
      names = {"--Xp2p-reworked-sidecar-download-timeout-ms"},
      paramLabel = "<NUMBER>",
      showDefaultValue = Visibility.ALWAYS,
      description = "",
      arity = "1",
      hidden = true)
  private Integer sidecarDownloadTimeoutMs = DEFAULT_DOWNLOAD_TIMEOUT_MS;

  @Option(
      names = {"--p2p-subscribe-all-subnets-enabled"},
      paramLabel = "<BOOLEAN>",
      showDefaultValue = Visibility.ALWAYS,
      description = "",
      arity = "0..1",
      fallbackValue = "true")
  private boolean subscribeAllSubnetsEnabled = P2PConfig.DEFAULT_SUBSCRIBE_ALL_SUBNETS_ENABLED;

  @Option(
      names = {"--p2p-subscribe-all-custody-subnets-enabled"},
      paramLabel = "<BOOLEAN>",
      showDefaultValue = Visibility.ALWAYS,
      description = "",
      arity = "0..1",
      fallbackValue = "true")
  private boolean subscribeAllCustodySubnetsEnabled =
      P2PConfig.DEFAULT_SUBSCRIBE_ALL_SUBNETS_ENABLED;

  @Option(
      names = {"--Xp2p-gossip-scoring-enabled"},
      paramLabel = "<BOOLEAN>",
      showDefaultValue = Visibility.ALWAYS,
      description = "Enables experimental gossip scoring",
      hidden = true,
      arity = "0..1",
      fallbackValue = "true")
  private boolean gossipScoringEnabled = P2PConfig.DEFAULT_GOSSIP_SCORING_ENABLED;

  @Option(
      names = {"--Xpeer-blocks-rate-limit"},
      paramLabel = "<NUMBER>",
      description =
          "The number of requested blocks per peer to allow per minute before disconnecting the peer.",
      arity = "1",
      hidden = true)
  private Integer peerBlocksRateLimit = P2PConfig.DEFAULT_PEER_BLOCKS_RATE_LIMIT;

  @Option(
      names = {"--Xpeer-blob-sidecars-rate-limit"},
      paramLabel = "<NUMBER>",
      description =
          "The number of requested blobs per peer to allow per minute before disconnecting the peer.",
      arity = "1",
      hidden = true)
  private Integer peerBlobSidecarsRateLimit = P2PConfig.DEFAULT_PEER_BLOB_SIDECARS_RATE_LIMIT;

  @Option(
      names = {"--Xp2p-gossip-blobs-after-block-enabled"},
      paramLabel = "<BOOLEAN>",
      showDefaultValue = Visibility.ALWAYS,
      description =
          "Enables experimental behaviour in which blobs are gossiped after the block has been gossiped to at least "
              + "one peer.",
      hidden = true,
      arity = "0..1",
      fallbackValue = "true")
  private boolean gossipBlobsAfterBlockEnabled = P2PConfig.DEFAULT_GOSSIP_BLOBS_AFTER_BLOCK_ENABLED;

  @Option(
      names = {"--Xpeer-all-topics-filter-enabled"},
      paramLabel = "<BOOLEAN>",
      showDefaultValue = Visibility.ALWAYS,
      description = "Add all topic filtering to p2p configuration.",
      arity = "0..1",
      hidden = true,
      fallbackValue = "true")
  private boolean allTopicsFilterEnabled = P2PConfig.DEFAULT_PEER_ALL_TOPIC_FILTER_ENABLED;

  @Option(
      names = {"--Xexecution-proof-topics-enabled"},
      paramLabel = "<BOOLEAN>",
      showDefaultValue = Visibility.ALWAYS,
      description = "Enable all execution proof topics",
      arity = "0..1",
      hidden = true,
      fallbackValue = "true")
  private boolean executionProofTopicEnabled = P2PConfig.DEFAULT_EXECUTION_PROOF_GOSSIP_ENABLED;

  @Option(
      names = {"--Xpeer-request-limit"},
      paramLabel = "<NUMBER>",
      description =
          "The number of requests per peer to allow per minute before disconnecting the peer.",
      arity = "1",
      hidden = true)
  private Integer peerRequestLimit = P2PConfig.DEFAULT_PEER_REQUEST_LIMIT;

  @Option(
      names = {"--Xp2p-batch-verify-signatures-max-threads"},
      paramLabel = "<NUMBER>",
      description = "Maximum number of threads to use for aggregated signature verification",
      arity = "1",
      hidden = true)
  private int batchVerifyMaxThreads = P2PConfig.DEFAULT_BATCH_VERIFY_MAX_THREADS;

  @Option(
      names = {"--Xp2p-batch-verify-signatures-queue-capacity"},
      paramLabel = "<NUMBER>",
      description = "Maximum queue size for pending aggregated signature verification",
      arity = "1",
      converter = OptionalIntConverter.class,
      hidden = true)
  private OptionalInt batchVerifyQueueCapacity = OptionalInt.empty();

  @Option(
      names = {"--Xp2p-batch-verify-signatures-max-batch-size"},
      paramLabel = "<NUMBER>",
      description = "Maximum number of verification tasks to include in a single batch",
      arity = "1",
      hidden = true)
  private int batchVerifyMaxBatchSize = P2PConfig.DEFAULT_BATCH_VERIFY_MAX_BATCH_SIZE;

  @Option(
      names = {"--Xp2p-batch-verify-signatures-strict-thread-limit-enabled"},
      paramLabel = "<BOOLEAN>",
      showDefaultValue = Visibility.ALWAYS,
      description =
          "When enabled, signature verification is entirely constrained to the max threads with no use of shared "
              + "executor pools",
      arity = "0..1",
      hidden = true,
      fallbackValue = "true")
  private boolean batchVerifyStrictThreadLimitEnabled =
      P2PConfig.DEFAULT_BATCH_VERIFY_STRICT_THREAD_LIMIT_ENABLED;

  @Option(
      names = {"--p2p-discovery-site-local-addresses-enabled"},
      paramLabel = "<BOOLEAN>",
      showDefaultValue = Visibility.ALWAYS,
      description =
          "Whether discovery accepts messages and peer records with site local (RFC1918) addresses",
      arity = "0..1",
      fallbackValue = "true")
  private boolean siteLocalAddressesEnabled = DiscoveryConfig.DEFAULT_SITE_LOCAL_ADDRESSES_ENABLED;

  @Option(
      names = {"--Xp2p-yamux-enabled"},
      paramLabel = "<BOOLEAN>",
      showDefaultValue = Visibility.ALWAYS,
      description = "Enables yamux multiplexing",
      arity = "0..1",
      hidden = true,
      fallbackValue = "true")
  private boolean yamuxEnabled = NetworkConfig.DEFAULT_YAMUX_ENABLED;

  // More about flood publishing
  // https://github.com/libp2p/specs/blob/master/pubsub/gossipsub/gossipsub-v1.1.md#flood-publishing
  @Option(
      names = {"--Xp2p-flood-max-message-size-threshold"},
      paramLabel = "<NUMBER>",
      showDefaultValue = Visibility.ALWAYS,
      description = "Maximum size (in bytes) of a message that will be flood published",
      arity = "0..1",
      hidden = true,
      fallbackValue = "true")
  private int floodPublishMaxMessageSizeThreshold =
      GossipConfig.DEFAULT_FLOOD_PUBLISH_MAX_MESSAGE_SIZE_THRESHOLD;

  @Option(
      names = {"--Xcustody-group-count-override"},
      paramLabel = "<NUMBER>",
      description =
          "Override the number of custody groups. If it's lower than node configuration requirement, "
              + "the value is ignored. If it's higher than maximum number of custody groups, the value is set to "
              + "allowed maximum.",
      arity = "1",
      hidden = true)
  private int custodyGroupCountOverride = P2PConfig.DEFAULT_CUSTODY_GROUP_COUNT_OVERRIDE;

  @Option(
      names = {"--Xdas-publish-withhold-columns-every-slots"},
      hidden = true,
      paramLabel = "<NUMBER>",
      description =
          "If set will not publish non-custodied DataColumnSidecars on block production once in configured number of slots",
      arity = "1")
  private int dasPublishWithholdColumnsEverySlots =
      P2PConfig.DEFAULT_DAS_PUBLISH_WITHHOLD_COLUMNS_EVERY_SLOTS;

  @Option(
      names = {"--Xdas-disable-el-recovery"},
      hidden = true,
      paramLabel = "<BOOLEAN>",
      showDefaultValue = Visibility.ALWAYS,
      description =
          "If set will disable attempts to recover blobs from EL to build DataColumnSidecars",
      arity = "0..1",
      fallbackValue = "true")
  private boolean dasDisableElRecovery = P2PConfig.DEFAULT_DAS_DISABLE_EL_RECOVERY;

  @Option(
      names = {"--Xp2p-historical-data-max-concurrent-queries"},
      hidden = true,
      paramLabel = "<NUMBER>",
      description =
          "Limits the number of concurrent queries to historical data when handling RPC requests. Use 0 to allow "
              + "unlimited concurrent queries.",
      showDefaultValue = Visibility.ALWAYS,
      arity = "1")
  private int historicalDataMaxConcurrentQueries =
      P2PConfig.DEFAULT_HISTORICAL_DATA_MAX_CONCURRENT_QUERIES;

  @Option(
      names = {"--Xp2p-historical-data-max-query-queue-size"},
      hidden = true,
      paramLabel = "<NUMBER>",
      description =
          "Limits the number of queries being queued when handling RPC requests. It has no effect if max-concurrent-queries is set to 0.",
      showDefaultValue = Visibility.ALWAYS,
      arity = "1")
  private int historicalDataMaxQueryQueueSize = P2PConfig.DEFAULT_HISTORICAL_MAX_QUERY_QUEUE_SIZE;

  private OptionalInt getP2pLowerBound() {
    if (p2pUpperBound.isPresent() && p2pLowerBound.isPresent()) {
      return p2pLowerBound.getAsInt() < p2pUpperBound.getAsInt() ? p2pLowerBound : p2pUpperBound;
    }
    return p2pLowerBound;
  }

  private OptionalInt getP2pUpperBound() {
    if (p2pUpperBound.isPresent() && p2pLowerBound.isPresent()) {
      return p2pLowerBound.getAsInt() > p2pUpperBound.getAsInt() ? p2pLowerBound : p2pUpperBound;
    }
    return p2pUpperBound;
  }

  private List<String> getStaticPeersList() {
    final List<String> staticPeers = new ArrayList<>(p2pStaticPeers);

    if (p2pStaticPeersUrl != null) {
      try {
        final List<String> peersFromUrl = MultilineEntriesReader.readEntries(p2pStaticPeersUrl);
        staticPeers.addAll(peersFromUrl);
      } catch (final Exception e) {
        throw new InvalidConfigurationException(
            "Error reading static peers from " + p2pStaticPeersUrl, e);
      }
    }

    return staticPeers;
  }

  private List<String> getBootnodes() {
    final List<String> bootnodes = new ArrayList<>();

    if (p2pDiscoveryBootnodes != null) {
      bootnodes.addAll(p2pDiscoveryBootnodes);
    }

    if (p2pDiscoveryBootnodesUrl != null) {
      try {
        final List<String> bootnodesFromUrl =
            MultilineEntriesReader.readEntries(p2pDiscoveryBootnodesUrl);
        for (final String bootnode : bootnodesFromUrl) {
          if (bootnode.startsWith("- enr:-")) {
            // clean up yaml entries
            bootnodes.add(bootnode.substring(2));
          } else if (bootnode.startsWith("enr")) {
            // require they start with ENR
            bootnodes.add(bootnode);
          } else {
            throw new InvalidConfigurationException(
                String.format(
                    "Invalid bootnode found in URL (%s): %s", p2pDiscoveryBootnodesUrl, bootnode));
          }
        }
      } catch (final InvalidConfigurationException e) {
        throw e;
      } catch (final Exception e) {
        throw new InvalidConfigurationException(
            "Error reading bootnodes from " + p2pDiscoveryBootnodesUrl, e);
      }
    }

    return bootnodes;
  }

  public void configure(final TekuConfiguration.Builder builder) {
    // From a discovery configuration perspective, direct peers are static peers
    p2pStaticPeers.addAll(p2pDirectPeers);

    builder
        .p2p(
            b -> {
              b.subscribeAllSubnetsEnabled(subscribeAllSubnetsEnabled)
                  .subscribeAllCustodySubnetsEnabled(subscribeAllCustodySubnetsEnabled)
                  .batchVerifyMaxThreads(batchVerifyMaxThreads)
                  .batchVerifyMaxBatchSize(batchVerifyMaxBatchSize)
                  .batchVerifyStrictThreadLimitEnabled(batchVerifyStrictThreadLimitEnabled)
                  .targetSubnetSubscriberCount(p2pTargetSubnetSubscriberCount)
                  .isGossipScoringEnabled(gossipScoringEnabled)
                  .peerBlocksRateLimit(peerBlocksRateLimit)
                  .peerBlobSidecarsRateLimit(peerBlobSidecarsRateLimit)
                  .allTopicsFilterEnabled(allTopicsFilterEnabled)
                  .peerRequestLimit(peerRequestLimit)
                  .floodPublishMaxMessageSizeThreshold(floodPublishMaxMessageSizeThreshold)
                  .gossipBlobsAfterBlockEnabled(gossipBlobsAfterBlockEnabled)
<<<<<<< HEAD
                  .dasExtraCustodyGroupCount(dasExtraCustodyGroupCount)
                  .dasPublishWithholdColumnsEverySlots(dasPublishWithholdColumnsEverySlots)
                  .dasDisableElRecovery(dasDisableElRecovery)
=======
                  .custodyGroupCountOverride(custodyGroupCountOverride)
>>>>>>> d9d05a55
                  .historicalDataMaxConcurrentQueries(historicalDataMaxConcurrentQueries)
                  .historicalDataMaxQueryQueueSize(historicalDataMaxQueryQueueSize)
                  .executionProofTopicEnabled(executionProofTopicEnabled)
                  .reworkedSidecarRecoveryTimeout(sidecarCancelTimeoutMs)
                  .reworkedSidecarDownloadTimeout(sidecarDownloadTimeoutMs)
                  .reworkedSidecarRecoveryEnabled(reworkedSidecarRecoveryEnabled);
              batchVerifyQueueCapacity.ifPresent(b::batchVerifyQueueCapacity);
            })
        .discovery(
            d -> {
              if (p2pDiscoveryBootnodes != null || p2pDiscoveryBootnodesUrl != null) {
                d.bootnodes(getBootnodes());
              }
              if (minimumRandomlySelectedPeerCount != null) {
                d.minRandomlySelectedPeers(minimumRandomlySelectedPeerCount);
              }
              if (p2pUdpPort != null) {
                d.listenUdpPort(p2pUdpPort);
              }
              if (p2pUdpPortIpv6 != null) {
                d.listenUdpPortIpv6(p2pUdpPortIpv6);
              }
              if (p2pAdvertisedUdpPort != null) {
                d.advertisedUdpPort(OptionalInt.of(p2pAdvertisedUdpPort));
              }
              final OptionalInt maybeUpperBound = getP2pUpperBound();
              final OptionalInt maybeLowerBound = getP2pLowerBound();
              d.minPeers(
                  maybeLowerBound.orElse(
                      subscribeAllSubnetsEnabled
                          ? DEFAULT_P2P_PEERS_LOWER_BOUND_ALL_SUBNETS
                          : DEFAULT_P2P_PEERS_LOWER_BOUND));
              d.maxPeers(
                  maybeUpperBound.orElse(
                      subscribeAllSubnetsEnabled
                          ? DEFAULT_P2P_PEERS_UPPER_BOUND_ALL_SUBNETS
                          : DEFAULT_P2P_PEERS_UPPER_BOUND));
              if (p2pAdvertisedUdpPortIpv6 != null) {
                d.advertisedUdpPortIpv6(OptionalInt.of(p2pAdvertisedPortIpv6));
              }
              d.isDiscoveryEnabled(p2pDiscoveryEnabled)
                  .staticPeers(getStaticPeersList())
                  .siteLocalAddressesEnabled(siteLocalAddressesEnabled);
            })
        .network(
            n -> {
              if (p2pPrivateKeyFile != null) {
                n.privateKeyFile(p2pPrivateKeyFile);
              }
              if (p2pPrivateKeyFileSecp256k1 != null) {
                n.privateKeyFileSecp256k1(p2pPrivateKeyFileSecp256k1);
              }
              if (p2pPrivateKeyFileEcdsa != null) {
                n.privateKeyFileEcdsa(p2pPrivateKeyFileEcdsa);
              }

              if (p2pAdvertisedPort != null) {
                n.advertisedPort(OptionalInt.of(p2pAdvertisedPort));
              }
              if (p2pAdvertisedPortIpv6 != null) {
                n.advertisedPortIpv6(OptionalInt.of(p2pAdvertisedPortIpv6));
              }
              if (!p2pDirectPeers.isEmpty()) {
                n.directPeers(
                    p2pDirectPeers.stream()
                        .map(MultiaddrPeerAddress::fromAddress)
                        .map(MultiaddrPeerAddress::getId)
                        .toList());
              }
              n.networkInterfaces(p2pInterfaces)
                  .isEnabled(p2pEnabled)
                  .listenPort(p2pPort)
                  .listenPortIpv6(p2pPortIpv6)
                  .advertisedIps(Optional.ofNullable(p2pAdvertisedIps))
                  .yamuxEnabled(yamuxEnabled);
            })
        .sync(
            s ->
                s.isMultiPeerSyncEnabled(multiPeerSyncEnabled)
                    .historicalSyncBatchSize(historicalSyncBatchSize)
                    .forwardSyncMaxBlocksPerMinute(forwardSyncBlocksRateLimit)
                    .forwardSyncMaxBlobSidecarsPerMinute(forwardSyncBlobSidecarsRateLimit)
                    .forwardSyncBatchSize(forwardSyncBatchSize)
                    .forwardSyncMaxPendingBatches(forwardSyncMaxPendingBatches)
                    .forwardSyncMaxDistanceFromHead(forwardSyncMaxDistanceFromHead));

    if (subscribeAllSubnetsEnabled) {
      builder
          .validator(
              v -> v.executorMaxQueueSizeIfDefault(DEFAULT_EXECUTOR_MAX_QUEUE_SIZE_ALL_SUBNETS))
          .eth2NetworkConfig(
              eth ->
                  eth.asyncP2pMaxQueueIfDefault(DEFAULT_MAX_QUEUE_SIZE_ALL_SUBNETS)
                      .asyncBeaconChainMaxQueueIfDefault(DEFAULT_MAX_QUEUE_SIZE_ALL_SUBNETS))
          .p2p(p2p -> p2p.batchVerifyQueueCapacityIfDefault(DEFAULT_MAX_QUEUE_SIZE_ALL_SUBNETS));
    }
    natOptions.configure(builder);
  }
}<|MERGE_RESOLUTION|>--- conflicted
+++ resolved
@@ -654,13 +654,9 @@
                   .peerRequestLimit(peerRequestLimit)
                   .floodPublishMaxMessageSizeThreshold(floodPublishMaxMessageSizeThreshold)
                   .gossipBlobsAfterBlockEnabled(gossipBlobsAfterBlockEnabled)
-<<<<<<< HEAD
-                  .dasExtraCustodyGroupCount(dasExtraCustodyGroupCount)
+                  .custodyGroupCountOverride(custodyGroupCountOverride)
                   .dasPublishWithholdColumnsEverySlots(dasPublishWithholdColumnsEverySlots)
                   .dasDisableElRecovery(dasDisableElRecovery)
-=======
-                  .custodyGroupCountOverride(custodyGroupCountOverride)
->>>>>>> d9d05a55
                   .historicalDataMaxConcurrentQueries(historicalDataMaxConcurrentQueries)
                   .historicalDataMaxQueryQueueSize(historicalDataMaxQueryQueueSize)
                   .executionProofTopicEnabled(executionProofTopicEnabled)
