--- conflicted
+++ resolved
@@ -46,13 +46,7 @@
 
   public DepositGenerateCommand() {
     this.shutdownFunction =
-<<<<<<< HEAD
-        System::exit; // required because web3j use non-daemon threads which halts the program
-=======
         System::exit; // required because web3j uses non-daemon threads which halts the program
-    this.envSupplier = System::getenv;
-    this.consoleAdapter = new ConsoleAdapter();
->>>>>>> 075ebc4d
   }
 
   @VisibleForTesting
