--- conflicted
+++ resolved
@@ -82,7 +82,7 @@
       throws IOException {
     try {
       validateParamsAndGenerate(params.outputFile, number);
-    } catch (Exception ex) {
+    } catch (final Exception ex) {
       throw new ParameterException(spec.commandLine(), ex.getMessage());
     }
   }
@@ -93,13 +93,8 @@
       if (f.exists()) {
         throw new InvalidConfigurationException(
             String.format(
-<<<<<<< HEAD
-                "Not overwriting existing file %s \nDelete file or use --outputFile to point to a file that does not currently exist.",
+                "Not overwriting existing file %s \nDelete file or use --output-file to point to a file that does not currently exist.",
                 outputFile));
-=======
-                "Not overwriting existing file %s \nDelete file or use --output-file to point to a file that does not currently exist.",
-                params.outputFile));
->>>>>>> ad5538b6
       }
       FileWriter fileWriter = new FileWriter(outputFile, Charset.defaultCharset());
       PrintWriter printWriter = new PrintWriter(fileWriter);
@@ -116,7 +111,7 @@
                 + peerId.toBase58());
       }
       printWriter.close();
-    } catch (FileNotFoundException ex) {
+    } catch (final FileNotFoundException ex) {
       throw new InvalidConfigurationException(
           "use --output-file to point to a file in an existing directory " + ex.getMessage());
     }
