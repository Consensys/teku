--- conflicted
+++ resolved
@@ -31,15 +31,13 @@
 import tech.pegasys.teku.cli.options.ValidatorOptions;
 import tech.pegasys.teku.cli.options.ValidatorRestApiOptions;
 import tech.pegasys.teku.config.TekuConfiguration;
+import tech.pegasys.teku.infrastructure.exceptions.ExceptionUtil;
 import tech.pegasys.teku.infrastructure.exceptions.InvalidConfigurationException;
 import tech.pegasys.teku.infrastructure.logging.LoggingConfig;
 import tech.pegasys.teku.infrastructure.logging.LoggingConfigurator;
 import tech.pegasys.teku.networks.Eth2NetworkConfiguration;
-<<<<<<< HEAD
 import tech.pegasys.teku.storage.server.DatabaseStorageException;
 import tech.pegasys.teku.validator.client.NoValidatorKeysStateException;
-=======
->>>>>>> 38ddeded
 
 @Command(
     name = "validator-client",
@@ -102,24 +100,11 @@
       final TekuConfiguration globalConfiguration = tekuConfiguration();
       parentCommand.getStartAction().start(globalConfiguration, true);
       return 0;
-<<<<<<< HEAD
-    } catch (InvalidConfigurationException | DatabaseStorageException ex) {
-      parentCommand.reportUserError(ex);
-    } catch (CompletionException e) {
-
-      ExceptionUtil.<Throwable>getCause(e, InvalidConfigurationException.class)
-          .or(() -> ExceptionUtil.getCause(e, DatabaseStorageException.class))
-          .ifPresentOrElse(
-              parentCommand::reportUserError, () -> parentCommand.reportUnexpectedError(e));
-    } catch (Throwable t) {
-      parentCommand.reportUnexpectedError(t);
+    } catch (final Throwable t) {
       if (ExceptionUtil.hasCause(t, NoValidatorKeysStateException.class)) {
         return 2;
       }
-=======
-    } catch (final Throwable t) {
       return parentCommand.handleExceptionAndReturnExitCode(t);
->>>>>>> 38ddeded
     }
   }
 
