/*
 * Copyright 2019 ConsenSys AG.
 *
 * Licensed under the Apache License, Version 2.0 (the "License"); you may not use this file except in compliance with
 * the License. You may obtain a copy of the License at
 *
 * http://www.apache.org/licenses/LICENSE-2.0
 *
 * Unless required by applicable law or agreed to in writing, software distributed under the License is distributed on
 * an "AS IS" BASIS, WITHOUT WARRANTIES OR CONDITIONS OF ANY KIND, either express or implied. See the License for the
 * specific language governing permissions and limitations under the License.
 */

package tech.pegasys.teku.cli;

import com.google.common.base.Throwables;
import java.io.File;
import java.io.PrintWriter;
import java.util.List;
import java.util.Map;
import java.util.Optional;
import java.util.concurrent.Callable;
import java.util.concurrent.CompletionException;
import org.apache.logging.log4j.Level;
import org.hyperledger.besu.metrics.StandardMetricCategory;
import org.hyperledger.besu.plugin.services.metrics.MetricCategory;
import picocli.CommandLine;
import picocli.CommandLine.Command;
import picocli.CommandLine.Mixin;
import picocli.CommandLine.Option;
import picocli.CommandLine.ScopeType;
import picocli.CommandLine.Unmatched;
import tech.pegasys.teku.cli.converter.LogTypeConverter;
import tech.pegasys.teku.cli.converter.MetricCategoryConverter;
import tech.pegasys.teku.cli.converter.PicoCliVersionProvider;
import tech.pegasys.teku.cli.options.BeaconNodeDataOptions;
import tech.pegasys.teku.cli.options.BeaconRestApiOptions;
import tech.pegasys.teku.cli.options.DataStorageOptions;
import tech.pegasys.teku.cli.options.DepositOptions;
import tech.pegasys.teku.cli.options.Eth2NetworkOptions;
import tech.pegasys.teku.cli.options.InteropOptions;
import tech.pegasys.teku.cli.options.LoggingOptions;
import tech.pegasys.teku.cli.options.MetricsOptions;
import tech.pegasys.teku.cli.options.P2POptions;
import tech.pegasys.teku.cli.options.StoreOptions;
import tech.pegasys.teku.cli.options.ValidatorOptions;
import tech.pegasys.teku.cli.options.WeakSubjectivityOptions;
import tech.pegasys.teku.cli.subcommand.GenesisCommand;
import tech.pegasys.teku.cli.subcommand.PeerCommand;
import tech.pegasys.teku.cli.subcommand.SlashingProtectionCommand;
import tech.pegasys.teku.cli.subcommand.TransitionCommand;
import tech.pegasys.teku.cli.subcommand.UnstableOptionsCommand;
import tech.pegasys.teku.cli.subcommand.ValidatorClientCommand;
import tech.pegasys.teku.cli.subcommand.VoluntaryExitCommand;
import tech.pegasys.teku.cli.subcommand.admin.AdminCommand;
import tech.pegasys.teku.cli.subcommand.admin.InternalToolsCommand;
import tech.pegasys.teku.cli.subcommand.debug.DebugToolsCommand;
import tech.pegasys.teku.cli.util.CascadingDefaultProvider;
import tech.pegasys.teku.cli.util.EnvironmentVariableDefaultProvider;
import tech.pegasys.teku.cli.util.YamlConfigFileDefaultProvider;
import tech.pegasys.teku.config.TekuConfiguration;
import tech.pegasys.teku.infrastructure.logging.LoggingConfigurator;
import tech.pegasys.teku.infrastructure.metrics.TekuMetricCategory;
import tech.pegasys.teku.infrastructure.unsigned.UInt64;
import tech.pegasys.teku.storage.server.DatabaseStorageException;
import tech.pegasys.teku.util.config.GlobalConfigurationBuilder;
import tech.pegasys.teku.util.config.InvalidConfigurationException;

@SuppressWarnings("unused")
@Command(
    name = "teku",
    subcommands = {
      CommandLine.HelpCommand.class,
      AdminCommand.class,
      TransitionCommand.class,
      PeerCommand.class,
      GenesisCommand.class,
      SlashingProtectionCommand.class,
      DebugToolsCommand.class,
      UnstableOptionsCommand.class,
      ValidatorClientCommand.class,
      VoluntaryExitCommand.class,
      InternalToolsCommand.class,
    },
    showDefaultValues = true,
    abbreviateSynopsis = true,
    description = "Run the Teku beacon chain client and validator",
    mixinStandardHelpOptions = true,
    versionProvider = PicoCliVersionProvider.class,
    synopsisHeading = "%n",
    descriptionHeading = "%nDescription:%n%n",
    optionListHeading = "%nOptions:%n",
    footerHeading = "%n",
    footer = "Teku is licensed under the Apache License 2.0")
public class BeaconNodeCommand implements Callable<Integer> {

  public static final String LOG_FILE = "teku.log";
  public static final String LOG_PATTERN = "teku_%d{yyyy-MM-dd}.log";

  public static final String CONFIG_FILE_OPTION_NAME = "--config-file";
  static final String TEKU_CONFIG_FILE_ENV = "TEKU_CONFIG_FILE";
  private final PrintWriter outputWriter;
  private final PrintWriter errorWriter;
  private final Map<String, String> environment;
  private final StartAction startAction;
  private final MetricCategoryConverter metricCategoryConverter = new MetricCategoryConverter();

  // allows two pass approach to obtain optional config file
  private static class ConfigFileCommand {

    @Option(
        names = {"-c", CONFIG_FILE_OPTION_NAME},
        arity = "1",
        // Available to all subcommands
        scope = ScopeType.INHERIT)
    File configFile;

    @SuppressWarnings("UnunsedVariable")
    @Unmatched
    List<String> otherOptions;
  }

  @Option(
      names = {"-l", "--logging"},
      converter = LogTypeConverter.class,
      paramLabel = "<LOG VERBOSITY LEVEL>",
      description =
          "Logging verbosity levels: OFF, FATAL, ERROR, WARN, INFO, DEBUG, TRACE, ALL (default: INFO).",
      arity = "1")
  private Level logLevel;

  @Option(
      names = {"-c", CONFIG_FILE_OPTION_NAME},
      paramLabel = "<FILENAME>",
      description = "Path/filename of the yaml config file (default: none)",
      arity = "1",
      // Available to all subcommands
      scope = ScopeType.INHERIT)
  private File configFile;

  @Mixin(name = "Network")
  private Eth2NetworkOptions eth2NetworkOptions;

  @Mixin(name = "P2P")
  private P2POptions p2POptions;

  @Mixin(name = "Interop")
  private InteropOptions interopOptions;

  @Mixin(name = "Validator")
  private ValidatorOptions validatorOptions;

  @Mixin(name = "Deposit")
  private DepositOptions depositOptions;

  @Mixin(name = "Logging")
  private LoggingOptions loggingOptions;

  @Mixin(name = "Metrics")
  private MetricsOptions metricsOptions;

  @Mixin(name = "Data")
  private BeaconNodeDataOptions dataOptions;

  @Mixin(name = "Data Storage")
  private DataStorageOptions dataStorageOptions;

  @Mixin(name = "Store")
  private StoreOptions storeOptions;

  @Mixin(name = "REST API")
  private BeaconRestApiOptions beaconRestApiOptions;

  @Mixin(name = "Weak Subjectivity")
  private WeakSubjectivityOptions weakSubjectivityOptions;

  public BeaconNodeCommand(
      final PrintWriter outputWriter,
      final PrintWriter errorWriter,
      final Map<String, String> environment,
      final StartAction startAction) {
    this.outputWriter = outputWriter;
    this.errorWriter = errorWriter;
    this.environment = environment;
    this.startAction = startAction;

    metricCategoryConverter.addCategories(TekuMetricCategory.class);
    metricCategoryConverter.addCategories(StandardMetricCategory.class);
  }

  private CommandLine registerConverters(final CommandLine commandLine) {
    return commandLine
        .registerConverter(MetricCategory.class, metricCategoryConverter)
        .registerConverter(UInt64.class, UInt64::valueOf);
  }

  private CommandLine getConfigFileCommandLine(final ConfigFileCommand configFileCommand) {
    return registerConverters(new CommandLine(configFileCommand));
  }

  private CommandLine getCommandLine() {
    return registerConverters(new CommandLine(this));
  }

  public int parse(final String[] args) {
    // first pass to obtain config file if specified and print usage/version help
    final ConfigFileCommand configFileCommand = new ConfigFileCommand();
    final CommandLine configFileCommandLine = getConfigFileCommandLine(configFileCommand);
    configFileCommandLine.parseArgs(args);
    if (configFileCommandLine.isUsageHelpRequested()) {
      return executeCommandUsageHelp();
    } else if (configFileCommandLine.isVersionHelpRequested()) {
      return executeCommandVersion();
    }

    final Optional<File> configFile = getConfigFileFromCliOrEnv(configFileCommand);

    // final pass
    final CommandLine commandLine = getCommandLine();
    commandLine.setCaseInsensitiveEnumValuesAllowed(true);
    commandLine.setOut(outputWriter);
    commandLine.setErr(errorWriter);
    commandLine.setParameterExceptionHandler(this::handleParseException);
    commandLine.setDefaultValueProvider(defaultValueProvider(commandLine, configFile));

    return commandLine.execute(args);
  }

  private Optional<File> getConfigFileFromCliOrEnv(final ConfigFileCommand configFileCommand) {
    return Optional.ofNullable(configFileCommand.configFile)
        .or(() -> Optional.ofNullable(environment.get(TEKU_CONFIG_FILE_ENV)).map(File::new));
  }

  private int executeCommandVersion() {
    final CommandLine baseCommandLine = getCommandLine();
    baseCommandLine.printVersionHelp(outputWriter);
    return baseCommandLine.getCommandSpec().exitCodeOnVersionHelp();
  }

  private int executeCommandUsageHelp() {
    final CommandLine baseCommandLine = getCommandLine();
    baseCommandLine.usage(outputWriter);
    return baseCommandLine.getCommandSpec().exitCodeOnUsageHelp();
  }

  private CommandLine.IDefaultValueProvider defaultValueProvider(
      final CommandLine commandLine, final Optional<File> configFile) {
    if (configFile.isEmpty()) {
      return new EnvironmentVariableDefaultProvider(environment);
    }

    return new CascadingDefaultProvider(
        new EnvironmentVariableDefaultProvider(environment),
        new YamlConfigFileDefaultProvider(commandLine, configFile.get()));
  }

  private int handleParseException(final CommandLine.ParameterException ex, final String[] args) {
    errorWriter.println(ex.getMessage());

    CommandLine.UnmatchedArgumentException.printSuggestions(ex, outputWriter);
    printUsage(outputWriter);

    return ex.getCommandLine().getCommandSpec().exitCodeOnInvalidInput();
  }

  private void printUsage(PrintWriter outputWriter) {
    outputWriter.println();
    outputWriter.println("To display full help:");
    outputWriter.println("teku [COMMAND] --help");
  }

  @Override
  public Integer call() {
    try {
      setLogLevels();
      final TekuConfiguration tekuConfig = tekuConfiguration();
      startAction.start(tekuConfig, false);
      return 0;
    } catch (InvalidConfigurationException | DatabaseStorageException ex) {
      reportUserError(ex);
    } catch (CompletionException e) {
      if (Throwables.getRootCause(e) instanceof InvalidConfigurationException
          || Throwables.getRootCause(e) instanceof DatabaseStorageException) {
        reportUserError(Throwables.getRootCause(e));
      } else {
        reportUnexpectedError(e);
      }
    } catch (Throwable t) {
      reportUnexpectedError(t);
    }
    return 1;
  }

  public void reportUnexpectedError(final Throwable t) {
    System.err.println("Teku failed to start.");
    t.printStackTrace();

    errorWriter.println("Teku failed to start");
    printUsage(errorWriter);
  }

  public void reportUserError(final Throwable ex) {
    errorWriter.println(ex.getMessage());
    printUsage(errorWriter);
  }

  public void setLogLevels() {
    if (logLevel != null) {
      // set log level per CLI flags
      LoggingConfigurator.setAllLevels(logLevel);
    }
  }

  public Level getLogLevel() {
    return this.logLevel;
  }

  public StartAction getStartAction() {
    return startAction;
  }

  protected TekuConfiguration tekuConfiguration() {
    try {
      TekuConfiguration.Builder builder = TekuConfiguration.builder();
      builder.globalConfig(this::buildGlobalConfiguration);
      // Eth2NetworkOptions configures network defaults across builders, so configure this first
      eth2NetworkOptions.configure(builder);
      depositOptions.configure(builder);
      weakSubjectivityOptions.configure(builder);
      validatorOptions.configure(builder);
      dataOptions.configure(builder);
      p2POptions.configure(builder);
      beaconRestApiOptions.configure(builder);
      loggingOptions.configure(builder, dataOptions.getDataBasePath(), LOG_FILE, LOG_PATTERN);
      interopOptions.configure(builder);

      return builder.build();
    } catch (IllegalArgumentException | NullPointerException e) {
      throw new InvalidConfigurationException(e);
    }
  }

  private void buildGlobalConfiguration(final GlobalConfigurationBuilder builder) {
    builder
        .setPeerRateLimit(eth2NetworkOptions.getPeerRateLimit())
        .setPeerRequestLimit(eth2NetworkOptions.getPeerRequestLimit())
        .setEth1LogsMaxBlockRange(depositOptions.getEth1LogsMaxBlockRange())
<<<<<<< HEAD
        .setEth1DepositsFromStorageEnabled(depositOptions.isEth1DepositsFromStorageEnabled())
=======
        .setTransitionRecordDirectory(outputOptions.getTransitionRecordDirectory())
>>>>>>> a86093f0
        .setMetricsEnabled(metricsOptions.isMetricsEnabled())
        .setMetricsPort(metricsOptions.getMetricsPort())
        .setMetricsInterface(metricsOptions.getMetricsInterface())
        .setMetricsCategories(metricsOptions.getMetricsCategories())
        .setMetricsHostAllowlist(metricsOptions.getMetricsHostAllowlist())
        .setDataStorageMode(dataStorageOptions.getDataStorageMode())
        .setDataStorageFrequency(dataStorageOptions.getDataStorageFrequency())
        .setDataStorageCreateDbVersion(dataStorageOptions.getCreateDbVersion())
        .setHotStatePersistenceFrequencyInEpochs(
            storeOptions.getHotStatePersistenceFrequencyInEpochs());
  }

  @FunctionalInterface
  public interface StartAction {
    void start(TekuConfiguration config, boolean validatorClient);
  }
}<|MERGE_RESOLUTION|>--- conflicted
+++ resolved
@@ -345,11 +345,6 @@
         .setPeerRateLimit(eth2NetworkOptions.getPeerRateLimit())
         .setPeerRequestLimit(eth2NetworkOptions.getPeerRequestLimit())
         .setEth1LogsMaxBlockRange(depositOptions.getEth1LogsMaxBlockRange())
-<<<<<<< HEAD
-        .setEth1DepositsFromStorageEnabled(depositOptions.isEth1DepositsFromStorageEnabled())
-=======
-        .setTransitionRecordDirectory(outputOptions.getTransitionRecordDirectory())
->>>>>>> a86093f0
         .setMetricsEnabled(metricsOptions.isMetricsEnabled())
         .setMetricsPort(metricsOptions.getMetricsPort())
         .setMetricsInterface(metricsOptions.getMetricsInterface())
