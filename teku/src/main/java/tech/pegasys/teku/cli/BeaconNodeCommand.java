/*
 * Copyright Consensys Software Inc., 2022
 *
 * Licensed under the Apache License, Version 2.0 (the "License"); you may not use this file except in compliance with
 * the License. You may obtain a copy of the License at
 *
 * http://www.apache.org/licenses/LICENSE-2.0
 *
 * Unless required by applicable law or agreed to in writing, software distributed under the License is distributed on
 * an "AS IS" BASIS, WITHOUT WARRANTIES OR CONDITIONS OF ANY KIND, either express or implied. See the License for the
 * specific language governing permissions and limitations under the License.
 */

package tech.pegasys.teku.cli;

import java.io.File;
import java.io.PrintWriter;
import java.util.List;
import java.util.Map;
import java.util.Optional;
import java.util.concurrent.Callable;
import java.util.stream.Stream;
import org.apache.logging.log4j.Level;
import org.apache.logging.log4j.LogManager;
import org.apache.logging.log4j.Logger;
import org.hyperledger.besu.metrics.StandardMetricCategory;
import org.hyperledger.besu.plugin.services.metrics.MetricCategory;
import picocli.CommandLine;
import picocli.CommandLine.Command;
import picocli.CommandLine.Mixin;
import picocli.CommandLine.Model.OptionSpec;
import picocli.CommandLine.Model.UsageMessageSpec;
import picocli.CommandLine.Option;
import picocli.CommandLine.ParameterException;
import picocli.CommandLine.ParseResult;
import picocli.CommandLine.ScopeType;
import picocli.CommandLine.Unmatched;
import tech.pegasys.teku.cli.converter.MetricCategoryConverter;
import tech.pegasys.teku.cli.converter.PicoCliVersionProvider;
import tech.pegasys.teku.cli.options.BeaconNodeDataOptions;
import tech.pegasys.teku.cli.options.BeaconRestApiOptions;
import tech.pegasys.teku.cli.options.Eth2NetworkOptions;
import tech.pegasys.teku.cli.options.ExecutionLayerOptions;
import tech.pegasys.teku.cli.options.InteropOptions;
import tech.pegasys.teku.cli.options.LoggingOptions;
import tech.pegasys.teku.cli.options.MetricsOptions;
import tech.pegasys.teku.cli.options.P2POptions;
import tech.pegasys.teku.cli.options.StoreOptions;
import tech.pegasys.teku.cli.options.ValidatorOptions;
import tech.pegasys.teku.cli.options.ValidatorRestApiOptions;
import tech.pegasys.teku.cli.options.WeakSubjectivityOptions;
import tech.pegasys.teku.cli.subcommand.GenesisCommand;
import tech.pegasys.teku.cli.subcommand.MigrateDatabaseCommand;
import tech.pegasys.teku.cli.subcommand.PeerCommand;
import tech.pegasys.teku.cli.subcommand.SlashingProtectionCommand;
import tech.pegasys.teku.cli.subcommand.TransitionCommand;
import tech.pegasys.teku.cli.subcommand.UnstableOptionsCommand;
import tech.pegasys.teku.cli.subcommand.ValidatorClientCommand;
import tech.pegasys.teku.cli.subcommand.VoluntaryExitCommand;
import tech.pegasys.teku.cli.subcommand.admin.AdminCommand;
import tech.pegasys.teku.cli.subcommand.debug.DebugToolsCommand;
import tech.pegasys.teku.cli.subcommand.internal.InternalToolsCommand;
import tech.pegasys.teku.cli.util.AdditionalParamsProvider;
import tech.pegasys.teku.cli.util.CascadingParamsProvider;
import tech.pegasys.teku.cli.util.EnvironmentVariableParamsProvider;
import tech.pegasys.teku.cli.util.MixinSectionOptionRenderer;
import tech.pegasys.teku.cli.util.YamlConfigFileParamsProvider;
import tech.pegasys.teku.config.TekuConfiguration;
import tech.pegasys.teku.infrastructure.exceptions.ExceptionUtil;
import tech.pegasys.teku.infrastructure.exceptions.InvalidConfigurationException;
import tech.pegasys.teku.infrastructure.logging.LoggingConfig;
import tech.pegasys.teku.infrastructure.logging.LoggingConfigurator;
import tech.pegasys.teku.infrastructure.metrics.TekuMetricCategory;
import tech.pegasys.teku.infrastructure.unsigned.UInt64;
import tech.pegasys.teku.storage.server.DatabaseStorageException;
import tech.pegasys.teku.validator.client.NoValidatorKeysStateException;

@SuppressWarnings("unused")
@Command(
    name = "teku",
    subcommands = {
      CommandLine.HelpCommand.class,
      AdminCommand.class,
      TransitionCommand.class,
      PeerCommand.class,
      GenesisCommand.class,
      SlashingProtectionCommand.class,
      MigrateDatabaseCommand.class,
      DebugToolsCommand.class,
      UnstableOptionsCommand.class,
      VoluntaryExitCommand.class,
      InternalToolsCommand.class,
    },
    showDefaultValues = true,
    abbreviateSynopsis = true,
    description = "Run the Teku beacon chain client and validator",
    mixinStandardHelpOptions = true,
    versionProvider = PicoCliVersionProvider.class,
    synopsisHeading = "%n",
    descriptionHeading = "%n@|bold Description:|@%n%n",
    optionListHeading = "%n@|bold Options:|@%n",
    footerHeading = "%n",
    footer = "Teku is licensed under the Apache License 2.0")
public class BeaconNodeCommand implements Callable<Integer> {

  public static final String LOG_FILE_PREFIX = "teku";

  public static final String CONFIG_FILE_OPTION_NAME = "--config-file";
  static final String TEKU_CONFIG_FILE_ENV = "TEKU_CONFIG_FILE";
  private final PrintWriter outputWriter;
  private final PrintWriter errorWriter;
  private final Map<String, String> environment;
  private final StartAction startAction;
  private final LoggingConfigurator loggingConfigurator;
  private final MetricCategoryConverter metricCategoryConverter = new MetricCategoryConverter();

  // allows two pass approach to obtain optional config file
  private static class ConfigFileCommand {

    @Option(
        names = {"-c", CONFIG_FILE_OPTION_NAME},
        arity = "1",
        // Available to all subcommands
        scope = ScopeType.INHERIT)
    File configFile;

    @SuppressWarnings("UnunsedVariable")
    @Unmatched
    List<String> otherOptions;
  }

  @Option(
      names = {"-c", CONFIG_FILE_OPTION_NAME},
      paramLabel = "<FILENAME>",
      description = "Path/filename of the yaml config file (default: none)",
      arity = "1",
      // Available to all subcommands
      scope = ScopeType.INHERIT)
  private File configFile;

  @Mixin(name = "Network")
  private Eth2NetworkOptions eth2NetworkOptions = new Eth2NetworkOptions();

  @Mixin(name = "P2P")
  private P2POptions p2POptions = new P2POptions();

  @Mixin(name = "Validator")
  private ValidatorOptions validatorOptions = new ValidatorOptions();

  @Mixin(name = "Execution Layer")
  private ExecutionLayerOptions executionLayerOptions = new ExecutionLayerOptions();

  @Mixin(name = "Data Storage")
  private BeaconNodeDataOptions beaconNodeDataOptions = new BeaconNodeDataOptions();

  @Mixin(name = "Beacon REST API")
  private BeaconRestApiOptions beaconRestApiOptions = new BeaconRestApiOptions();

  @Mixin(name = "Validator REST API")
  private ValidatorRestApiOptions validatorRestApiOptions = new ValidatorRestApiOptions();

  @Mixin(name = "Weak Subjectivity")
  private WeakSubjectivityOptions weakSubjectivityOptions = new WeakSubjectivityOptions();

  @Mixin(name = "Interop")
  private InteropOptions interopOptions = new InteropOptions();

  @Mixin(name = "Store")
  private final StoreOptions storeOptions = new StoreOptions();

  @Mixin(name = "Logging")
  private final LoggingOptions loggingOptions = new LoggingOptions();

  @Mixin(name = "Metrics")
  private MetricsOptions metricsOptions = new MetricsOptions();

  @CommandLine.Spec private CommandLine.Model.CommandSpec spec;

  private final ValidatorClientCommand validatorClientSubcommand;

  public BeaconNodeCommand(
      final PrintWriter outputWriter,
      final PrintWriter errorWriter,
      final Map<String, String> environment,
      final StartAction startAction,
      final LoggingConfigurator loggingConfigurator) {
    this.outputWriter = outputWriter;
    this.errorWriter = errorWriter;
    this.environment = environment;
    this.startAction = startAction;
    this.loggingConfigurator = loggingConfigurator;

    metricCategoryConverter.addCategories(TekuMetricCategory.class);
    metricCategoryConverter.addCategories(StandardMetricCategory.class);
    this.validatorClientSubcommand = new ValidatorClientCommand(loggingOptions);
  }

  private CommandLine configureCommandLine(final CommandLine commandLine) {
    commandLine
        .registerConverter(MetricCategory.class, metricCategoryConverter)
        .registerConverter(UInt64.class, UInt64::valueOf)
        .setUnmatchedOptionsAllowedAsOptionParameters(false);

    commandLine
        .getHelpSectionMap()
        .put(UsageMessageSpec.SECTION_KEY_OPTION_LIST, new MixinSectionOptionRenderer());

    return commandLine;
  }

  private CommandLine getConfigFileCommandLine(final ConfigFileCommand configFileCommand) {
    return configureCommandLine(new CommandLine(configFileCommand));
  }

  private CommandLine getCommandLine() {
    return configureCommandLine(new CommandLine(this)).addSubcommand(validatorClientSubcommand);
  }

  public int parse(final String[] args) {
    // first pass to obtain config file if specified and print usage/version help
    final ConfigFileCommand configFileCommand = new ConfigFileCommand();
    final CommandLine configFileCommandLine = getConfigFileCommandLine(configFileCommand);
    configFileCommandLine.parseArgs(args);
    if (configFileCommandLine.isUsageHelpRequested()) {
      return executeCommandUsageHelp();
    } else if (configFileCommandLine.isVersionHelpRequested()) {
      return executeCommandVersion();
    }

    final Optional<File> configFile = getConfigFileFromCliOrEnv(configFileCommand);

    // second pass to collect matched params and enrich with additional (environment and\or config
    // file)
    final CommandLine commandLine = getCommandLine();
    commandLine.setCaseInsensitiveEnumValuesAllowed(true);

    ParseResult parseResult;
    try {
      parseResult = getMostNestedParseResult(commandLine, args);
    } catch (ParameterException e) {
      return handleParseException(e, args);
    }

    // calculate potential additional params from config provider
    final List<OptionSpec> potentialAdditionalParams =
        parseResult.commandSpec().options().stream()
            .filter(optionSpec -> !parseResult.matchedOptionsSet().contains(optionSpec))
            .toList();

    final AdditionalParamsProvider additionalParamsProvider =
        additionalParamsProvider(commandLine, configFile);

    final Map<String, String> additionalParams;
    try {
      additionalParams = additionalParamsProvider.getAdditionalParams(potentialAdditionalParams);
    } catch (ParameterException e) {
      return handleParseException(e, args);
    }

    // build new argument list by concatenating original args and the additional params
    final String[] enrichedArgs =
        Stream.concat(
                Stream.of(args),
                additionalParams.entrySet().stream()
                    .flatMap(paramEntry -> Stream.of(paramEntry.getKey(), paramEntry.getValue())))
            .toArray(String[]::new);

    // last pass - execute command with enriched arguments
    commandLine.setOut(outputWriter);
    commandLine.setErr(errorWriter);
    commandLine.setParameterExceptionHandler(this::handleParseException);
    return commandLine.execute(enrichedArgs);
  }

  private ParseResult getMostNestedParseResult(final CommandLine commandLine, final String[] args) {
    ParseResult parseResult;
    parseResult = commandLine.parseArgs(args);

    // switch to last subcommand if needed
    while (parseResult.hasSubcommand()) {
      parseResult = parseResult.subcommand();
    }
    return parseResult;
  }

  private Optional<File> getConfigFileFromCliOrEnv(final ConfigFileCommand configFileCommand) {
    return Optional.ofNullable(configFileCommand.configFile)
        .or(() -> Optional.ofNullable(environment.get(TEKU_CONFIG_FILE_ENV)).map(File::new));
  }

  private int executeCommandVersion() {
    final CommandLine baseCommandLine = getCommandLine();
    baseCommandLine.printVersionHelp(outputWriter);
    return baseCommandLine.getCommandSpec().exitCodeOnVersionHelp();
  }

  private int executeCommandUsageHelp() {
    final CommandLine baseCommandLine = getCommandLine();
    baseCommandLine.usage(outputWriter);
    return baseCommandLine.getCommandSpec().exitCodeOnUsageHelp();
  }

  private AdditionalParamsProvider additionalParamsProvider(
      final CommandLine commandLine, final Optional<File> configFile) {
    if (configFile.isEmpty()) {
      return new EnvironmentVariableParamsProvider(environment);
    }

    return new CascadingParamsProvider(
        new EnvironmentVariableParamsProvider(environment),
        new YamlConfigFileParamsProvider(commandLine, configFile.get()));
  }

  private int handleParseException(final CommandLine.ParameterException ex, final String[] args) {
    errorWriter.println(ex.getMessage());

    CommandLine.UnmatchedArgumentException.printSuggestions(ex, errorWriter);
    printUsage(errorWriter);

    return ex.getCommandLine().getCommandSpec().exitCodeOnInvalidInput();
  }

  private void printUsage(PrintWriter outputWriter) {
    outputWriter.println();
    outputWriter.println("To display full help:");
    outputWriter.println("teku [COMMAND] --help");
  }

  public boolean isOptionSpecified(String optionLongName) {
    var parseResult = spec.commandLine().getParseResult();
    var option = spec.findOption(optionLongName);
    return option != null && parseResult.hasMatchedOption(option);
  }

  @Override
  public Integer call() {
    try {
      startLogging();
      final TekuConfiguration tekuConfig = tekuConfiguration();
      startAction.start(tekuConfig, false);
      return 0;
<<<<<<< HEAD
    } catch (InvalidConfigurationException | DatabaseStorageException ex) {
      reportUserError(ex);
    } catch (CompletionException e) {
      ExceptionUtil.<Throwable>getCause(e, InvalidConfigurationException.class)
          .or(() -> ExceptionUtil.getCause(e, DatabaseStorageException.class))
          .ifPresentOrElse(this::reportUserError, () -> reportUnexpectedError(e));
    } catch (Throwable t) {
      reportUnexpectedError(t);
      if (ExceptionUtil.hasCause(t, NoValidatorKeysStateException.class)) {
        return 2;
      }
=======
    } catch (final Throwable t) {
      return handleExceptionAndReturnExitCode(t);
    }
  }

  public int handleExceptionAndReturnExitCode(final Throwable e) {
    final Optional<Throwable> maybeUserErrorException =
        ExceptionUtil.<Throwable>getCause(e, InvalidConfigurationException.class)
            .or(() -> ExceptionUtil.getCause(e, DatabaseStorageException.class));
    if (maybeUserErrorException.isPresent()) {
      reportUserError(maybeUserErrorException.get());
      return 2;
    } else {
      reportUnexpectedError(e);
      return 1;
>>>>>>> 38ddeded
    }
  }

  public void reportUnexpectedError(final Throwable t) {
    if (ExceptionUtil.hasCause(t, NoValidatorKeysStateException.class)) {
      getLogger().fatal("Teku failed to start: " + t.getMessage());
    } else {
      getLogger().fatal("Teku failed to start", t);
    }
    errorWriter.println("Teku failed to start: " + t.getMessage());
    printUsage(errorWriter);
  }

  public void reportUnexpectedErrorNoStacktrace(final Throwable t) {
    getLogger().fatal("Teku failed to start", t.getMessage());
    errorWriter.println("Teku failed to start: " + t.getMessage());
    printUsage(errorWriter);
  }

  public void reportUserError(final Throwable ex) {
    getLogger().fatal(ex.getMessage(), ex);
    errorWriter.println(ex.getMessage());
    printUsage(errorWriter);
  }

  /**
   * Not using a static field for this log instance because some code in this class executes prior
   * to the logging configuration being applied so it's not always safe to use the logger.
   *
   * <p>Where this is used we also ensure the messages are printed to the error writer so they will
   * be printed even if logging is not yet configured.
   *
   * @return the logger for this class
   */
  private Logger getLogger() {
    return LogManager.getLogger();
  }

  private void startLogging() {
    LoggingConfig loggingConfig =
        buildLoggingConfig(beaconNodeDataOptions.getDataPath(), LOG_FILE_PREFIX);
    loggingConfigurator.startLogging(loggingConfig);
    // jupnp logs a lot of context to level WARN, and it is quite verbose.
    LoggingConfigurator.setAllLevelsSilently("org.jupnp", Level.ERROR);
  }

  public LoggingConfig buildLoggingConfig(
      final String logDirectoryPath, final String logFilePrefix) {
    return loggingOptions.applyLoggingConfiguration(logDirectoryPath, logFilePrefix);
  }

  public StartAction getStartAction() {
    return startAction;
  }

  protected TekuConfiguration tekuConfiguration() {
    try {
      TekuConfiguration.Builder builder = TekuConfiguration.builder();
      // Eth2NetworkOptions configures network defaults across builders, so configure this first
      eth2NetworkOptions.configure(builder);
      executionLayerOptions.configure(builder);
      weakSubjectivityOptions.configure(builder);
      validatorOptions.configure(builder);
      p2POptions.configure(builder);
      beaconRestApiOptions.configure(builder);
      validatorRestApiOptions.configure(builder);
      loggingOptions.configureWireLogs(builder);
      interopOptions.configure(builder);
      beaconNodeDataOptions.configure(builder);
      metricsOptions.configure(builder);
      storeOptions.configure(builder);

      return builder.build();
    } catch (IllegalArgumentException | NullPointerException e) {
      throw new InvalidConfigurationException(e);
    }
  }

  public LoggingConfigurator getLoggingConfigurator() {
    return loggingConfigurator;
  }

  @FunctionalInterface
  public interface StartAction {
    void start(TekuConfiguration config, boolean validatorClient);
  }
}<|MERGE_RESOLUTION|>--- conflicted
+++ resolved
@@ -74,6 +74,7 @@
 import tech.pegasys.teku.infrastructure.unsigned.UInt64;
 import tech.pegasys.teku.storage.server.DatabaseStorageException;
 import tech.pegasys.teku.validator.client.NoValidatorKeysStateException;
+import tech.pegasys.teku.validator.client.NoValidatorKeysStateException;
 
 @SuppressWarnings("unused")
 @Command(
@@ -339,19 +340,6 @@
       final TekuConfiguration tekuConfig = tekuConfiguration();
       startAction.start(tekuConfig, false);
       return 0;
-<<<<<<< HEAD
-    } catch (InvalidConfigurationException | DatabaseStorageException ex) {
-      reportUserError(ex);
-    } catch (CompletionException e) {
-      ExceptionUtil.<Throwable>getCause(e, InvalidConfigurationException.class)
-          .or(() -> ExceptionUtil.getCause(e, DatabaseStorageException.class))
-          .ifPresentOrElse(this::reportUserError, () -> reportUnexpectedError(e));
-    } catch (Throwable t) {
-      reportUnexpectedError(t);
-      if (ExceptionUtil.hasCause(t, NoValidatorKeysStateException.class)) {
-        return 2;
-      }
-=======
     } catch (final Throwable t) {
       return handleExceptionAndReturnExitCode(t);
     }
@@ -366,8 +354,10 @@
       return 2;
     } else {
       reportUnexpectedError(e);
+      if (ExceptionUtil.hasCause(t, NoValidatorKeysStateException.class)) {
+        return 2;
+      }
       return 1;
->>>>>>> 38ddeded
     }
   }
 
