/*
 * Copyright 2022 ConsenSys AG.
 *
 * Licensed under the Apache License, Version 2.0 (the "License"); you may not use this file except in compliance with
 * the License. You may obtain a copy of the License at
 *
 * http://www.apache.org/licenses/LICENSE-2.0
 *
 * Unless required by applicable law or agreed to in writing, software distributed under the License is distributed on
 * an "AS IS" BASIS, WITHOUT WARRANTIES OR CONDITIONS OF ANY KIND, either express or implied. See the License for the
 * specific language governing permissions and limitations under the License.
 */

package tech.pegasys.teku.cli.options;

import static tech.pegasys.teku.validator.api.ValidatorConfig.DEFAULT_VALIDATOR_BLINDED_BLOCKS_ENABLED;

import picocli.CommandLine.Help.Visibility;
import picocli.CommandLine.Option;
import tech.pegasys.teku.cli.converter.UInt64Converter;
import tech.pegasys.teku.config.TekuConfiguration;
import tech.pegasys.teku.infrastructure.unsigned.UInt64;
import tech.pegasys.teku.validator.api.ValidatorConfig;

public class ValidatorProposerOptions {
  @Option(
      names = {"--validators-proposer-default-fee-recipient"},
      paramLabel = "<ADDRESS>",
      description =
          "Default fee recipient sent to the execution engine, which could use it as fee recipient when producing a new execution block.",
      arity = "0..1")
  private String proposerDefaultFeeRecipient = null;

  @Option(
      names = {"--validators-proposer-config"},
      paramLabel = "<STRING>",
      description = "remote URL or local file path to load proposer configuration from",
      arity = "0..1")
  private String proposerConfig = null;

  @Option(
      names = {"--validators-proposer-config-refresh-enabled"},
      paramLabel = "<BOOLEAN>",
      showDefaultValue = Visibility.ALWAYS,
      description =
          "Enable the proposer configuration reload on every proposer preparation (once per epoch)",
      arity = "0..1",
      fallbackValue = "true")
  private boolean proposerConfigRefreshEnabled =
      ValidatorConfig.DEFAULT_VALIDATOR_PROPOSER_CONFIG_REFRESH_ENABLED;

  @Option(
      names = {"--Xvalidators-registration-default-enabled"},
      paramLabel = "<BOOLEAN>",
      showDefaultValue = Visibility.ALWAYS,
      description = "Enable validators registration to builder infrastructure.",
      arity = "0..1",
      fallbackValue = "true",
      hidden = true)
  private boolean validatorsRegistrationDefaultEnabled =
      ValidatorConfig.DEFAULT_VALIDATOR_REGISTRATION_DEFAULT_ENABLED;

  @Option(
      names = {"--Xvalidators-registration-default-gas-limit"},
      paramLabel = "<uint64>",
      showDefaultValue = Visibility.ALWAYS,
      description = "Enable MEV boost when proposing blocks.",
      arity = "0..1",
      hidden = true,
      converter = UInt64Converter.class)
  private UInt64 registrationDefaultGasLimit =
      ValidatorConfig.DEFAULT_VALIDATOR_REGISTRATION_GAS_LIMIT;

  @Option(
      names = {"--Xvalidators-proposer-blinded-blocks-enabled"},
      paramLabel = "<BOOLEAN>",
      showDefaultValue = Visibility.ALWAYS,
      description = "Use blinded blocks when in block production duties",
      fallbackValue = "true",
      hidden = true,
      arity = "0..1")
  private boolean blindedBlocksEnabled = DEFAULT_VALIDATOR_BLINDED_BLOCKS_ENABLED;

  public void configure(TekuConfiguration.Builder builder) {
    builder.validator(
        config ->
            config
                .proposerDefaultFeeRecipient(proposerDefaultFeeRecipient)
                .proposerConfigSource(proposerConfig)
                .refreshProposerConfigFromSource(proposerConfigRefreshEnabled)
<<<<<<< HEAD
                .proposerMevBoostEnabled(proposerMevBoostEnabled)
                .blindedBeaconBlocksEnabled(blindedBlocksEnabled)
                .validatorsRegistrationDefaultGasLimit(registrationDefaultGasLimit));
=======
                .validatorsRegistrationDefaultEnabled(validatorsRegistrationDefaultEnabled)
                .blindedBeaconBlocksEnabled(blindedBlocksEnabled));
>>>>>>> 6d3b3c3a
  }
}<|MERGE_RESOLUTION|>--- conflicted
+++ resolved
@@ -88,13 +88,8 @@
                 .proposerDefaultFeeRecipient(proposerDefaultFeeRecipient)
                 .proposerConfigSource(proposerConfig)
                 .refreshProposerConfigFromSource(proposerConfigRefreshEnabled)
-<<<<<<< HEAD
-                .proposerMevBoostEnabled(proposerMevBoostEnabled)
+                .validatorsRegistrationDefaultEnabled(validatorsRegistrationDefaultEnabled)
                 .blindedBeaconBlocksEnabled(blindedBlocksEnabled)
                 .validatorsRegistrationDefaultGasLimit(registrationDefaultGasLimit));
-=======
-                .validatorsRegistrationDefaultEnabled(validatorsRegistrationDefaultEnabled)
-                .blindedBeaconBlocksEnabled(blindedBlocksEnabled));
->>>>>>> 6d3b3c3a
   }
 }