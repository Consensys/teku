--- conflicted
+++ resolved
@@ -146,7 +146,6 @@
       }
     }
 
-<<<<<<< HEAD
     builder.validator(
         config ->
             config
@@ -160,27 +159,8 @@
                 .useDependentRoots(useDependentRoots)
                 .generateEarlyAttestations(generateEarlyAttestations)
                 .sendAttestationsAsBatch(sendAttestationsAsBatch)
-                .additionalPublishUrls(additionalPublishUrls));
-=======
-    builder
-        .validator(
-            config ->
-                config
-                    .validatorKeystoreLockingEnabled(validatorKeystoreLockingEnabled)
-                    .validatorPerformanceTrackingMode(validatorPerformanceTrackingMode)
-                    .validatorExternalSignerSlashingProtectionEnabled(
-                        validatorExternalSignerSlashingProtectionEnabled)
-                    .graffitiProvider(
-                        new FileBackedGraffitiProvider(
-                            Optional.ofNullable(graffiti), Optional.ofNullable(graffitiFile)))
-                    .useDependentRoots(useDependentRoots)
-                    .generateEarlyAttestations(generateEarlyAttestations)
-                    .sendAttestationsAsBatch(sendAttestationsAsBatch)
-                    .additionalPublishUrls(additionalPublishUrls)
-                    .feeRecipient(feeRecipient))
-        // We don't need to update head for empty slots when using dependent roots
-        .store(b -> b.updateHeadForEmptySlots(!useDependentRoots));
->>>>>>> d7dd61fe
+                .additionalPublishUrls(additionalPublishUrls)
+                .feeRecipient(feeRecipient));
     validatorKeysOptions.configure(builder);
   }
 }