/*
 * Copyright 2020 ConsenSys AG.
 *
 * Licensed under the Apache License, Version 2.0 (the "License"); you may not use this file except in compliance with
 * the License. You may obtain a copy of the License at
 *
 * http://www.apache.org/licenses/LICENSE-2.0
 *
 * Unless required by applicable law or agreed to in writing, software distributed under the License is distributed on
 * an "AS IS" BASIS, WITHOUT WARRANTIES OR CONDITIONS OF ANY KIND, either express or implied. See the License for the
 * specific language governing permissions and limitations under the License.
 */

package tech.pegasys.teku.cli.options;

import java.util.ArrayList;
import java.util.List;
import org.apache.tuweni.bytes.Bytes32;
import picocli.CommandLine.Option;
import tech.pegasys.teku.cli.converter.GraffitiConverter;

public class ValidatorOptions {
  @Option(
      names = {"--validator-keys"},
      paramLabel = "<KEY_DIR>:<PASS_DIR> | <KEY_FILE>:<PASS_FILE>",
      description =
          "<KEY_DIR>:<PASS_DIR> will find <KEY_DIR>/**.json, and expect to find <PASS_DIR>/**.txt.\n"
              + "<KEY_FILE>:<PASS_FILE> will expect that the file <KEY_FILE> exists, "
              + "and the file containing the password for it is <PASS_FILE>.\n"
              + "The path separator is operating system dependent, and should be ';' in windows rather than ':'.",
      split = ",",
      arity = "1..*")
  private List<String> validatorKeys = new ArrayList<>();

  @Option(
      names = {"--validators-key-files"},
      paramLabel = "<FILENAMES>",
      description = "The list of encrypted keystore files to load the validator keys from",
      split = ",",
      hidden = true,
      arity = "0..*")
  private List<String> validatorKeystoreFiles = new ArrayList<>();

  @Option(
      names = {"--validators-key-password-files"},
      paramLabel = "<FILENAMES>",
      description = "The list of password files to decrypt the validator keystore files",
      split = ",",
      hidden = true,
      arity = "0..*")
  private List<String> validatorKeystorePasswordFiles = new ArrayList<>();

  @Option(
      names = {"--validators-external-signer-public-keys"},
      paramLabel = "<STRINGS>",
      description = "The list of external signer public keys",
      split = ",",
      arity = "0..*")
  private List<String> validatorExternalSignerPublicKeys = new ArrayList<>();

  @Option(
      names = {"--validators-external-signer-url"},
      paramLabel = "<NETWORK>",
      description = "URL for the external signing service",
      arity = "1")
  private String validatorExternalSignerUrl = null;

  @Option(
      names = {"--validators-external-signer-timeout"},
      paramLabel = "<INTEGER>",
      description = "Timeout (in milliseconds) for the external signing service",
      arity = "1")
  private int validatorExternalSignerTimeout = 1000;

  @Option(
      names = {"--validators-graffiti"},
      converter = GraffitiConverter.class,
      paramLabel = "<GRAFFITI STRING>",
      description =
          "Graffiti to include during block creation (gets converted to bytes and padded to Bytes32).",
      arity = "1")
  private Bytes32 graffiti;

  @Option(
<<<<<<< HEAD
      names = {"--validator-performance-tracking-enabled"},
      paramLabel = "<BOOLEAN>",
      description = "Activate validator performance tracking and logging",
      arity = "1")
  private boolean validatorPerformanceTrackingEnabled = false;

  public boolean isValidatorPerformanceTrackingEnabled() {
    return validatorPerformanceTrackingEnabled;
=======
      names = {"--validators-keystore-locking-enabled"},
      paramLabel = "<BOOLEAN>",
      description = "Enable locking validator keystore files",
      arity = "1")
  private boolean validatorKeystoreLockingEnabled = true;

  public boolean isValidatorKeystoreLockingEnabled() {
    return validatorKeystoreLockingEnabled;
>>>>>>> 90d58455
  }

  public List<String> getValidatorKeystoreFiles() {
    return validatorKeystoreFiles;
  }

  public List<String> getValidatorKeystorePasswordFiles() {
    return validatorKeystorePasswordFiles;
  }

  public List<String> getValidatorExternalSignerPublicKeys() {
    return validatorExternalSignerPublicKeys;
  }

  public String getValidatorExternalSignerUrl() {
    return validatorExternalSignerUrl;
  }

  public int getValidatorExternalSignerTimeout() {
    return validatorExternalSignerTimeout;
  }

  public Bytes32 getGraffiti() {
    return graffiti;
  }

  public List<String> getValidatorKeys() {
    return validatorKeys;
  }
}<|MERGE_RESOLUTION|>--- conflicted
+++ resolved
@@ -82,16 +82,17 @@
   private Bytes32 graffiti;
 
   @Option(
-<<<<<<< HEAD
       names = {"--validator-performance-tracking-enabled"},
       paramLabel = "<BOOLEAN>",
-      description = "Activate validator performance tracking and logging",
+      description = "Enable validator performance tracking and logging",
       arity = "1")
   private boolean validatorPerformanceTrackingEnabled = false;
 
   public boolean isValidatorPerformanceTrackingEnabled() {
     return validatorPerformanceTrackingEnabled;
-=======
+  }
+
+  @Option(
       names = {"--validators-keystore-locking-enabled"},
       paramLabel = "<BOOLEAN>",
       description = "Enable locking validator keystore files",
@@ -100,7 +101,6 @@
 
   public boolean isValidatorKeystoreLockingEnabled() {
     return validatorKeystoreLockingEnabled;
->>>>>>> 90d58455
   }
 
   public List<String> getValidatorKeystoreFiles() {
