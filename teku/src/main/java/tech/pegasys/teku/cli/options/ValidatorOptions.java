--- conflicted
+++ resolved
@@ -22,49 +22,8 @@
 
 public class ValidatorOptions {
 
-<<<<<<< HEAD
-  @Option(
-      names = {"--validators-key-password-files"},
-      paramLabel = "<FILENAMES>",
-      description = "The list of password files to decrypt the validator keystore files",
-      split = ",",
-      hidden = true,
-      arity = "0..*")
-  private List<String> validatorKeystorePasswordFiles = new ArrayList<>();
-
-  @Option(
-      names = {"--validators-external-signer-public-keys"},
-      paramLabel = "<STRINGS>",
-      description = "The list of external signer public keys",
-      split = ",",
-      arity = "0..*")
-  private List<String> validatorExternalSignerPublicKeys = new ArrayList<>();
-
-  @Option(
-      names = {"--validators-external-signer-url"},
-      paramLabel = "<NETWORK>",
-      description = "URL for the external signing service",
-      arity = "1")
-  private String validatorExternalSignerUrl = null;
-
-  @Option(
-      names = {"--validators-external-signer-slashing-protection-enabled"},
-      paramLabel = "<BOOLEAN>",
-      description = "Enable internal slashing protection for external signers. Default: true",
-      fallbackValue = "true",
-      arity = "0..1")
-  private boolean validatorExternalSignerSlashingProtectionEnabled = true;
-
-  @Option(
-      names = {"--validators-external-signer-timeout"},
-      paramLabel = "<INTEGER>",
-      description = "Timeout (in milliseconds) for the external signing service",
-      arity = "1")
-  private int validatorExternalSignerTimeout = 1000;
-=======
   @CommandLine.Mixin(name = "Validator Keys")
   private ValidatorKeysOptions validatorKeysOptions;
->>>>>>> d8f3e780
 
   @Option(
       names = {"--validators-graffiti"},
@@ -99,6 +58,14 @@
       arity = "1")
   private boolean validatorKeystoreLockingEnabled = true;
 
+  @Option(
+      names = {"--validators-external-signer-slashing-protection-enabled"},
+      paramLabel = "<BOOLEAN>",
+      description = "Enable internal slashing protection for external signers. Default: true",
+      fallbackValue = "true",
+      arity = "0..1")
+  private boolean validatorExternalSignerSlashingProtectionEnabled = true;
+
   public void configure(TekuConfiguration.Builder builder) {
     if (validatorPerformanceTrackingEnabled != null) {
       if (validatorPerformanceTrackingEnabled) {
@@ -112,17 +79,9 @@
         config ->
             config
                 .validatorKeystoreLockingEnabled(validatorKeystoreLockingEnabled)
-<<<<<<< HEAD
-                .validatorKeystoreFiles(validatorKeystoreFiles)
-                .validatorKeystorePasswordFiles(validatorKeystorePasswordFiles)
-                .validatorExternalSignerPublicKeys(parseExternalSignerPublicKeys())
+                .validatorPerformanceTrackingMode(validatorPerformanceTrackingMode)
                 .validatorExternalSignerSlashingProtectionEnabled(
                     validatorExternalSignerSlashingProtectionEnabled)
-                .validatorExternalSignerUrl(parseValidatorExternalSignerUrl())
-                .validatorExternalSignerTimeout(validatorExternalSignerTimeout)
-=======
->>>>>>> d8f3e780
-                .validatorPerformanceTrackingMode(validatorPerformanceTrackingMode)
                 .graffiti(graffiti));
     validatorKeysOptions.configure(builder);
   }
