/*
 * Copyright 2020 ConsenSys AG.
 *
 * Licensed under the Apache License, Version 2.0 (the "License"); you may not use this file except in compliance with
 * the License. You may obtain a copy of the License at
 *
 * http://www.apache.org/licenses/LICENSE-2.0
 *
 * Unless required by applicable law or agreed to in writing, software distributed under the License is distributed on
 * an "AS IS" BASIS, WITHOUT WARRANTIES OR CONDITIONS OF ANY KIND, either express or implied. See the License for the
 * specific language governing permissions and limitations under the License.
 */

package tech.pegasys.teku.config;

import java.util.function.Consumer;
import tech.pegasys.teku.beaconrestapi.BeaconRestApiConfig;
import tech.pegasys.teku.infrastructure.logging.LoggingConfig;
import tech.pegasys.teku.infrastructure.logging.LoggingConfig.LoggingConfigBuilder;
import tech.pegasys.teku.infrastructure.metrics.MetricsConfig;
import tech.pegasys.teku.infrastructure.metrics.MetricsConfig.MetricsConfigBuilder;
import tech.pegasys.teku.networking.eth2.P2PConfig;
import tech.pegasys.teku.networking.eth2.P2PConfig.P2PConfigBuilder;
import tech.pegasys.teku.networking.nat.NatConfiguration;
import tech.pegasys.teku.networks.Eth2NetworkConfiguration;
import tech.pegasys.teku.service.serviceutils.layout.DataConfig;
import tech.pegasys.teku.services.beaconchain.BeaconChainConfiguration;
import tech.pegasys.teku.services.chainstorage.StorageConfiguration;
import tech.pegasys.teku.services.powchain.PowchainConfiguration;
import tech.pegasys.teku.spec.SpecProvider;
import tech.pegasys.teku.storage.store.StoreConfig;
import tech.pegasys.teku.validator.api.InteropConfig;
import tech.pegasys.teku.validator.api.InteropConfig.InteropConfigBuilder;
import tech.pegasys.teku.validator.api.ValidatorConfig;
import tech.pegasys.teku.validator.client.ValidatorClientConfiguration;
import tech.pegasys.teku.weaksubjectivity.config.WeakSubjectivityConfig;

public class TekuConfiguration {
  private final Eth2NetworkConfiguration eth2NetworkConfiguration;
  private final StorageConfiguration storageConfiguration;
  private final WeakSubjectivityConfig weakSubjectivityConfig;
  private final DataConfig dataConfig;
  private final LoggingConfig loggingConfig;
  private final MetricsConfig metricsConfig;
  private final BeaconChainConfiguration beaconChainConfig;
  private final ValidatorClientConfiguration validatorClientConfig;
  private final PowchainConfiguration powchainConfiguration;
  private final NatConfiguration natConfiguration;

  private TekuConfiguration(
      final Eth2NetworkConfiguration eth2NetworkConfiguration,
      final SpecProvider specProvider,
      final StorageConfiguration storageConfiguration,
      final WeakSubjectivityConfig weakSubjectivityConfig,
      final ValidatorConfig validatorConfig,
      final PowchainConfiguration powchainConfiguration,
      final InteropConfig interopConfig,
      final DataConfig dataConfig,
      final P2PConfig p2pConfig,
      final BeaconRestApiConfig beaconRestApiConfig,
      final LoggingConfig loggingConfig,
      final MetricsConfig metricsConfig,
      final StoreConfig storeConfig,
      final NatConfiguration natConfiguration) {
    this.eth2NetworkConfiguration = eth2NetworkConfiguration;
    this.storageConfiguration = storageConfiguration;
    this.weakSubjectivityConfig = weakSubjectivityConfig;
    this.powchainConfiguration = powchainConfiguration;
    this.dataConfig = dataConfig;
    this.loggingConfig = loggingConfig;
    this.metricsConfig = metricsConfig;
    this.beaconChainConfig =
        new BeaconChainConfiguration(
            eth2NetworkConfiguration,
            weakSubjectivityConfig,
            validatorConfig,
            interopConfig,
            p2pConfig,
            beaconRestApiConfig,
            powchainConfiguration,
            loggingConfig,
            storeConfig,
<<<<<<< HEAD
            specProvider);
    this.validatorClientConfig =
        new ValidatorClientConfiguration(validatorConfig, interopConfig, specProvider);
=======
            storageConfiguration.getSpecProvider());
    this.validatorClientConfig = new ValidatorClientConfiguration(validatorConfig, interopConfig);
    this.natConfiguration = natConfiguration;
>>>>>>> 5575af5e
  }

  public static Builder builder() {
    return new Builder();
  }

  public Eth2NetworkConfiguration eth2NetworkConfiguration() {
    return eth2NetworkConfiguration;
  }

  public StorageConfiguration storageConfiguration() {
    return storageConfiguration;
  }

  public WeakSubjectivityConfig weakSubjectivity() {
    return weakSubjectivityConfig;
  }

  public BeaconChainConfiguration beaconChain() {
    return beaconChainConfig;
  }

  public ValidatorClientConfiguration validatorClient() {
    return validatorClientConfig;
  }

  public PowchainConfiguration powchain() {
    return powchainConfiguration;
  }

  public DataConfig dataConfig() {
    return dataConfig;
  }

  public LoggingConfig loggingConfig() {
    return loggingConfig;
  }

  public MetricsConfig metricsConfig() {
    return metricsConfig;
  }

  public NatConfiguration natConfiguration() {
    return natConfiguration;
  }

  public static class Builder {
    private final Eth2NetworkConfiguration.Builder eth2NetworkConfigurationBuilder =
        Eth2NetworkConfiguration.builder().applyMainnetNetworkDefaults();
    private final StorageConfiguration.Builder storageConfigurationBuilder =
        StorageConfiguration.builder();
    private final WeakSubjectivityConfig.Builder weakSubjectivityBuilder =
        WeakSubjectivityConfig.builder();
    private final ValidatorConfig.Builder validatorConfigBuilder = ValidatorConfig.builder();
    private final PowchainConfiguration.Builder powchainConfigBuilder =
        PowchainConfiguration.builder();
    private final InteropConfig.InteropConfigBuilder interopConfigBuilder = InteropConfig.builder();
    private final DataConfig.Builder dataConfigBuilder = DataConfig.builder();
    private final P2PConfigBuilder p2pConfigBuilder = P2PConfig.builder();
    private final BeaconRestApiConfig.BeaconRestApiConfigBuilder restApiBuilder =
        BeaconRestApiConfig.builder();
    private final LoggingConfig.LoggingConfigBuilder loggingConfigBuilder = LoggingConfig.builder();
    private final MetricsConfig.MetricsConfigBuilder metricsConfigBuilder = MetricsConfig.builder();
    private final NatConfiguration.Builder natConfigBuilder = NatConfiguration.builder();
    private final StoreConfig.Builder storeConfigBuilder = StoreConfig.builder();

    private Builder() {}

    public TekuConfiguration build() {
      final Eth2NetworkConfiguration eth2NetworkConfiguration =
          eth2NetworkConfigurationBuilder.build();
      final SpecProvider specProvider =
          SpecProvider.create(eth2NetworkConfiguration.getSpecConfig());
      storageConfigurationBuilder.specProvider(specProvider);
      return new TekuConfiguration(
          eth2NetworkConfiguration,
          specProvider,
          storageConfigurationBuilder.build(),
          weakSubjectivityBuilder.build(),
          validatorConfigBuilder.build(),
          powchainConfigBuilder.build(),
          interopConfigBuilder.build(),
          dataConfigBuilder.build(),
          p2pConfigBuilder.build(),
          restApiBuilder.build(),
          loggingConfigBuilder.build(),
          metricsConfigBuilder.build(),
          storeConfigBuilder.build(),
          natConfigBuilder.build());
    }

    public Builder eth2NetworkConfig(final Consumer<Eth2NetworkConfiguration.Builder> consumer) {
      consumer.accept(eth2NetworkConfigurationBuilder);
      return this;
    }

    public Builder natConfig(final Consumer<NatConfiguration.Builder> consumer) {
      consumer.accept(natConfigBuilder);
      return this;
    }

    public Builder storageConfiguration(final Consumer<StorageConfiguration.Builder> consumer) {
      consumer.accept(storageConfigurationBuilder);
      return this;
    }

    public Builder weakSubjectivity(
        final Consumer<WeakSubjectivityConfig.Builder> wsConfigConsumer) {
      wsConfigConsumer.accept(weakSubjectivityBuilder);
      return this;
    }

    public Builder validator(final Consumer<ValidatorConfig.Builder> validatorConfigConsumer) {
      validatorConfigConsumer.accept(validatorConfigBuilder);
      return this;
    }

    public Builder powchain(final Consumer<PowchainConfiguration.Builder> consumer) {
      consumer.accept(powchainConfigBuilder);
      return this;
    }

    public Builder interop(final Consumer<InteropConfigBuilder> interopConfigBuilderConsumer) {
      interopConfigBuilderConsumer.accept(interopConfigBuilder);
      return this;
    }

    public Builder data(final Consumer<DataConfig.Builder> dataConfigConsumer) {
      dataConfigConsumer.accept(dataConfigBuilder);
      return this;
    }

    public Builder p2p(final Consumer<P2PConfigBuilder> p2pConfigConsumer) {
      p2pConfigConsumer.accept(p2pConfigBuilder);
      return this;
    }

    public Builder restApi(
        final Consumer<BeaconRestApiConfig.BeaconRestApiConfigBuilder>
            beaconRestApiConfigConsumer) {
      beaconRestApiConfigConsumer.accept(restApiBuilder);
      return this;
    }

    public Builder logging(final Consumer<LoggingConfigBuilder> loggingConfigBuilderConsumer) {
      loggingConfigBuilderConsumer.accept(loggingConfigBuilder);
      return this;
    }

    public Builder metrics(final Consumer<MetricsConfigBuilder> metricsConfigBuilderConsumer) {
      metricsConfigBuilderConsumer.accept(metricsConfigBuilder);
      return this;
    }

    public Builder store(final Consumer<StoreConfig.Builder> storeConfigBuilderConsumer) {
      storeConfigBuilderConsumer.accept(storeConfigBuilder);
      return this;
    }
  }
}<|MERGE_RESOLUTION|>--- conflicted
+++ resolved
@@ -80,15 +80,10 @@
             powchainConfiguration,
             loggingConfig,
             storeConfig,
-<<<<<<< HEAD
             specProvider);
     this.validatorClientConfig =
         new ValidatorClientConfiguration(validatorConfig, interopConfig, specProvider);
-=======
-            storageConfiguration.getSpecProvider());
-    this.validatorClientConfig = new ValidatorClientConfiguration(validatorConfig, interopConfig);
     this.natConfiguration = natConfiguration;
->>>>>>> 5575af5e
   }
 
   public static Builder builder() {
