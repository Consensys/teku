--- conflicted
+++ resolved
@@ -158,11 +158,7 @@
   public void loglevel_shouldAcceptValues(String level) {
     final String[] args = {"--logging", level};
     final LoggingConfig config = getLoggingConfigurationFromArguments(args);
-<<<<<<< HEAD
-    assertThat(config.getLogLevel().toString()).isEqualToIgnoringCase(level);
-=======
     assertThat(config.getLogLevel().orElseThrow().toString()).isEqualToIgnoringCase(level);
->>>>>>> 02fdbebe
   }
 
   @ParameterizedTest(name = "{0}")
@@ -170,11 +166,7 @@
   public void loglevel_shouldAcceptValuesMixedCase(String level) {
     final String[] args = {"--logging", level};
     final LoggingConfig config = getLoggingConfigurationFromArguments(args);
-<<<<<<< HEAD
-    assertThat(config.getLogLevel().toString()).isEqualTo(level.toUpperCase());
-=======
     assertThat(config.getLogLevel().orElseThrow().toString()).isEqualTo(level.toUpperCase());
->>>>>>> 02fdbebe
   }
 
   @Test
