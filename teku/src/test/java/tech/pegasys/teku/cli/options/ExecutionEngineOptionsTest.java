--- conflicted
+++ resolved
@@ -15,11 +15,8 @@
 
 import static org.assertj.core.api.Assertions.assertThat;
 
-<<<<<<< HEAD
 import java.util.List;
 import java.util.Optional;
-=======
->>>>>>> d7dd61fe
 import org.junit.jupiter.api.Test;
 import tech.pegasys.teku.cli.AbstractBeaconNodeCommandTest;
 import tech.pegasys.teku.config.TekuConfiguration;
@@ -122,30 +119,4 @@
         .usingRecursiveComparison()
         .isEqualTo(config);
   }
-<<<<<<< HEAD
-
-  @Test
-  public void ShouldReportEmptyIfFeeRecipientNotSpecified() {
-    final TekuConfiguration config = getTekuConfigurationFromArguments();
-    assertThat(config.executionEngine().getFeeRecipient()).isEmpty();
-  }
-
-  @Test
-  public void ShouldReportAddressIfFeeRecipientSpecified() {
-    final String[] args = {
-      "--Xee-fee-recipient-address", "0xfe3b557e8fb62b89f4916b721be55ceb828dbd73"
-    };
-    final TekuConfiguration config = getTekuConfigurationFromArguments(args);
-    assertThat(config.executionEngine().getFeeRecipient())
-        .isEqualTo(
-            Optional.of(Eth1Address.fromHexString("0xfe3b557e8fb62b89f4916b721be55ceb828dbd73")));
-    assertThat(
-            createConfigBuilder()
-                .executionEngine(b -> b.feeRecipient("0xfe3b557e8fb62b89f4916b721be55ceb828dbd73"))
-                .build())
-        .usingRecursiveComparison()
-        .isEqualTo(config);
-  }
-=======
->>>>>>> d7dd61fe
 }