--- conflicted
+++ resolved
@@ -34,12 +34,8 @@
 
     dependency 'io.libp2p:jvm-libp2p:1.2.2-RELEASE'
     dependency 'tech.pegasys:jblst:0.3.12'
-<<<<<<< HEAD
-    dependency 'io.consensys.protocols:jc-kzg-4844:2.0.0'
+    dependency 'io.consensys.protocols:jc-kzg-4844:2.1.1'
     dependency 'io.github.crate-crypto:java-eth-kzg:0.5.2'
-=======
-    dependency 'io.consensys.protocols:jc-kzg-4844:2.1.1'
->>>>>>> 4d354eb0
 
     dependency 'org.hdrhistogram:HdrHistogram:2.2.2'
 
