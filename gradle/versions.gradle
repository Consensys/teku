dependencyManagement {
  dependencies {
    dependency 'com.fasterxml.jackson.core:jackson-databind:2.15.2'
    dependency 'com.fasterxml.jackson.dataformat:jackson-dataformat-yaml:2.15.2'
    dependency 'com.fasterxml.jackson.dataformat:jackson-dataformat-toml:2.15.2'
    dependency 'com.fasterxml.jackson.module:jackson-module-kotlin:2.15.2'

    dependencySet(group: 'com.google.errorprone', version: '2.20.0') {
      entry 'error_prone_annotation'
      entry 'error_prone_check_api'
      entry 'error_prone_core'
      entry 'error_prone_test_helpers'
    }

    dependency 'tech.pegasys.tools.epchecks:errorprone-checks:1.1.1'

    dependency 'com.google.guava:guava:32.1.1-jre'

    dependency 'org.jsoup:jsoup:1.16.1'

    dependency 'com.launchdarkly:okhttp-eventsource:4.1.1'

    dependencySet(group: 'com.squareup.okhttp3', version: '4.11.0') {
      entry 'okhttp'
      entry 'mockwebserver'
    }

    dependency 'info.picocli:picocli:4.7.4'

    dependencySet(group: 'io.javalin', version: '5.6.1') {
      entry 'javalin'
      entry 'javalin-rendering'
    }

    dependency 'io.libp2p:jvm-libp2p-minimal:0.10.0-RELEASE'
<<<<<<< HEAD
    dependency 'tech.pegasys:jblst:0.3.11'
    dependency 'tech.pegasys:jc-kzg-4844:0.7.1'
=======
    dependency 'tech.pegasys:jblst:0.3.10'
    dependency 'tech.pegasys:jc-kzg-4844:0.7.2'
>>>>>>> b54882aa

    dependency 'org.hdrhistogram:HdrHistogram:2.1.12'

    dependency 'org.jetbrains.kotlin:kotlin-stdlib:1.9.0'

    dependency 'org.mock-server:mockserver-junit-jupiter:5.15.0'

    dependencySet(group: 'io.swagger.core.v3', version: '2.2.15') {
      entry 'swagger-parser'
      entry 'swagger-core'
      entry 'swagger-models'
      entry 'swagger-annotations'
    }
    // On update don't forget to change version in tech.pegasys.teku.infrastructure.restapi.SwaggerUIBuilder
    dependency 'org.webjars:swagger-ui:5.1.3'
    dependency 'org.thymeleaf:thymeleaf:3.1.2.RELEASE'
    dependency 'io.github.classgraph:classgraph:4.8.161'
    dependencySet(group: 'com.github.oshi', version: '6.4.4') {
      entry 'oshi-core'
      entry 'oshi-core-java11'
    }

    dependencySet(group: 'io.netty', version: '4.1.96.Final') {
      entry('netty-all') {
        exclude "io.netty:netty-transport-rxtx"
        exclude "org.rxtx:rxtx"
      }
    }

    dependencySet(group: 'io.vertx', version: '4.4.4') {
      entry 'vertx-codegen'
      entry 'vertx-core'
      entry 'vertx-unit'
      entry 'vertx-web'
    }
    dependency 'io.projectreactor:reactor-core:3.5.8'

    dependency 'it.unimi.dsi:fastutil:8.5.12'

    dependency 'javax.annotation:javax.annotation-api:1.3.2'

    dependencySet(group: 'org.apache.tuweni', version: '2.3.1') {
      entry 'tuweni-bytes'
      entry 'tuweni-crypto'
      entry 'tuweni-junit'
      entry 'tuweni-ssz'
      entry 'tuweni-units'
    }

    dependency 'org.apache.commons:commons-text:1.10.0'
    dependency 'org.apache.commons:commons-lang3:3.13.0'
    dependency 'commons-io:commons-io:2.13.0'
    dependency 'org.commonjava.mimeparse:mimeparse:0.1.3.3'

    dependencySet(group: 'org.apache.logging.log4j', version: '2.20.0') {
      entry 'log4j-api'
      entry 'log4j-core'
      entry 'log4j-slf4j-impl'
      entry 'log4j-slf4j2-impl'
    }

    dependency 'org.apiguardian:apiguardian-api:1.1.2'

    dependency 'org.assertj:assertj-core:3.24.2'

    dependency 'org.awaitility:awaitility:4.2.0'

    dependency 'org.bouncycastle:bcprov-jdk15on:1.70'

    dependencySet(group: 'org.junit.jupiter', version: '5.10.0') {
      entry 'junit-jupiter-api'
      entry 'junit-jupiter-engine'
      entry 'junit-jupiter-params'
    }

    dependencySet(group: 'org.mockito', version: '5.4.0') {
      entry 'mockito-core'
      entry 'mockito-junit-jupiter'
    }

    dependencySet(group: "org.openjdk.jmh", version: "1.36") {
      entry 'jmh-core'
      entry 'jmh-generator-annprocess'
    }
    dependency 'org.quartz-scheduler:quartz:2.3.2'
    dependency 'org.rocksdb:rocksdbjni:7.7.3'
    dependency 'org.fusesource.leveldbjni:leveldbjni-win64:1.8'
    dependency 'org.fusesource.leveldbjni:leveldbjni-win32:1.8'
    dependency 'tech.pegasys:leveldb-native:0.2.0'

    dependencySet(group: "org.web3j", version: "4.10.1") {
      entry 'core'
      entry 'abi'
      entry 'crypto'
    }

    dependency 'org.xerial.snappy:snappy-java:1.1.10.3'

    dependency 'io.prometheus:simpleclient:0.9.0'

    dependencySet(group: 'org.hyperledger.besu.internal', version: '23.4.4') {
      entry('metrics-core') {
        // We include netty-all so omit the separated jars
        exclude 'io.netty:netty-tcnative-boringssl-static'
      }
      entry('core')
      entry('config')
    }
    dependencySet(group: 'org.hyperledger.besu', version: '23.4.4') {
      entry('besu-datatypes')
      entry('evm')
      entry('plugin-api')
    }

    dependencySet(group: 'org.testcontainers', version: '1.18.3') {
      entry "testcontainers"
      entry "junit-jupiter"
    }

    // discovery includes tuweni libraries under a different name so version resolution doesn't work
    // exclude them here and leave them to be included on the classpath by the version we use
    dependency('tech.pegasys.discovery:discovery:22.12.0') {
      exclude 'org.apache.tuweni:bytes'
      exclude 'org.apache.tuweni:crypto'
      exclude 'org.apache.tuweni:units'
    }

    dependencySet(group: 'org.jupnp', version: '2.7.1') {
      entry "org.jupnp"
      entry "org.jupnp.support"
    }

    dependencySet(group: 'io.jsonwebtoken', version: '0.11.5') {
      entry 'jjwt-api'
      entry 'jjwt-impl'
      entry 'jjwt-jackson'
    }

    dependency 'net.jqwik:jqwik:1.7.4'
    dependency 'io.github.hakky54:logcaptor:2.9.0'
  }
}<|MERGE_RESOLUTION|>--- conflicted
+++ resolved
@@ -33,13 +33,8 @@
     }
 
     dependency 'io.libp2p:jvm-libp2p-minimal:0.10.0-RELEASE'
-<<<<<<< HEAD
     dependency 'tech.pegasys:jblst:0.3.11'
-    dependency 'tech.pegasys:jc-kzg-4844:0.7.1'
-=======
-    dependency 'tech.pegasys:jblst:0.3.10'
     dependency 'tech.pegasys:jc-kzg-4844:0.7.2'
->>>>>>> b54882aa
 
     dependency 'org.hdrhistogram:HdrHistogram:2.1.12'
 
