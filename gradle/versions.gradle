--- conflicted
+++ resolved
@@ -41,17 +41,6 @@
 
     dependency 'io.pkts:pkts-core:3.0.3'
 
-<<<<<<< HEAD
-    dependency 'io.vertx:vertx-codegen:3.8.0'
-    dependency 'io.vertx:vertx-core:3.8.0'
-    dependency 'io.vertx:vertx-unit:3.8.0'
-    dependency 'io.vertx:vertx-web:3.8.0'
-    dependency 'io.projectreactor:reactor-core:3.2.5.RELEASE'
-=======
-    dependency "io.prometheus:simpleclient:0.6.0"
-    dependency "io.prometheus:simpleclient_hotspot:0.6.0"
-    dependency "io.prometheus:simpleclient_vertx:0.6.0"
-
     dependencySet(group: 'io.vertx', version: '3.8.1') {
       entry 'vertx-codegen'
       entry 'vertx-core'
@@ -59,7 +48,6 @@
       entry 'vertx-web'
     }
     dependency 'io.projectreactor:reactor-core:3.3.0.RELEASE'
->>>>>>> d8fefc07
 
     dependency 'javax.annotation:javax.annotation-api:1.3.2'
 
