--- conflicted
+++ resolved
@@ -38,13 +38,8 @@
     dependency 'io.protostuff:protostuff-core:1.6.2'
     dependency 'io.protostuff:protostuff-runtime:1.6.2'
 
-<<<<<<< HEAD
-    dependency 'io.libp2p:jvm-libp2p-minimal:0.6.4-RELEASE'
     dependency 'tech.pegasys:jblst:0.3.2-RELEASE'
-=======
     dependency 'io.libp2p:jvm-libp2p-minimal:0.7.0-RELEASE'
-    dependency 'tech.pegasys:jblst:0.2.0-RELEASE'
->>>>>>> 9d9843e3
 
     dependency 'org.hdrhistogram:HdrHistogram:2.1.12'
 
