dependencyManagement {
  dependencies {
    dependency 'com.fasterxml.jackson.core:jackson-databind:2.19.0'
    dependency 'com.fasterxml.jackson.dataformat:jackson-dataformat-yaml:2.19.0'
    dependency 'com.fasterxml.jackson.dataformat:jackson-dataformat-toml:2.19.0'
    dependency 'com.fasterxml.jackson.module:jackson-module-kotlin:2.19.0'

    dependencySet(group: 'com.google.errorprone', version: '2.37.0') {
      entry 'error_prone_annotation'
      entry 'error_prone_check_api'
      entry 'error_prone_core'
      entry 'error_prone_test_helpers'
    }

    dependency 'tech.pegasys.tools.epchecks:errorprone-checks:1.1.1'

    dependency 'com.google.guava:guava:33.1.0-jre'

<<<<<<< HEAD
    dependency 'org.yaml:snakeyaml:2.4'

    dependency 'org.jsoup:jsoup:1.19.1'
=======
    dependency 'org.jsoup:jsoup:1.20.1'
>>>>>>> d3ee2d41

    dependency 'com.launchdarkly:okhttp-eventsource:4.1.1'

    dependencySet(group: 'com.squareup.okhttp3', version: '4.12.0') {
      entry 'okhttp'
      entry 'mockwebserver'
    }

    dependency 'info.picocli:picocli:4.7.7'

    dependencySet(group: 'io.javalin', version: '6.6.0') {
      entry 'javalin'
      entry 'javalin-rendering'
    }

    dependency 'io.libp2p:jvm-libp2p:1.2.2-RELEASE'
    dependency 'tech.pegasys:jblst:0.3.12'
    dependency 'io.consensys.protocols:jc-kzg-4844:2.1.1'
    dependency 'io.github.crate-crypto:java-eth-kzg:0.5.4'

    dependency 'org.hdrhistogram:HdrHistogram:2.2.2'

    dependency 'org.jetbrains.kotlin:kotlin-stdlib:2.1.20'

    dependency 'org.mock-server:mockserver-junit-jupiter:5.15.0'

    dependencySet(group: 'io.swagger.core.v3', version: '2.2.30') {
      entry 'swagger-parser'
      entry 'swagger-core'
      entry 'swagger-models'
      entry 'swagger-annotations'
    }

    // On update don't forget to change version in tech.pegasys.teku.infrastructure.restapi.SwaggerUIBuilder
    dependency 'org.webjars:swagger-ui:5.21.0'

    dependency 'org.thymeleaf:thymeleaf:3.1.3.RELEASE'
    dependency 'io.github.classgraph:classgraph:4.8.179'
    dependencySet(group: 'com.github.oshi', version: '6.8.1') {
      entry 'oshi-core'
      entry 'oshi-core-java11'
    }

    dependencySet(group: 'io.netty', version: '4.2.0.Final') {
      entry 'netty-handler'
      entry 'netty-codec-http'
    }

    dependencySet(group: 'io.vertx', version: '4.5.14') {
      entry 'vertx-codegen'
      entry 'vertx-core'
      entry 'vertx-unit'
      entry 'vertx-web'
    }
    dependency 'io.projectreactor:reactor-core:3.7.5'

    dependency 'it.unimi.dsi:fastutil:8.5.15'

    dependency 'javax.annotation:javax.annotation-api:1.3.2'

    dependencySet(group: 'io.consensys.tuweni', version: '2.7.0') {
      entry 'tuweni-bytes'
      entry 'tuweni-crypto'
      entry 'tuweni-ssz'
      entry 'tuweni-units'
    }

    dependency 'org.apache.commons:commons-text:1.13.1'
    dependency 'org.apache.commons:commons-lang3:3.17.0'
    dependency 'commons-io:commons-io:2.19.0'
    dependency 'org.commonjava.mimeparse:mimeparse:0.1.3.3'

    dependencySet(group: 'org.apache.logging.log4j', version: '2.24.3') {
      entry 'log4j-api'
      entry 'log4j-core'
      entry 'log4j-slf4j-impl'
      entry 'log4j-slf4j2-impl'
    }

    dependency 'org.apiguardian:apiguardian-api:1.1.2'

    dependency 'org.assertj:assertj-core:3.27.3'

    dependency 'org.awaitility:awaitility:4.3.0'

    dependencySet(group: 'org.bouncycastle', version: '1.80') {
      entry 'bcprov-jdk18on'
      entry 'bcpkix-jdk18on'
    }

    dependencySet(group: 'org.junit.jupiter', version: '5.11.4') {
      entry 'junit-jupiter-api'
      entry 'junit-jupiter-engine'
      entry 'junit-jupiter-params'
    }

    dependency 'net.java.dev.jna:jna:5.17.0'

    dependencySet(group: 'org.mockito', version: '5.15.2') {
      entry 'mockito-core'
      entry 'mockito-junit-jupiter'
    }

    dependencySet(group: "org.openjdk.jmh", version: "1.37") {
      entry 'jmh-core'
      entry 'jmh-generator-annprocess'
    }
    dependency 'org.quartz-scheduler:quartz:2.5.0'
    dependency 'org.rocksdb:rocksdbjni:10.0.1'
    dependency 'org.fusesource.leveldbjni:leveldbjni-win64:1.8'
    dependency 'org.fusesource.leveldbjni:leveldbjni-win32:1.8'
    dependency 'tech.pegasys:leveldb-native:0.3.1'

    dependencySet(group: "org.web3j", version: "4.12.2") {
      entry 'core'
      entry 'abi'
      entry 'crypto'
      entry 'utils'
    }

    dependency 'org.xerial.snappy:snappy-java:1.1.10.7'

    dependency 'io.prometheus:prometheus-metrics-bom:1.3.5'

    dependencySet(group: 'org.hyperledger.besu.internal', version: '25.4.1') {
      entry('metrics-core')
      entry('core')
      entry('config')
    }
    dependencySet(group: 'org.hyperledger.besu', version: '25.4.1') {
      entry('besu-datatypes')
      entry('evm')
      entry('plugin-api')
    }

    dependencySet(group: 'org.testcontainers', version: '1.20.4') {
      entry "testcontainers"
      entry "junit-jupiter"
    }

    // discovery includes tuweni libraries under a different name so version resolution doesn't work
    // exclude them here and leave them to be included on the classpath by the version we use
    dependency('tech.pegasys.discovery:discovery:25.4.0') {
      exclude 'io.consensys.tuweni:bytes'
      exclude 'io.consensys.tuweni:crypto'
      exclude 'io.consensys.tuweni:units'
    }

    dependencySet(group: 'org.jupnp', version: '3.0.3') {
      entry "org.jupnp"
      entry "org.jupnp.support"
    }

    dependencySet(group: 'io.jsonwebtoken', version: '0.12.6') {
      entry 'jjwt-api'
      entry 'jjwt-impl'
      entry 'jjwt-jackson'
    }

    dependency 'net.jqwik:jqwik:1.9.2'
  }
}<|MERGE_RESOLUTION|>--- conflicted
+++ resolved
@@ -16,13 +16,9 @@
 
     dependency 'com.google.guava:guava:33.1.0-jre'
 
-<<<<<<< HEAD
     dependency 'org.yaml:snakeyaml:2.4'
 
-    dependency 'org.jsoup:jsoup:1.19.1'
-=======
     dependency 'org.jsoup:jsoup:1.20.1'
->>>>>>> d3ee2d41
 
     dependency 'com.launchdarkly:okhttp-eventsource:4.1.1'
 
